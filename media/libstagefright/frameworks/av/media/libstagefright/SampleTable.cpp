/*
 * Copyright (C) 2009 The Android Open Source Project
 *
 * Licensed under the Apache License, Version 2.0 (the "License");
 * you may not use this file except in compliance with the License.
 * You may obtain a copy of the License at
 *
 *      http://www.apache.org/licenses/LICENSE-2.0
 *
 * Unless required by applicable law or agreed to in writing, software
 * distributed under the License is distributed on an "AS IS" BASIS,
 * WITHOUT WARRANTIES OR CONDITIONS OF ANY KIND, either express or implied.
 * See the License for the specific language governing permissions and
 * limitations under the License.
 */

#undef LOG_TAG
#define LOG_TAG "SampleTable"
//#define LOG_NDEBUG 0
#include <utils/Log.h>

#include "include/SampleTable.h"
#include "include/SampleIterator.h"

#include <arpa/inet.h>

#include <media/stagefright/foundation/ADebug.h>
#include <media/stagefright/DataSource.h>
#include <media/stagefright/Utils.h>

#include <stdint.h>

namespace stagefright {

// static
const uint32_t SampleTable::kChunkOffsetType32 = FOURCC('s', 't', 'c', 'o');
// static
const uint32_t SampleTable::kChunkOffsetType64 = FOURCC('c', 'o', '6', '4');
// static
const uint32_t SampleTable::kSampleSizeType32 = FOURCC('s', 't', 's', 'z');
// static
const uint32_t SampleTable::kSampleSizeTypeCompact = FOURCC('s', 't', 'z', '2');

const uint32_t kAuxTypeCenc = FOURCC('c', 'e', 'n', 'c');

static const uint32_t kMAX_ALLOCATION =
    (SIZE_MAX < INT32_MAX ? SIZE_MAX : INT32_MAX) - 128;

////////////////////////////////////////////////////////////////////////////////

struct SampleTable::CompositionDeltaLookup {
    CompositionDeltaLookup();

    void setEntries(
            const int32_t *deltaEntries, size_t numDeltaEntries);

    int32_t getCompositionTimeOffset(uint32_t sampleIndex);

private:
    Mutex mLock;

    const int32_t *mDeltaEntries;
    size_t mNumDeltaEntries;

    size_t mCurrentDeltaEntry;
    size_t mCurrentEntrySampleIndex;

    DISALLOW_EVIL_CONSTRUCTORS(CompositionDeltaLookup);
};

SampleTable::CompositionDeltaLookup::CompositionDeltaLookup()
    : mDeltaEntries(NULL),
      mNumDeltaEntries(0),
      mCurrentDeltaEntry(0),
      mCurrentEntrySampleIndex(0) {
}

void SampleTable::CompositionDeltaLookup::setEntries(
        const int32_t *deltaEntries, size_t numDeltaEntries) {
    Mutex::Autolock autolock(mLock);

    mDeltaEntries = deltaEntries;
    mNumDeltaEntries = numDeltaEntries;
    mCurrentDeltaEntry = 0;
    mCurrentEntrySampleIndex = 0;
}

int32_t SampleTable::CompositionDeltaLookup::getCompositionTimeOffset(
        uint32_t sampleIndex) {
    Mutex::Autolock autolock(mLock);

    if (mDeltaEntries == NULL) {
        return 0;
    }

    if (sampleIndex < mCurrentEntrySampleIndex) {
        mCurrentDeltaEntry = 0;
        mCurrentEntrySampleIndex = 0;
    }

    while (mCurrentDeltaEntry < mNumDeltaEntries) {
        uint32_t sampleCount = mDeltaEntries[2 * mCurrentDeltaEntry];
        if (sampleIndex < mCurrentEntrySampleIndex + sampleCount) {
            return mDeltaEntries[2 * mCurrentDeltaEntry + 1];
        }

        mCurrentEntrySampleIndex += sampleCount;
        ++mCurrentDeltaEntry;
    }

    return 0;
}

////////////////////////////////////////////////////////////////////////////////

SampleTable::SampleTable(const sp<DataSource> &source)
    : mDataSource(source),
      mChunkOffsetOffset(-1),
      mChunkOffsetType(0),
      mNumChunkOffsets(0),
      mSampleToChunkOffset(-1),
      mNumSampleToChunkOffsets(0),
      mSampleSizeOffset(-1),
      mSampleSizeFieldSize(0),
      mDefaultSampleSize(0),
      mNumSampleSizes(0),
      mTimeToSampleCount(0),
      mTimeToSample(NULL),
      mSampleTimeEntries(NULL),
      mCompositionTimeDeltaEntries(NULL),
      mNumCompositionTimeDeltaEntries(0),
      mCompositionDeltaLookup(new CompositionDeltaLookup),
      mSyncSampleOffset(-1),
      mNumSyncSamples(0),
      mSyncSamples(NULL),
      mLastSyncSampleIndex(0),
      mSampleToChunkEntries(NULL),
      mCencInfo(NULL),
      mCencInfoCount(0),
      mCencDefaultSize(0)
{
    mSampleIterator = new SampleIterator(this);
}

SampleTable::~SampleTable() {
    delete[] mSampleToChunkEntries;
    mSampleToChunkEntries = NULL;

    delete[] mSyncSamples;
    mSyncSamples = NULL;

    delete mCompositionDeltaLookup;
    mCompositionDeltaLookup = NULL;

    delete[] mCompositionTimeDeltaEntries;
    mCompositionTimeDeltaEntries = NULL;

    delete[] mSampleTimeEntries;
    mSampleTimeEntries = NULL;

    delete[] mTimeToSample;
    mTimeToSample = NULL;

    if (mCencInfo) {
        for (uint32_t i = 0; i < mCencInfoCount; i++) {
            if (mCencInfo[i].mSubsamples) {
                delete[] mCencInfo[i].mSubsamples;
            }
        }
        delete[] mCencInfo;
    }

    delete mSampleIterator;
    mSampleIterator = NULL;
}

bool SampleTable::isValid() const {
    return mChunkOffsetOffset >= 0
        && mSampleToChunkOffset >= 0
        && mSampleSizeOffset >= 0
        && mTimeToSample != NULL;
}

status_t SampleTable::setChunkOffsetParams(
        uint32_t type, off64_t data_offset, size_t data_size) {
    if (mChunkOffsetOffset >= 0) {
        return ERROR_MALFORMED;
    }

    CHECK(type == kChunkOffsetType32 || type == kChunkOffsetType64);

    mChunkOffsetOffset = data_offset;
    mChunkOffsetType = type;

    if (data_size < 8) {
        return ERROR_MALFORMED;
    }

    uint8_t header[8];
    if (mDataSource->readAt(
                data_offset, header, sizeof(header)) < (ssize_t)sizeof(header)) {
        return ERROR_IO;
    }

    if (U32_AT(header) != 0) {
        // Expected version = 0, flags = 0.
        return ERROR_MALFORMED;
    }

    mNumChunkOffsets = U32_AT(&header[4]);

    if (mChunkOffsetType == kChunkOffsetType32) {
        if (data_size < 8 + (uint64_t)mNumChunkOffsets * 4) {
            return ERROR_MALFORMED;
        }
    } else {
        if (data_size < 8 + (uint64_t)mNumChunkOffsets * 8) {
            return ERROR_MALFORMED;
        }
    }

    return OK;
}

status_t SampleTable::setSampleToChunkParams(
        off64_t data_offset, size_t data_size) {
    if (mSampleToChunkOffset >= 0) {
        return ERROR_MALFORMED;
    }

    mSampleToChunkOffset = data_offset;

    if (data_size < 8) {
        return ERROR_MALFORMED;
    }

    uint8_t header[8];
    if (mDataSource->readAt(
                data_offset, header, sizeof(header)) < (ssize_t)sizeof(header)) {
        return ERROR_IO;
    }

    if (U32_AT(header) != 0) {
        // Expected version = 0, flags = 0.
        return ERROR_MALFORMED;
    }

    mNumSampleToChunkOffsets = U32_AT(&header[4]);

    if (data_size < 8 + (uint64_t)mNumSampleToChunkOffsets * 12) {
        return ERROR_MALFORMED;
    }

    mSampleToChunkEntries =
        new (mozilla::fallible) SampleToChunkEntry[mNumSampleToChunkOffsets];
    if (!mSampleToChunkEntries) {
      return ERROR_BUFFER_TOO_SMALL;
    }

    for (uint32_t i = 0; i < mNumSampleToChunkOffsets; ++i) {
        uint8_t buffer[12];
        if (mDataSource->readAt(
                    mSampleToChunkOffset + 8 + i * 12, buffer, sizeof(buffer))
                != (ssize_t)sizeof(buffer)) {
            return ERROR_IO;
        }

        if (!U32_AT(buffer)) {
          ALOGE("error reading sample to chunk table");
          return ERROR_MALFORMED;  // chunk index is 1 based in the spec.
        }

        // We want the chunk index to be 0-based.
        mSampleToChunkEntries[i].startChunk = U32_AT(buffer) - 1;
        mSampleToChunkEntries[i].samplesPerChunk = U32_AT(&buffer[4]);
        mSampleToChunkEntries[i].chunkDesc = U32_AT(&buffer[8]);
    }

    return OK;
}

status_t SampleTable::setSampleSizeParams(
        uint32_t type, off64_t data_offset, size_t data_size) {
    if (mSampleSizeOffset >= 0) {
        return ERROR_MALFORMED;
    }

    CHECK(type == kSampleSizeType32 || type == kSampleSizeTypeCompact);

    mSampleSizeOffset = data_offset;

    if (data_size < 12) {
        return ERROR_MALFORMED;
    }

    uint8_t header[12];
    if (mDataSource->readAt(
                data_offset, header, sizeof(header)) < (ssize_t)sizeof(header)) {
        return ERROR_IO;
    }

    if (U32_AT(header) != 0) {
        // Expected version = 0, flags = 0.
        return ERROR_MALFORMED;
    }

    mDefaultSampleSize = U32_AT(&header[4]);
    mNumSampleSizes = U32_AT(&header[8]);

    if (type == kSampleSizeType32) {
        mSampleSizeFieldSize = 32;

        if (mDefaultSampleSize != 0) {
            return OK;
        }

        if (data_size < 12 + (uint64_t)mNumSampleSizes * 4) {
            return ERROR_MALFORMED;
        }
    } else {
        if ((mDefaultSampleSize & 0xffffff00) != 0) {
            // The high 24 bits are reserved and must be 0.
            return ERROR_MALFORMED;
        }

        mSampleSizeFieldSize = mDefaultSampleSize & 0xff;
        mDefaultSampleSize = 0;

        if (mSampleSizeFieldSize != 4 && mSampleSizeFieldSize != 8
            && mSampleSizeFieldSize != 16) {
            return ERROR_MALFORMED;
        }

        if (data_size < 12 + ((uint64_t)mNumSampleSizes * mSampleSizeFieldSize + 4) / 8) {
            return ERROR_MALFORMED;
        }
    }

    return OK;
}

status_t SampleTable::setTimeToSampleParams(
        off64_t data_offset, size_t data_size) {
    if (mTimeToSample != NULL || data_size < 8) {
        return ERROR_MALFORMED;
    }

    uint8_t header[8];
    if (mDataSource->readAt(
                data_offset, header, sizeof(header)) < (ssize_t)sizeof(header)) {
        return ERROR_IO;
    }

    if (U32_AT(header) != 0) {
        // Expected version = 0, flags = 0.
        return ERROR_MALFORMED;
    }

    mTimeToSampleCount = U32_AT(&header[4]);
    if (mTimeToSampleCount > kMAX_ALLOCATION / 2 / sizeof(uint32_t)) {
        // Avoid later overflow.
        return ERROR_MALFORMED;
    }

    size_t size = sizeof(uint32_t) * mTimeToSampleCount * 2;

    mTimeToSample = new (mozilla::fallible) uint32_t[mTimeToSampleCount * 2];
    if (!mTimeToSample) {
      return ERROR_BUFFER_TOO_SMALL;
    }

    if (mDataSource->readAt(
                data_offset + 8, mTimeToSample, size) < (ssize_t)size) {
        return ERROR_IO;
    }

    for (uint32_t i = 0; i < mTimeToSampleCount * 2; ++i) {
        mTimeToSample[i] = ntohl(mTimeToSample[i]);
    }

    return OK;
}

// NOTE: per 14996-12, version 0 ctts contains unsigned values, while version 1
// contains signed values, however some software creates version 0 files that
// contain signed values, so we're always treating the values as signed,
// regardless of version.
// We do the same with ctts flags to work around encoder software issues.
status_t SampleTable::setCompositionTimeToSampleParams(
        off64_t data_offset, size_t data_size) {
    ALOGV("There are reordered frames present.");

    if (mCompositionTimeDeltaEntries != NULL || data_size < 8) {
        return ERROR_MALFORMED;
    }

    uint8_t header[8];
    if (mDataSource->readAt(
                data_offset, header, sizeof(header))
            < (ssize_t)sizeof(header)) {
        return ERROR_IO;
    }

    uint32_t numEntries = U32_AT(&header[4]);

    uint32_t flags = U32_AT(header);
    uint32_t version = flags >> 24;
    flags &= 0xffffff;

<<<<<<< HEAD
    if ((version != 0 && version != 1) || flags > 1) {
=======
    if ((version != 0 && version != 1) || (flags != 0 && flags != 1)) {
>>>>>>> 2f813127
        // Expected version = 0 or 1, flags = 0 or 1.
        return ERROR_MALFORMED;
    }

    if (data_size < ((uint64_t)numEntries + 1) * 8) {
        return ERROR_MALFORMED;
    }

    mNumCompositionTimeDeltaEntries = numEntries;
    mCompositionTimeDeltaEntries = new (mozilla::fallible) int32_t[2 * numEntries];
    if (!mCompositionTimeDeltaEntries) {
      return ERROR_BUFFER_TOO_SMALL;
    }

    if (mDataSource->readAt(
                data_offset + 8, mCompositionTimeDeltaEntries, numEntries * 8)
            < (ssize_t)numEntries * 8) {
        delete[] mCompositionTimeDeltaEntries;
        mCompositionTimeDeltaEntries = NULL;

        return ERROR_IO;
    }

    for (size_t i = 0; i < 2 * numEntries; ++i) {
        mCompositionTimeDeltaEntries[i] = ntohl(mCompositionTimeDeltaEntries[i]);
    }

    mCompositionDeltaLookup->setEntries(
            mCompositionTimeDeltaEntries, mNumCompositionTimeDeltaEntries);

    return OK;
}

status_t SampleTable::setSyncSampleParams(off64_t data_offset, size_t data_size) {
    if (mSyncSampleOffset >= 0 || data_size < 8) {
        return ERROR_MALFORMED;
    }

    mSyncSampleOffset = data_offset;

    uint8_t header[8];
    if (mDataSource->readAt(
                data_offset, header, sizeof(header)) < (ssize_t)sizeof(header)) {
        return ERROR_IO;
    }

    if (U32_AT(header) != 0) {
        // Expected version = 0, flags = 0.
        return ERROR_MALFORMED;
    }

    mNumSyncSamples = U32_AT(&header[4]);
    if (mNumSyncSamples > kMAX_ALLOCATION / sizeof(uint32_t)) {
        // Avoid later overflow.
        return ERROR_MALFORMED;
    }

    if (mNumSyncSamples < 2) {
        ALOGV("Table of sync samples is empty or has only a single entry!");
    }

    mSyncSamples = new (mozilla::fallible) uint32_t[mNumSyncSamples];
    if (!mSyncSamples) {
      return ERROR_BUFFER_TOO_SMALL;
    }
    size_t size = mNumSyncSamples * sizeof(uint32_t);
    if (mDataSource->readAt(mSyncSampleOffset + 8, mSyncSamples, size)
            != (ssize_t)size) {
        return ERROR_IO;
    }

    for (size_t i = 0; i < mNumSyncSamples; ++i) {
        mSyncSamples[i] = ntohl(mSyncSamples[i]) - 1;
    }

    return OK;
}

static status_t
validateCencBoxHeader(
        sp<DataSource>& data_source, off64_t& data_offset,
        uint8_t* out_version, uint32_t* out_aux_type) {
    *out_aux_type = 0;

    if (data_source->readAt(data_offset++, out_version, 1) < 1) {
        ALOGE("error reading sample aux info header");
        return ERROR_IO;
    }

    uint32_t flags;
    if (!data_source->getUInt24(data_offset, &flags)) {
        ALOGE("error reading sample aux info flags");
        return ERROR_IO;
    }
    data_offset += 3;

    if (flags & 1) {
        uint32_t aux_type;
        uint32_t aux_param;
        if (!data_source->getUInt32(data_offset, &aux_type) ||
            !data_source->getUInt32(data_offset + 4, &aux_param)) {
            ALOGE("error reading aux info type");
            return ERROR_IO;
        }
        data_offset += 8;
        *out_aux_type = aux_type;
    }

    return OK;
}

status_t
SampleTable::setSampleAuxiliaryInformationSizeParams(
        off64_t data_offset, size_t data_size, uint32_t drm_scheme) {
    off64_t data_end = data_offset + data_size;

    uint8_t version;
    uint32_t aux_type;
    status_t err = validateCencBoxHeader(
                mDataSource, data_offset, &version, &aux_type);
    if (err != OK) {
        return err;
    }

    if (aux_type && aux_type != kAuxTypeCenc && drm_scheme != kAuxTypeCenc) {
        // Quietly skip aux types we don't care about.
        return OK;
    }

    if (!mCencSizes.IsEmpty() || mCencDefaultSize) {
        ALOGE("duplicate cenc saiz box");
        return ERROR_MALFORMED;
    }

    if (version) {
        ALOGV("unsupported cenc saiz version");
        return ERROR_UNSUPPORTED;
    }

    if (mDataSource->readAt(
                data_offset++, &mCencDefaultSize, sizeof(mCencDefaultSize))
                < sizeof(mCencDefaultSize)) {
        return ERROR_IO;
    }

    if (!mDataSource->getUInt32(data_offset, &mCencInfoCount)) {
        return ERROR_IO;
    }
    data_offset += 4;

    if (!mCencDefaultSize) {
        if (!mCencSizes.InsertElementsAt(0, mCencInfoCount, mozilla::fallible)) {
          return ERROR_IO;
        }
        if (mDataSource->readAt(
                    data_offset, mCencSizes.Elements(), mCencInfoCount)
                    < mCencInfoCount) {
            return ERROR_IO;
        }
        data_offset += mCencInfoCount;
    }

    if (data_offset != data_end) {
        ALOGW("wrong saiz data size, expected %lu, actual %lu",
              data_size, data_offset - (data_end - data_size));
        // Continue, assume extra data is not important.
        // Parser will skip past the box end.
    }

    return parseSampleCencInfo();
}

status_t
SampleTable::setSampleAuxiliaryInformationOffsetParams(
        off64_t data_offset, size_t data_size, uint32_t drm_scheme) {
    off64_t data_end = data_offset + data_size;

    uint8_t version;
    uint32_t aux_type;
    status_t err = validateCencBoxHeader(mDataSource, data_offset,
                                         &version, &aux_type);
    if (err != OK) {
        return err;
    }

    if (aux_type && aux_type != kAuxTypeCenc && drm_scheme != kAuxTypeCenc) {
        // Quietly skip aux types we don't care about.
        return OK;
    }

    if (!mCencOffsets.IsEmpty()) {
        ALOGE("duplicate cenc saio box");
        return ERROR_MALFORMED;
    }

    uint32_t cencOffsetCount;
    if (!mDataSource->getUInt32(data_offset, &cencOffsetCount)) {
        ALOGE("error reading cenc aux info offset count");
        return ERROR_IO;
    }
    data_offset += 4;

    if (cencOffsetCount >= kMAX_ALLOCATION) {
        return ERROR_MALFORMED;
    }
    if (!version) {
        if (!mCencOffsets.SetCapacity(cencOffsetCount, mozilla::fallible)) {
            return ERROR_MALFORMED;
        }
        for (uint32_t i = 0; i < cencOffsetCount; i++) {
            uint32_t tmp;
            if (!mDataSource->getUInt32(data_offset, &tmp)) {
                ALOGE("error reading cenc aux info offsets");
                return ERROR_IO;
            }
            // FIXME: Make this infallible after bug 968520 is done.
            MOZ_ALWAYS_TRUE(mCencOffsets.AppendElement(tmp, mozilla::fallible));
            data_offset += 4;
        }
    } else {
        if (!mCencOffsets.SetLength(cencOffsetCount, mozilla::fallible)) {
          return ERROR_MALFORMED;
        }
        for (uint32_t i = 0; i < cencOffsetCount; i++) {
            if (!mDataSource->getUInt64(data_offset, &mCencOffsets[i])) {
                ALOGE("error reading cenc aux info offsets");
                return ERROR_IO;
            }
            data_offset += 8;
        }
    }

    if (data_offset != data_end) {
        ALOGW("wrong saio data size, expected %lu, actual %lu",
              data_size, data_offset - (data_end - data_size));
        // Continue, assume extra data is not important.
        // Parser will skip past the box end.
    }

    return parseSampleCencInfo();
}

status_t
SampleTable::parseSampleCencInfo() {
    if ((!mCencDefaultSize && !mCencInfoCount) || mCencOffsets.IsEmpty()) {
        // We don't have all the cenc information we need yet. Quietly fail and
        // hope we get the data we need later in the track header.
        ALOGV("Got half of cenc saio/saiz pair. Deferring parse until we get the other half.");
        return OK;
    }

    if ((mCencOffsets.Length() > 1 && mCencOffsets.Length() < mCencInfoCount) ||
        (!mCencDefaultSize && mCencSizes.Length() < mCencInfoCount)) {
        return ERROR_MALFORMED;
    }

    if (mCencInfoCount > kMAX_ALLOCATION / sizeof(SampleCencInfo)) {
        // Avoid future OOM.
        return ERROR_MALFORMED;
    }

    mCencInfo = new (mozilla::fallible) SampleCencInfo[mCencInfoCount];
    if (!mCencInfo) {
      return ERROR_BUFFER_TOO_SMALL;
    }
    for (uint32_t i = 0; i < mCencInfoCount; i++) {
        mCencInfo[i].mSubsamples = NULL;
    }

    uint64_t nextOffset = mCencOffsets[0];
    for (uint32_t i = 0; i < mCencInfoCount; i++) {
        uint8_t size = mCencDefaultSize ? mCencDefaultSize : mCencSizes[i];
        uint64_t offset = mCencOffsets.Length() == 1 ? nextOffset : mCencOffsets[i];
        nextOffset = offset + size;

        auto& info = mCencInfo[i];

        if (size < IV_BYTES) {
            ALOGE("cenc aux info too small");
            return ERROR_MALFORMED;
        }

        if (mDataSource->readAt(offset, info.mIV, IV_BYTES) < IV_BYTES) {
            ALOGE("couldn't read init vector");
            return ERROR_IO;
        }
        offset += IV_BYTES;

        if (size == IV_BYTES) {
            info.mSubsampleCount = 0;
            continue;
        }

        if (size < IV_BYTES + sizeof(info.mSubsampleCount)) {
            ALOGE("subsample count overflows sample aux info buffer");
            return ERROR_MALFORMED;
        }

        if (!mDataSource->getUInt16(offset, &info.mSubsampleCount)) {
            ALOGE("error reading sample cenc info subsample count");
            return ERROR_IO;
        }
        offset += sizeof(info.mSubsampleCount);

        if (size < IV_BYTES + sizeof(info.mSubsampleCount) + info.mSubsampleCount * 6) {
            ALOGE("subsample descriptions overflow sample aux info buffer");
            return ERROR_MALFORMED;
        }

        info.mSubsamples = new (mozilla::fallible) SampleCencInfo::SubsampleSizes[info.mSubsampleCount];
        if (!info.mSubsamples) {
          return ERROR_BUFFER_TOO_SMALL;
        }
        for (uint16_t j = 0; j < info.mSubsampleCount; j++) {
            auto& subsample = info.mSubsamples[j];
            if (!mDataSource->getUInt16(offset, &subsample.mClearBytes) ||
                !mDataSource->getUInt32(offset + sizeof(subsample.mClearBytes),
                                        &subsample.mCipherBytes)) {
                ALOGE("error reading cenc subsample aux info");
                return ERROR_IO;
            }
            offset += 6;
        }
    }

    return OK;
}

uint32_t SampleTable::countChunkOffsets() const {
    return mNumChunkOffsets;
}

uint32_t SampleTable::countSamples() const {
    return mNumSampleSizes;
}

status_t SampleTable::getMaxSampleSize(size_t *max_size) {
    Mutex::Autolock autoLock(mLock);

    *max_size = 0;

    for (uint32_t i = 0; i < mNumSampleSizes; ++i) {
        size_t sample_size;
        status_t err = getSampleSize_l(i, &sample_size);

        if (err != OK) {
            return err;
        }

        if (sample_size > *max_size) {
            *max_size = sample_size;
        }
    }

    return OK;
}

uint32_t abs_difference(uint32_t time1, uint32_t time2) {
    return time1 > time2 ? time1 - time2 : time2 - time1;
}

// static
int SampleTable::CompareIncreasingTime(const void *_a, const void *_b) {
    const SampleTimeEntry *a = (const SampleTimeEntry *)_a;
    const SampleTimeEntry *b = (const SampleTimeEntry *)_b;

    if (a->mCompositionTime < b->mCompositionTime) {
        return -1;
    } else if (a->mCompositionTime > b->mCompositionTime) {
        return 1;
    }

    return 0;
}

status_t SampleTable::buildSampleEntriesTable() {
    Mutex::Autolock autoLock(mLock);

    if (mSampleTimeEntries != NULL) {
        return OK;
    }

    mSampleTimeEntries = new (mozilla::fallible) SampleTimeEntry[mNumSampleSizes];
    if (!mSampleTimeEntries) {
      return ERROR_BUFFER_TOO_SMALL;
    }

    uint32_t sampleIndex = 0;
    uint32_t sampleTime = 0;

    for (uint32_t i = 0; i < mTimeToSampleCount; ++i) {
        uint32_t n = mTimeToSample[2 * i];
        uint32_t delta = mTimeToSample[2 * i + 1];

        for (uint32_t j = 0; j < n; ++j) {
            if (sampleIndex < mNumSampleSizes) {
                // Technically this should always be the case if the file
                // is well-formed, but you know... there's (gasp) malformed
                // content out there.

                mSampleTimeEntries[sampleIndex].mSampleIndex = sampleIndex;

                int32_t compTimeDelta =
                    mCompositionDeltaLookup->getCompositionTimeOffset(
                            sampleIndex);

                if ((compTimeDelta < 0 && sampleTime <
                        (compTimeDelta == INT32_MIN ?
                                INT32_MAX : uint32_t(-compTimeDelta)))
                        || (compTimeDelta > 0 &&
                                sampleTime > UINT32_MAX - compTimeDelta)) {
                    ALOGE("%u + %d would overflow, clamping",
                            sampleTime, compTimeDelta);
                    if (compTimeDelta < 0) {
                        sampleTime = 0;
                    } else {
                        sampleTime = UINT32_MAX;
                    }
                    compTimeDelta = 0;
                }

                mSampleTimeEntries[sampleIndex].mCompositionTime =
                    compTimeDelta > 0 ? sampleTime + compTimeDelta:
                                sampleTime - (-compTimeDelta);
            }

            ++sampleIndex;
            sampleTime += delta;
        }
    }

    qsort(mSampleTimeEntries, mNumSampleSizes, sizeof(SampleTimeEntry),
          CompareIncreasingTime);
    return OK;
}

status_t SampleTable::findSampleAtTime(
        uint32_t req_time, uint32_t *sample_index, uint32_t flags) {
    status_t err = buildSampleEntriesTable();
    if (err != OK) {
      return err;
    }

    uint32_t left = 0;
    uint32_t right = mNumSampleSizes;
    while (left < right) {
        uint32_t center = (left + right) / 2;
        uint32_t centerTime = mSampleTimeEntries[center].mCompositionTime;

        if (req_time < centerTime) {
            right = center;
        } else if (req_time > centerTime) {
            left = center + 1;
        } else {
            left = center;
            break;
        }
    }

    if (left == mNumSampleSizes) {
        if (flags == kFlagAfter) {
            return ERROR_OUT_OF_RANGE;
        }

        --left;
    }

    uint32_t closestIndex = left;

    switch (flags) {
        case kFlagBefore:
        {
            while (closestIndex > 0
                    && mSampleTimeEntries[closestIndex].mCompositionTime
                            > req_time) {
                --closestIndex;
            }
            break;
        }

        case kFlagAfter:
        {
            while (closestIndex + 1 < mNumSampleSizes
                    && mSampleTimeEntries[closestIndex].mCompositionTime
                            < req_time) {
                ++closestIndex;
            }
            break;
        }

        default:
        {
            CHECK(flags == kFlagClosest);

            if (closestIndex > 0) {
                // Check left neighbour and pick closest.
                uint32_t absdiff1 =
                    abs_difference(
                            mSampleTimeEntries[closestIndex].mCompositionTime,
                            req_time);

                uint32_t absdiff2 =
                    abs_difference(
                            mSampleTimeEntries[closestIndex - 1].mCompositionTime,
                            req_time);

                if (absdiff1 > absdiff2) {
                    closestIndex = closestIndex - 1;
                }
            }

            break;
        }
    }

    *sample_index = mSampleTimeEntries[closestIndex].mSampleIndex;

    return OK;
}

status_t SampleTable::findSyncSampleNear(
        uint32_t start_sample_index, uint32_t *sample_index, uint32_t flags) {
    Mutex::Autolock autoLock(mLock);

    *sample_index = 0;

    if (mSyncSampleOffset < 0) {
        // All samples are sync-samples.
        *sample_index = start_sample_index;
        return OK;
    }

    if (mNumSyncSamples == 0) {
        *sample_index = 0;
        return OK;
    }

    uint32_t left = 0;
    uint32_t right = mNumSyncSamples;
    while (left < right) {
        uint32_t center = left + (right - left) / 2;
        uint32_t x = mSyncSamples[center];

        if (start_sample_index < x) {
            right = center;
        } else if (start_sample_index > x) {
            left = center + 1;
        } else {
            left = center;
            break;
        }
    }
    if (left == mNumSyncSamples) {
        if (flags == kFlagAfter) {
            ALOGE("tried to find a sync frame after the last one: %d", left);
            return ERROR_OUT_OF_RANGE;
        }
        left = left - 1;
    }

    // Now ssi[left] is the sync sample index just before (or at)
    // start_sample_index.
    // Also start_sample_index < ssi[left + 1], if left + 1 < mNumSyncSamples.

    uint32_t x = mSyncSamples[left];

    if (left + 1 < mNumSyncSamples) {
        uint32_t y = mSyncSamples[left + 1];

        // our sample lies between sync samples x and y.

        status_t err = mSampleIterator->seekTo(start_sample_index);
        if (err != OK) {
            return err;
        }

        uint32_t sample_time = mSampleIterator->getSampleTime();

        err = mSampleIterator->seekTo(x);
        if (err != OK) {
            return err;
        }
        uint32_t x_time = mSampleIterator->getSampleTime();

        err = mSampleIterator->seekTo(y);
        if (err != OK) {
            return err;
        }

        uint32_t y_time = mSampleIterator->getSampleTime();

        if (abs_difference(x_time, sample_time)
                > abs_difference(y_time, sample_time)) {
            // Pick the sync sample closest (timewise) to the start-sample.
            x = y;
            ++left;
        }
    }

    switch (flags) {
        case kFlagBefore:
        {
            if (x > start_sample_index) {
                CHECK(left > 0);

                x = mSyncSamples[left - 1];

                if (x > start_sample_index) {
                    // The table of sync sample indices was not sorted
                    // properly.
                    return ERROR_MALFORMED;
                }
            }
            break;
        }

        case kFlagAfter:
        {
            if (x < start_sample_index) {
                if (left + 1 >= mNumSyncSamples) {
                    return ERROR_OUT_OF_RANGE;
                }

                x = mSyncSamples[left + 1];

                if (x < start_sample_index) {
                    // The table of sync sample indices was not sorted
                    // properly.
                    return ERROR_MALFORMED;
                }
            }

            break;
        }

        default:
            break;
    }

    *sample_index = x;

    return OK;
}

status_t SampleTable::findThumbnailSample(uint32_t *sample_index) {
    Mutex::Autolock autoLock(mLock);

    if (mSyncSampleOffset < 0) {
        // All samples are sync-samples.
        *sample_index = 0;
        return OK;
    }

    uint32_t bestSampleIndex = 0;
    size_t maxSampleSize = 0;

    static const size_t kMaxNumSyncSamplesToScan = 20;

    // Consider the first kMaxNumSyncSamplesToScan sync samples and
    // pick the one with the largest (compressed) size as the thumbnail.

    size_t numSamplesToScan = mNumSyncSamples;
    if (numSamplesToScan > kMaxNumSyncSamplesToScan) {
        numSamplesToScan = kMaxNumSyncSamplesToScan;
    }

    for (size_t i = 0; i < numSamplesToScan; ++i) {
        uint32_t x = mSyncSamples[i];

        // Now x is a sample index.
        size_t sampleSize;
        status_t err = getSampleSize_l(x, &sampleSize);
        if (err != OK) {
            return err;
        }

        if (i == 0 || sampleSize > maxSampleSize) {
            bestSampleIndex = x;
            maxSampleSize = sampleSize;
        }
    }

    *sample_index = bestSampleIndex;

    return OK;
}

status_t SampleTable::getSampleSize_l(
        uint32_t sampleIndex, size_t *sampleSize) {
    return mSampleIterator->getSampleSizeDirect(
            sampleIndex, sampleSize);
}

status_t SampleTable::getMetaDataForSample(
        uint32_t sampleIndex,
        off64_t *offset,
        size_t *size,
        uint32_t *compositionTime,
        uint32_t *duration,
        bool *isSyncSample,
        uint32_t *decodeTime) {
    Mutex::Autolock autoLock(mLock);

    status_t err;
    if ((err = mSampleIterator->seekTo(sampleIndex)) != OK) {
        return err;
    }

    if (offset) {
        *offset = mSampleIterator->getSampleOffset();
    }

    if (size) {
        *size = mSampleIterator->getSampleSize();
    }

    if (compositionTime) {
        *compositionTime = mSampleIterator->getSampleTime();
    }

    if (decodeTime) {
        *decodeTime = mSampleIterator->getSampleDecodeTime();
    }

    if (duration) {
        *duration = mSampleIterator->getSampleDuration();
    }

    if (isSyncSample) {
        *isSyncSample = false;
        if (mSyncSampleOffset < 0) {
            // Every sample is a sync sample.
            *isSyncSample = true;
        } else {
            size_t i = (mLastSyncSampleIndex < mNumSyncSamples)
                    && (mSyncSamples[mLastSyncSampleIndex] <= sampleIndex)
                ? mLastSyncSampleIndex : 0;

            while (i < mNumSyncSamples && mSyncSamples[i] < sampleIndex) {
                ++i;
            }

            if (i < mNumSyncSamples && mSyncSamples[i] == sampleIndex) {
                *isSyncSample = true;
            }

            mLastSyncSampleIndex = i;
        }
    }

    return OK;
}

int32_t SampleTable::getCompositionTimeOffset(uint32_t sampleIndex) {
    return mCompositionDeltaLookup->getCompositionTimeOffset(sampleIndex);
}

status_t
SampleTable::getSampleCencInfo(
        uint32_t sample_index, nsTArray<uint16_t>& clear_sizes,
        nsTArray<uint32_t>& cipher_sizes, uint8_t iv[]) {
    CHECK(clear_sizes.IsEmpty() && cipher_sizes.IsEmpty());

    if (sample_index >= mCencInfoCount) {
        ALOGE("cenc info requested for out of range sample index");
        return ERROR_MALFORMED;
    }

    auto& info = mCencInfo[sample_index];
    clear_sizes.SetCapacity(info.mSubsampleCount);
    cipher_sizes.SetCapacity(info.mSubsampleCount);

    for (uint32_t i = 0; i < info.mSubsampleCount; i++) {
        clear_sizes.AppendElement(info.mSubsamples[i].mClearBytes);
        cipher_sizes.AppendElement(info.mSubsamples[i].mCipherBytes);
    }

    memcpy(iv, info.mIV, IV_BYTES);

    return OK;
}

}  // namespace stagefright

#undef LOG_TAG<|MERGE_RESOLUTION|>--- conflicted
+++ resolved
@@ -407,11 +407,7 @@
     uint32_t version = flags >> 24;
     flags &= 0xffffff;
 
-<<<<<<< HEAD
-    if ((version != 0 && version != 1) || flags > 1) {
-=======
     if ((version != 0 && version != 1) || (flags != 0 && flags != 1)) {
->>>>>>> 2f813127
         // Expected version = 0 or 1, flags = 0 or 1.
         return ERROR_MALFORMED;
     }
