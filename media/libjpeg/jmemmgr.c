/*
 * jmemmgr.c
 *
 * This file was part of the Independent JPEG Group's software:
 * Copyright (C) 1991-1997, Thomas G. Lane.
 * libjpeg-turbo Modifications:
 * Copyright (C) 2016, 2021-2022, D. R. Commander.
 * For conditions of distribution and use, see the accompanying README.ijg
 * file.
 *
 * This file contains the JPEG system-independent memory management
 * routines.  This code is usable across a wide variety of machines; most
 * of the system dependencies have been isolated in a separate file.
 * The major functions provided here are:
 *   * pool-based allocation and freeing of memory;
 *   * policy decisions about how to divide available memory among the
 *     virtual arrays;
 *   * control logic for swapping virtual arrays between main memory and
 *     backing storage.
 * The separate system-dependent file provides the actual backing-storage
 * access code, and it contains the policy decision about how much total
 * main memory to use.
 * This file is system-dependent in the sense that some of its functions
 * are unnecessary in some systems.  For example, if there is enough virtual
 * memory so that backing storage will never be used, much of the virtual
 * array control logic could be removed.  (Of course, if you have that much
 * memory then you shouldn't care about a little bit of unused code...)
 */

#define JPEG_INTERNALS
#define AM_MEMORY_MANAGER       /* we define jvirt_Xarray_control structs */
#include "jinclude.h"
#include "jpeglib.h"
#include "jmemsys.h"            /* import the system-dependent declarations */
<<<<<<< HEAD
#ifndef _WIN32
#include <stdint.h>
#endif
#include <limits.h>

#ifndef NO_GETENV
#ifndef HAVE_STDLIB_H           /* <stdlib.h> should declare getenv() */
extern char *getenv (const char *name);
#endif
=======
#if !defined(_MSC_VER) || _MSC_VER > 1600
#include <stdint.h>
>>>>>>> c43ed8d9
#endif
#include <limits.h>


LOCAL(size_t)
round_up_pow2(size_t a, size_t b)
/* a rounded up to the next multiple of b, i.e. ceil(a/b)*b */
/* Assumes a >= 0, b > 0, and b is a power of 2 */
{
  return ((a + b - 1) & (~(b - 1)));
}


/*
 * Some important notes:
 *   The allocation routines provided here must never return NULL.
 *   They should exit to error_exit if unsuccessful.
 *
 *   It's not a good idea to try to merge the sarray and barray routines,
 *   even though they are textually almost the same, because samples are
 *   usually stored as bytes while coefficients are shorts or ints.  Thus,
 *   in machines where byte pointers have a different representation from
 *   word pointers, the resulting machine code could not be the same.
 */


/*
 * Many machines require storage alignment: longs must start on 4-byte
 * boundaries, doubles on 8-byte boundaries, etc.  On such machines, malloc()
 * always returns pointers that are multiples of the worst-case alignment
 * requirement, and we had better do so too.
 * There isn't any really portable way to determine the worst-case alignment
 * requirement.  This module assumes that the alignment requirement is
 * multiples of ALIGN_SIZE.
 * By default, we define ALIGN_SIZE as sizeof(double).  This is necessary on
 * some workstations (where doubles really do need 8-byte alignment) and will
 * work fine on nearly everything.  If your machine has lesser alignment needs,
 * you can save a few bytes by making ALIGN_SIZE smaller.
 * The only place I know of where this will NOT work is certain Macintosh
 * 680x0 compilers that define double as a 10-byte IEEE extended float.
 * Doing 10-byte alignment is counterproductive because longwords won't be
 * aligned well.  Put "#define ALIGN_SIZE 4" in jconfig.h if you have
 * such a compiler.
 */

#ifndef ALIGN_SIZE              /* so can override from jconfig.h */
#ifndef WITH_SIMD
#define ALIGN_SIZE  sizeof(double)
#else
#define ALIGN_SIZE  32 /* Most of the SIMD instructions we support require
                          16-byte (128-bit) alignment, but AVX2 requires
                          32-byte alignment. */
#endif
#endif

/*
 * We allocate objects from "pools", where each pool is gotten with a single
 * request to jpeg_get_small() or jpeg_get_large().  There is no per-object
 * overhead within a pool, except for alignment padding.  Each pool has a
 * header with a link to the next pool of the same class.
 * Small and large pool headers are identical.
 */

typedef struct small_pool_struct *small_pool_ptr;

typedef struct small_pool_struct {
  small_pool_ptr next;          /* next in list of pools */
  size_t bytes_used;            /* how many bytes already used within pool */
  size_t bytes_left;            /* bytes still available in this pool */
} small_pool_hdr;

typedef struct large_pool_struct *large_pool_ptr;

typedef struct large_pool_struct {
  large_pool_ptr next;          /* next in list of pools */
  size_t bytes_used;            /* how many bytes already used within pool */
  size_t bytes_left;            /* bytes still available in this pool */
} large_pool_hdr;

/*
 * Here is the full definition of a memory manager object.
 */

typedef struct {
  struct jpeg_memory_mgr pub;   /* public fields */

  /* Each pool identifier (lifetime class) names a linked list of pools. */
  small_pool_ptr small_list[JPOOL_NUMPOOLS];
  large_pool_ptr large_list[JPOOL_NUMPOOLS];

  /* Since we only have one lifetime class of virtual arrays, only one
   * linked list is necessary (for each datatype).  Note that the virtual
   * array control blocks being linked together are actually stored somewhere
   * in the small-pool list.
   */
  jvirt_sarray_ptr virt_sarray_list;
  jvirt_barray_ptr virt_barray_list;

  /* This counts total space obtained from jpeg_get_small/large */
  size_t total_space_allocated;

  /* alloc_sarray and alloc_barray set this value for use by virtual
   * array routines.
   */
  JDIMENSION last_rowsperchunk; /* from most recent alloc_sarray/barray */
} my_memory_mgr;

typedef my_memory_mgr *my_mem_ptr;


/*
 * The control blocks for virtual arrays.
 * Note that these blocks are allocated in the "small" pool area.
 * System-dependent info for the associated backing store (if any) is hidden
 * inside the backing_store_info struct.
 */

struct jvirt_sarray_control {
  JSAMPARRAY mem_buffer;        /* => the in-memory buffer */
  JDIMENSION rows_in_array;     /* total virtual array height */
  JDIMENSION samplesperrow;     /* width of array (and of memory buffer) */
  JDIMENSION maxaccess;         /* max rows accessed by access_virt_sarray */
  JDIMENSION rows_in_mem;       /* height of memory buffer */
  JDIMENSION rowsperchunk;      /* allocation chunk size in mem_buffer */
  JDIMENSION cur_start_row;     /* first logical row # in the buffer */
  JDIMENSION first_undef_row;   /* row # of first uninitialized row */
  boolean pre_zero;             /* pre-zero mode requested? */
  boolean dirty;                /* do current buffer contents need written? */
  boolean b_s_open;             /* is backing-store data valid? */
  jvirt_sarray_ptr next;        /* link to next virtual sarray control block */
  backing_store_info b_s_info;  /* System-dependent control info */
};

struct jvirt_barray_control {
  JBLOCKARRAY mem_buffer;       /* => the in-memory buffer */
  JDIMENSION rows_in_array;     /* total virtual array height */
  JDIMENSION blocksperrow;      /* width of array (and of memory buffer) */
  JDIMENSION maxaccess;         /* max rows accessed by access_virt_barray */
  JDIMENSION rows_in_mem;       /* height of memory buffer */
  JDIMENSION rowsperchunk;      /* allocation chunk size in mem_buffer */
  JDIMENSION cur_start_row;     /* first logical row # in the buffer */
  JDIMENSION first_undef_row;   /* row # of first uninitialized row */
  boolean pre_zero;             /* pre-zero mode requested? */
  boolean dirty;                /* do current buffer contents need written? */
  boolean b_s_open;             /* is backing-store data valid? */
  jvirt_barray_ptr next;        /* link to next virtual barray control block */
  backing_store_info b_s_info;  /* System-dependent control info */
};


#ifdef MEM_STATS                /* optional extra stuff for statistics */

LOCAL(void)
print_mem_stats(j_common_ptr cinfo, int pool_id)
{
  my_mem_ptr mem = (my_mem_ptr)cinfo->mem;
  small_pool_ptr shdr_ptr;
  large_pool_ptr lhdr_ptr;

  /* Since this is only a debugging stub, we can cheat a little by using
   * fprintf directly rather than going through the trace message code.
   * This is helpful because message parm array can't handle longs.
   */
  fprintf(stderr, "Freeing pool %d, total space = %ld\n",
          pool_id, mem->total_space_allocated);

  for (lhdr_ptr = mem->large_list[pool_id]; lhdr_ptr != NULL;
       lhdr_ptr = lhdr_ptr->next) {
    fprintf(stderr, "  Large chunk used %ld\n", (long)lhdr_ptr->bytes_used);
  }

  for (shdr_ptr = mem->small_list[pool_id]; shdr_ptr != NULL;
       shdr_ptr = shdr_ptr->next) {
    fprintf(stderr, "  Small chunk used %ld free %ld\n",
            (long)shdr_ptr->bytes_used, (long)shdr_ptr->bytes_left);
  }
}

#endif /* MEM_STATS */


LOCAL(void)
out_of_memory(j_common_ptr cinfo, int which)
/* Report an out-of-memory error and stop execution */
/* If we compiled MEM_STATS support, report alloc requests before dying */
{
#ifdef MEM_STATS
  cinfo->err->trace_level = 2;  /* force self_destruct to report stats */
#endif
  ERREXIT1(cinfo, JERR_OUT_OF_MEMORY, which);
}


/*
 * Allocation of "small" objects.
 *
 * For these, we use pooled storage.  When a new pool must be created,
 * we try to get enough space for the current request plus a "slop" factor,
 * where the slop will be the amount of leftover space in the new pool.
 * The speed vs. space tradeoff is largely determined by the slop values.
 * A different slop value is provided for each pool class (lifetime),
 * and we also distinguish the first pool of a class from later ones.
 * NOTE: the values given work fairly well on both 16- and 32-bit-int
 * machines, but may be too small if longs are 64 bits or more.
 *
 * Since we do not know what alignment malloc() gives us, we have to
 * allocate ALIGN_SIZE-1 extra space per pool to have room for alignment
 * adjustment.
 */

static const size_t first_pool_slop[JPOOL_NUMPOOLS] = {
  1600,                         /* first PERMANENT pool */
  16000                         /* first IMAGE pool */
};

static const size_t extra_pool_slop[JPOOL_NUMPOOLS] = {
  0,                            /* additional PERMANENT pools */
  5000                          /* additional IMAGE pools */
};

#define MIN_SLOP  50            /* greater than 0 to avoid futile looping */


METHODDEF(void *)
alloc_small(j_common_ptr cinfo, int pool_id, size_t sizeofobject)
/* Allocate a "small" object */
{
  my_mem_ptr mem = (my_mem_ptr)cinfo->mem;
  small_pool_ptr hdr_ptr, prev_hdr_ptr;
  char *data_ptr;
  size_t min_request, slop;

  /*
   * Round up the requested size to a multiple of ALIGN_SIZE in order
   * to assure alignment for the next object allocated in the same pool
   * and so that algorithms can straddle outside the proper area up
   * to the next alignment.
   */
  if (sizeofobject > MAX_ALLOC_CHUNK) {
    /* This prevents overflow/wrap-around in round_up_pow2() if sizeofobject
       is close to SIZE_MAX. */
    out_of_memory(cinfo, 7);
  }
  sizeofobject = round_up_pow2(sizeofobject, ALIGN_SIZE);

  /* Check for unsatisfiable request (do now to ensure no overflow below) */
  if ((sizeof(small_pool_hdr) + sizeofobject + ALIGN_SIZE - 1) >
      MAX_ALLOC_CHUNK)
    out_of_memory(cinfo, 1);    /* request exceeds malloc's ability */

  /* See if space is available in any existing pool */
  if (pool_id < 0 || pool_id >= JPOOL_NUMPOOLS)
    ERREXIT1(cinfo, JERR_BAD_POOL_ID, pool_id); /* safety check */
  prev_hdr_ptr = NULL;
  hdr_ptr = mem->small_list[pool_id];
  while (hdr_ptr != NULL) {
    if (hdr_ptr->bytes_left >= sizeofobject)
      break;                    /* found pool with enough space */
    prev_hdr_ptr = hdr_ptr;
    hdr_ptr = hdr_ptr->next;
  }

  /* Time to make a new pool? */
  if (hdr_ptr == NULL) {
    /* min_request is what we need now, slop is what will be leftover */
    min_request = sizeof(small_pool_hdr) + sizeofobject + ALIGN_SIZE - 1;
    if (prev_hdr_ptr == NULL)   /* first pool in class? */
      slop = first_pool_slop[pool_id];
    else
      slop = extra_pool_slop[pool_id];
    /* Don't ask for more than MAX_ALLOC_CHUNK */
    if (slop > (size_t)(MAX_ALLOC_CHUNK - min_request))
      slop = (size_t)(MAX_ALLOC_CHUNK - min_request);
    /* Try to get space, if fail reduce slop and try again */
    for (;;) {
      hdr_ptr = (small_pool_ptr)jpeg_get_small(cinfo, min_request + slop);
      if (hdr_ptr != NULL)
        break;
      slop /= 2;
      if (slop < MIN_SLOP)      /* give up when it gets real small */
        out_of_memory(cinfo, 2); /* jpeg_get_small failed */
    }
    mem->total_space_allocated += min_request + slop;
    /* Success, initialize the new pool header and add to end of list */
    hdr_ptr->next = NULL;
    hdr_ptr->bytes_used = 0;
    hdr_ptr->bytes_left = sizeofobject + slop;
    if (prev_hdr_ptr == NULL)   /* first pool in class? */
      mem->small_list[pool_id] = hdr_ptr;
    else
      prev_hdr_ptr->next = hdr_ptr;
  }

  /* OK, allocate the object from the current pool */
  data_ptr = (char *)hdr_ptr; /* point to first data byte in pool... */
  data_ptr += sizeof(small_pool_hdr); /* ...by skipping the header... */
  if ((size_t)data_ptr % ALIGN_SIZE) /* ...and adjust for alignment */
    data_ptr += ALIGN_SIZE - (size_t)data_ptr % ALIGN_SIZE;
  data_ptr += hdr_ptr->bytes_used; /* point to place for object */
  hdr_ptr->bytes_used += sizeofobject;
  hdr_ptr->bytes_left -= sizeofobject;

  return (void *)data_ptr;
}


/*
 * Allocation of "large" objects.
 *
 * The external semantics of these are the same as "small" objects.  However,
 * the pool management heuristics are quite different.  We assume that each
 * request is large enough that it may as well be passed directly to
 * jpeg_get_large; the pool management just links everything together
 * so that we can free it all on demand.
 * Note: the major use of "large" objects is in JSAMPARRAY and JBLOCKARRAY
 * structures.  The routines that create these structures (see below)
 * deliberately bunch rows together to ensure a large request size.
 */

METHODDEF(void *)
alloc_large(j_common_ptr cinfo, int pool_id, size_t sizeofobject)
/* Allocate a "large" object */
{
  my_mem_ptr mem = (my_mem_ptr)cinfo->mem;
  large_pool_ptr hdr_ptr;
  char *data_ptr;

  /*
   * Round up the requested size to a multiple of ALIGN_SIZE so that
   * algorithms can straddle outside the proper area up to the next
   * alignment.
   */
  if (sizeofobject > MAX_ALLOC_CHUNK) {
    /* This prevents overflow/wrap-around in round_up_pow2() if sizeofobject
       is close to SIZE_MAX. */
    out_of_memory(cinfo, 8);
  }
  sizeofobject = round_up_pow2(sizeofobject, ALIGN_SIZE);

  /* Check for unsatisfiable request (do now to ensure no overflow below) */
  if ((sizeof(large_pool_hdr) + sizeofobject + ALIGN_SIZE - 1) >
      MAX_ALLOC_CHUNK)
    out_of_memory(cinfo, 3);    /* request exceeds malloc's ability */

  /* Always make a new pool */
  if (pool_id < 0 || pool_id >= JPOOL_NUMPOOLS)
    ERREXIT1(cinfo, JERR_BAD_POOL_ID, pool_id); /* safety check */

  hdr_ptr = (large_pool_ptr)jpeg_get_large(cinfo, sizeofobject +
                                           sizeof(large_pool_hdr) +
                                           ALIGN_SIZE - 1);
  if (hdr_ptr == NULL)
    out_of_memory(cinfo, 4);    /* jpeg_get_large failed */
  mem->total_space_allocated += sizeofobject + sizeof(large_pool_hdr) +
                                ALIGN_SIZE - 1;

  /* Success, initialize the new pool header and add to list */
  hdr_ptr->next = mem->large_list[pool_id];
  /* We maintain space counts in each pool header for statistical purposes,
   * even though they are not needed for allocation.
   */
  hdr_ptr->bytes_used = sizeofobject;
  hdr_ptr->bytes_left = 0;
  mem->large_list[pool_id] = hdr_ptr;

  data_ptr = (char *)hdr_ptr; /* point to first data byte in pool... */
  data_ptr += sizeof(small_pool_hdr); /* ...by skipping the header... */
  if ((size_t)data_ptr % ALIGN_SIZE) /* ...and adjust for alignment */
    data_ptr += ALIGN_SIZE - (size_t)data_ptr % ALIGN_SIZE;

  return (void *)data_ptr;
}


/*
 * Creation of 2-D sample arrays.
 *
 * To minimize allocation overhead and to allow I/O of large contiguous
 * blocks, we allocate the sample rows in groups of as many rows as possible
 * without exceeding MAX_ALLOC_CHUNK total bytes per allocation request.
 * NB: the virtual array control routines, later in this file, know about
 * this chunking of rows.  The rowsperchunk value is left in the mem manager
 * object so that it can be saved away if this sarray is the workspace for
 * a virtual array.
 *
 * Since we are often upsampling with a factor 2, we align the size (not
 * the start) to 2 * ALIGN_SIZE so that the upsampling routines don't have
 * to be as careful about size.
 */

METHODDEF(JSAMPARRAY)
alloc_sarray(j_common_ptr cinfo, int pool_id, JDIMENSION samplesperrow,
             JDIMENSION numrows)
/* Allocate a 2-D sample array */
{
  my_mem_ptr mem = (my_mem_ptr)cinfo->mem;
  JSAMPARRAY result;
  JSAMPROW workspace;
  JDIMENSION rowsperchunk, currow, i;
  long ltemp;

  /* Make sure each row is properly aligned */
  if ((ALIGN_SIZE % sizeof(JSAMPLE)) != 0)
    out_of_memory(cinfo, 5);    /* safety check */

  if (samplesperrow > MAX_ALLOC_CHUNK) {
    /* This prevents overflow/wrap-around in round_up_pow2() if sizeofobject
       is close to SIZE_MAX. */
    out_of_memory(cinfo, 9);
  }
  samplesperrow = (JDIMENSION)round_up_pow2(samplesperrow, (2 * ALIGN_SIZE) /
                                                           sizeof(JSAMPLE));

  /* Calculate max # of rows allowed in one allocation chunk */
  ltemp = (MAX_ALLOC_CHUNK - sizeof(large_pool_hdr)) /
          ((long)samplesperrow * sizeof(JSAMPLE));
  if (ltemp <= 0)
    ERREXIT(cinfo, JERR_WIDTH_OVERFLOW);
  if (ltemp < (long)numrows)
    rowsperchunk = (JDIMENSION)ltemp;
  else
    rowsperchunk = numrows;
  mem->last_rowsperchunk = rowsperchunk;

  /* Get space for row pointers (small object) */
  result = (JSAMPARRAY)alloc_small(cinfo, pool_id,
                                   (size_t)(numrows * sizeof(JSAMPROW)));

  /* Get the rows themselves (large objects) */
  currow = 0;
  while (currow < numrows) {
    rowsperchunk = MIN(rowsperchunk, numrows - currow);
    workspace = (JSAMPROW)alloc_large(cinfo, pool_id,
      (size_t)((size_t)rowsperchunk * (size_t)samplesperrow *
               sizeof(JSAMPLE)));
    for (i = rowsperchunk; i > 0; i--) {
      result[currow++] = workspace;
      workspace += samplesperrow;
    }
  }

  return result;
}


/*
 * Creation of 2-D coefficient-block arrays.
 * This is essentially the same as the code for sample arrays, above.
 */

METHODDEF(JBLOCKARRAY)
alloc_barray(j_common_ptr cinfo, int pool_id, JDIMENSION blocksperrow,
             JDIMENSION numrows)
/* Allocate a 2-D coefficient-block array */
{
  my_mem_ptr mem = (my_mem_ptr)cinfo->mem;
  JBLOCKARRAY result;
  JBLOCKROW workspace;
  JDIMENSION rowsperchunk, currow, i;
  long ltemp;

  /* Make sure each row is properly aligned */
  if ((sizeof(JBLOCK) % ALIGN_SIZE) != 0)
    out_of_memory(cinfo, 6);    /* safety check */

  /* Calculate max # of rows allowed in one allocation chunk */
  ltemp = (MAX_ALLOC_CHUNK - sizeof(large_pool_hdr)) /
          ((long)blocksperrow * sizeof(JBLOCK));
  if (ltemp <= 0)
    ERREXIT(cinfo, JERR_WIDTH_OVERFLOW);
  if (ltemp < (long)numrows)
    rowsperchunk = (JDIMENSION)ltemp;
  else
    rowsperchunk = numrows;
  mem->last_rowsperchunk = rowsperchunk;

  /* Get space for row pointers (small object) */
  result = (JBLOCKARRAY)alloc_small(cinfo, pool_id,
                                    (size_t)(numrows * sizeof(JBLOCKROW)));

  /* Get the rows themselves (large objects) */
  currow = 0;
  while (currow < numrows) {
    rowsperchunk = MIN(rowsperchunk, numrows - currow);
    workspace = (JBLOCKROW)alloc_large(cinfo, pool_id,
        (size_t)((size_t)rowsperchunk * (size_t)blocksperrow *
                  sizeof(JBLOCK)));
    for (i = rowsperchunk; i > 0; i--) {
      result[currow++] = workspace;
      workspace += blocksperrow;
    }
  }

  return result;
}


/*
 * About virtual array management:
 *
 * The above "normal" array routines are only used to allocate strip buffers
 * (as wide as the image, but just a few rows high).  Full-image-sized buffers
 * are handled as "virtual" arrays.  The array is still accessed a strip at a
 * time, but the memory manager must save the whole array for repeated
 * accesses.  The intended implementation is that there is a strip buffer in
 * memory (as high as is possible given the desired memory limit), plus a
 * backing file that holds the rest of the array.
 *
 * The request_virt_array routines are told the total size of the image and
 * the maximum number of rows that will be accessed at once.  The in-memory
 * buffer must be at least as large as the maxaccess value.
 *
 * The request routines create control blocks but not the in-memory buffers.
 * That is postponed until realize_virt_arrays is called.  At that time the
 * total amount of space needed is known (approximately, anyway), so free
 * memory can be divided up fairly.
 *
 * The access_virt_array routines are responsible for making a specific strip
 * area accessible (after reading or writing the backing file, if necessary).
 * Note that the access routines are told whether the caller intends to modify
 * the accessed strip; during a read-only pass this saves having to rewrite
 * data to disk.  The access routines are also responsible for pre-zeroing
 * any newly accessed rows, if pre-zeroing was requested.
 *
 * In current usage, the access requests are usually for nonoverlapping
 * strips; that is, successive access start_row numbers differ by exactly
 * num_rows = maxaccess.  This means we can get good performance with simple
 * buffer dump/reload logic, by making the in-memory buffer be a multiple
 * of the access height; then there will never be accesses across bufferload
 * boundaries.  The code will still work with overlapping access requests,
 * but it doesn't handle bufferload overlaps very efficiently.
 */


METHODDEF(jvirt_sarray_ptr)
request_virt_sarray(j_common_ptr cinfo, int pool_id, boolean pre_zero,
                    JDIMENSION samplesperrow, JDIMENSION numrows,
                    JDIMENSION maxaccess)
/* Request a virtual 2-D sample array */
{
  my_mem_ptr mem = (my_mem_ptr)cinfo->mem;
  jvirt_sarray_ptr result;

  /* Only IMAGE-lifetime virtual arrays are currently supported */
  if (pool_id != JPOOL_IMAGE)
    ERREXIT1(cinfo, JERR_BAD_POOL_ID, pool_id); /* safety check */

  /* get control block */
  result = (jvirt_sarray_ptr)alloc_small(cinfo, pool_id,
                                         sizeof(struct jvirt_sarray_control));

  result->mem_buffer = NULL;    /* marks array not yet realized */
  result->rows_in_array = numrows;
  result->samplesperrow = samplesperrow;
  result->maxaccess = maxaccess;
  result->pre_zero = pre_zero;
  result->b_s_open = FALSE;     /* no associated backing-store object */
  result->next = mem->virt_sarray_list; /* add to list of virtual arrays */
  mem->virt_sarray_list = result;

  return result;
}


METHODDEF(jvirt_barray_ptr)
request_virt_barray(j_common_ptr cinfo, int pool_id, boolean pre_zero,
                    JDIMENSION blocksperrow, JDIMENSION numrows,
                    JDIMENSION maxaccess)
/* Request a virtual 2-D coefficient-block array */
{
  my_mem_ptr mem = (my_mem_ptr)cinfo->mem;
  jvirt_barray_ptr result;

  /* Only IMAGE-lifetime virtual arrays are currently supported */
  if (pool_id != JPOOL_IMAGE)
    ERREXIT1(cinfo, JERR_BAD_POOL_ID, pool_id); /* safety check */

  /* get control block */
  result = (jvirt_barray_ptr)alloc_small(cinfo, pool_id,
                                         sizeof(struct jvirt_barray_control));

  result->mem_buffer = NULL;    /* marks array not yet realized */
  result->rows_in_array = numrows;
  result->blocksperrow = blocksperrow;
  result->maxaccess = maxaccess;
  result->pre_zero = pre_zero;
  result->b_s_open = FALSE;     /* no associated backing-store object */
  result->next = mem->virt_barray_list; /* add to list of virtual arrays */
  mem->virt_barray_list = result;

  return result;
}


METHODDEF(void)
realize_virt_arrays(j_common_ptr cinfo)
/* Allocate the in-memory buffers for any unrealized virtual arrays */
{
  my_mem_ptr mem = (my_mem_ptr)cinfo->mem;
  size_t space_per_minheight, maximum_space, avail_mem;
  size_t minheights, max_minheights;
  jvirt_sarray_ptr sptr;
  jvirt_barray_ptr bptr;

  /* Compute the minimum space needed (maxaccess rows in each buffer)
   * and the maximum space needed (full image height in each buffer).
   * These may be of use to the system-dependent jpeg_mem_available routine.
   */
  space_per_minheight = 0;
  maximum_space = 0;
  for (sptr = mem->virt_sarray_list; sptr != NULL; sptr = sptr->next) {
    if (sptr->mem_buffer == NULL) { /* if not realized yet */
      size_t new_space = (long)sptr->rows_in_array *
                         (long)sptr->samplesperrow * sizeof(JSAMPLE);

      space_per_minheight += (long)sptr->maxaccess *
                             (long)sptr->samplesperrow * sizeof(JSAMPLE);
      if (SIZE_MAX - maximum_space < new_space)
        out_of_memory(cinfo, 10);
      maximum_space += new_space;
    }
  }
  for (bptr = mem->virt_barray_list; bptr != NULL; bptr = bptr->next) {
    if (bptr->mem_buffer == NULL) { /* if not realized yet */
      size_t new_space = (long)bptr->rows_in_array *
                         (long)bptr->blocksperrow * sizeof(JBLOCK);

      space_per_minheight += (long)bptr->maxaccess *
                             (long)bptr->blocksperrow * sizeof(JBLOCK);
      if (SIZE_MAX - maximum_space < new_space)
        out_of_memory(cinfo, 11);
      maximum_space += new_space;
    }
  }

  if (space_per_minheight <= 0)
    return;                     /* no unrealized arrays, no work */

  /* Determine amount of memory to actually use; this is system-dependent. */
  avail_mem = jpeg_mem_available(cinfo, space_per_minheight, maximum_space,
                                 mem->total_space_allocated);

  /* If the maximum space needed is available, make all the buffers full
   * height; otherwise parcel it out with the same number of minheights
   * in each buffer.
   */
  if (avail_mem >= maximum_space)
    max_minheights = 1000000000L;
  else {
    max_minheights = avail_mem / space_per_minheight;
    /* If there doesn't seem to be enough space, try to get the minimum
     * anyway.  This allows a "stub" implementation of jpeg_mem_available().
     */
    if (max_minheights <= 0)
      max_minheights = 1;
  }

  /* Allocate the in-memory buffers and initialize backing store as needed. */

  for (sptr = mem->virt_sarray_list; sptr != NULL; sptr = sptr->next) {
    if (sptr->mem_buffer == NULL) { /* if not realized yet */
      minheights = ((long)sptr->rows_in_array - 1L) / sptr->maxaccess + 1L;
      if (minheights <= max_minheights) {
        /* This buffer fits in memory */
        sptr->rows_in_mem = sptr->rows_in_array;
      } else {
        /* It doesn't fit in memory, create backing store. */
        sptr->rows_in_mem = (JDIMENSION)(max_minheights * sptr->maxaccess);
        jpeg_open_backing_store(cinfo, &sptr->b_s_info,
                                (long)sptr->rows_in_array *
                                (long)sptr->samplesperrow *
                                (long)sizeof(JSAMPLE));
        sptr->b_s_open = TRUE;
      }
      sptr->mem_buffer = alloc_sarray(cinfo, JPOOL_IMAGE,
                                      sptr->samplesperrow, sptr->rows_in_mem);
      sptr->rowsperchunk = mem->last_rowsperchunk;
      sptr->cur_start_row = 0;
      sptr->first_undef_row = 0;
      sptr->dirty = FALSE;
    }
  }

  for (bptr = mem->virt_barray_list; bptr != NULL; bptr = bptr->next) {
    if (bptr->mem_buffer == NULL) { /* if not realized yet */
      minheights = ((long)bptr->rows_in_array - 1L) / bptr->maxaccess + 1L;
      if (minheights <= max_minheights) {
        /* This buffer fits in memory */
        bptr->rows_in_mem = bptr->rows_in_array;
      } else {
        /* It doesn't fit in memory, create backing store. */
        bptr->rows_in_mem = (JDIMENSION)(max_minheights * bptr->maxaccess);
        jpeg_open_backing_store(cinfo, &bptr->b_s_info,
                                (long)bptr->rows_in_array *
                                (long)bptr->blocksperrow *
                                (long)sizeof(JBLOCK));
        bptr->b_s_open = TRUE;
      }
      bptr->mem_buffer = alloc_barray(cinfo, JPOOL_IMAGE,
                                      bptr->blocksperrow, bptr->rows_in_mem);
      bptr->rowsperchunk = mem->last_rowsperchunk;
      bptr->cur_start_row = 0;
      bptr->first_undef_row = 0;
      bptr->dirty = FALSE;
    }
  }
}


LOCAL(void)
do_sarray_io(j_common_ptr cinfo, jvirt_sarray_ptr ptr, boolean writing)
/* Do backing store read or write of a virtual sample array */
{
  long bytesperrow, file_offset, byte_count, rows, thisrow, i;

  bytesperrow = (long)ptr->samplesperrow * sizeof(JSAMPLE);
  file_offset = ptr->cur_start_row * bytesperrow;
  /* Loop to read or write each allocation chunk in mem_buffer */
  for (i = 0; i < (long)ptr->rows_in_mem; i += ptr->rowsperchunk) {
    /* One chunk, but check for short chunk at end of buffer */
    rows = MIN((long)ptr->rowsperchunk, (long)ptr->rows_in_mem - i);
    /* Transfer no more than is currently defined */
    thisrow = (long)ptr->cur_start_row + i;
    rows = MIN(rows, (long)ptr->first_undef_row - thisrow);
    /* Transfer no more than fits in file */
    rows = MIN(rows, (long)ptr->rows_in_array - thisrow);
    if (rows <= 0)              /* this chunk might be past end of file! */
      break;
    byte_count = rows * bytesperrow;
    if (writing)
      (*ptr->b_s_info.write_backing_store) (cinfo, &ptr->b_s_info,
                                            (void *)ptr->mem_buffer[i],
                                            file_offset, byte_count);
    else
      (*ptr->b_s_info.read_backing_store) (cinfo, &ptr->b_s_info,
                                           (void *)ptr->mem_buffer[i],
                                           file_offset, byte_count);
    file_offset += byte_count;
  }
}


LOCAL(void)
do_barray_io(j_common_ptr cinfo, jvirt_barray_ptr ptr, boolean writing)
/* Do backing store read or write of a virtual coefficient-block array */
{
  long bytesperrow, file_offset, byte_count, rows, thisrow, i;

  bytesperrow = (long)ptr->blocksperrow * sizeof(JBLOCK);
  file_offset = ptr->cur_start_row * bytesperrow;
  /* Loop to read or write each allocation chunk in mem_buffer */
  for (i = 0; i < (long)ptr->rows_in_mem; i += ptr->rowsperchunk) {
    /* One chunk, but check for short chunk at end of buffer */
    rows = MIN((long)ptr->rowsperchunk, (long)ptr->rows_in_mem - i);
    /* Transfer no more than is currently defined */
    thisrow = (long)ptr->cur_start_row + i;
    rows = MIN(rows, (long)ptr->first_undef_row - thisrow);
    /* Transfer no more than fits in file */
    rows = MIN(rows, (long)ptr->rows_in_array - thisrow);
    if (rows <= 0)              /* this chunk might be past end of file! */
      break;
    byte_count = rows * bytesperrow;
    if (writing)
      (*ptr->b_s_info.write_backing_store) (cinfo, &ptr->b_s_info,
                                            (void *)ptr->mem_buffer[i],
                                            file_offset, byte_count);
    else
      (*ptr->b_s_info.read_backing_store) (cinfo, &ptr->b_s_info,
                                           (void *)ptr->mem_buffer[i],
                                           file_offset, byte_count);
    file_offset += byte_count;
  }
}


METHODDEF(JSAMPARRAY)
access_virt_sarray(j_common_ptr cinfo, jvirt_sarray_ptr ptr,
                   JDIMENSION start_row, JDIMENSION num_rows, boolean writable)
/* Access the part of a virtual sample array starting at start_row */
/* and extending for num_rows rows.  writable is true if  */
/* caller intends to modify the accessed area. */
{
  JDIMENSION end_row = start_row + num_rows;
  JDIMENSION undef_row;

  /* debugging check */
  if (end_row > ptr->rows_in_array || num_rows > ptr->maxaccess ||
      ptr->mem_buffer == NULL)
    ERREXIT(cinfo, JERR_BAD_VIRTUAL_ACCESS);

  /* Make the desired part of the virtual array accessible */
  if (start_row < ptr->cur_start_row ||
      end_row > ptr->cur_start_row + ptr->rows_in_mem) {
    if (!ptr->b_s_open)
      ERREXIT(cinfo, JERR_VIRTUAL_BUG);
    /* Flush old buffer contents if necessary */
    if (ptr->dirty) {
      do_sarray_io(cinfo, ptr, TRUE);
      ptr->dirty = FALSE;
    }
    /* Decide what part of virtual array to access.
     * Algorithm: if target address > current window, assume forward scan,
     * load starting at target address.  If target address < current window,
     * assume backward scan, load so that target area is top of window.
     * Note that when switching from forward write to forward read, will have
     * start_row = 0, so the limiting case applies and we load from 0 anyway.
     */
    if (start_row > ptr->cur_start_row) {
      ptr->cur_start_row = start_row;
    } else {
      /* use long arithmetic here to avoid overflow & unsigned problems */
      long ltemp;

      ltemp = (long)end_row - (long)ptr->rows_in_mem;
      if (ltemp < 0)
        ltemp = 0;              /* don't fall off front end of file */
      ptr->cur_start_row = (JDIMENSION)ltemp;
    }
    /* Read in the selected part of the array.
     * During the initial write pass, we will do no actual read
     * because the selected part is all undefined.
     */
    do_sarray_io(cinfo, ptr, FALSE);
  }
  /* Ensure the accessed part of the array is defined; prezero if needed.
   * To improve locality of access, we only prezero the part of the array
   * that the caller is about to access, not the entire in-memory array.
   */
  if (ptr->first_undef_row < end_row) {
    if (ptr->first_undef_row < start_row) {
      if (writable)             /* writer skipped over a section of array */
        ERREXIT(cinfo, JERR_BAD_VIRTUAL_ACCESS);
      undef_row = start_row;    /* but reader is allowed to read ahead */
    } else {
      undef_row = ptr->first_undef_row;
    }
    if (writable)
      ptr->first_undef_row = end_row;
    if (ptr->pre_zero) {
      size_t bytesperrow = (size_t)ptr->samplesperrow * sizeof(JSAMPLE);
      undef_row -= ptr->cur_start_row; /* make indexes relative to buffer */
      end_row -= ptr->cur_start_row;
      while (undef_row < end_row) {
        jzero_far((void *)ptr->mem_buffer[undef_row], bytesperrow);
        undef_row++;
      }
    } else {
      if (!writable)            /* reader looking at undefined data */
        ERREXIT(cinfo, JERR_BAD_VIRTUAL_ACCESS);
    }
  }
  /* Flag the buffer dirty if caller will write in it */
  if (writable)
    ptr->dirty = TRUE;
  /* Return address of proper part of the buffer */
  return ptr->mem_buffer + (start_row - ptr->cur_start_row);
}


METHODDEF(JBLOCKARRAY)
access_virt_barray(j_common_ptr cinfo, jvirt_barray_ptr ptr,
                   JDIMENSION start_row, JDIMENSION num_rows, boolean writable)
/* Access the part of a virtual block array starting at start_row */
/* and extending for num_rows rows.  writable is true if  */
/* caller intends to modify the accessed area. */
{
  JDIMENSION end_row = start_row + num_rows;
  JDIMENSION undef_row;

  /* debugging check */
  if (end_row > ptr->rows_in_array || num_rows > ptr->maxaccess ||
      ptr->mem_buffer == NULL)
    ERREXIT(cinfo, JERR_BAD_VIRTUAL_ACCESS);

  /* Make the desired part of the virtual array accessible */
  if (start_row < ptr->cur_start_row ||
      end_row > ptr->cur_start_row + ptr->rows_in_mem) {
    if (!ptr->b_s_open)
      ERREXIT(cinfo, JERR_VIRTUAL_BUG);
    /* Flush old buffer contents if necessary */
    if (ptr->dirty) {
      do_barray_io(cinfo, ptr, TRUE);
      ptr->dirty = FALSE;
    }
    /* Decide what part of virtual array to access.
     * Algorithm: if target address > current window, assume forward scan,
     * load starting at target address.  If target address < current window,
     * assume backward scan, load so that target area is top of window.
     * Note that when switching from forward write to forward read, will have
     * start_row = 0, so the limiting case applies and we load from 0 anyway.
     */
    if (start_row > ptr->cur_start_row) {
      ptr->cur_start_row = start_row;
    } else {
      /* use long arithmetic here to avoid overflow & unsigned problems */
      long ltemp;

      ltemp = (long)end_row - (long)ptr->rows_in_mem;
      if (ltemp < 0)
        ltemp = 0;              /* don't fall off front end of file */
      ptr->cur_start_row = (JDIMENSION)ltemp;
    }
    /* Read in the selected part of the array.
     * During the initial write pass, we will do no actual read
     * because the selected part is all undefined.
     */
    do_barray_io(cinfo, ptr, FALSE);
  }
  /* Ensure the accessed part of the array is defined; prezero if needed.
   * To improve locality of access, we only prezero the part of the array
   * that the caller is about to access, not the entire in-memory array.
   */
  if (ptr->first_undef_row < end_row) {
    if (ptr->first_undef_row < start_row) {
      if (writable)             /* writer skipped over a section of array */
        ERREXIT(cinfo, JERR_BAD_VIRTUAL_ACCESS);
      undef_row = start_row;    /* but reader is allowed to read ahead */
    } else {
      undef_row = ptr->first_undef_row;
    }
    if (writable)
      ptr->first_undef_row = end_row;
    if (ptr->pre_zero) {
      size_t bytesperrow = (size_t)ptr->blocksperrow * sizeof(JBLOCK);
      undef_row -= ptr->cur_start_row; /* make indexes relative to buffer */
      end_row -= ptr->cur_start_row;
      while (undef_row < end_row) {
        jzero_far((void *)ptr->mem_buffer[undef_row], bytesperrow);
        undef_row++;
      }
    } else {
      if (!writable)            /* reader looking at undefined data */
        ERREXIT(cinfo, JERR_BAD_VIRTUAL_ACCESS);
    }
  }
  /* Flag the buffer dirty if caller will write in it */
  if (writable)
    ptr->dirty = TRUE;
  /* Return address of proper part of the buffer */
  return ptr->mem_buffer + (start_row - ptr->cur_start_row);
}


/*
 * Release all objects belonging to a specified pool.
 */

METHODDEF(void)
free_pool(j_common_ptr cinfo, int pool_id)
{
  my_mem_ptr mem = (my_mem_ptr)cinfo->mem;
  small_pool_ptr shdr_ptr;
  large_pool_ptr lhdr_ptr;
  size_t space_freed;

  if (pool_id < 0 || pool_id >= JPOOL_NUMPOOLS)
    ERREXIT1(cinfo, JERR_BAD_POOL_ID, pool_id); /* safety check */

#ifdef MEM_STATS
  if (cinfo->err->trace_level > 1)
    print_mem_stats(cinfo, pool_id); /* print pool's memory usage statistics */
#endif

  /* If freeing IMAGE pool, close any virtual arrays first */
  if (pool_id == JPOOL_IMAGE) {
    jvirt_sarray_ptr sptr;
    jvirt_barray_ptr bptr;

    for (sptr = mem->virt_sarray_list; sptr != NULL; sptr = sptr->next) {
      if (sptr->b_s_open) {     /* there may be no backing store */
        sptr->b_s_open = FALSE; /* prevent recursive close if error */
        (*sptr->b_s_info.close_backing_store) (cinfo, &sptr->b_s_info);
      }
    }
    mem->virt_sarray_list = NULL;
    for (bptr = mem->virt_barray_list; bptr != NULL; bptr = bptr->next) {
      if (bptr->b_s_open) {     /* there may be no backing store */
        bptr->b_s_open = FALSE; /* prevent recursive close if error */
        (*bptr->b_s_info.close_backing_store) (cinfo, &bptr->b_s_info);
      }
    }
    mem->virt_barray_list = NULL;
  }

  /* Release large objects */
  lhdr_ptr = mem->large_list[pool_id];
  mem->large_list[pool_id] = NULL;

  while (lhdr_ptr != NULL) {
    large_pool_ptr next_lhdr_ptr = lhdr_ptr->next;
    space_freed = lhdr_ptr->bytes_used +
                  lhdr_ptr->bytes_left +
                  sizeof(large_pool_hdr) + ALIGN_SIZE - 1;
    jpeg_free_large(cinfo, (void *)lhdr_ptr, space_freed);
    mem->total_space_allocated -= space_freed;
    lhdr_ptr = next_lhdr_ptr;
  }

  /* Release small objects */
  shdr_ptr = mem->small_list[pool_id];
  mem->small_list[pool_id] = NULL;

  while (shdr_ptr != NULL) {
    small_pool_ptr next_shdr_ptr = shdr_ptr->next;
    space_freed = shdr_ptr->bytes_used + shdr_ptr->bytes_left +
                  sizeof(small_pool_hdr) + ALIGN_SIZE - 1;
    jpeg_free_small(cinfo, (void *)shdr_ptr, space_freed);
    mem->total_space_allocated -= space_freed;
    shdr_ptr = next_shdr_ptr;
  }
}


/*
 * Close up shop entirely.
 * Note that this cannot be called unless cinfo->mem is non-NULL.
 */

METHODDEF(void)
self_destruct(j_common_ptr cinfo)
{
  int pool;

  /* Close all backing store, release all memory.
   * Releasing pools in reverse order might help avoid fragmentation
   * with some (brain-damaged) malloc libraries.
   */
  for (pool = JPOOL_NUMPOOLS - 1; pool >= JPOOL_PERMANENT; pool--) {
    free_pool(cinfo, pool);
  }

  /* Release the memory manager control block too. */
  jpeg_free_small(cinfo, (void *)cinfo->mem, sizeof(my_memory_mgr));
  cinfo->mem = NULL;            /* ensures I will be called only once */

  jpeg_mem_term(cinfo);         /* system-dependent cleanup */
}


/*
 * Memory manager initialization.
 * When this is called, only the error manager pointer is valid in cinfo!
 */

GLOBAL(void)
jinit_memory_mgr(j_common_ptr cinfo)
{
  my_mem_ptr mem;
  long max_to_use;
  int pool;
  size_t test_mac;

  cinfo->mem = NULL;            /* for safety if init fails */

  /* Check for configuration errors.
   * sizeof(ALIGN_TYPE) should be a power of 2; otherwise, it probably
   * doesn't reflect any real hardware alignment requirement.
   * The test is a little tricky: for X>0, X and X-1 have no one-bits
   * in common if and only if X is a power of 2, ie has only one one-bit.
   * Some compilers may give an "unreachable code" warning here; ignore it.
   */
  if ((ALIGN_SIZE & (ALIGN_SIZE - 1)) != 0)
    ERREXIT(cinfo, JERR_BAD_ALIGN_TYPE);
  /* MAX_ALLOC_CHUNK must be representable as type size_t, and must be
   * a multiple of ALIGN_SIZE.
   * Again, an "unreachable code" warning may be ignored here.
   * But a "constant too large" warning means you need to fix MAX_ALLOC_CHUNK.
   */
  test_mac = (size_t)MAX_ALLOC_CHUNK;
  if ((long)test_mac != MAX_ALLOC_CHUNK ||
      (MAX_ALLOC_CHUNK % ALIGN_SIZE) != 0)
    ERREXIT(cinfo, JERR_BAD_ALLOC_CHUNK);

  max_to_use = jpeg_mem_init(cinfo); /* system-dependent initialization */

  /* Attempt to allocate memory manager's control block */
  mem = (my_mem_ptr)jpeg_get_small(cinfo, sizeof(my_memory_mgr));

  if (mem == NULL) {
    jpeg_mem_term(cinfo);       /* system-dependent cleanup */
    ERREXIT1(cinfo, JERR_OUT_OF_MEMORY, 0);
  }

  /* OK, fill in the method pointers */
  mem->pub.alloc_small = alloc_small;
  mem->pub.alloc_large = alloc_large;
  mem->pub.alloc_sarray = alloc_sarray;
  mem->pub.alloc_barray = alloc_barray;
  mem->pub.request_virt_sarray = request_virt_sarray;
  mem->pub.request_virt_barray = request_virt_barray;
  mem->pub.realize_virt_arrays = realize_virt_arrays;
  mem->pub.access_virt_sarray = access_virt_sarray;
  mem->pub.access_virt_barray = access_virt_barray;
  mem->pub.free_pool = free_pool;
  mem->pub.self_destruct = self_destruct;

  /* Make MAX_ALLOC_CHUNK accessible to other modules */
  mem->pub.max_alloc_chunk = MAX_ALLOC_CHUNK;

  /* Initialize working state */
  mem->pub.max_memory_to_use = max_to_use;

  for (pool = JPOOL_NUMPOOLS - 1; pool >= JPOOL_PERMANENT; pool--) {
    mem->small_list[pool] = NULL;
    mem->large_list[pool] = NULL;
  }
  mem->virt_sarray_list = NULL;
  mem->virt_barray_list = NULL;

  mem->total_space_allocated = sizeof(my_memory_mgr);

  /* Declare ourselves open for business */
  cinfo->mem = &mem->pub;

  /* Check for an environment variable JPEGMEM; if found, override the
   * default max_memory setting from jpeg_mem_init.  Note that the
   * surrounding application may again override this value.
   * If your system doesn't support getenv(), define NO_GETENV to disable
   * this feature.
   */
#ifndef NO_GETENV
  {
    char memenv[30] = { 0 };

    if (!GETENV_S(memenv, 30, "JPEGMEM") && strlen(memenv) > 0) {
      char ch = 'x';

#ifdef _MSC_VER
      if (sscanf_s(memenv, "%ld%c", &max_to_use, &ch, 1) > 0) {
#else
      if (sscanf(memenv, "%ld%c", &max_to_use, &ch) > 0) {
#endif
        if (ch == 'm' || ch == 'M')
          max_to_use *= 1000L;
        mem->pub.max_memory_to_use = max_to_use * 1000L;
      }
    }
  }
#endif

}<|MERGE_RESOLUTION|>--- conflicted
+++ resolved
@@ -32,20 +32,8 @@
 #include "jinclude.h"
 #include "jpeglib.h"
 #include "jmemsys.h"            /* import the system-dependent declarations */
-<<<<<<< HEAD
-#ifndef _WIN32
-#include <stdint.h>
-#endif
-#include <limits.h>
-
-#ifndef NO_GETENV
-#ifndef HAVE_STDLIB_H           /* <stdlib.h> should declare getenv() */
-extern char *getenv (const char *name);
-#endif
-=======
 #if !defined(_MSC_VER) || _MSC_VER > 1600
 #include <stdint.h>
->>>>>>> c43ed8d9
 #endif
 #include <limits.h>
 
