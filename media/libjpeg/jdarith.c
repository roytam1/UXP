/*
 * jdarith.c
 *
 * This file was part of the Independent JPEG Group's software:
 * Developed 1997-2015 by Guido Vollbeding.
 * libjpeg-turbo Modifications:
<<<<<<< HEAD
 * Copyright (C) 2015-2017, D. R. Commander.
=======
 * Copyright (C) 2015-2020, 2022, D. R. Commander.
>>>>>>> c43ed8d9
 * For conditions of distribution and use, see the accompanying README.ijg
 * file.
 *
 * This file contains portable arithmetic entropy encoding routines for JPEG
 * (implementing Recommendation ITU-T T.81 | ISO/IEC 10918-1).
 *
 * Both sequential and progressive modes are supported in this single module.
 *
 * Suspension is not currently supported in this module.
 *
 * NOTE: All referenced figures are from
 * Recommendation ITU-T T.81 (1992) | ISO/IEC 10918-1:1994.
 */

#define JPEG_INTERNALS
#include "jinclude.h"
#include "jpeglib.h"


<<<<<<< HEAD
#define NEG_1 ((unsigned int)-1)
=======
#define NEG_1  ((unsigned int)-1)
>>>>>>> c43ed8d9


/* Expanded entropy decoder object for arithmetic decoding. */

typedef struct {
  struct jpeg_entropy_decoder pub; /* public fields */

  JLONG c;       /* C register, base of coding interval + input bit buffer */
  JLONG a;               /* A register, normalized size of coding interval */
  int ct;     /* bit shift counter, # of bits left in bit buffer part of C */
                                                         /* init: ct = -16 */
                                                         /* run: ct = 0..7 */
                                                         /* error: ct = -1 */
  int last_dc_val[MAX_COMPS_IN_SCAN]; /* last DC coef for each component */
  int dc_context[MAX_COMPS_IN_SCAN]; /* context index for DC conditioning */

  unsigned int restarts_to_go;  /* MCUs left in this restart interval */

  /* Pointers to statistics areas (these workspaces have image lifespan) */
  unsigned char *dc_stats[NUM_ARITH_TBLS];
  unsigned char *ac_stats[NUM_ARITH_TBLS];

  /* Statistics bin for coding with fixed probability 0.5 */
  unsigned char fixed_bin[4];
} arith_entropy_decoder;

typedef arith_entropy_decoder *arith_entropy_ptr;

/* The following two definitions specify the allocation chunk size
 * for the statistics area.
 * According to sections F.1.4.4.1.3 and F.1.4.4.2, we need at least
 * 49 statistics bins for DC, and 245 statistics bins for AC coding.
 *
 * We use a compact representation with 1 byte per statistics bin,
 * thus the numbers directly represent byte sizes.
 * This 1 byte per statistics bin contains the meaning of the MPS
 * (more probable symbol) in the highest bit (mask 0x80), and the
 * index into the probability estimation state machine table
 * in the lower bits (mask 0x7F).
 */

#define DC_STAT_BINS  64
#define AC_STAT_BINS  256


LOCAL(int)
get_byte(j_decompress_ptr cinfo)
/* Read next input byte; we do not support suspension in this module. */
{
  struct jpeg_source_mgr *src = cinfo->src;

  if (src->bytes_in_buffer == 0)
    if (!(*src->fill_input_buffer) (cinfo))
      ERREXIT(cinfo, JERR_CANT_SUSPEND);
  src->bytes_in_buffer--;
  return *src->next_input_byte++;
}


/*
 * The core arithmetic decoding routine (common in JPEG and JBIG).
 * This needs to go as fast as possible.
 * Machine-dependent optimization facilities
 * are not utilized in this portable implementation.
 * However, this code should be fairly efficient and
 * may be a good base for further optimizations anyway.
 *
 * Return value is 0 or 1 (binary decision).
 *
 * Note: I've changed the handling of the code base & bit
 * buffer register C compared to other implementations
 * based on the standards layout & procedures.
 * While it also contains both the actual base of the
 * coding interval (16 bits) and the next-bits buffer,
 * the cut-point between these two parts is floating
 * (instead of fixed) with the bit shift counter CT.
 * Thus, we also need only one (variable instead of
 * fixed size) shift for the LPS/MPS decision, and
 * we can do away with any renormalization update
 * of C (except for new data insertion, of course).
 *
 * I've also introduced a new scheme for accessing
 * the probability estimation state machine table,
 * derived from Markus Kuhn's JBIG implementation.
 */

LOCAL(int)
arith_decode(j_decompress_ptr cinfo, unsigned char *st)
{
  register arith_entropy_ptr e = (arith_entropy_ptr)cinfo->entropy;
  register unsigned char nl, nm;
  register JLONG qe, temp;
  register int sv, data;

  /* Renormalization & data input per section D.2.6 */
  while (e->a < 0x8000L) {
    if (--e->ct < 0) {
      /* Need to fetch next data byte */
      if (cinfo->unread_marker)
        data = 0;               /* stuff zero data */
      else {
        data = get_byte(cinfo); /* read next input byte */
        if (data == 0xFF) {     /* zero stuff or marker code */
          do data = get_byte(cinfo);
          while (data == 0xFF); /* swallow extra 0xFF bytes */
          if (data == 0)
            data = 0xFF;        /* discard stuffed zero byte */
          else {
            /* Note: Different from the Huffman decoder, hitting
             * a marker while processing the compressed data
             * segment is legal in arithmetic coding.
             * The convention is to supply zero data
             * then until decoding is complete.
             */
            cinfo->unread_marker = data;
            data = 0;
          }
        }
      }
      e->c = (e->c << 8) | data; /* insert data into C register */
      if ((e->ct += 8) < 0)      /* update bit shift counter */
        /* Need more initial bytes */
        if (++e->ct == 0)
          /* Got 2 initial bytes -> re-init A and exit loop */
          e->a = 0x8000L; /* => e->a = 0x10000L after loop exit */
    }
    e->a <<= 1;
  }

  /* Fetch values from our compact representation of Table D.2:
   * Qe values and probability estimation state machine
   */
  sv = *st;
  qe = jpeg_aritab[sv & 0x7F];  /* => Qe_Value */
  nl = qe & 0xFF;  qe >>= 8;    /* Next_Index_LPS + Switch_MPS */
  nm = qe & 0xFF;  qe >>= 8;    /* Next_Index_MPS */

  /* Decode & estimation procedures per sections D.2.4 & D.2.5 */
  temp = e->a - qe;
  e->a = temp;
  temp <<= e->ct;
  if (e->c >= temp) {
    e->c -= temp;
    /* Conditional LPS (less probable symbol) exchange */
    if (e->a < qe) {
      e->a = qe;
      *st = (sv & 0x80) ^ nm;   /* Estimate_after_MPS */
    } else {
      e->a = qe;
      *st = (sv & 0x80) ^ nl;   /* Estimate_after_LPS */
      sv ^= 0x80;               /* Exchange LPS/MPS */
    }
  } else if (e->a < 0x8000L) {
    /* Conditional MPS (more probable symbol) exchange */
    if (e->a < qe) {
      *st = (sv & 0x80) ^ nl;   /* Estimate_after_LPS */
      sv ^= 0x80;               /* Exchange LPS/MPS */
    } else {
      *st = (sv & 0x80) ^ nm;   /* Estimate_after_MPS */
    }
  }

  return sv >> 7;
}


/*
 * Check for a restart marker & resynchronize decoder.
 */

LOCAL(void)
process_restart(j_decompress_ptr cinfo)
{
  arith_entropy_ptr entropy = (arith_entropy_ptr)cinfo->entropy;
  int ci;
  jpeg_component_info *compptr;

  /* Advance past the RSTn marker */
  if (!(*cinfo->marker->read_restart_marker) (cinfo))
    ERREXIT(cinfo, JERR_CANT_SUSPEND);

  /* Re-initialize statistics areas */
  for (ci = 0; ci < cinfo->comps_in_scan; ci++) {
    compptr = cinfo->cur_comp_info[ci];
    if (!cinfo->progressive_mode || (cinfo->Ss == 0 && cinfo->Ah == 0)) {
      memset(entropy->dc_stats[compptr->dc_tbl_no], 0, DC_STAT_BINS);
      /* Reset DC predictions to 0 */
      entropy->last_dc_val[ci] = 0;
      entropy->dc_context[ci] = 0;
    }
    if (!cinfo->progressive_mode || cinfo->Ss) {
      memset(entropy->ac_stats[compptr->ac_tbl_no], 0, AC_STAT_BINS);
    }
  }

  /* Reset arithmetic decoding variables */
  entropy->c = 0;
  entropy->a = 0;
  entropy->ct = -16;    /* force reading 2 initial bytes to fill C */

  /* Reset restart counter */
  entropy->restarts_to_go = cinfo->restart_interval;
}


/*
 * Arithmetic MCU decoding.
 * Each of these routines decodes and returns one MCU's worth of
 * arithmetic-compressed coefficients.
 * The coefficients are reordered from zigzag order into natural array order,
 * but are not dequantized.
 *
 * The i'th block of the MCU is stored into the block pointed to by
 * MCU_data[i].  WE ASSUME THIS AREA IS INITIALLY ZEROED BY THE CALLER.
 */

/*
 * MCU decoding for DC initial scan (either spectral selection,
 * or first pass of successive approximation).
 */

METHODDEF(boolean)
decode_mcu_DC_first(j_decompress_ptr cinfo, JBLOCKROW *MCU_data)
{
  arith_entropy_ptr entropy = (arith_entropy_ptr)cinfo->entropy;
  JBLOCKROW block;
  unsigned char *st;
  int blkn, ci, tbl, sign;
  int v, m;

  /* Process restart marker if needed */
  if (cinfo->restart_interval) {
    if (entropy->restarts_to_go == 0)
      process_restart(cinfo);
    entropy->restarts_to_go--;
  }

  if (entropy->ct == -1) return TRUE;   /* if error do nothing */

  /* Outer loop handles each block in the MCU */

  for (blkn = 0; blkn < cinfo->blocks_in_MCU; blkn++) {
    block = MCU_data[blkn];
    ci = cinfo->MCU_membership[blkn];
    tbl = cinfo->cur_comp_info[ci]->dc_tbl_no;

    /* Sections F.2.4.1 & F.1.4.4.1: Decoding of DC coefficients */

    /* Table F.4: Point to statistics bin S0 for DC coefficient coding */
    st = entropy->dc_stats[tbl] + entropy->dc_context[ci];

    /* Figure F.19: Decode_DC_DIFF */
    if (arith_decode(cinfo, st) == 0)
      entropy->dc_context[ci] = 0;
    else {
      /* Figure F.21: Decoding nonzero value v */
      /* Figure F.22: Decoding the sign of v */
      sign = arith_decode(cinfo, st + 1);
      st += 2;  st += sign;
      /* Figure F.23: Decoding the magnitude category of v */
      if ((m = arith_decode(cinfo, st)) != 0) {
        st = entropy->dc_stats[tbl] + 20;       /* Table F.4: X1 = 20 */
        while (arith_decode(cinfo, st)) {
          if ((m <<= 1) == 0x8000) {
            WARNMS(cinfo, JWRN_ARITH_BAD_CODE);
            entropy->ct = -1;                   /* magnitude overflow */
            return TRUE;
          }
          st += 1;
        }
      }
      /* Section F.1.4.4.1.2: Establish dc_context conditioning category */
      if (m < (int)((1L << cinfo->arith_dc_L[tbl]) >> 1))
        entropy->dc_context[ci] = 0;               /* zero diff category */
      else if (m > (int)((1L << cinfo->arith_dc_U[tbl]) >> 1))
        entropy->dc_context[ci] = 12 + (sign * 4); /* large diff category */
      else
        entropy->dc_context[ci] = 4 + (sign * 4);  /* small diff category */
      v = m;
      /* Figure F.24: Decoding the magnitude bit pattern of v */
      st += 14;
      while (m >>= 1)
        if (arith_decode(cinfo, st)) v |= m;
<<<<<<< HEAD
      v += 1; if (sign) v = -v;
=======
      v += 1;  if (sign) v = -v;
>>>>>>> c43ed8d9
      entropy->last_dc_val[ci] = (entropy->last_dc_val[ci] + v) & 0xffff;
    }

    /* Scale and output the DC coefficient (assumes jpeg_natural_order[0]=0) */
    (*block)[0] = (JCOEF)LEFT_SHIFT(entropy->last_dc_val[ci], cinfo->Al);
  }

  return TRUE;
}


/*
 * MCU decoding for AC initial scan (either spectral selection,
 * or first pass of successive approximation).
 */

METHODDEF(boolean)
decode_mcu_AC_first(j_decompress_ptr cinfo, JBLOCKROW *MCU_data)
{
  arith_entropy_ptr entropy = (arith_entropy_ptr)cinfo->entropy;
  JBLOCKROW block;
  unsigned char *st;
  int tbl, sign, k;
  int v, m;

  /* Process restart marker if needed */
  if (cinfo->restart_interval) {
    if (entropy->restarts_to_go == 0)
      process_restart(cinfo);
    entropy->restarts_to_go--;
  }

  if (entropy->ct == -1) return TRUE;   /* if error do nothing */

  /* There is always only one block per MCU */
  block = MCU_data[0];
  tbl = cinfo->cur_comp_info[0]->ac_tbl_no;

  /* Sections F.2.4.2 & F.1.4.4.2: Decoding of AC coefficients */

  /* Figure F.20: Decode_AC_coefficients */
  for (k = cinfo->Ss; k <= cinfo->Se; k++) {
    st = entropy->ac_stats[tbl] + 3 * (k - 1);
    if (arith_decode(cinfo, st)) break;         /* EOB flag */
    while (arith_decode(cinfo, st + 1) == 0) {
      st += 3;  k++;
      if (k > cinfo->Se) {
        WARNMS(cinfo, JWRN_ARITH_BAD_CODE);
        entropy->ct = -1;                       /* spectral overflow */
        return TRUE;
      }
    }
    /* Figure F.21: Decoding nonzero value v */
    /* Figure F.22: Decoding the sign of v */
    sign = arith_decode(cinfo, entropy->fixed_bin);
    st += 2;
    /* Figure F.23: Decoding the magnitude category of v */
    if ((m = arith_decode(cinfo, st)) != 0) {
      if (arith_decode(cinfo, st)) {
        m <<= 1;
        st = entropy->ac_stats[tbl] +
             (k <= cinfo->arith_ac_K[tbl] ? 189 : 217);
        while (arith_decode(cinfo, st)) {
          if ((m <<= 1) == 0x8000) {
            WARNMS(cinfo, JWRN_ARITH_BAD_CODE);
            entropy->ct = -1;                   /* magnitude overflow */
            return TRUE;
          }
          st += 1;
        }
      }
    }
    v = m;
    /* Figure F.24: Decoding the magnitude bit pattern of v */
    st += 14;
    while (m >>= 1)
      if (arith_decode(cinfo, st)) v |= m;
    v += 1;  if (sign) v = -v;
    /* Scale and output coefficient in natural (dezigzagged) order */
    (*block)[jpeg_natural_order[k]] = (JCOEF)((unsigned)v << cinfo->Al);
  }

  return TRUE;
}


/*
 * MCU decoding for DC successive approximation refinement scan.
 */

METHODDEF(boolean)
decode_mcu_DC_refine(j_decompress_ptr cinfo, JBLOCKROW *MCU_data)
{
  arith_entropy_ptr entropy = (arith_entropy_ptr)cinfo->entropy;
  unsigned char *st;
  int p1, blkn;

  /* Process restart marker if needed */
  if (cinfo->restart_interval) {
    if (entropy->restarts_to_go == 0)
      process_restart(cinfo);
    entropy->restarts_to_go--;
  }

  st = entropy->fixed_bin;      /* use fixed probability estimation */
  p1 = 1 << cinfo->Al;          /* 1 in the bit position being coded */

  /* Outer loop handles each block in the MCU */

  for (blkn = 0; blkn < cinfo->blocks_in_MCU; blkn++) {
    /* Encoded data is simply the next bit of the two's-complement DC value */
    if (arith_decode(cinfo, st))
      MCU_data[blkn][0][0] |= p1;
  }

  return TRUE;
}


/*
 * MCU decoding for AC successive approximation refinement scan.
 */

METHODDEF(boolean)
decode_mcu_AC_refine(j_decompress_ptr cinfo, JBLOCKROW *MCU_data)
{
  arith_entropy_ptr entropy = (arith_entropy_ptr)cinfo->entropy;
  JBLOCKROW block;
  JCOEFPTR thiscoef;
  unsigned char *st;
  int tbl, k, kex;
  int p1, m1;

  /* Process restart marker if needed */
  if (cinfo->restart_interval) {
    if (entropy->restarts_to_go == 0)
      process_restart(cinfo);
    entropy->restarts_to_go--;
  }

  if (entropy->ct == -1) return TRUE;   /* if error do nothing */

  /* There is always only one block per MCU */
  block = MCU_data[0];
  tbl = cinfo->cur_comp_info[0]->ac_tbl_no;

  p1 = 1 << cinfo->Al;          /* 1 in the bit position being coded */
  m1 = (NEG_1) << cinfo->Al;    /* -1 in the bit position being coded */

  /* Establish EOBx (previous stage end-of-block) index */
  for (kex = cinfo->Se; kex > 0; kex--)
    if ((*block)[jpeg_natural_order[kex]]) break;

  for (k = cinfo->Ss; k <= cinfo->Se; k++) {
    st = entropy->ac_stats[tbl] + 3 * (k - 1);
    if (k > kex)
      if (arith_decode(cinfo, st)) break;       /* EOB flag */
    for (;;) {
      thiscoef = *block + jpeg_natural_order[k];
      if (*thiscoef) {                          /* previously nonzero coef */
        if (arith_decode(cinfo, st + 2)) {
          if (*thiscoef < 0)
            *thiscoef += (JCOEF)m1;
          else
            *thiscoef += (JCOEF)p1;
        }
        break;
      }
      if (arith_decode(cinfo, st + 1)) {        /* newly nonzero coef */
        if (arith_decode(cinfo, entropy->fixed_bin))
          *thiscoef = (JCOEF)m1;
        else
          *thiscoef = (JCOEF)p1;
        break;
      }
      st += 3;  k++;
      if (k > cinfo->Se) {
        WARNMS(cinfo, JWRN_ARITH_BAD_CODE);
        entropy->ct = -1;                       /* spectral overflow */
        return TRUE;
      }
    }
  }

  return TRUE;
}


/*
 * Decode one MCU's worth of arithmetic-compressed coefficients.
 */

METHODDEF(boolean)
decode_mcu(j_decompress_ptr cinfo, JBLOCKROW *MCU_data)
{
  arith_entropy_ptr entropy = (arith_entropy_ptr)cinfo->entropy;
  jpeg_component_info *compptr;
  JBLOCKROW block;
  unsigned char *st;
  int blkn, ci, tbl, sign, k;
  int v, m;

  /* Process restart marker if needed */
  if (cinfo->restart_interval) {
    if (entropy->restarts_to_go == 0)
      process_restart(cinfo);
    entropy->restarts_to_go--;
  }

  if (entropy->ct == -1) return TRUE;   /* if error do nothing */

  /* Outer loop handles each block in the MCU */

  for (blkn = 0; blkn < cinfo->blocks_in_MCU; blkn++) {
    block = MCU_data ? MCU_data[blkn] : NULL;
    ci = cinfo->MCU_membership[blkn];
    compptr = cinfo->cur_comp_info[ci];

    /* Sections F.2.4.1 & F.1.4.4.1: Decoding of DC coefficients */

    tbl = compptr->dc_tbl_no;

    /* Table F.4: Point to statistics bin S0 for DC coefficient coding */
    st = entropy->dc_stats[tbl] + entropy->dc_context[ci];

    /* Figure F.19: Decode_DC_DIFF */
    if (arith_decode(cinfo, st) == 0)
      entropy->dc_context[ci] = 0;
    else {
      /* Figure F.21: Decoding nonzero value v */
      /* Figure F.22: Decoding the sign of v */
      sign = arith_decode(cinfo, st + 1);
      st += 2;  st += sign;
      /* Figure F.23: Decoding the magnitude category of v */
      if ((m = arith_decode(cinfo, st)) != 0) {
        st = entropy->dc_stats[tbl] + 20;       /* Table F.4: X1 = 20 */
        while (arith_decode(cinfo, st)) {
          if ((m <<= 1) == 0x8000) {
            WARNMS(cinfo, JWRN_ARITH_BAD_CODE);
            entropy->ct = -1;                   /* magnitude overflow */
            return TRUE;
          }
          st += 1;
        }
      }
      /* Section F.1.4.4.1.2: Establish dc_context conditioning category */
      if (m < (int)((1L << cinfo->arith_dc_L[tbl]) >> 1))
        entropy->dc_context[ci] = 0;               /* zero diff category */
      else if (m > (int)((1L << cinfo->arith_dc_U[tbl]) >> 1))
        entropy->dc_context[ci] = 12 + (sign * 4); /* large diff category */
      else
        entropy->dc_context[ci] = 4 + (sign * 4);  /* small diff category */
      v = m;
      /* Figure F.24: Decoding the magnitude bit pattern of v */
      st += 14;
      while (m >>= 1)
        if (arith_decode(cinfo, st)) v |= m;
<<<<<<< HEAD
      v += 1; if (sign) v = -v;
=======
      v += 1;  if (sign) v = -v;
>>>>>>> c43ed8d9
      entropy->last_dc_val[ci] = (entropy->last_dc_val[ci] + v) & 0xffff;
    }

    if (block)
      (*block)[0] = (JCOEF)entropy->last_dc_val[ci];

    /* Sections F.2.4.2 & F.1.4.4.2: Decoding of AC coefficients */

    tbl = compptr->ac_tbl_no;

    /* Figure F.20: Decode_AC_coefficients */
    for (k = 1; k <= DCTSIZE2 - 1; k++) {
      st = entropy->ac_stats[tbl] + 3 * (k - 1);
      if (arith_decode(cinfo, st)) break;       /* EOB flag */
      while (arith_decode(cinfo, st + 1) == 0) {
        st += 3;  k++;
        if (k > DCTSIZE2 - 1) {
          WARNMS(cinfo, JWRN_ARITH_BAD_CODE);
          entropy->ct = -1;                     /* spectral overflow */
          return TRUE;
        }
      }
      /* Figure F.21: Decoding nonzero value v */
      /* Figure F.22: Decoding the sign of v */
      sign = arith_decode(cinfo, entropy->fixed_bin);
      st += 2;
      /* Figure F.23: Decoding the magnitude category of v */
      if ((m = arith_decode(cinfo, st)) != 0) {
        if (arith_decode(cinfo, st)) {
          m <<= 1;
          st = entropy->ac_stats[tbl] +
               (k <= cinfo->arith_ac_K[tbl] ? 189 : 217);
          while (arith_decode(cinfo, st)) {
            if ((m <<= 1) == 0x8000) {
              WARNMS(cinfo, JWRN_ARITH_BAD_CODE);
              entropy->ct = -1;                 /* magnitude overflow */
              return TRUE;
            }
            st += 1;
          }
        }
      }
      v = m;
      /* Figure F.24: Decoding the magnitude bit pattern of v */
      st += 14;
      while (m >>= 1)
        if (arith_decode(cinfo, st)) v |= m;
      v += 1;  if (sign) v = -v;
      if (block)
        (*block)[jpeg_natural_order[k]] = (JCOEF)v;
    }
  }

  return TRUE;
}


/*
 * Initialize for an arithmetic-compressed scan.
 */

METHODDEF(void)
start_pass(j_decompress_ptr cinfo)
{
  arith_entropy_ptr entropy = (arith_entropy_ptr)cinfo->entropy;
  int ci, tbl;
  jpeg_component_info *compptr;

  if (cinfo->progressive_mode) {
    /* Validate progressive scan parameters */
    if (cinfo->Ss == 0) {
      if (cinfo->Se != 0)
        goto bad;
    } else {
      /* need not check Ss/Se < 0 since they came from unsigned bytes */
      if (cinfo->Se < cinfo->Ss || cinfo->Se > DCTSIZE2 - 1)
        goto bad;
      /* AC scans may have only one component */
      if (cinfo->comps_in_scan != 1)
        goto bad;
    }
    if (cinfo->Ah != 0) {
      /* Successive approximation refinement scan: must have Al = Ah-1. */
      if (cinfo->Ah - 1 != cinfo->Al)
        goto bad;
    }
    if (cinfo->Al > 13) {       /* need not check for < 0 */
bad:
      ERREXIT4(cinfo, JERR_BAD_PROGRESSION,
               cinfo->Ss, cinfo->Se, cinfo->Ah, cinfo->Al);
    }
    /* Update progression status, and verify that scan order is legal.
     * Note that inter-scan inconsistencies are treated as warnings
     * not fatal errors ... not clear if this is right way to behave.
     */
    for (ci = 0; ci < cinfo->comps_in_scan; ci++) {
      int coefi, cindex = cinfo->cur_comp_info[ci]->component_index;
      int *coef_bit_ptr = &cinfo->coef_bits[cindex][0];
      int *prev_coef_bit_ptr =
        &cinfo->coef_bits[cindex + cinfo->num_components][0];
      if (cinfo->Ss && coef_bit_ptr[0] < 0) /* AC without prior DC scan */
        WARNMS2(cinfo, JWRN_BOGUS_PROGRESSION, cindex, 0);
      for (coefi = MIN(cinfo->Ss, 1); coefi <= MAX(cinfo->Se, 9); coefi++) {
        if (cinfo->input_scan_number > 1)
          prev_coef_bit_ptr[coefi] = coef_bit_ptr[coefi];
        else
          prev_coef_bit_ptr[coefi] = 0;
      }
      for (coefi = cinfo->Ss; coefi <= cinfo->Se; coefi++) {
        int expected = (coef_bit_ptr[coefi] < 0) ? 0 : coef_bit_ptr[coefi];
        if (cinfo->Ah != expected)
          WARNMS2(cinfo, JWRN_BOGUS_PROGRESSION, cindex, coefi);
        coef_bit_ptr[coefi] = cinfo->Al;
      }
    }
    /* Select MCU decoding routine */
    if (cinfo->Ah == 0) {
      if (cinfo->Ss == 0)
        entropy->pub.decode_mcu = decode_mcu_DC_first;
      else
        entropy->pub.decode_mcu = decode_mcu_AC_first;
    } else {
      if (cinfo->Ss == 0)
        entropy->pub.decode_mcu = decode_mcu_DC_refine;
      else
        entropy->pub.decode_mcu = decode_mcu_AC_refine;
    }
  } else {
    /* Check that the scan parameters Ss, Se, Ah/Al are OK for sequential JPEG.
     * This ought to be an error condition, but we make it a warning.
     */
    if (cinfo->Ss != 0 || cinfo->Se != DCTSIZE2 - 1 ||
        cinfo->Ah != 0 || cinfo->Al != 0)
      WARNMS(cinfo, JWRN_NOT_SEQUENTIAL);
    /* Select MCU decoding routine */
    entropy->pub.decode_mcu = decode_mcu;
  }

  /* Allocate & initialize requested statistics areas */
  for (ci = 0; ci < cinfo->comps_in_scan; ci++) {
    compptr = cinfo->cur_comp_info[ci];
    if (!cinfo->progressive_mode || (cinfo->Ss == 0 && cinfo->Ah == 0)) {
      tbl = compptr->dc_tbl_no;
      if (tbl < 0 || tbl >= NUM_ARITH_TBLS)
        ERREXIT1(cinfo, JERR_NO_ARITH_TABLE, tbl);
      if (entropy->dc_stats[tbl] == NULL)
        entropy->dc_stats[tbl] = (unsigned char *)(*cinfo->mem->alloc_small)
          ((j_common_ptr)cinfo, JPOOL_IMAGE, DC_STAT_BINS);
      memset(entropy->dc_stats[tbl], 0, DC_STAT_BINS);
      /* Initialize DC predictions to 0 */
      entropy->last_dc_val[ci] = 0;
      entropy->dc_context[ci] = 0;
    }
    if (!cinfo->progressive_mode || cinfo->Ss) {
      tbl = compptr->ac_tbl_no;
      if (tbl < 0 || tbl >= NUM_ARITH_TBLS)
        ERREXIT1(cinfo, JERR_NO_ARITH_TABLE, tbl);
      if (entropy->ac_stats[tbl] == NULL)
        entropy->ac_stats[tbl] = (unsigned char *)(*cinfo->mem->alloc_small)
          ((j_common_ptr)cinfo, JPOOL_IMAGE, AC_STAT_BINS);
      memset(entropy->ac_stats[tbl], 0, AC_STAT_BINS);
    }
  }

  /* Initialize arithmetic decoding variables */
  entropy->c = 0;
  entropy->a = 0;
  entropy->ct = -16;    /* force reading 2 initial bytes to fill C */
  entropy->pub.insufficient_data = FALSE;

  /* Initialize restart counter */
  entropy->restarts_to_go = cinfo->restart_interval;
}


/*
 * Module initialization routine for arithmetic entropy decoding.
 */

GLOBAL(void)
jinit_arith_decoder(j_decompress_ptr cinfo)
{
  arith_entropy_ptr entropy;
  int i;

  entropy = (arith_entropy_ptr)
    (*cinfo->mem->alloc_small) ((j_common_ptr)cinfo, JPOOL_IMAGE,
                                sizeof(arith_entropy_decoder));
  cinfo->entropy = (struct jpeg_entropy_decoder *)entropy;
  entropy->pub.start_pass = start_pass;

  /* Mark tables unallocated */
  for (i = 0; i < NUM_ARITH_TBLS; i++) {
    entropy->dc_stats[i] = NULL;
    entropy->ac_stats[i] = NULL;
  }

  /* Initialize index for fixed probability estimation */
  entropy->fixed_bin[0] = 113;

  if (cinfo->progressive_mode) {
    /* Create progression status table */
    int *coef_bit_ptr, ci;
    cinfo->coef_bits = (int (*)[DCTSIZE2])
      (*cinfo->mem->alloc_small) ((j_common_ptr)cinfo, JPOOL_IMAGE,
                                  cinfo->num_components * 2 * DCTSIZE2 *
                                  sizeof(int));
    coef_bit_ptr = &cinfo->coef_bits[0][0];
    for (ci = 0; ci < cinfo->num_components; ci++)
      for (i = 0; i < DCTSIZE2; i++)
        *coef_bit_ptr++ = -1;
  }
}<|MERGE_RESOLUTION|>--- conflicted
+++ resolved
@@ -4,11 +4,7 @@
  * This file was part of the Independent JPEG Group's software:
  * Developed 1997-2015 by Guido Vollbeding.
  * libjpeg-turbo Modifications:
-<<<<<<< HEAD
- * Copyright (C) 2015-2017, D. R. Commander.
-=======
  * Copyright (C) 2015-2020, 2022, D. R. Commander.
->>>>>>> c43ed8d9
  * For conditions of distribution and use, see the accompanying README.ijg
  * file.
  *
@@ -28,11 +24,7 @@
 #include "jpeglib.h"
 
 
-<<<<<<< HEAD
-#define NEG_1 ((unsigned int)-1)
-=======
 #define NEG_1  ((unsigned int)-1)
->>>>>>> c43ed8d9
 
 
 /* Expanded entropy decoder object for arithmetic decoding. */
@@ -316,11 +308,7 @@
       st += 14;
       while (m >>= 1)
         if (arith_decode(cinfo, st)) v |= m;
-<<<<<<< HEAD
-      v += 1; if (sign) v = -v;
-=======
       v += 1;  if (sign) v = -v;
->>>>>>> c43ed8d9
       entropy->last_dc_val[ci] = (entropy->last_dc_val[ci] + v) & 0xffff;
     }
 
@@ -578,11 +566,7 @@
       st += 14;
       while (m >>= 1)
         if (arith_decode(cinfo, st)) v |= m;
-<<<<<<< HEAD
-      v += 1; if (sign) v = -v;
-=======
       v += 1;  if (sign) v = -v;
->>>>>>> c43ed8d9
       entropy->last_dc_val[ci] = (entropy->last_dc_val[ci] + v) & 0xffff;
     }
 
