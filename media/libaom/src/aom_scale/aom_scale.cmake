#
# Copyright (c) 2017, Alliance for Open Media. All rights reserved
#
# This source code is subject to the terms of the BSD 2 Clause License and the
# Alliance for Open Media Patent License 1.0. If the BSD 2 Clause License was
# not distributed with this source code in the LICENSE file, you can obtain it
# at www.aomedia.org/license/software. If the Alliance for Open Media Patent
# License 1.0 was not distributed with this source code in the PATENTS file, you
# can obtain it at www.aomedia.org/license/patent.
#
if(AOM_AOM_SCALE_AOM_SCALE_CMAKE_)
  return()
endif() # AOM_AOM_SCALE_AOM_SCALE_CMAKE_
set(AOM_AOM_SCALE_AOM_SCALE_CMAKE_ 1)

list(APPEND AOM_SCALE_SOURCES "${AOM_ROOT}/aom_scale/aom_scale.h"
            "${AOM_ROOT}/aom_scale/generic/aom_scale.c"
            "${AOM_ROOT}/aom_scale/generic/gen_scalers.c"
            "${AOM_ROOT}/aom_scale/generic/yv12config.c"
            "${AOM_ROOT}/aom_scale/generic/yv12extend.c"
            "${AOM_ROOT}/aom_scale/yv12config.h")

list(APPEND AOM_SCALE_INTRIN_DSPR2
            "${AOM_ROOT}/aom_scale/mips/dspr2/yv12extend_dspr2.c")

# Creates the aom_scale build target and makes libaom depend on it. The libaom
# target must exist before this function is called.
function(setup_aom_scale_targets)
  add_library(aom_scale OBJECT ${AOM_SCALE_SOURCES})
  target_sources(aom PRIVATE $<TARGET_OBJECTS:aom_scale>)

  if(HAVE_DSPR2)
    add_intrinsics_object_library("" "dspr2" "aom_scale"
                                  "AOM_SCALE_INTRIN_DSPR2")
  endif()

  target_sources(aom PRIVATE $<TARGET_OBJECTS:aom_scale>)
<<<<<<< HEAD
=======
  if(BUILD_SHARED_LIBS)
    target_sources(aom_static PRIVATE $<TARGET_OBJECTS:aom_scale>)
  endif()
>>>>>>> 148bd354

  # Pass the new lib targets up to the parent scope instance of
  # $AOM_LIB_TARGETS.
  set(AOM_LIB_TARGETS ${AOM_LIB_TARGETS} aom_scale PARENT_SCOPE)
endfunction()<|MERGE_RESOLUTION|>--- conflicted
+++ resolved
@@ -35,12 +35,9 @@
   endif()
 
   target_sources(aom PRIVATE $<TARGET_OBJECTS:aom_scale>)
-<<<<<<< HEAD
-=======
   if(BUILD_SHARED_LIBS)
     target_sources(aom_static PRIVATE $<TARGET_OBJECTS:aom_scale>)
   endif()
->>>>>>> 148bd354
 
   # Pass the new lib targets up to the parent scope instance of
   # $AOM_LIB_TARGETS.
