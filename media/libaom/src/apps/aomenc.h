--- conflicted
+++ resolved
@@ -55,10 +55,7 @@
   int disable_warning_prompt;
   int experimental_bitstream;
   aom_chroma_sample_position_t csp;
-<<<<<<< HEAD
-=======
   cfg_options_t encoder_config;
->>>>>>> 148bd354
 };
 
 #ifdef __cplusplus
