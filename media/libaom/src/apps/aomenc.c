/*
 * Copyright (c) 2016, Alliance for Open Media. All rights reserved
 *
 * This source code is subject to the terms of the BSD 2 Clause License and
 * the Alliance for Open Media Patent License 1.0. If the BSD 2 Clause License
 * was not distributed with this source code in the LICENSE file, you can
 * obtain it at www.aomedia.org/license/software. If the Alliance for Open
 * Media Patent License 1.0 was not distributed with this source code in the
 * PATENTS file, you can obtain it at www.aomedia.org/license/patent.
 */

#include "apps/aomenc.h"

#include "config/aom_config.h"

#include <assert.h>
#include <limits.h>
#include <math.h>
#include <stdarg.h>
#include <stdio.h>
#include <stdlib.h>
#include <string.h>

#if CONFIG_AV1_DECODER
#include "aom/aom_decoder.h"
#include "aom/aomdx.h"
#endif

#include "aom/aom_encoder.h"
#include "aom/aom_integer.h"
#include "aom/aomcx.h"
#include "aom_dsp/aom_dsp_common.h"
#include "aom_ports/aom_timer.h"
#include "aom_ports/mem_ops.h"
#include "common/args.h"
#include "common/ivfenc.h"
#include "common/tools_common.h"
#include "common/warnings.h"

#if CONFIG_WEBM_IO
#include "common/webmenc.h"
#endif

#include "common/y4minput.h"
#include "examples/encoder_util.h"
#include "stats/aomstats.h"
#include "stats/rate_hist.h"

#if CONFIG_LIBYUV
#include "third_party/libyuv/include/libyuv/scale.h"
#endif

/* Swallow warnings about unused results of fread/fwrite */
static size_t wrap_fread(void *ptr, size_t size, size_t nmemb, FILE *stream) {
  return fread(ptr, size, nmemb, stream);
}
#define fread wrap_fread

static size_t wrap_fwrite(const void *ptr, size_t size, size_t nmemb,
                          FILE *stream) {
  return fwrite(ptr, size, nmemb, stream);
}
#define fwrite wrap_fwrite

static const char *exec_name;

static void warn_or_exit_on_errorv(aom_codec_ctx_t *ctx, int fatal,
                                   const char *s, va_list ap) {
  if (ctx->err) {
    const char *detail = aom_codec_error_detail(ctx);

    vfprintf(stderr, s, ap);
    fprintf(stderr, ": %s\n", aom_codec_error(ctx));

    if (detail) fprintf(stderr, "    %s\n", detail);

    if (fatal) exit(EXIT_FAILURE);
  }
}

static void ctx_exit_on_error(aom_codec_ctx_t *ctx, const char *s, ...) {
  va_list ap;

  va_start(ap, s);
  warn_or_exit_on_errorv(ctx, 1, s, ap);
  va_end(ap);
}

static void warn_or_exit_on_error(aom_codec_ctx_t *ctx, int fatal,
                                  const char *s, ...) {
  va_list ap;

  va_start(ap, s);
  warn_or_exit_on_errorv(ctx, fatal, s, ap);
  va_end(ap);
}

static int read_frame(struct AvxInputContext *input_ctx, aom_image_t *img) {
  FILE *f = input_ctx->file;
  y4m_input *y4m = &input_ctx->y4m;
  int shortread = 0;

  if (input_ctx->file_type == FILE_TYPE_Y4M) {
    if (y4m_input_fetch_frame(y4m, f, img) < 1) return 0;
  } else {
    shortread = read_yuv_frame(input_ctx, img);
  }

  return !shortread;
}

static int file_is_y4m(const char detect[4]) {
  if (memcmp(detect, "YUV4", 4) == 0) {
    return 1;
  }
  return 0;
}

static int fourcc_is_ivf(const char detect[4]) {
  if (memcmp(detect, "DKIF", 4) == 0) {
    return 1;
  }
  return 0;
}

static const arg_def_t help =
    ARG_DEF(NULL, "help", 0, "Show usage options and exit");
static const arg_def_t debugmode =
    ARG_DEF("D", "debug", 0, "Debug mode (makes output deterministic)");
static const arg_def_t outputfile =
    ARG_DEF("o", "output", 1, "Output filename");
static const arg_def_t use_yv12 =
    ARG_DEF(NULL, "yv12", 0, "Input file is YV12 ");
static const arg_def_t use_i420 =
    ARG_DEF(NULL, "i420", 0, "Input file is I420 (default)");
static const arg_def_t use_i422 =
    ARG_DEF(NULL, "i422", 0, "Input file is I422");
static const arg_def_t use_i444 =
    ARG_DEF(NULL, "i444", 0, "Input file is I444");
static const arg_def_t codecarg = ARG_DEF(NULL, "codec", 1, "Codec to use");
static const arg_def_t passes =
    ARG_DEF("p", "passes", 1, "Number of passes (1/2)");
static const arg_def_t pass_arg =
    ARG_DEF(NULL, "pass", 1, "Pass to execute (1/2)");
static const arg_def_t fpf_name =
    ARG_DEF(NULL, "fpf", 1, "First pass statistics file name");
static const arg_def_t limit =
    ARG_DEF(NULL, "limit", 1, "Stop encoding after n input frames");
static const arg_def_t skip =
    ARG_DEF(NULL, "skip", 1, "Skip the first n input frames");
static const arg_def_t good_dl =
    ARG_DEF(NULL, "good", 0, "Use Good Quality Deadline");
static const arg_def_t rt_dl =
    ARG_DEF(NULL, "rt", 0, "Use Realtime Quality Deadline");
static const arg_def_t quietarg =
    ARG_DEF("q", "quiet", 0, "Do not print encode progress");
static const arg_def_t verbosearg =
    ARG_DEF("v", "verbose", 0, "Show encoder parameters");
static const arg_def_t psnrarg =
    ARG_DEF(NULL, "psnr", 0, "Show PSNR in status line");
<<<<<<< HEAD
=======
static const arg_def_t use_cfg = ARG_DEF("c", "cfg", 1, "Config file to use");
>>>>>>> 148bd354

static const struct arg_enum_list test_decode_enum[] = {
  { "off", TEST_DECODE_OFF },
  { "fatal", TEST_DECODE_FATAL },
  { "warn", TEST_DECODE_WARN },
  { NULL, 0 }
};
static const arg_def_t recontest = ARG_DEF_ENUM(
    NULL, "test-decode", 1, "Test encode/decode mismatch", test_decode_enum);
static const arg_def_t framerate =
    ARG_DEF(NULL, "fps", 1, "Stream frame rate (rate/scale)");
static const arg_def_t use_webm =
    ARG_DEF(NULL, "webm", 0, "Output WebM (default when WebM IO is enabled)");
static const arg_def_t use_ivf = ARG_DEF(NULL, "ivf", 0, "Output IVF");
static const arg_def_t use_obu = ARG_DEF(NULL, "obu", 0, "Output OBU");
static const arg_def_t q_hist_n =
    ARG_DEF(NULL, "q-hist", 1, "Show quantizer histogram (n-buckets)");
static const arg_def_t rate_hist_n =
    ARG_DEF(NULL, "rate-hist", 1, "Show rate histogram (n-buckets)");
static const arg_def_t disable_warnings =
    ARG_DEF(NULL, "disable-warnings", 0,
            "Disable warnings about potentially incorrect encode settings.");
static const arg_def_t disable_warning_prompt =
    ARG_DEF("y", "disable-warning-prompt", 0,
            "Display warnings, but do not prompt user to continue.");
static const struct arg_enum_list bitdepth_enum[] = {
  { "8", AOM_BITS_8 }, { "10", AOM_BITS_10 }, { "12", AOM_BITS_12 }, { NULL, 0 }
};

static const arg_def_t bitdeptharg = ARG_DEF_ENUM(
    "b", "bit-depth", 1,
    "Bit depth for codec (8 for version <=1, 10 or 12 for version 2)",
    bitdepth_enum);
static const arg_def_t inbitdeptharg =
    ARG_DEF(NULL, "input-bit-depth", 1, "Bit depth of input");

static const arg_def_t input_chroma_subsampling_x = ARG_DEF(
    NULL, "input-chroma-subsampling-x", 1, "chroma subsampling x value.");
static const arg_def_t input_chroma_subsampling_y = ARG_DEF(
    NULL, "input-chroma-subsampling-y", 1, "chroma subsampling y value.");

static const arg_def_t *main_args[] = { &help,
<<<<<<< HEAD
=======
                                        &use_cfg,
>>>>>>> 148bd354
                                        &debugmode,
                                        &outputfile,
                                        &codecarg,
                                        &passes,
                                        &pass_arg,
                                        &fpf_name,
                                        &limit,
                                        &skip,
                                        &good_dl,
                                        &rt_dl,
                                        &quietarg,
                                        &verbosearg,
                                        &psnrarg,
                                        &use_webm,
                                        &use_ivf,
                                        &use_obu,
                                        &q_hist_n,
                                        &rate_hist_n,
                                        &disable_warnings,
                                        &disable_warning_prompt,
                                        &recontest,
                                        NULL };

static const arg_def_t usage =
    ARG_DEF("u", "usage", 1, "Usage profile number to use");
static const arg_def_t threads =
    ARG_DEF("t", "threads", 1, "Max number of threads to use");
static const arg_def_t profile =
    ARG_DEF(NULL, "profile", 1, "Bitstream profile number to use");
static const arg_def_t width = ARG_DEF("w", "width", 1, "Frame width");
static const arg_def_t height = ARG_DEF("h", "height", 1, "Frame height");
static const arg_def_t forced_max_frame_width = ARG_DEF(
    NULL, "forced_max_frame_width", 1, "Maximum frame width value to force");
static const arg_def_t forced_max_frame_height = ARG_DEF(
    NULL, "forced_max_frame_height", 1, "Maximum frame height value to force");
#if CONFIG_WEBM_IO
static const struct arg_enum_list stereo_mode_enum[] = {
  { "mono", STEREO_FORMAT_MONO },
  { "left-right", STEREO_FORMAT_LEFT_RIGHT },
  { "bottom-top", STEREO_FORMAT_BOTTOM_TOP },
  { "top-bottom", STEREO_FORMAT_TOP_BOTTOM },
  { "right-left", STEREO_FORMAT_RIGHT_LEFT },
  { NULL, 0 }
};
static const arg_def_t stereo_mode = ARG_DEF_ENUM(
    NULL, "stereo-mode", 1, "Stereo 3D video format", stereo_mode_enum);
#endif
static const arg_def_t timebase = ARG_DEF(
    NULL, "timebase", 1, "Output timestamp precision (fractional seconds)");
static const arg_def_t global_error_resilient =
    ARG_DEF(NULL, "global-error-resilient", 1,
            "Enable global error resiliency features");
static const arg_def_t lag_in_frames =
    ARG_DEF(NULL, "lag-in-frames", 1, "Max number of frames to lag");
static const arg_def_t large_scale_tile = ARG_DEF(
    NULL, "large-scale-tile", 1,
    "Large scale tile coding (0: off (default), 1: on (ivf output only))");
static const arg_def_t monochrome =
    ARG_DEF(NULL, "monochrome", 0, "Monochrome video (no chroma planes)");
static const arg_def_t full_still_picture_hdr = ARG_DEF(
    NULL, "full-still-picture-hdr", 0, "Use full header for still picture");

static const arg_def_t *global_args[] = { &use_yv12,
                                          &use_i420,
                                          &use_i422,
                                          &use_i444,
                                          &usage,
                                          &threads,
                                          &profile,
                                          &width,
                                          &height,
                                          &forced_max_frame_width,
                                          &forced_max_frame_height,
#if CONFIG_WEBM_IO
                                          &stereo_mode,
#endif
                                          &timebase,
                                          &framerate,
                                          &global_error_resilient,
                                          &bitdeptharg,
                                          &lag_in_frames,
                                          &large_scale_tile,
                                          &monochrome,
                                          &full_still_picture_hdr,
                                          NULL };

static const arg_def_t dropframe_thresh =
    ARG_DEF(NULL, "drop-frame", 1, "Temporal resampling threshold (buf %)");
static const arg_def_t resize_mode =
    ARG_DEF(NULL, "resize-mode", 1, "Frame resize mode");
static const arg_def_t resize_denominator =
    ARG_DEF(NULL, "resize-denominator", 1, "Frame resize denominator");
static const arg_def_t resize_kf_denominator = ARG_DEF(
    NULL, "resize-kf-denominator", 1, "Frame resize keyframe denominator");
static const arg_def_t superres_mode =
    ARG_DEF(NULL, "superres-mode", 1, "Frame super-resolution mode");
static const arg_def_t superres_denominator = ARG_DEF(
    NULL, "superres-denominator", 1, "Frame super-resolution denominator");
static const arg_def_t superres_kf_denominator =
    ARG_DEF(NULL, "superres-kf-denominator", 1,
            "Frame super-resolution keyframe denominator");
static const arg_def_t superres_qthresh = ARG_DEF(
    NULL, "superres-qthresh", 1, "Frame super-resolution qindex threshold");
static const arg_def_t superres_kf_qthresh =
    ARG_DEF(NULL, "superres-kf-qthresh", 1,
            "Frame super-resolution keyframe qindex threshold");
static const struct arg_enum_list end_usage_enum[] = { { "vbr", AOM_VBR },
                                                       { "cbr", AOM_CBR },
                                                       { "cq", AOM_CQ },
                                                       { "q", AOM_Q },
                                                       { NULL, 0 } };
static const arg_def_t end_usage =
    ARG_DEF_ENUM(NULL, "end-usage", 1, "Rate control mode", end_usage_enum);
static const arg_def_t target_bitrate =
    ARG_DEF(NULL, "target-bitrate", 1, "Bitrate (kbps)");
static const arg_def_t min_quantizer =
    ARG_DEF(NULL, "min-q", 1, "Minimum (best) quantizer");
static const arg_def_t max_quantizer =
    ARG_DEF(NULL, "max-q", 1, "Maximum (worst) quantizer");
static const arg_def_t undershoot_pct =
    ARG_DEF(NULL, "undershoot-pct", 1, "Datarate undershoot (min) target (%)");
static const arg_def_t overshoot_pct =
    ARG_DEF(NULL, "overshoot-pct", 1, "Datarate overshoot (max) target (%)");
static const arg_def_t buf_sz =
    ARG_DEF(NULL, "buf-sz", 1, "Client buffer size (ms)");
static const arg_def_t buf_initial_sz =
    ARG_DEF(NULL, "buf-initial-sz", 1, "Client initial buffer size (ms)");
static const arg_def_t buf_optimal_sz =
    ARG_DEF(NULL, "buf-optimal-sz", 1, "Client optimal buffer size (ms)");
static const arg_def_t *rc_args[] = { &dropframe_thresh,
                                      &resize_mode,
                                      &resize_denominator,
                                      &resize_kf_denominator,
                                      &superres_mode,
                                      &superres_denominator,
                                      &superres_kf_denominator,
                                      &superres_qthresh,
                                      &superres_kf_qthresh,
                                      &end_usage,
                                      &target_bitrate,
                                      &min_quantizer,
                                      &max_quantizer,
                                      &undershoot_pct,
                                      &overshoot_pct,
                                      &buf_sz,
                                      &buf_initial_sz,
                                      &buf_optimal_sz,
                                      NULL };

static const arg_def_t bias_pct =
    ARG_DEF(NULL, "bias-pct", 1, "CBR/VBR bias (0=CBR, 100=VBR)");
static const arg_def_t minsection_pct =
    ARG_DEF(NULL, "minsection-pct", 1, "GOP min bitrate (% of target)");
static const arg_def_t maxsection_pct =
    ARG_DEF(NULL, "maxsection-pct", 1, "GOP max bitrate (% of target)");
static const arg_def_t *rc_twopass_args[] = { &bias_pct, &minsection_pct,
                                              &maxsection_pct, NULL };
static const arg_def_t fwd_kf_enabled =
    ARG_DEF(NULL, "enable-fwd-kf", 1, "Enable forward reference keyframes");
static const arg_def_t kf_min_dist =
    ARG_DEF(NULL, "kf-min-dist", 1, "Minimum keyframe interval (frames)");
static const arg_def_t kf_max_dist =
    ARG_DEF(NULL, "kf-max-dist", 1, "Maximum keyframe interval (frames)");
static const arg_def_t kf_disabled =
    ARG_DEF(NULL, "disable-kf", 0, "Disable keyframe placement");
static const arg_def_t *kf_args[] = { &fwd_kf_enabled, &kf_min_dist,
                                      &kf_max_dist, &kf_disabled, NULL };
static const arg_def_t sframe_dist =
    ARG_DEF(NULL, "sframe-dist", 1, "S-Frame interval (frames)");
static const arg_def_t sframe_mode =
    ARG_DEF(NULL, "sframe-mode", 1, "S-Frame insertion mode (1..2)");
static const arg_def_t save_as_annexb =
    ARG_DEF(NULL, "annexb", 1, "Save as Annex-B");
static const arg_def_t noise_sens =
    ARG_DEF(NULL, "noise-sensitivity", 1, "Noise sensitivity (frames to blur)");
static const arg_def_t sharpness =
    ARG_DEF(NULL, "sharpness", 1, "Loop filter sharpness (0..7)");
static const arg_def_t static_thresh =
    ARG_DEF(NULL, "static-thresh", 1, "Motion detection threshold");
static const arg_def_t auto_altref =
    ARG_DEF(NULL, "auto-alt-ref", 1, "Enable automatic alt reference frames");
static const arg_def_t arnr_maxframes =
    ARG_DEF(NULL, "arnr-maxframes", 1, "AltRef max frames (0..15)");
static const arg_def_t arnr_strength =
    ARG_DEF(NULL, "arnr-strength", 1, "AltRef filter strength (0..6)");
static const struct arg_enum_list tuning_enum[] = {
  { "psnr", AOM_TUNE_PSNR },
  { "ssim", AOM_TUNE_SSIM },
<<<<<<< HEAD
#if CONFIG_DIST_8X8
  { "cdef-dist", AOM_TUNE_CDEF_DIST },
  { "daala-dist", AOM_TUNE_DAALA_DIST },
#endif
=======
  { "vmaf_with_preprocessing", AOM_TUNE_VMAF_WITH_PREPROCESSING },
  { "vmaf_without_preprocessing", AOM_TUNE_VMAF_WITHOUT_PREPROCESSING },
  { "vmaf", AOM_TUNE_VMAF_MAX_GAIN },
>>>>>>> 148bd354
  { NULL, 0 }
};
static const arg_def_t tune_metric =
    ARG_DEF_ENUM(NULL, "tune", 1, "Distortion metric tuned with", tuning_enum);
static const arg_def_t cq_level =
    ARG_DEF(NULL, "cq-level", 1, "Constant/Constrained Quality level");
static const arg_def_t max_intra_rate_pct =
    ARG_DEF(NULL, "max-intra-rate", 1, "Max I-frame bitrate (pct)");

#if CONFIG_AV1_ENCODER
static const arg_def_t cpu_used_av1 =
<<<<<<< HEAD
    ARG_DEF(NULL, "cpu-used", 1, "CPU Used (0..5)");
=======
    ARG_DEF(NULL, "cpu-used", 1,
            "Speed setting (0..6 in good mode, 6..8 in realtime mode)");
>>>>>>> 148bd354
static const arg_def_t rowmtarg =
    ARG_DEF(NULL, "row-mt", 1,
            "Enable row based multi-threading (0: off, 1: on (default))");
static const arg_def_t tile_cols =
    ARG_DEF(NULL, "tile-columns", 1, "Number of tile columns to use, log2");
static const arg_def_t tile_rows =
    ARG_DEF(NULL, "tile-rows", 1, "Number of tile rows to use, log2");
static const arg_def_t enable_tpl_model =
    ARG_DEF(NULL, "enable-tpl-model", 1,
            "RDO based on frame temporal dependency "
<<<<<<< HEAD
            "(0: off, 1: backward source based, 2: forward 2-pass");
=======
            "(0: off, 1: backward source based). "
            "This is required for deltaq mode.");
>>>>>>> 148bd354
static const arg_def_t enable_keyframe_filtering =
    ARG_DEF(NULL, "enable-keyframe-filtering", 1,
            "Apply temporal filtering on key frame "
            "(0: false, 1: true (default)");
static const arg_def_t tile_width =
    ARG_DEF(NULL, "tile-width", 1, "Tile widths (comma separated)");
static const arg_def_t tile_height =
    ARG_DEF(NULL, "tile-height", 1, "Tile heights (command separated)");
static const arg_def_t lossless =
    ARG_DEF(NULL, "lossless", 1, "Lossless mode (0: false (default), 1: true)");
static const arg_def_t enable_cdef =
    ARG_DEF(NULL, "enable-cdef", 1,
            "Enable the constrained directional enhancement filter (0: false, "
            "1: true (default))");
static const arg_def_t enable_restoration = ARG_DEF(
    NULL, "enable-restoration", 1,
    "Enable the loop restoration filter (0: false (default in Realtime mode), "
    "1: true (default in Non-realtime mode))");
static const arg_def_t enable_rect_partitions =
    ARG_DEF(NULL, "enable-rect-partitions", 1,
            "Enable rectangular partitions "
            "(0: false, 1: true (default))");
static const arg_def_t enable_ab_partitions =
    ARG_DEF(NULL, "enable-ab-partitions", 1,
            "Enable ab partitions (0: false, 1: true (default))");
static const arg_def_t enable_1to4_partitions =
    ARG_DEF(NULL, "enable-1to4-partitions", 1,
            "Enable 1:4 and 4:1 partitions "
            "(0: false, 1: true (default))");
static const arg_def_t min_partition_size =
    ARG_DEF(NULL, "min-partition-size", 4,
            "Set min partition size "
<<<<<<< HEAD
            "(4:4x4, 8:8x8, 16:16x16, 32:32x32, 64:64x64, 128:128x128)."
=======
            "(4:4x4, 8:8x8, 16:16x16, 32:32x32, 64:64x64, 128:128x128). "
>>>>>>> 148bd354
            "On frame with 4k+ resolutions or higher speed settings, the min "
            "partition size will have a minimum of 8.");
static const arg_def_t max_partition_size =
    ARG_DEF(NULL, "max-partition-size", 128,
            "Set max partition size "
            "(4:4x4, 8:8x8, 16:16x16, 32:32x32, 64:64x64, 128:128x128)");
static const arg_def_t enable_dual_filter =
    ARG_DEF(NULL, "enable-dual-filter", 1,
            "Enable dual filter "
            "(0: false, 1: true (default))");
static const arg_def_t enable_chroma_deltaq =
    ARG_DEF(NULL, "enable-chroma-deltaq", 1,
            "Enable chroma delta quant "
            "(0: false (default), 1: true)");
static const arg_def_t enable_intra_edge_filter =
    ARG_DEF(NULL, "enable-intra-edge-filter", 1,
            "Enable intra edge filtering "
            "(0: false, 1: true (default))");
static const arg_def_t enable_order_hint =
    ARG_DEF(NULL, "enable-order-hint", 1,
            "Enable order hint "
            "(0: false, 1: true (default))");
static const arg_def_t enable_tx64 =
    ARG_DEF(NULL, "enable-tx64", 1,
            "Enable 64-pt transform (0: false, 1: true (default))");
<<<<<<< HEAD
static const arg_def_t tx_size_search_method =
    ARG_DEF(NULL, "tx-size-search-method", 1,
            "Set transform block size search method "
            "(0: Full RD (default), 1: Fast RD, 2: use largest allowed)");
=======
>>>>>>> 148bd354
static const arg_def_t enable_flip_idtx =
    ARG_DEF(NULL, "enable-flip-idtx", 1,
            "Enable extended transform type (0: false, 1: true (default)) "
            "including FLIPADST_DCT, DCT_FLIPADST, FLIPADST_FLIPADST, "
            "ADST_FLIPADST, FLIPADST_ADST, IDTX, V_DCT, H_DCT, V_ADST, "
            "H_ADST, V_FLIPADST, H_FLIPADST");
static const arg_def_t enable_dist_wtd_comp =
    ARG_DEF(NULL, "enable-dist-wtd-comp", 1,
            "Enable distance-weighted compound "
            "(0: false, 1: true (default))");
static const arg_def_t enable_masked_comp =
    ARG_DEF(NULL, "enable-masked-comp", 1,
            "Enable masked (wedge/diff-wtd) compound "
            "(0: false, 1: true (default))");
static const arg_def_t enable_onesided_comp =
    ARG_DEF(NULL, "enable-onesided-comp", 1,
            "Enable one sided compound "
            "(0: false, 1: true (default))");
static const arg_def_t enable_interintra_comp =
    ARG_DEF(NULL, "enable-interintra-comp", 1,
            "Enable interintra compound "
            "(0: false, 1: true (default))");
static const arg_def_t enable_smooth_interintra =
    ARG_DEF(NULL, "enable-smooth-interintra", 1,
            "Enable smooth interintra mode "
            "(0: false, 1: true (default))");
static const arg_def_t enable_diff_wtd_comp =
    ARG_DEF(NULL, "enable-diff-wtd-comp", 1,
            "Enable difference-weighted compound "
            "(0: false, 1: true (default))");
static const arg_def_t enable_interinter_wedge =
    ARG_DEF(NULL, "enable-interinter-wedge", 1,
            "Enable interinter wedge compound "
            "(0: false, 1: true (default))");
static const arg_def_t enable_interintra_wedge =
    ARG_DEF(NULL, "enable-interintra-wedge", 1,
            "Enable interintra wedge compound "
            "(0: false, 1: true (default))");
static const arg_def_t enable_global_motion =
    ARG_DEF(NULL, "enable-global-motion", 1,
            "Enable global motion "
            "(0: false, 1: true (default))");
static const arg_def_t enable_warped_motion =
    ARG_DEF(NULL, "enable-warped-motion", 1,
            "Enable local warped motion "
            "(0: false, 1: true (default))");
static const arg_def_t enable_filter_intra =
    ARG_DEF(NULL, "enable-filter-intra", 1,
            "Enable filter intra prediction mode "
            "(0: false, 1: true (default))");
static const arg_def_t enable_smooth_intra =
    ARG_DEF(NULL, "enable-smooth-intra", 1,
            "Enable smooth intra prediction modes "
            "(0: false, 1: true (default))");
static const arg_def_t enable_paeth_intra =
    ARG_DEF(NULL, "enable-paeth-intra", 1,
            "Enable Paeth intra prediction mode (0: false, 1: true (default))");
static const arg_def_t enable_cfl_intra =
    ARG_DEF(NULL, "enable-cfl-intra", 1,
            "Enable chroma from luma intra prediction mode "
            "(0: false, 1: true (default))");
static const arg_def_t force_video_mode =
    ARG_DEF(NULL, "force-video-mode", 1,
            "Force video mode (0: false, 1: true (default))");
static const arg_def_t enable_obmc = ARG_DEF(
    NULL, "enable-obmc", 1, "Enable OBMC (0: false, 1: true (default))");
static const arg_def_t enable_overlay =
    ARG_DEF(NULL, "enable-overlay", 1,
            "Enable coding overlay frames (0: false, 1: true (default))");
static const arg_def_t enable_palette =
    ARG_DEF(NULL, "enable-palette", 1,
            "Enable palette prediction mode (0: false, 1: true (default))");
static const arg_def_t enable_intrabc =
    ARG_DEF(NULL, "enable-intrabc", 1,
            "Enable intra block copy prediction mode "
            "(0: false, 1: true (default))");
static const arg_def_t enable_angle_delta =
    ARG_DEF(NULL, "enable-angle-delta", 1,
            "Enable intra angle delta (0: false, 1: true (default))");
static const arg_def_t disable_trellis_quant =
    ARG_DEF(NULL, "disable-trellis-quant", 1,
            "Disable trellis optimization of quantized coefficients (0: false "
            "1: true  2: true for rd search 3: true for estimate yrd serch "
            "(default))");
static const arg_def_t enable_qm =
    ARG_DEF(NULL, "enable-qm", 1,
            "Enable quantisation matrices (0: false (default), 1: true)");
static const arg_def_t qm_min = ARG_DEF(
    NULL, "qm-min", 1, "Min quant matrix flatness (0..15), default is 8");
static const arg_def_t qm_max = ARG_DEF(
    NULL, "qm-max", 1, "Max quant matrix flatness (0..15), default is 15");
static const arg_def_t reduced_tx_type_set = ARG_DEF(
    NULL, "reduced-tx-type-set", 1, "Use reduced set of transform types");
static const arg_def_t use_intra_dct_only =
    ARG_DEF(NULL, "use-intra-dct-only", 1, "Use DCT only for INTRA modes");
static const arg_def_t use_inter_dct_only =
    ARG_DEF(NULL, "use-inter-dct-only", 1, "Use DCT only for INTER modes");
static const arg_def_t use_intra_default_tx_only =
    ARG_DEF(NULL, "use-intra-default-tx-only", 1,
            "Use Default-transform only for INTRA modes");
static const arg_def_t quant_b_adapt =
    ARG_DEF(NULL, "quant-b-adapt", 1, "Use adaptive quantize_b");
static const arg_def_t coeff_cost_upd_freq =
    ARG_DEF(NULL, "coeff-cost-upd-freq", 1,
            "Update freq for coeff costs"
            "0: SB, 1: SB Row per Tile, 2: Tile");
static const arg_def_t mode_cost_upd_freq =
    ARG_DEF(NULL, "mode-cost-upd-freq", 1,
            "Update freq for mode costs"
            "0: SB, 1: SB Row per Tile, 2: Tile");
static const arg_def_t mv_cost_upd_freq =
    ARG_DEF(NULL, "mv-cost-upd-freq", 1,
            "Update freq for mv costs"
            "0: SB, 1: SB Row per Tile, 2: Tile, 3: Off");
<<<<<<< HEAD
#if CONFIG_DIST_8X8
static const arg_def_t enable_dist_8x8 =
    ARG_DEF(NULL, "enable-dist-8x8", 1,
            "Enable dist-8x8 (0: false (default), 1: true)");
#endif  // CONFIG_DIST_8X8
=======
>>>>>>> 148bd354
static const arg_def_t num_tg = ARG_DEF(
    NULL, "num-tile-groups", 1, "Maximum number of tile groups, default is 1");
static const arg_def_t mtu_size =
    ARG_DEF(NULL, "mtu-size", 1,
            "MTU size for a tile group, default is 0 (no MTU targeting), "
            "overrides maximum number of tile groups");
static const struct arg_enum_list timing_info_enum[] = {
  { "unspecified", AOM_TIMING_UNSPECIFIED },
  { "constant", AOM_TIMING_EQUAL },
  { "model", AOM_TIMING_DEC_MODEL },
  { NULL, 0 }
};
static const arg_def_t timing_info =
    ARG_DEF_ENUM(NULL, "timing-info", 1,
                 "Signal timing info in the bitstream (model unly works for no "
                 "hidden frames, no super-res yet):",
                 timing_info_enum);
#if CONFIG_TUNE_VMAF
static const arg_def_t vmaf_model_path =
    ARG_DEF(NULL, "vmaf-model-path", 1, "Path to the VMAF model file");
#endif
static const arg_def_t film_grain_test =
    ARG_DEF(NULL, "film-grain-test", 1,
            "Film grain test vectors (0: none (default), 1: test-1  2: test-2, "
            "... 16: test-16)");
static const arg_def_t film_grain_table =
    ARG_DEF(NULL, "film-grain-table", 1,
            "Path to file containing film grain parameters");
#if CONFIG_DENOISE
static const arg_def_t denoise_noise_level =
    ARG_DEF(NULL, "denoise-noise-level", 1,
            "Amount of noise (from 0 = don't denoise, to 50)");
static const arg_def_t denoise_block_size =
    ARG_DEF(NULL, "denoise-block-size", 1, "Denoise block size (default = 32)");
#endif
static const arg_def_t enable_ref_frame_mvs =
    ARG_DEF(NULL, "enable-ref-frame-mvs", 1,
            "Enable temporal mv prediction (default is 1)");
static const arg_def_t frame_parallel_decoding =
    ARG_DEF(NULL, "frame-parallel", 1,
            "Enable frame parallel decodability features "
            "(0: false (default), 1: true)");
static const arg_def_t error_resilient_mode =
    ARG_DEF(NULL, "error-resilient", 1,
            "Enable error resilient features "
            "(0: false (default), 1: true)");
static const arg_def_t aq_mode = ARG_DEF(
    NULL, "aq-mode", 1,
    "Adaptive quantization mode (0: off (default), 1: variance 2: complexity, "
    "3: cyclic refresh)");
static const arg_def_t deltaq_mode =
    ARG_DEF(NULL, "deltaq-mode", 1,
<<<<<<< HEAD
            "Delta qindex mode (0: off, 1: deltaq pred efficiency (default), "
            "2: deltaq perceptual)");
=======
            "Delta qindex mode (0: off, 1: deltaq objective (default), "
            "2: deltaq perceptual). "
            "Currently this requires enable-tpl-model as a prerequisite.");
>>>>>>> 148bd354
static const arg_def_t deltalf_mode = ARG_DEF(
    NULL, "delta-lf-mode", 1, "Enable delta-lf-mode (0: off (default), 1: on)");
static const arg_def_t frame_periodic_boost =
    ARG_DEF(NULL, "frame-boost", 1,
            "Enable frame periodic boost (0: off (default), 1: on)");
static const arg_def_t gf_cbr_boost_pct = ARG_DEF(
    NULL, "gf-cbr-boost", 1, "Boost for Golden Frame in CBR mode (pct)");
static const arg_def_t max_inter_rate_pct =
    ARG_DEF(NULL, "max-inter-rate", 1, "Max P-frame bitrate (pct)");
static const arg_def_t min_gf_interval = ARG_DEF(
    NULL, "min-gf-interval", 1,
    "min gf/arf frame interval (default 0, indicating in-built behavior)");
static const arg_def_t max_gf_interval = ARG_DEF(
    NULL, "max-gf-interval", 1,
    "max gf/arf frame interval (default 0, indicating in-built behavior)");
<<<<<<< HEAD
static const arg_def_t gf_max_pyr_height =
    ARG_DEF(NULL, "gf-max-pyr-height", 1,
            "maximum height for GF group pyramid structure (0 to 4 (default))");
=======
static const arg_def_t gf_min_pyr_height =
    ARG_DEF(NULL, "gf-min-pyr-height", 1,
            "Min height for GF group pyramid structure (0 (default) to 5)");
static const arg_def_t gf_max_pyr_height =
    ARG_DEF(NULL, "gf-max-pyr-height", 1,
            "maximum height for GF group pyramid structure (0 to 5 (default))");
>>>>>>> 148bd354
static const arg_def_t max_reference_frames = ARG_DEF(
    NULL, "max-reference-frames", 1,
    "maximum number of reference frames allowed per frame (3 to 7 (default))");
static const arg_def_t reduced_reference_set =
    ARG_DEF(NULL, "reduced-reference-set", 1,
            "Use reduced set of single and compound references (0: off "
            "(default), 1: on)");
static const arg_def_t target_seq_level_idx =
    ARG_DEF(NULL, "target-seq-level-idx", 1,
            "Target sequence level index. "
            "Possible values are in the form of \"ABxy\"(pad leading zeros if "
            "less than 4 digits). "
            "AB: Operating point(OP) index; "
            "xy: Target level index for the OP. "
            "E.g. \"0\" means target level index 0 for the 0th OP; "
            "\"1021\" means target level index 21 for the 10th OP.");
static const arg_def_t set_min_cr =
    ARG_DEF(NULL, "min-cr", 1,
            "Set minimum compression ratio. Take integer values. Default is 0. "
            "If non-zero, encoder will try to keep the compression ratio of "
            "each frame to be higher than the given value divided by 100.");

static const struct arg_enum_list color_primaries_enum[] = {
  { "bt709", AOM_CICP_CP_BT_709 },
  { "unspecified", AOM_CICP_CP_UNSPECIFIED },
  { "bt601", AOM_CICP_CP_BT_601 },
  { "bt470m", AOM_CICP_CP_BT_470_M },
  { "bt470bg", AOM_CICP_CP_BT_470_B_G },
  { "smpte240", AOM_CICP_CP_SMPTE_240 },
  { "film", AOM_CICP_CP_GENERIC_FILM },
  { "bt2020", AOM_CICP_CP_BT_2020 },
  { "xyz", AOM_CICP_CP_XYZ },
  { "smpte431", AOM_CICP_CP_SMPTE_431 },
  { "smpte432", AOM_CICP_CP_SMPTE_432 },
  { "ebu3213", AOM_CICP_CP_EBU_3213 },
  { NULL, 0 }
};

static const arg_def_t input_color_primaries = ARG_DEF_ENUM(
    NULL, "color-primaries", 1,
    "Color primaries (CICP) of input content:", color_primaries_enum);

static const struct arg_enum_list transfer_characteristics_enum[] = {
  { "unspecified", AOM_CICP_CP_UNSPECIFIED },
  { "bt709", AOM_CICP_TC_BT_709 },
  { "bt470m", AOM_CICP_TC_BT_470_M },
  { "bt470bg", AOM_CICP_TC_BT_470_B_G },
  { "bt601", AOM_CICP_TC_BT_601 },
  { "smpte240", AOM_CICP_TC_SMPTE_240 },
  { "lin", AOM_CICP_TC_LINEAR },
  { "log100", AOM_CICP_TC_LOG_100 },
  { "log100sq10", AOM_CICP_TC_LOG_100_SQRT10 },
  { "iec61966", AOM_CICP_TC_IEC_61966 },
  { "bt1361", AOM_CICP_TC_BT_1361 },
  { "srgb", AOM_CICP_TC_SRGB },
  { "bt2020-10bit", AOM_CICP_TC_BT_2020_10_BIT },
  { "bt2020-12bit", AOM_CICP_TC_BT_2020_12_BIT },
  { "smpte2084", AOM_CICP_TC_SMPTE_2084 },
  { "hlg", AOM_CICP_TC_HLG },
  { "smpte428", AOM_CICP_TC_SMPTE_428 },
  { NULL, 0 }
};

static const arg_def_t input_transfer_characteristics =
    ARG_DEF_ENUM(NULL, "transfer-characteristics", 1,
                 "Transfer characteristics (CICP) of input content:",
                 transfer_characteristics_enum);

static const struct arg_enum_list matrix_coefficients_enum[] = {
  { "identity", AOM_CICP_MC_IDENTITY },
  { "bt709", AOM_CICP_MC_BT_709 },
  { "unspecified", AOM_CICP_MC_UNSPECIFIED },
  { "fcc73", AOM_CICP_MC_FCC },
  { "bt470bg", AOM_CICP_MC_BT_470_B_G },
  { "bt601", AOM_CICP_MC_BT_601 },
  { "smpte240", AOM_CICP_CP_SMPTE_240 },
  { "ycgco", AOM_CICP_MC_SMPTE_YCGCO },
  { "bt2020ncl", AOM_CICP_MC_BT_2020_NCL },
  { "bt2020cl", AOM_CICP_MC_BT_2020_CL },
  { "smpte2085", AOM_CICP_MC_SMPTE_2085 },
  { "chromncl", AOM_CICP_MC_CHROMAT_NCL },
  { "chromcl", AOM_CICP_MC_CHROMAT_CL },
  { "ictcp", AOM_CICP_MC_ICTCP },
  { NULL, 0 }
};

static const arg_def_t input_matrix_coefficients = ARG_DEF_ENUM(
    NULL, "matrix-coefficients", 1,
    "Matrix coefficients (CICP) of input content:", matrix_coefficients_enum);

static const struct arg_enum_list chroma_sample_position_enum[] = {
  { "unknown", AOM_CSP_UNKNOWN },
  { "vertical", AOM_CSP_VERTICAL },
  { "colocated", AOM_CSP_COLOCATED },
  { NULL, 0 }
};

static const arg_def_t input_chroma_sample_position =
    ARG_DEF_ENUM(NULL, "chroma-sample-position", 1,
                 "The chroma sample position when chroma 4:2:0 is signaled:",
                 chroma_sample_position_enum);

static const struct arg_enum_list tune_content_enum[] = {
  { "default", AOM_CONTENT_DEFAULT },
  { "screen", AOM_CONTENT_SCREEN },
  { NULL, 0 }
};

static const arg_def_t tune_content = ARG_DEF_ENUM(
    NULL, "tune-content", 1, "Tune content type", tune_content_enum);

static const arg_def_t cdf_update_mode =
    ARG_DEF(NULL, "cdf-update-mode", 1,
            "CDF update mode for entropy coding "
            "(0: no CDF update; 1: update CDF on all frames(default); "
            "2: selectively update CDF on some frames");

static const struct arg_enum_list superblock_size_enum[] = {
  { "dynamic", AOM_SUPERBLOCK_SIZE_DYNAMIC },
  { "64", AOM_SUPERBLOCK_SIZE_64X64 },
  { "128", AOM_SUPERBLOCK_SIZE_128X128 },
  { NULL, 0 }
};
static const arg_def_t superblock_size = ARG_DEF_ENUM(
    NULL, "sb-size", 1, "Superblock size to use", superblock_size_enum);

static const arg_def_t set_tier_mask =
    ARG_DEF(NULL, "set-tier-mask", 1,
            "Set bit mask to specify which tier each of the 32 possible "
            "operating points conforms to. "
            "Bit value 0(defualt): Main Tier; 1: High Tier.");

<<<<<<< HEAD
=======
static const arg_def_t use_fixed_qp_offsets =
    ARG_DEF(NULL, "use-fixed-qp-offsets", 1,
            "Enable fixed QP offsets for frames at different levels of the "
            "pyramid. Selected automatically from --cq-level if "
            "--fixed-qp-offsets is not provided. If this option is not "
            "specified (default), offsets are adaptively chosen by the "
            "encoder.");

static const arg_def_t fixed_qp_offsets =
    ARG_DEF(NULL, "fixed-qp-offsets", 1,
            "Set fixed QP offsets for frames at different levels of the "
            "pyramid. Comma-separated list of 5 offsets for keyframe, ALTREF, "
            "and 3 levels of internal alt-refs. If this option is not "
            "specified (default), offsets are adaptively chosen by the "
            "encoder.");

>>>>>>> 148bd354
static const arg_def_t *av1_args[] = { &cpu_used_av1,
                                       &auto_altref,
                                       &sharpness,
                                       &static_thresh,
                                       &rowmtarg,
                                       &tile_cols,
                                       &tile_rows,
                                       &enable_tpl_model,
                                       &enable_keyframe_filtering,
                                       &arnr_maxframes,
                                       &arnr_strength,
                                       &tune_metric,
                                       &cq_level,
                                       &max_intra_rate_pct,
                                       &max_inter_rate_pct,
                                       &gf_cbr_boost_pct,
                                       &lossless,
                                       &enable_cdef,
                                       &enable_restoration,
                                       &enable_rect_partitions,
                                       &enable_ab_partitions,
                                       &enable_1to4_partitions,
                                       &min_partition_size,
                                       &max_partition_size,
                                       &enable_dual_filter,
                                       &enable_chroma_deltaq,
                                       &enable_intra_edge_filter,
                                       &enable_order_hint,
                                       &enable_tx64,
<<<<<<< HEAD
                                       &tx_size_search_method,
=======
>>>>>>> 148bd354
                                       &enable_flip_idtx,
                                       &enable_dist_wtd_comp,
                                       &enable_masked_comp,
                                       &enable_onesided_comp,
                                       &enable_interintra_comp,
                                       &enable_smooth_interintra,
                                       &enable_diff_wtd_comp,
                                       &enable_interinter_wedge,
                                       &enable_interintra_wedge,
                                       &enable_global_motion,
                                       &enable_warped_motion,
                                       &enable_filter_intra,
                                       &enable_smooth_intra,
                                       &enable_paeth_intra,
                                       &enable_cfl_intra,
                                       &force_video_mode,
                                       &enable_obmc,
                                       &enable_overlay,
                                       &enable_palette,
                                       &enable_intrabc,
                                       &enable_angle_delta,
                                       &disable_trellis_quant,
                                       &enable_qm,
                                       &qm_min,
                                       &qm_max,
                                       &reduced_tx_type_set,
                                       &use_intra_dct_only,
                                       &use_inter_dct_only,
                                       &use_intra_default_tx_only,
                                       &quant_b_adapt,
                                       &coeff_cost_upd_freq,
                                       &mode_cost_upd_freq,
                                       &mv_cost_upd_freq,
<<<<<<< HEAD
#if CONFIG_DIST_8X8
                                       &enable_dist_8x8,
#endif
=======
>>>>>>> 148bd354
                                       &frame_parallel_decoding,
                                       &error_resilient_mode,
                                       &aq_mode,
                                       &deltaq_mode,
                                       &deltalf_mode,
                                       &frame_periodic_boost,
                                       &noise_sens,
                                       &tune_content,
                                       &cdf_update_mode,
                                       &input_color_primaries,
                                       &input_transfer_characteristics,
                                       &input_matrix_coefficients,
                                       &input_chroma_sample_position,
                                       &min_gf_interval,
                                       &max_gf_interval,
<<<<<<< HEAD
=======
                                       &gf_min_pyr_height,
>>>>>>> 148bd354
                                       &gf_max_pyr_height,
                                       &superblock_size,
                                       &num_tg,
                                       &mtu_size,
                                       &timing_info,
                                       &film_grain_test,
                                       &film_grain_table,
#if CONFIG_DENOISE
                                       &denoise_noise_level,
                                       &denoise_block_size,
#endif  // CONFIG_DENOISE
                                       &max_reference_frames,
                                       &reduced_reference_set,
                                       &enable_ref_frame_mvs,
                                       &target_seq_level_idx,
                                       &set_tier_mask,
                                       &set_min_cr,
                                       &bitdeptharg,
                                       &inbitdeptharg,
                                       &input_chroma_subsampling_x,
                                       &input_chroma_subsampling_y,
                                       &sframe_dist,
                                       &sframe_mode,
                                       &save_as_annexb,
#if CONFIG_TUNE_VMAF
                                       &vmaf_model_path,
#endif
                                       NULL };
static const int av1_arg_ctrl_map[] = { AOME_SET_CPUUSED,
                                        AOME_SET_ENABLEAUTOALTREF,
                                        AOME_SET_SHARPNESS,
                                        AOME_SET_STATIC_THRESHOLD,
                                        AV1E_SET_ROW_MT,
                                        AV1E_SET_TILE_COLUMNS,
                                        AV1E_SET_TILE_ROWS,
                                        AV1E_SET_ENABLE_TPL_MODEL,
                                        AV1E_SET_ENABLE_KEYFRAME_FILTERING,
                                        AOME_SET_ARNR_MAXFRAMES,
                                        AOME_SET_ARNR_STRENGTH,
                                        AOME_SET_TUNING,
                                        AOME_SET_CQ_LEVEL,
                                        AOME_SET_MAX_INTRA_BITRATE_PCT,
                                        AV1E_SET_MAX_INTER_BITRATE_PCT,
                                        AV1E_SET_GF_CBR_BOOST_PCT,
                                        AV1E_SET_LOSSLESS,
                                        AV1E_SET_ENABLE_CDEF,
                                        AV1E_SET_ENABLE_RESTORATION,
                                        AV1E_SET_ENABLE_RECT_PARTITIONS,
                                        AV1E_SET_ENABLE_AB_PARTITIONS,
                                        AV1E_SET_ENABLE_1TO4_PARTITIONS,
                                        AV1E_SET_MIN_PARTITION_SIZE,
                                        AV1E_SET_MAX_PARTITION_SIZE,
                                        AV1E_SET_ENABLE_DUAL_FILTER,
                                        AV1E_SET_ENABLE_CHROMA_DELTAQ,
                                        AV1E_SET_ENABLE_INTRA_EDGE_FILTER,
                                        AV1E_SET_ENABLE_ORDER_HINT,
                                        AV1E_SET_ENABLE_TX64,
<<<<<<< HEAD
                                        AV1E_SET_TX_SIZE_SEARCH_METHOD,
=======
>>>>>>> 148bd354
                                        AV1E_SET_ENABLE_FLIP_IDTX,
                                        AV1E_SET_ENABLE_DIST_WTD_COMP,
                                        AV1E_SET_ENABLE_MASKED_COMP,
                                        AV1E_SET_ENABLE_ONESIDED_COMP,
                                        AV1E_SET_ENABLE_INTERINTRA_COMP,
                                        AV1E_SET_ENABLE_SMOOTH_INTERINTRA,
                                        AV1E_SET_ENABLE_DIFF_WTD_COMP,
                                        AV1E_SET_ENABLE_INTERINTER_WEDGE,
                                        AV1E_SET_ENABLE_INTERINTRA_WEDGE,
                                        AV1E_SET_ENABLE_GLOBAL_MOTION,
                                        AV1E_SET_ENABLE_WARPED_MOTION,
                                        AV1E_SET_ENABLE_FILTER_INTRA,
                                        AV1E_SET_ENABLE_SMOOTH_INTRA,
                                        AV1E_SET_ENABLE_PAETH_INTRA,
                                        AV1E_SET_ENABLE_CFL_INTRA,
                                        AV1E_SET_FORCE_VIDEO_MODE,
                                        AV1E_SET_ENABLE_OBMC,
                                        AV1E_SET_ENABLE_OVERLAY,
                                        AV1E_SET_ENABLE_PALETTE,
                                        AV1E_SET_ENABLE_INTRABC,
                                        AV1E_SET_ENABLE_ANGLE_DELTA,
                                        AV1E_SET_DISABLE_TRELLIS_QUANT,
                                        AV1E_SET_ENABLE_QM,
                                        AV1E_SET_QM_MIN,
                                        AV1E_SET_QM_MAX,
                                        AV1E_SET_REDUCED_TX_TYPE_SET,
                                        AV1E_SET_INTRA_DCT_ONLY,
                                        AV1E_SET_INTER_DCT_ONLY,
                                        AV1E_SET_INTRA_DEFAULT_TX_ONLY,
                                        AV1E_SET_QUANT_B_ADAPT,
                                        AV1E_SET_COEFF_COST_UPD_FREQ,
                                        AV1E_SET_MODE_COST_UPD_FREQ,
                                        AV1E_SET_MV_COST_UPD_FREQ,
<<<<<<< HEAD
#if CONFIG_DIST_8X8
                                        AV1E_SET_ENABLE_DIST_8X8,
#endif
=======
>>>>>>> 148bd354
                                        AV1E_SET_FRAME_PARALLEL_DECODING,
                                        AV1E_SET_ERROR_RESILIENT_MODE,
                                        AV1E_SET_AQ_MODE,
                                        AV1E_SET_DELTAQ_MODE,
                                        AV1E_SET_DELTALF_MODE,
                                        AV1E_SET_FRAME_PERIODIC_BOOST,
                                        AV1E_SET_NOISE_SENSITIVITY,
                                        AV1E_SET_TUNE_CONTENT,
                                        AV1E_SET_CDF_UPDATE_MODE,
                                        AV1E_SET_COLOR_PRIMARIES,
                                        AV1E_SET_TRANSFER_CHARACTERISTICS,
                                        AV1E_SET_MATRIX_COEFFICIENTS,
                                        AV1E_SET_CHROMA_SAMPLE_POSITION,
                                        AV1E_SET_MIN_GF_INTERVAL,
                                        AV1E_SET_MAX_GF_INTERVAL,
<<<<<<< HEAD
=======
                                        AV1E_SET_GF_MIN_PYRAMID_HEIGHT,
>>>>>>> 148bd354
                                        AV1E_SET_GF_MAX_PYRAMID_HEIGHT,
                                        AV1E_SET_SUPERBLOCK_SIZE,
                                        AV1E_SET_NUM_TG,
                                        AV1E_SET_MTU,
                                        AV1E_SET_TIMING_INFO_TYPE,
                                        AV1E_SET_FILM_GRAIN_TEST_VECTOR,
                                        AV1E_SET_FILM_GRAIN_TABLE,
#if CONFIG_DENOISE
                                        AV1E_SET_DENOISE_NOISE_LEVEL,
                                        AV1E_SET_DENOISE_BLOCK_SIZE,
#endif  // CONFIG_DENOISE
                                        AV1E_SET_MAX_REFERENCE_FRAMES,
                                        AV1E_SET_REDUCED_REFERENCE_SET,
                                        AV1E_SET_ENABLE_REF_FRAME_MVS,
                                        AV1E_SET_TARGET_SEQ_LEVEL_IDX,
                                        AV1E_SET_TIER_MASK,
                                        AV1E_SET_MIN_CR,
<<<<<<< HEAD
=======
#if CONFIG_TUNE_VMAF
                                        AV1E_SET_VMAF_MODEL_PATH,
#endif
>>>>>>> 148bd354
                                        0 };
#endif  // CONFIG_AV1_ENCODER

static const arg_def_t *no_args[] = { NULL };

static void show_help(FILE *fout, int shorthelp) {
  fprintf(fout, "Usage: %s <options> -o dst_filename src_filename \n",
          exec_name);

  if (shorthelp) {
    fprintf(fout, "Use --help to see the full list of options.\n");
    return;
  }

  fprintf(fout, "\nOptions:\n");
  arg_show_usage(fout, main_args);
  fprintf(fout, "\nEncoder Global Options:\n");
  arg_show_usage(fout, global_args);
  fprintf(fout, "\nRate Control Options:\n");
  arg_show_usage(fout, rc_args);
  fprintf(fout, "\nTwopass Rate Control Options:\n");
  arg_show_usage(fout, rc_twopass_args);
  fprintf(fout, "\nKeyframe Placement Options:\n");
  arg_show_usage(fout, kf_args);
#if CONFIG_AV1_ENCODER
  fprintf(fout, "\nAV1 Specific Options:\n");
  arg_show_usage(fout, av1_args);
#endif
  fprintf(fout,
          "\nStream timebase (--timebase):\n"
          "  The desired precision of timestamps in the output, expressed\n"
          "  in fractional seconds. Default is 1/1000.\n");
  fprintf(fout, "\nIncluded encoders:\n\n");

  const int num_encoder = get_aom_encoder_count();
  for (int i = 0; i < num_encoder; ++i) {
    const AvxInterface *const encoder = get_aom_encoder_by_index(i);
    const char *defstr = (i == (num_encoder - 1)) ? "(default)" : "";
    fprintf(fout, "    %-6s - %s %s\n", encoder->name,
            aom_codec_iface_name(encoder->codec_interface()), defstr);
  }
  fprintf(fout, "\n        ");
  fprintf(fout, "Use --codec to switch to a non-default encoder.\n\n");
}

void usage_exit(void) {
  show_help(stderr, 1);
  exit(EXIT_FAILURE);
}

#if CONFIG_AV1_ENCODER
#define ARG_CTRL_CNT_MAX NELEMENTS(av1_arg_ctrl_map)
#endif

#if !CONFIG_WEBM_IO
typedef int stereo_format_t;
struct WebmOutputContext {
  int debug;
};
#endif

/* Per-stream configuration */
struct stream_config {
  struct aom_codec_enc_cfg cfg;
  const char *out_fn;
  const char *stats_fn;
  stereo_format_t stereo_fmt;
  int arg_ctrls[ARG_CTRL_CNT_MAX][2];
  int arg_ctrl_cnt;
  int write_webm;
  const char *film_grain_filename;
  int write_ivf;
  // whether to use 16bit internal buffers
  int use_16bit_internal;
#if CONFIG_TUNE_VMAF
  const char *vmaf_model_path;
#endif
};

struct stream_state {
  int index;
  struct stream_state *next;
  struct stream_config config;
  FILE *file;
  struct rate_hist *rate_hist;
  struct WebmOutputContext webm_ctx;
  uint64_t psnr_sse_total;
  uint64_t psnr_samples_total;
  double psnr_totals[4];
  int psnr_count;
  int counts[64];
  aom_codec_ctx_t encoder;
  unsigned int frames_out;
  uint64_t cx_time;
  size_t nbytes;
  stats_io_t stats;
  struct aom_image *img;
  aom_codec_ctx_t decoder;
  int mismatch_seen;
  unsigned int chroma_subsampling_x;
  unsigned int chroma_subsampling_y;
};

static void validate_positive_rational(const char *msg,
                                       struct aom_rational *rat) {
  if (rat->den < 0) {
    rat->num *= -1;
    rat->den *= -1;
  }

  if (rat->num < 0) die("Error: %s must be positive\n", msg);

  if (!rat->den) die("Error: %s has zero denominator\n", msg);
}

<<<<<<< HEAD
=======
static void init_config(cfg_options_t *config) {
  memset(config, 0, sizeof(cfg_options_t));
  config->super_block_size = 0;  // Dynamic
  config->max_partition_size = 128;
  config->min_partition_size = 4;
  config->disable_trellis_quant = 3;
}

>>>>>>> 148bd354
/* Parses global config arguments into the AvxEncoderConfig. Note that
 * argv is modified and overwrites all parsed arguments.
 */
static void parse_global_config(struct AvxEncoderConfig *global, char ***argv) {
  char **argi, **argj;
  struct arg arg;
  const int num_encoder = get_aom_encoder_count();
  char **argv_local = (char **)*argv;
  if (num_encoder < 1) die("Error: no valid encoder available\n");

  /* Initialize default parameters */
  memset(global, 0, sizeof(*global));
  global->codec = get_aom_encoder_by_index(num_encoder - 1);
  global->passes = 0;
  global->color_type = I420;
  global->csp = AOM_CSP_UNKNOWN;

<<<<<<< HEAD
  for (argi = argj = argv_local; (*argj = *argi); argi += arg.argv_step) {
    arg.argv_step = 1;
=======
  int cfg_included = 0;
  init_config(&global->encoder_config);

  for (argi = argj = argv_local; (*argj = *argi); argi += arg.argv_step) {
    arg.argv_step = 1;

    if (arg_match(&arg, &use_cfg, argi)) {
      if (cfg_included) continue;
      parse_cfg(arg.val, &global->encoder_config);
      cfg_included = 1;
      continue;
    }
>>>>>>> 148bd354
    if (arg_match(&arg, &help, argi)) {
      show_help(stdout, 0);
      exit(EXIT_SUCCESS);
    } else if (arg_match(&arg, &codecarg, argi)) {
      global->codec = get_aom_encoder_by_name(arg.val);
      if (!global->codec)
        die("Error: Unrecognized argument (%s) to --codec\n", arg.val);
    } else if (arg_match(&arg, &passes, argi)) {
      global->passes = arg_parse_uint(&arg);

      if (global->passes < 1 || global->passes > 2)
        die("Error: Invalid number of passes (%d)\n", global->passes);
    } else if (arg_match(&arg, &pass_arg, argi)) {
      global->pass = arg_parse_uint(&arg);

      if (global->pass < 1 || global->pass > 2)
        die("Error: Invalid pass selected (%d)\n", global->pass);
    } else if (arg_match(&arg, &input_chroma_sample_position, argi)) {
      global->csp = arg_parse_enum(&arg);
      /* Flag is used by later code as well, preserve it. */
      argj++;
    } else if (arg_match(&arg, &usage, argi))
      global->usage = arg_parse_uint(&arg);
    else if (arg_match(&arg, &good_dl, argi))
      global->usage = AOM_USAGE_GOOD_QUALITY;  // Good quality usage
    else if (arg_match(&arg, &rt_dl, argi))
      global->usage = AOM_USAGE_REALTIME;  // Real-time usage
    else if (arg_match(&arg, &use_yv12, argi))
      global->color_type = YV12;
    else if (arg_match(&arg, &use_i420, argi))
      global->color_type = I420;
    else if (arg_match(&arg, &use_i422, argi))
      global->color_type = I422;
    else if (arg_match(&arg, &use_i444, argi))
      global->color_type = I444;
    else if (arg_match(&arg, &quietarg, argi))
      global->quiet = 1;
    else if (arg_match(&arg, &verbosearg, argi))
      global->verbose = 1;
    else if (arg_match(&arg, &limit, argi))
      global->limit = arg_parse_uint(&arg);
    else if (arg_match(&arg, &skip, argi))
      global->skip_frames = arg_parse_uint(&arg);
    else if (arg_match(&arg, &psnrarg, argi))
      global->show_psnr = 1;
    else if (arg_match(&arg, &recontest, argi))
      global->test_decode = arg_parse_enum_or_int(&arg);
    else if (arg_match(&arg, &framerate, argi)) {
      global->framerate = arg_parse_rational(&arg);
      validate_positive_rational(arg.name, &global->framerate);
      global->have_framerate = 1;
    } else if (arg_match(&arg, &debugmode, argi))
      global->debug = 1;
    else if (arg_match(&arg, &q_hist_n, argi))
      global->show_q_hist_buckets = arg_parse_uint(&arg);
    else if (arg_match(&arg, &rate_hist_n, argi))
      global->show_rate_hist_buckets = arg_parse_uint(&arg);
    else if (arg_match(&arg, &disable_warnings, argi))
      global->disable_warnings = 1;
    else if (arg_match(&arg, &disable_warning_prompt, argi))
      global->disable_warning_prompt = 1;
    else
      argj++;
  }

  if (global->pass) {
    /* DWIM: Assume the user meant passes=2 if pass=2 is specified */
    if (global->pass > global->passes) {
      warn("Assuming --pass=%d implies --passes=%d\n", global->pass,
           global->pass);
      global->passes = global->pass;
    }
  }
  /* Validate global config */
  if (global->passes == 0) {
#if CONFIG_AV1_ENCODER
    // Make default AV1 passes = 2 until there is a better quality 1-pass
    // encoder
    if (global->codec != NULL && global->codec->name != NULL)
      global->passes = (strcmp(global->codec->name, "av1") == 0 &&
                        global->usage != AOM_USAGE_REALTIME)
                           ? 2
                           : 1;
#else
    global->passes = 1;
#endif
  }

  if (global->usage == AOM_USAGE_REALTIME && global->passes > 1) {
    warn("Enforcing one-pass encoding in realtime mode\n");
    global->passes = 1;
  }
}

static void open_input_file(struct AvxInputContext *input,
                            aom_chroma_sample_position_t csp) {
  /* Parse certain options from the input file, if possible */
  input->file = strcmp(input->filename, "-") ? fopen(input->filename, "rb")
                                             : set_binary_mode(stdin);

  if (!input->file) fatal("Failed to open input file");

  if (!fseeko(input->file, 0, SEEK_END)) {
    /* Input file is seekable. Figure out how long it is, so we can get
     * progress info.
     */
    input->length = ftello(input->file);
    rewind(input->file);
  }

  /* Default to 1:1 pixel aspect ratio. */
  input->pixel_aspect_ratio.numerator = 1;
  input->pixel_aspect_ratio.denominator = 1;

  /* For RAW input sources, these bytes will applied on the first frame
   *  in read_frame().
   */
  input->detect.buf_read = fread(input->detect.buf, 1, 4, input->file);
  input->detect.position = 0;

  if (input->detect.buf_read == 4 && file_is_y4m(input->detect.buf)) {
    if (y4m_input_open(&input->y4m, input->file, input->detect.buf, 4, csp,
                       input->only_i420) >= 0) {
      input->file_type = FILE_TYPE_Y4M;
      input->width = input->y4m.pic_w;
      input->height = input->y4m.pic_h;
      input->pixel_aspect_ratio.numerator = input->y4m.par_n;
      input->pixel_aspect_ratio.denominator = input->y4m.par_d;
      input->framerate.numerator = input->y4m.fps_n;
      input->framerate.denominator = input->y4m.fps_d;
      input->fmt = input->y4m.aom_fmt;
      input->bit_depth = input->y4m.bit_depth;
    } else
      fatal("Unsupported Y4M stream.");
  } else if (input->detect.buf_read == 4 && fourcc_is_ivf(input->detect.buf)) {
    fatal("IVF is not supported as input.");
  } else {
    input->file_type = FILE_TYPE_RAW;
  }
}

static void close_input_file(struct AvxInputContext *input) {
  fclose(input->file);
  if (input->file_type == FILE_TYPE_Y4M) y4m_input_close(&input->y4m);
}

static struct stream_state *new_stream(struct AvxEncoderConfig *global,
                                       struct stream_state *prev) {
  struct stream_state *stream;

  stream = calloc(1, sizeof(*stream));
  if (stream == NULL) {
    fatal("Failed to allocate new stream.");
  }

  if (prev) {
    memcpy(stream, prev, sizeof(*stream));
    stream->index++;
    prev->next = stream;
  } else {
    aom_codec_err_t res;

    /* Populate encoder configuration */
    res = aom_codec_enc_config_default(global->codec->codec_interface(),
                                       &stream->config.cfg, global->usage);
    if (res) fatal("Failed to get config: %s\n", aom_codec_err_to_string(res));

    /* Change the default timebase to a high enough value so that the
     * encoder will always create strictly increasing timestamps.
     */
    stream->config.cfg.g_timebase.den = 1000;

    /* Never use the library's default resolution, require it be parsed
     * from the file or set on the command line.
     */
    stream->config.cfg.g_w = 0;
    stream->config.cfg.g_h = 0;

    /* Initialize remaining stream parameters */
    stream->config.write_webm = 1;
    stream->config.write_ivf = 0;

#if CONFIG_WEBM_IO
    stream->config.stereo_fmt = STEREO_FORMAT_MONO;
    stream->webm_ctx.last_pts_ns = -1;
    stream->webm_ctx.writer = NULL;
    stream->webm_ctx.segment = NULL;
#endif

    /* Allows removal of the application version from the EBML tags */
    stream->webm_ctx.debug = global->debug;
    memcpy(&stream->config.cfg.encoder_cfg, &global->encoder_config,
           sizeof(stream->config.cfg.encoder_cfg));
  }

  /* Output files must be specified for each stream */
  stream->config.out_fn = NULL;

  stream->next = NULL;
  return stream;
}

static void set_config_arg_ctrls(struct stream_config *config, int key,
                                 const struct arg *arg) {
  int j;
  if (key == AV1E_SET_FILM_GRAIN_TABLE) {
    config->film_grain_filename = arg->val;
    return;
  }

  // For target level, the settings should accumulate rather than overwrite,
  // so we simply append it.
  if (key == AV1E_SET_TARGET_SEQ_LEVEL_IDX) {
    j = config->arg_ctrl_cnt;
    assert(j < (int)ARG_CTRL_CNT_MAX);
    config->arg_ctrls[j][0] = key;
    config->arg_ctrls[j][1] = arg_parse_enum_or_int(arg);
    ++config->arg_ctrl_cnt;
    return;
  }

  /* Point either to the next free element or the first instance of this
   * control.
   */
  for (j = 0; j < config->arg_ctrl_cnt; j++)
    if (config->arg_ctrls[j][0] == key) break;

  /* Update/insert */
  assert(j < (int)ARG_CTRL_CNT_MAX);
  config->arg_ctrls[j][0] = key;
  config->arg_ctrls[j][1] = arg_parse_enum_or_int(arg);

  if (key == AOME_SET_ENABLEAUTOALTREF && config->arg_ctrls[j][1] > 1) {
    warn("auto-alt-ref > 1 is deprecated... setting auto-alt-ref=1\n");
    config->arg_ctrls[j][1] = 1;
  }
  if (j == config->arg_ctrl_cnt) config->arg_ctrl_cnt++;
}

static int parse_stream_params(struct AvxEncoderConfig *global,
                               struct stream_state *stream, char **argv) {
  char **argi, **argj;
  struct arg arg;
  static const arg_def_t **ctrl_args = no_args;
  static const int *ctrl_args_map = NULL;
  struct stream_config *config = &stream->config;
  int eos_mark_found = 0;
  int webm_forced = 0;

  // Handle codec specific options
  if (0) {
#if CONFIG_AV1_ENCODER
  } else if (strcmp(global->codec->name, "av1") == 0) {
    // TODO(jingning): Reuse AV1 specific encoder configuration parameters.
    // Consider to expand this set for AV1 encoder control.
    ctrl_args = av1_args;
    ctrl_args_map = av1_arg_ctrl_map;
#endif
  }

  for (argi = argj = argv; (*argj = *argi); argi += arg.argv_step) {
    arg.argv_step = 1;

    /* Once we've found an end-of-stream marker (--) we want to continue
     * shifting arguments but not consuming them.
     */
    if (eos_mark_found) {
      argj++;
      continue;
    } else if (!strcmp(*argj, "--")) {
      eos_mark_found = 1;
      continue;
    }

    if (arg_match(&arg, &outputfile, argi)) {
      config->out_fn = arg.val;
      if (!webm_forced) {
        const size_t out_fn_len = strlen(config->out_fn);
        if (out_fn_len >= 4 &&
            !strcmp(config->out_fn + out_fn_len - 4, ".ivf")) {
          config->write_webm = 0;
          config->write_ivf = 1;
        } else if (out_fn_len >= 4 &&
                   !strcmp(config->out_fn + out_fn_len - 4, ".obu")) {
          config->write_webm = 0;
          config->write_ivf = 0;
        }
      }
    } else if (arg_match(&arg, &fpf_name, argi)) {
      config->stats_fn = arg.val;
    } else if (arg_match(&arg, &use_webm, argi)) {
#if CONFIG_WEBM_IO
      config->write_webm = 1;
      webm_forced = 1;
#else
      die("Error: --webm specified but webm is disabled.");
#endif
    } else if (arg_match(&arg, &use_ivf, argi)) {
      config->write_webm = 0;
      config->write_ivf = 1;
    } else if (arg_match(&arg, &use_obu, argi)) {
      config->write_webm = 0;
      config->write_ivf = 0;
    } else if (arg_match(&arg, &threads, argi)) {
      config->cfg.g_threads = arg_parse_uint(&arg);
    } else if (arg_match(&arg, &profile, argi)) {
      config->cfg.g_profile = arg_parse_uint(&arg);
    } else if (arg_match(&arg, &width, argi)) {
      config->cfg.g_w = arg_parse_uint(&arg);
    } else if (arg_match(&arg, &height, argi)) {
      config->cfg.g_h = arg_parse_uint(&arg);
    } else if (arg_match(&arg, &forced_max_frame_width, argi)) {
      config->cfg.g_forced_max_frame_width = arg_parse_uint(&arg);
    } else if (arg_match(&arg, &forced_max_frame_height, argi)) {
      config->cfg.g_forced_max_frame_height = arg_parse_uint(&arg);
    } else if (arg_match(&arg, &bitdeptharg, argi)) {
      config->cfg.g_bit_depth = arg_parse_enum_or_int(&arg);
    } else if (arg_match(&arg, &inbitdeptharg, argi)) {
      config->cfg.g_input_bit_depth = arg_parse_uint(&arg);
    } else if (arg_match(&arg, &input_chroma_subsampling_x, argi)) {
      stream->chroma_subsampling_x = arg_parse_uint(&arg);
    } else if (arg_match(&arg, &input_chroma_subsampling_y, argi)) {
      stream->chroma_subsampling_y = arg_parse_uint(&arg);
#if CONFIG_WEBM_IO
    } else if (arg_match(&arg, &stereo_mode, argi)) {
      config->stereo_fmt = arg_parse_enum_or_int(&arg);
#endif
    } else if (arg_match(&arg, &timebase, argi)) {
      config->cfg.g_timebase = arg_parse_rational(&arg);
      validate_positive_rational(arg.name, &config->cfg.g_timebase);
    } else if (arg_match(&arg, &global_error_resilient, argi)) {
      config->cfg.g_error_resilient = arg_parse_uint(&arg);
    } else if (arg_match(&arg, &lag_in_frames, argi)) {
      config->cfg.g_lag_in_frames = arg_parse_uint(&arg);
      if (global->usage == AOM_USAGE_REALTIME &&
          config->cfg.rc_end_usage == AOM_CBR &&
          config->cfg.g_lag_in_frames != 0) {
        warn("non-zero %s option ignored in realtime CBR mode.\n", arg.name);
        config->cfg.g_lag_in_frames = 0;
      }
    } else if (arg_match(&arg, &large_scale_tile, argi)) {
      config->cfg.large_scale_tile = arg_parse_uint(&arg);
      if (config->cfg.large_scale_tile) global->codec = get_aom_lst_encoder();
    } else if (arg_match(&arg, &monochrome, argi)) {
      config->cfg.monochrome = 1;
    } else if (arg_match(&arg, &full_still_picture_hdr, argi)) {
      config->cfg.full_still_picture_hdr = 1;
    } else if (arg_match(&arg, &dropframe_thresh, argi)) {
      config->cfg.rc_dropframe_thresh = arg_parse_uint(&arg);
    } else if (arg_match(&arg, &resize_mode, argi)) {
      config->cfg.rc_resize_mode = arg_parse_uint(&arg);
    } else if (arg_match(&arg, &resize_denominator, argi)) {
      config->cfg.rc_resize_denominator = arg_parse_uint(&arg);
    } else if (arg_match(&arg, &resize_kf_denominator, argi)) {
      config->cfg.rc_resize_kf_denominator = arg_parse_uint(&arg);
    } else if (arg_match(&arg, &superres_mode, argi)) {
      config->cfg.rc_superres_mode = arg_parse_uint(&arg);
    } else if (arg_match(&arg, &superres_denominator, argi)) {
      config->cfg.rc_superres_denominator = arg_parse_uint(&arg);
    } else if (arg_match(&arg, &superres_kf_denominator, argi)) {
      config->cfg.rc_superres_kf_denominator = arg_parse_uint(&arg);
    } else if (arg_match(&arg, &superres_qthresh, argi)) {
      config->cfg.rc_superres_qthresh = arg_parse_uint(&arg);
    } else if (arg_match(&arg, &superres_kf_qthresh, argi)) {
      config->cfg.rc_superres_kf_qthresh = arg_parse_uint(&arg);
    } else if (arg_match(&arg, &end_usage, argi)) {
      config->cfg.rc_end_usage = arg_parse_enum_or_int(&arg);
    } else if (arg_match(&arg, &target_bitrate, argi)) {
      config->cfg.rc_target_bitrate = arg_parse_uint(&arg);
    } else if (arg_match(&arg, &min_quantizer, argi)) {
      config->cfg.rc_min_quantizer = arg_parse_uint(&arg);
    } else if (arg_match(&arg, &max_quantizer, argi)) {
      config->cfg.rc_max_quantizer = arg_parse_uint(&arg);
    } else if (arg_match(&arg, &undershoot_pct, argi)) {
      config->cfg.rc_undershoot_pct = arg_parse_uint(&arg);
    } else if (arg_match(&arg, &overshoot_pct, argi)) {
      config->cfg.rc_overshoot_pct = arg_parse_uint(&arg);
    } else if (arg_match(&arg, &buf_sz, argi)) {
      config->cfg.rc_buf_sz = arg_parse_uint(&arg);
    } else if (arg_match(&arg, &buf_initial_sz, argi)) {
      config->cfg.rc_buf_initial_sz = arg_parse_uint(&arg);
    } else if (arg_match(&arg, &buf_optimal_sz, argi)) {
      config->cfg.rc_buf_optimal_sz = arg_parse_uint(&arg);
    } else if (arg_match(&arg, &bias_pct, argi)) {
      config->cfg.rc_2pass_vbr_bias_pct = arg_parse_uint(&arg);
      if (global->passes < 2)
        warn("option %s ignored in one-pass mode.\n", arg.name);
    } else if (arg_match(&arg, &minsection_pct, argi)) {
      config->cfg.rc_2pass_vbr_minsection_pct = arg_parse_uint(&arg);

      if (global->passes < 2)
        warn("option %s ignored in one-pass mode.\n", arg.name);
    } else if (arg_match(&arg, &maxsection_pct, argi)) {
      config->cfg.rc_2pass_vbr_maxsection_pct = arg_parse_uint(&arg);

      if (global->passes < 2)
        warn("option %s ignored in one-pass mode.\n", arg.name);
    } else if (arg_match(&arg, &fwd_kf_enabled, argi)) {
      config->cfg.fwd_kf_enabled = arg_parse_uint(&arg);
    } else if (arg_match(&arg, &kf_min_dist, argi)) {
      config->cfg.kf_min_dist = arg_parse_uint(&arg);
    } else if (arg_match(&arg, &kf_max_dist, argi)) {
      config->cfg.kf_max_dist = arg_parse_uint(&arg);
    } else if (arg_match(&arg, &kf_disabled, argi)) {
      config->cfg.kf_mode = AOM_KF_DISABLED;
    } else if (arg_match(&arg, &sframe_dist, argi)) {
      config->cfg.sframe_dist = arg_parse_uint(&arg);
    } else if (arg_match(&arg, &sframe_mode, argi)) {
      config->cfg.sframe_mode = arg_parse_uint(&arg);
    } else if (arg_match(&arg, &save_as_annexb, argi)) {
      config->cfg.save_as_annexb = arg_parse_uint(&arg);
    } else if (arg_match(&arg, &tile_width, argi)) {
      config->cfg.tile_width_count =
          arg_parse_list(&arg, config->cfg.tile_widths, MAX_TILE_WIDTHS);
    } else if (arg_match(&arg, &tile_height, argi)) {
      config->cfg.tile_height_count =
          arg_parse_list(&arg, config->cfg.tile_heights, MAX_TILE_HEIGHTS);
<<<<<<< HEAD
=======
#if CONFIG_TUNE_VMAF
    } else if (arg_match(&arg, &vmaf_model_path, argi)) {
      config->vmaf_model_path = arg.val;
#endif
    } else if (arg_match(&arg, &use_fixed_qp_offsets, argi)) {
      config->cfg.use_fixed_qp_offsets = arg_parse_uint(&arg);
    } else if (arg_match(&arg, &fixed_qp_offsets, argi)) {
      const int fixed_qp_offset_count = arg_parse_list(
          &arg, config->cfg.fixed_qp_offsets, FIXED_QP_OFFSET_COUNT);
      if (fixed_qp_offset_count < FIXED_QP_OFFSET_COUNT) {
        die("Option --fixed_qp_offsets requires %d comma-separated values, but "
            "only %d values were provided.\n",
            FIXED_QP_OFFSET_COUNT, fixed_qp_offset_count);
      }
      config->cfg.use_fixed_qp_offsets = 1;
>>>>>>> 148bd354
    } else if (global->usage == AOM_USAGE_REALTIME &&
               arg_match(&arg, &enable_restoration, argi)) {
      if (arg_parse_uint(&arg) == 1) {
        warn("non-zero %s option ignored in realtime mode.\n", arg.name);
      }
    } else {
      int i, match = 0;
      for (i = 0; ctrl_args[i]; i++) {
        if (arg_match(&arg, ctrl_args[i], argi)) {
          match = 1;
          if (ctrl_args_map) {
            set_config_arg_ctrls(config, ctrl_args_map[i], &arg);
          }
        }
      }
      if (!match) argj++;
    }
  }
  config->use_16bit_internal =
      config->cfg.g_bit_depth > AOM_BITS_8 || FORCE_HIGHBITDEPTH_DECODING;
  return eos_mark_found;
}

#define FOREACH_STREAM(iterator, list)                 \
  for (struct stream_state *iterator = list; iterator; \
       iterator = iterator->next)

static void validate_stream_config(const struct stream_state *stream,
                                   const struct AvxEncoderConfig *global) {
  const struct stream_state *streami;
  (void)global;

  if (!stream->config.cfg.g_w || !stream->config.cfg.g_h)
    fatal(
        "Stream %d: Specify stream dimensions with --width (-w) "
        " and --height (-h)",
        stream->index);

  /* Even if bit depth is set on the command line flag to be lower,
   * it is upgraded to at least match the input bit depth.
   */
  assert(stream->config.cfg.g_input_bit_depth <=
         (unsigned int)stream->config.cfg.g_bit_depth);

  for (streami = stream; streami; streami = streami->next) {
    /* All streams require output files */
    if (!streami->config.out_fn)
      fatal("Stream %d: Output file is required (specify with -o)",
            streami->index);

    /* Check for two streams outputting to the same file */
    if (streami != stream) {
      const char *a = stream->config.out_fn;
      const char *b = streami->config.out_fn;
      if (!strcmp(a, b) && strcmp(a, "/dev/null") && strcmp(a, ":nul"))
        fatal("Stream %d: duplicate output file (from stream %d)",
              streami->index, stream->index);
    }

    /* Check for two streams sharing a stats file. */
    if (streami != stream) {
      const char *a = stream->config.stats_fn;
      const char *b = streami->config.stats_fn;
      if (a && b && !strcmp(a, b))
        fatal("Stream %d: duplicate stats file (from stream %d)",
              streami->index, stream->index);
    }
  }
}

static void set_stream_dimensions(struct stream_state *stream, unsigned int w,
                                  unsigned int h) {
  if (!stream->config.cfg.g_w) {
    if (!stream->config.cfg.g_h)
      stream->config.cfg.g_w = w;
    else
      stream->config.cfg.g_w = w * stream->config.cfg.g_h / h;
  }
  if (!stream->config.cfg.g_h) {
    stream->config.cfg.g_h = h * stream->config.cfg.g_w / w;
  }
}

static const char *file_type_to_string(enum VideoFileType t) {
  switch (t) {
    case FILE_TYPE_RAW: return "RAW";
    case FILE_TYPE_Y4M: return "Y4M";
    default: return "Other";
  }
}

static const char *image_format_to_string(aom_img_fmt_t f) {
  switch (f) {
    case AOM_IMG_FMT_I420: return "I420";
    case AOM_IMG_FMT_I422: return "I422";
    case AOM_IMG_FMT_I444: return "I444";
    case AOM_IMG_FMT_YV12: return "YV12";
    case AOM_IMG_FMT_YV1216: return "YV1216";
    case AOM_IMG_FMT_I42016: return "I42016";
    case AOM_IMG_FMT_I42216: return "I42216";
    case AOM_IMG_FMT_I44416: return "I44416";
    default: return "Other";
  }
}

static void show_stream_config(struct stream_state *stream,
                               struct AvxEncoderConfig *global,
                               struct AvxInputContext *input) {
#define SHOW(field) \
  fprintf(stderr, "    %-28s = %d\n", #field, stream->config.cfg.field)

  if (stream->index == 0) {
    fprintf(stderr, "Codec: %s\n",
            aom_codec_iface_name(global->codec->codec_interface()));
    fprintf(stderr, "Source file: %s File Type: %s Format: %s\n",
            input->filename, file_type_to_string(input->file_type),
            image_format_to_string(input->fmt));
  }
  if (stream->next || stream->index)
    fprintf(stderr, "\nStream Index: %d\n", stream->index);
  fprintf(stderr, "Destination file: %s\n", stream->config.out_fn);
  fprintf(stderr, "Coding path: %s\n",
          stream->config.use_16bit_internal ? "HBD" : "LBD");
  fprintf(stderr, "Encoder parameters:\n");

  SHOW(g_usage);
  SHOW(g_threads);
  SHOW(g_profile);
  SHOW(g_w);
  SHOW(g_h);
  SHOW(g_bit_depth);
  SHOW(g_input_bit_depth);
  SHOW(g_timebase.num);
  SHOW(g_timebase.den);
  SHOW(g_error_resilient);
  SHOW(g_pass);
  SHOW(g_lag_in_frames);
  SHOW(large_scale_tile);
  SHOW(rc_dropframe_thresh);
  SHOW(rc_resize_mode);
  SHOW(rc_resize_denominator);
  SHOW(rc_resize_kf_denominator);
  SHOW(rc_superres_mode);
  SHOW(rc_superres_denominator);
  SHOW(rc_superres_kf_denominator);
  SHOW(rc_superres_qthresh);
  SHOW(rc_superres_kf_qthresh);
  SHOW(rc_end_usage);
  SHOW(rc_target_bitrate);
  SHOW(rc_min_quantizer);
  SHOW(rc_max_quantizer);
  SHOW(rc_undershoot_pct);
  SHOW(rc_overshoot_pct);
  SHOW(rc_buf_sz);
  SHOW(rc_buf_initial_sz);
  SHOW(rc_buf_optimal_sz);
  SHOW(rc_2pass_vbr_bias_pct);
  SHOW(rc_2pass_vbr_minsection_pct);
  SHOW(rc_2pass_vbr_maxsection_pct);
  SHOW(fwd_kf_enabled);
  SHOW(kf_mode);
  SHOW(kf_min_dist);
  SHOW(kf_max_dist);

#define SHOW_PARAMS(field)                    \
  fprintf(stderr, "    %-28s = %d\n", #field, \
          stream->config.cfg.encoder_cfg.field)
  SHOW_PARAMS(super_block_size);
  SHOW_PARAMS(max_partition_size);
  SHOW_PARAMS(min_partition_size);
  SHOW_PARAMS(disable_ab_partition_type);
  SHOW_PARAMS(disable_rect_partition_type);
  SHOW_PARAMS(disable_1to4_partition_type);
  SHOW_PARAMS(disable_flip_idtx);
  SHOW_PARAMS(disable_cdef);
  SHOW_PARAMS(disable_lr);
  SHOW_PARAMS(disable_obmc);
  SHOW_PARAMS(disable_warp_motion);
  SHOW_PARAMS(disable_global_motion);
  SHOW_PARAMS(disable_dist_wtd_comp);
  SHOW_PARAMS(disable_diff_wtd_comp);
  SHOW_PARAMS(disable_inter_intra_comp);
  SHOW_PARAMS(disable_masked_comp);
  SHOW_PARAMS(disable_one_sided_comp);
  SHOW_PARAMS(disable_palette);
  SHOW_PARAMS(disable_intrabc);
  SHOW_PARAMS(disable_cfl);
  SHOW_PARAMS(disable_smooth_intra);
  SHOW_PARAMS(disable_filter_intra);
  SHOW_PARAMS(disable_dual_filter);
  SHOW_PARAMS(disable_intra_angle_delta);
  SHOW_PARAMS(disable_intra_edge_filter);
  SHOW_PARAMS(disable_tx_64x64);
  SHOW_PARAMS(disable_smooth_inter_intra);
  SHOW_PARAMS(disable_inter_inter_wedge);
  SHOW_PARAMS(disable_inter_intra_wedge);
  SHOW_PARAMS(disable_paeth_intra);
  SHOW_PARAMS(disable_trellis_quant);
  SHOW_PARAMS(disable_ref_frame_mv);
  SHOW_PARAMS(reduced_reference_set);
  SHOW_PARAMS(reduced_tx_type_set);
}

static void open_output_file(struct stream_state *stream,
                             struct AvxEncoderConfig *global,
                             const struct AvxRational *pixel_aspect_ratio) {
  const char *fn = stream->config.out_fn;
  const struct aom_codec_enc_cfg *const cfg = &stream->config.cfg;

  if (cfg->g_pass == AOM_RC_FIRST_PASS) return;

  stream->file = strcmp(fn, "-") ? fopen(fn, "wb") : set_binary_mode(stdout);

  if (!stream->file) fatal("Failed to open output file");

  if (stream->config.write_webm && fseek(stream->file, 0, SEEK_CUR))
    fatal("WebM output to pipes not supported.");

#if CONFIG_WEBM_IO
  if (stream->config.write_webm) {
    stream->webm_ctx.stream = stream->file;
    if (write_webm_file_header(&stream->webm_ctx, &stream->encoder, cfg,
                               stream->config.stereo_fmt, global->codec->fourcc,
                               pixel_aspect_ratio) != 0) {
      fatal("WebM writer initialization failed.");
    }
  }
#else
  (void)pixel_aspect_ratio;
#endif

  if (!stream->config.write_webm && stream->config.write_ivf) {
    ivf_write_file_header(stream->file, cfg, global->codec->fourcc, 0);
  }
}

static void close_output_file(struct stream_state *stream,
                              unsigned int fourcc) {
  const struct aom_codec_enc_cfg *const cfg = &stream->config.cfg;

  if (cfg->g_pass == AOM_RC_FIRST_PASS) return;

#if CONFIG_WEBM_IO
  if (stream->config.write_webm) {
    if (write_webm_file_footer(&stream->webm_ctx) != 0) {
      fatal("WebM writer finalization failed.");
    }
  }
#endif

  if (!stream->config.write_webm && stream->config.write_ivf) {
    if (!fseek(stream->file, 0, SEEK_SET))
      ivf_write_file_header(stream->file, &stream->config.cfg, fourcc,
                            stream->frames_out);
  }

  fclose(stream->file);
}

static void setup_pass(struct stream_state *stream,
                       struct AvxEncoderConfig *global, int pass) {
  if (stream->config.stats_fn) {
    if (!stats_open_file(&stream->stats, stream->config.stats_fn, pass))
      fatal("Failed to open statistics store");
  } else {
    if (!stats_open_mem(&stream->stats, pass))
      fatal("Failed to open statistics store");
  }

  stream->config.cfg.g_pass = global->passes == 2
                                  ? pass ? AOM_RC_LAST_PASS : AOM_RC_FIRST_PASS
                                  : AOM_RC_ONE_PASS;
  if (pass) {
    stream->config.cfg.rc_twopass_stats_in = stats_get(&stream->stats);
  }

  stream->cx_time = 0;
  stream->nbytes = 0;
  stream->frames_out = 0;
}

static void initialize_encoder(struct stream_state *stream,
                               struct AvxEncoderConfig *global) {
  int i;
  int flags = 0;

  flags |= global->show_psnr ? AOM_CODEC_USE_PSNR : 0;
  flags |= stream->config.use_16bit_internal ? AOM_CODEC_USE_HIGHBITDEPTH : 0;

  /* Construct Encoder Context */
  aom_codec_enc_init(&stream->encoder, global->codec->codec_interface(),
                     &stream->config.cfg, flags);
  ctx_exit_on_error(&stream->encoder, "Failed to initialize encoder");

  for (i = 0; i < stream->config.arg_ctrl_cnt; i++) {
    int ctrl = stream->config.arg_ctrls[i][0];
    int value = stream->config.arg_ctrls[i][1];
    if (aom_codec_control(&stream->encoder, ctrl, value))
      fprintf(stderr, "Error: Tried to set control %d = %d\n", ctrl, value);

    ctx_exit_on_error(&stream->encoder, "Failed to control codec");
  }

#if CONFIG_TUNE_VMAF
  if (stream->config.vmaf_model_path) {
    AOM_CODEC_CONTROL_TYPECHECKED(&stream->encoder, AV1E_SET_VMAF_MODEL_PATH,
                                  stream->config.vmaf_model_path);
  }
#endif

  if (stream->config.film_grain_filename) {
    AOM_CODEC_CONTROL_TYPECHECKED(&stream->encoder, AV1E_SET_FILM_GRAIN_TABLE,
                                  stream->config.film_grain_filename);
  }

#if CONFIG_AV1_DECODER
  if (global->test_decode != TEST_DECODE_OFF) {
    const AvxInterface *decoder = get_aom_decoder_by_name(global->codec->name);
    aom_codec_dec_cfg_t cfg = { 0, 0, 0, !FORCE_HIGHBITDEPTH_DECODING };
    aom_codec_dec_init(&stream->decoder, decoder->codec_interface(), &cfg, 0);

    if (strcmp(global->codec->name, "av1") == 0) {
      AOM_CODEC_CONTROL_TYPECHECKED(&stream->decoder, AV1_SET_TILE_MODE,
                                    stream->config.cfg.large_scale_tile);
      ctx_exit_on_error(&stream->decoder, "Failed to set decode_tile_mode");

      AOM_CODEC_CONTROL_TYPECHECKED(&stream->decoder, AV1D_SET_IS_ANNEXB,
                                    stream->config.cfg.save_as_annexb);
      ctx_exit_on_error(&stream->decoder, "Failed to set is_annexb");

      AOM_CODEC_CONTROL_TYPECHECKED(&stream->decoder, AV1_SET_DECODE_TILE_ROW,
                                    -1);
      ctx_exit_on_error(&stream->decoder, "Failed to set decode_tile_row");

      AOM_CODEC_CONTROL_TYPECHECKED(&stream->decoder, AV1_SET_DECODE_TILE_COL,
                                    -1);
      ctx_exit_on_error(&stream->decoder, "Failed to set decode_tile_col");
    }
  }
#endif
}

static void encode_frame(struct stream_state *stream,
                         struct AvxEncoderConfig *global, struct aom_image *img,
                         unsigned int frames_in) {
  aom_codec_pts_t frame_start, next_frame_start;
  struct aom_codec_enc_cfg *cfg = &stream->config.cfg;
  struct aom_usec_timer timer;

  frame_start =
      (cfg->g_timebase.den * (int64_t)(frames_in - 1) * global->framerate.den) /
      cfg->g_timebase.num / global->framerate.num;
  next_frame_start =
      (cfg->g_timebase.den * (int64_t)(frames_in)*global->framerate.den) /
      cfg->g_timebase.num / global->framerate.num;

  /* Scale if necessary */
  if (img) {
    if ((img->fmt & AOM_IMG_FMT_HIGHBITDEPTH) &&
        (img->d_w != cfg->g_w || img->d_h != cfg->g_h)) {
      if (img->fmt != AOM_IMG_FMT_I42016) {
        fprintf(stderr, "%s can only scale 4:2:0 inputs\n", exec_name);
        exit(EXIT_FAILURE);
      }
#if CONFIG_LIBYUV
      if (!stream->img) {
        stream->img =
            aom_img_alloc(NULL, AOM_IMG_FMT_I42016, cfg->g_w, cfg->g_h, 16);
      }
      I420Scale_16(
          (uint16_t *)img->planes[AOM_PLANE_Y], img->stride[AOM_PLANE_Y] / 2,
          (uint16_t *)img->planes[AOM_PLANE_U], img->stride[AOM_PLANE_U] / 2,
          (uint16_t *)img->planes[AOM_PLANE_V], img->stride[AOM_PLANE_V] / 2,
          img->d_w, img->d_h, (uint16_t *)stream->img->planes[AOM_PLANE_Y],
          stream->img->stride[AOM_PLANE_Y] / 2,
          (uint16_t *)stream->img->planes[AOM_PLANE_U],
          stream->img->stride[AOM_PLANE_U] / 2,
          (uint16_t *)stream->img->planes[AOM_PLANE_V],
          stream->img->stride[AOM_PLANE_V] / 2, stream->img->d_w,
          stream->img->d_h, kFilterBox);
      img = stream->img;
#else
      stream->encoder.err = 1;
      ctx_exit_on_error(&stream->encoder,
                        "Stream %d: Failed to encode frame.\n"
                        "libyuv is required for scaling but is currently "
                        "disabled.\n"
                        "Be sure to specify -DCONFIG_LIBYUV=1 when running "
                        "cmake.\n",
                        stream->index);
#endif
    }
  }
  if (img && (img->d_w != cfg->g_w || img->d_h != cfg->g_h)) {
    if (img->fmt != AOM_IMG_FMT_I420 && img->fmt != AOM_IMG_FMT_YV12) {
      fprintf(stderr, "%s can only scale 4:2:0 8bpp inputs\n", exec_name);
      exit(EXIT_FAILURE);
    }
#if CONFIG_LIBYUV
    if (!stream->img)
      stream->img =
          aom_img_alloc(NULL, AOM_IMG_FMT_I420, cfg->g_w, cfg->g_h, 16);
    I420Scale(
        img->planes[AOM_PLANE_Y], img->stride[AOM_PLANE_Y],
        img->planes[AOM_PLANE_U], img->stride[AOM_PLANE_U],
        img->planes[AOM_PLANE_V], img->stride[AOM_PLANE_V], img->d_w, img->d_h,
        stream->img->planes[AOM_PLANE_Y], stream->img->stride[AOM_PLANE_Y],
        stream->img->planes[AOM_PLANE_U], stream->img->stride[AOM_PLANE_U],
        stream->img->planes[AOM_PLANE_V], stream->img->stride[AOM_PLANE_V],
        stream->img->d_w, stream->img->d_h, kFilterBox);
    img = stream->img;
#else
    stream->encoder.err = 1;
    ctx_exit_on_error(&stream->encoder,
                      "Stream %d: Failed to encode frame.\n"
                      "Scaling disabled in this configuration. \n"
                      "To enable, configure with --enable-libyuv\n",
                      stream->index);
#endif
  }

  aom_usec_timer_start(&timer);
  aom_codec_encode(&stream->encoder, img, frame_start,
                   (uint32_t)(next_frame_start - frame_start), 0);
  aom_usec_timer_mark(&timer);
  stream->cx_time += aom_usec_timer_elapsed(&timer);
  ctx_exit_on_error(&stream->encoder, "Stream %d: Failed to encode frame",
                    stream->index);
}

static void update_quantizer_histogram(struct stream_state *stream) {
  if (stream->config.cfg.g_pass != AOM_RC_FIRST_PASS) {
    int q;

    AOM_CODEC_CONTROL_TYPECHECKED(&stream->encoder, AOME_GET_LAST_QUANTIZER_64,
                                  &q);
    ctx_exit_on_error(&stream->encoder, "Failed to read quantizer");
    stream->counts[q]++;
  }
}

static void get_cx_data(struct stream_state *stream,
                        struct AvxEncoderConfig *global, int *got_data) {
  const aom_codec_cx_pkt_t *pkt;
  const struct aom_codec_enc_cfg *cfg = &stream->config.cfg;
  aom_codec_iter_t iter = NULL;

  *got_data = 0;
  while ((pkt = aom_codec_get_cx_data(&stream->encoder, &iter))) {
    static size_t fsize = 0;
    static FileOffset ivf_header_pos = 0;

    switch (pkt->kind) {
      case AOM_CODEC_CX_FRAME_PKT:
        ++stream->frames_out;
        if (!global->quiet)
          fprintf(stderr, " %6luF", (unsigned long)pkt->data.frame.sz);

        update_rate_histogram(stream->rate_hist, cfg, pkt);
#if CONFIG_WEBM_IO
        if (stream->config.write_webm) {
          if (write_webm_block(&stream->webm_ctx, cfg, pkt) != 0) {
            fatal("WebM writer failed.");
          }
        }
#endif
        if (!stream->config.write_webm) {
          if (stream->config.write_ivf) {
            if (pkt->data.frame.partition_id <= 0) {
              ivf_header_pos = ftello(stream->file);
              fsize = pkt->data.frame.sz;

              ivf_write_frame_header(stream->file, pkt->data.frame.pts, fsize);
            } else {
              fsize += pkt->data.frame.sz;

              const FileOffset currpos = ftello(stream->file);
              fseeko(stream->file, ivf_header_pos, SEEK_SET);
              ivf_write_frame_size(stream->file, fsize);
              fseeko(stream->file, currpos, SEEK_SET);
            }
          }

          (void)fwrite(pkt->data.frame.buf, 1, pkt->data.frame.sz,
                       stream->file);
        }
        stream->nbytes += pkt->data.raw.sz;

        *got_data = 1;
#if CONFIG_AV1_DECODER
        if (global->test_decode != TEST_DECODE_OFF && !stream->mismatch_seen) {
          aom_codec_decode(&stream->decoder, pkt->data.frame.buf,
                           pkt->data.frame.sz, NULL);
          if (stream->decoder.err) {
            warn_or_exit_on_error(&stream->decoder,
                                  global->test_decode == TEST_DECODE_FATAL,
                                  "Failed to decode frame %d in stream %d",
                                  stream->frames_out + 1, stream->index);
            stream->mismatch_seen = stream->frames_out + 1;
          }
        }
#endif
        break;
      case AOM_CODEC_STATS_PKT:
        stream->frames_out++;
        stats_write(&stream->stats, pkt->data.twopass_stats.buf,
                    pkt->data.twopass_stats.sz);
        stream->nbytes += pkt->data.raw.sz;
        break;
      case AOM_CODEC_PSNR_PKT:

        if (global->show_psnr) {
          int i;

          stream->psnr_sse_total += pkt->data.psnr.sse[0];
          stream->psnr_samples_total += pkt->data.psnr.samples[0];
          for (i = 0; i < 4; i++) {
            if (!global->quiet)
              fprintf(stderr, "%.3f ", pkt->data.psnr.psnr[i]);
            stream->psnr_totals[i] += pkt->data.psnr.psnr[i];
          }
          stream->psnr_count++;
        }

        break;
      default: break;
    }
  }
}

static void show_psnr(struct stream_state *stream, double peak, int64_t bps) {
  int i;
  double ovpsnr;

  if (!stream->psnr_count) return;

  fprintf(stderr, "Stream %d PSNR (Overall/Avg/Y/U/V)", stream->index);
  ovpsnr = sse_to_psnr((double)stream->psnr_samples_total, peak,
                       (double)stream->psnr_sse_total);
  fprintf(stderr, " %.3f", ovpsnr);

  for (i = 0; i < 4; i++) {
    fprintf(stderr, " %.3f", stream->psnr_totals[i] / stream->psnr_count);
  }
  if (bps > 0) {
    fprintf(stderr, " %7" PRId64 " bps", bps);
  }
  fprintf(stderr, " %7" PRId64 " ms", stream->cx_time / 1000);
  fprintf(stderr, "\n");
}

static float usec_to_fps(uint64_t usec, unsigned int frames) {
  return (float)(usec > 0 ? frames * 1000000.0 / (float)usec : 0);
}

static void test_decode(struct stream_state *stream,
                        enum TestDecodeFatality fatal) {
  aom_image_t enc_img, dec_img;

  if (stream->mismatch_seen) return;

  /* Get the internal reference frame */
  AOM_CODEC_CONTROL_TYPECHECKED(&stream->encoder, AV1_GET_NEW_FRAME_IMAGE,
                                &enc_img);
  AOM_CODEC_CONTROL_TYPECHECKED(&stream->decoder, AV1_GET_NEW_FRAME_IMAGE,
                                &dec_img);

  if ((enc_img.fmt & AOM_IMG_FMT_HIGHBITDEPTH) !=
      (dec_img.fmt & AOM_IMG_FMT_HIGHBITDEPTH)) {
    if (enc_img.fmt & AOM_IMG_FMT_HIGHBITDEPTH) {
      aom_image_t enc_hbd_img;
      aom_img_alloc(&enc_hbd_img, enc_img.fmt - AOM_IMG_FMT_HIGHBITDEPTH,
                    enc_img.d_w, enc_img.d_h, 16);
      aom_img_truncate_16_to_8(&enc_hbd_img, &enc_img);
      enc_img = enc_hbd_img;
    }
    if (dec_img.fmt & AOM_IMG_FMT_HIGHBITDEPTH) {
      aom_image_t dec_hbd_img;
      aom_img_alloc(&dec_hbd_img, dec_img.fmt - AOM_IMG_FMT_HIGHBITDEPTH,
                    dec_img.d_w, dec_img.d_h, 16);
      aom_img_truncate_16_to_8(&dec_hbd_img, &dec_img);
      dec_img = dec_hbd_img;
    }
  }

  ctx_exit_on_error(&stream->encoder, "Failed to get encoder reference frame");
  ctx_exit_on_error(&stream->decoder, "Failed to get decoder reference frame");

  if (!aom_compare_img(&enc_img, &dec_img)) {
    int y[4], u[4], v[4];
    if (enc_img.fmt & AOM_IMG_FMT_HIGHBITDEPTH) {
      aom_find_mismatch_high(&enc_img, &dec_img, y, u, v);
    } else {
      aom_find_mismatch(&enc_img, &dec_img, y, u, v);
    }
    stream->decoder.err = 1;
    warn_or_exit_on_error(&stream->decoder, fatal == TEST_DECODE_FATAL,
                          "Stream %d: Encode/decode mismatch on frame %d at"
                          " Y[%d, %d] {%d/%d},"
                          " U[%d, %d] {%d/%d},"
                          " V[%d, %d] {%d/%d}",
                          stream->index, stream->frames_out, y[0], y[1], y[2],
                          y[3], u[0], u[1], u[2], u[3], v[0], v[1], v[2], v[3]);
    stream->mismatch_seen = stream->frames_out;
  }

  aom_img_free(&enc_img);
  aom_img_free(&dec_img);
}

static void print_time(const char *label, int64_t etl) {
  int64_t hours;
  int64_t mins;
  int64_t secs;

  if (etl >= 0) {
    hours = etl / 3600;
    etl -= hours * 3600;
    mins = etl / 60;
    etl -= mins * 60;
    secs = etl;

    fprintf(stderr, "[%3s %2" PRId64 ":%02" PRId64 ":%02" PRId64 "] ", label,
            hours, mins, secs);
  } else {
    fprintf(stderr, "[%3s  unknown] ", label);
  }
}

int main(int argc, const char **argv_) {
  int pass;
  aom_image_t raw;
  aom_image_t raw_shift;
  int allocated_raw_shift = 0;
  int use_16bit_internal = 0;
  int input_shift = 0;
  int frame_avail, got_data;

  struct AvxInputContext input;
  struct AvxEncoderConfig global;
  struct stream_state *streams = NULL;
  char **argv, **argi;
  uint64_t cx_time = 0;
  int stream_cnt = 0;
  int res = 0;
  int profile_updated = 0;

  memset(&input, 0, sizeof(input));
  exec_name = argv_[0];

  /* Setup default input stream settings */
  input.framerate.numerator = 30;
  input.framerate.denominator = 1;
  input.only_i420 = 1;
  input.bit_depth = 0;

  /* First parse the global configuration values, because we want to apply
   * other parameters on top of the default configuration provided by the
   * codec.
   */
  argv = argv_dup(argc - 1, argv_ + 1);
  parse_global_config(&global, &argv);

<<<<<<< HEAD
  if (argc < 3) usage_exit();
=======
  if (argc < 2) usage_exit();
>>>>>>> 148bd354

  switch (global.color_type) {
    case I420: input.fmt = AOM_IMG_FMT_I420; break;
    case I422: input.fmt = AOM_IMG_FMT_I422; break;
    case I444: input.fmt = AOM_IMG_FMT_I444; break;
    case YV12: input.fmt = AOM_IMG_FMT_YV12; break;
  }

  {
    /* Now parse each stream's parameters. Using a local scope here
     * due to the use of 'stream' as loop variable in FOREACH_STREAM
     * loops
     */
    struct stream_state *stream = NULL;

    do {
      stream = new_stream(&global, stream);
      stream_cnt++;
      if (!streams) streams = stream;
    } while (parse_stream_params(&global, stream, argv));
  }

  /* Check for unrecognized options */
  for (argi = argv; *argi; argi++)
    if (argi[0][0] == '-' && argi[0][1])
      die("Error: Unrecognized option %s\n", *argi);

  FOREACH_STREAM(stream, streams) {
    check_encoder_config(global.disable_warning_prompt, &global,
                         &stream->config.cfg);

    // If large_scale_tile = 1, only support to output to ivf format.
    if (stream->config.cfg.large_scale_tile && !stream->config.write_ivf)
      die("only support ivf output format while large-scale-tile=1\n");
  }

  /* Handle non-option arguments */
  input.filename = argv[0];

  if (!input.filename) {
    fprintf(stderr, "No input file specified!\n");
    usage_exit();
  }

  /* Decide if other chroma subsamplings than 4:2:0 are supported */
  if (global.codec->fourcc == AV1_FOURCC) input.only_i420 = 0;

  for (pass = global.pass ? global.pass - 1 : 0; pass < global.passes; pass++) {
    int frames_in = 0, seen_frames = 0;
    int64_t estimated_time_left = -1;
    int64_t average_rate = -1;
    int64_t lagged_count = 0;

    open_input_file(&input, global.csp);

    /* If the input file doesn't specify its w/h (raw files), try to get
     * the data from the first stream's configuration.
     */
    if (!input.width || !input.height) {
      FOREACH_STREAM(stream, streams) {
        if (stream->config.cfg.g_w && stream->config.cfg.g_h) {
          input.width = stream->config.cfg.g_w;
          input.height = stream->config.cfg.g_h;
          break;
        }
      };
    }

    /* Update stream configurations from the input file's parameters */
    if (!input.width || !input.height)
      fatal(
          "Specify stream dimensions with --width (-w) "
          " and --height (-h)");

    /* If input file does not specify bit-depth but input-bit-depth parameter
     * exists, assume that to be the input bit-depth. However, if the
     * input-bit-depth paramter does not exist, assume the input bit-depth
     * to be the same as the codec bit-depth.
     */
    if (!input.bit_depth) {
      FOREACH_STREAM(stream, streams) {
        if (stream->config.cfg.g_input_bit_depth)
          input.bit_depth = stream->config.cfg.g_input_bit_depth;
        else
          input.bit_depth = stream->config.cfg.g_input_bit_depth =
              (int)stream->config.cfg.g_bit_depth;
      }
      if (input.bit_depth > 8) input.fmt |= AOM_IMG_FMT_HIGHBITDEPTH;
    } else {
      FOREACH_STREAM(stream, streams) {
        stream->config.cfg.g_input_bit_depth = input.bit_depth;
      }
    }

    FOREACH_STREAM(stream, streams) {
      if (input.fmt != AOM_IMG_FMT_I420 && input.fmt != AOM_IMG_FMT_I42016) {
        /* Automatically upgrade if input is non-4:2:0 but a 4:2:0 profile
           was selected. */
        switch (stream->config.cfg.g_profile) {
          case 0:
            if (input.bit_depth < 12 && (input.fmt == AOM_IMG_FMT_I444 ||
                                         input.fmt == AOM_IMG_FMT_I44416)) {
              if (!stream->config.cfg.monochrome) {
                stream->config.cfg.g_profile = 1;
                profile_updated = 1;
              }
            } else if (input.bit_depth == 12 || input.fmt == AOM_IMG_FMT_I422 ||
                       input.fmt == AOM_IMG_FMT_I42216) {
              stream->config.cfg.g_profile = 2;
              profile_updated = 1;
            }
            break;
          case 1:
            if (input.bit_depth == 12 || input.fmt == AOM_IMG_FMT_I422 ||
                input.fmt == AOM_IMG_FMT_I42216) {
              stream->config.cfg.g_profile = 2;
              profile_updated = 1;
            } else if (input.bit_depth < 12 &&
                       (input.fmt == AOM_IMG_FMT_I420 ||
                        input.fmt == AOM_IMG_FMT_I42016)) {
              stream->config.cfg.g_profile = 0;
              profile_updated = 1;
            }
            break;
          case 2:
            if (input.bit_depth < 12 && (input.fmt == AOM_IMG_FMT_I444 ||
                                         input.fmt == AOM_IMG_FMT_I44416)) {
              stream->config.cfg.g_profile = 1;
              profile_updated = 1;
            } else if (input.bit_depth < 12 &&
                       (input.fmt == AOM_IMG_FMT_I420 ||
                        input.fmt == AOM_IMG_FMT_I42016)) {
              stream->config.cfg.g_profile = 0;
              profile_updated = 1;
            } else if (input.bit_depth == 12 &&
                       input.file_type == FILE_TYPE_Y4M) {
              // Note that here the input file values for chroma subsampling
              // are used instead of those from the command line.
              AOM_CODEC_CONTROL_TYPECHECKED(&stream->encoder,
                                            AV1E_SET_CHROMA_SUBSAMPLING_X,
                                            input.y4m.dst_c_dec_h >> 1);
              AOM_CODEC_CONTROL_TYPECHECKED(&stream->encoder,
                                            AV1E_SET_CHROMA_SUBSAMPLING_Y,
                                            input.y4m.dst_c_dec_v >> 1);
            } else if (input.bit_depth == 12 &&
                       input.file_type == FILE_TYPE_RAW) {
              AOM_CODEC_CONTROL_TYPECHECKED(&stream->encoder,
                                            AV1E_SET_CHROMA_SUBSAMPLING_X,
                                            stream->chroma_subsampling_x);
              AOM_CODEC_CONTROL_TYPECHECKED(&stream->encoder,
                                            AV1E_SET_CHROMA_SUBSAMPLING_Y,
                                            stream->chroma_subsampling_y);
            }
            break;
          default: break;
        }
      }
      /* Automatically set the codec bit depth to match the input bit depth.
       * Upgrade the profile if required. */
      if (stream->config.cfg.g_input_bit_depth >
          (unsigned int)stream->config.cfg.g_bit_depth) {
        stream->config.cfg.g_bit_depth = stream->config.cfg.g_input_bit_depth;
        if (!global.quiet) {
          fprintf(stderr,
                  "Warning: automatically updating bit depth to %d to "
                  "match input format.\n",
                  stream->config.cfg.g_input_bit_depth);
        }
      }
      if (stream->config.cfg.g_bit_depth > 10) {
        switch (stream->config.cfg.g_profile) {
          case 0:
          case 1:
            stream->config.cfg.g_profile = 2;
            profile_updated = 1;
            break;
          default: break;
        }
      }
      if (stream->config.cfg.g_bit_depth > 8) {
        stream->config.use_16bit_internal = 1;
      }
      if (profile_updated && !global.quiet) {
        fprintf(stderr,
                "Warning: automatically updating to profile %d to "
                "match input format.\n",
                stream->config.cfg.g_profile);
      }
      /* Set limit */
      stream->config.cfg.g_limit = global.limit;
    }

    FOREACH_STREAM(stream, streams) {
      set_stream_dimensions(stream, input.width, input.height);
    }
    FOREACH_STREAM(stream, streams) { validate_stream_config(stream, &global); }

    /* Ensure that --passes and --pass are consistent. If --pass is set and
     * --passes=2, ensure --fpf was set.
     */
    if (global.pass && global.passes == 2) {
      FOREACH_STREAM(stream, streams) {
        if (!stream->config.stats_fn)
          die("Stream %d: Must specify --fpf when --pass=%d"
              " and --passes=2\n",
              stream->index, global.pass);
      }
    }

#if !CONFIG_WEBM_IO
    FOREACH_STREAM(stream, streams) {
      if (stream->config.write_webm) {
        stream->config.write_webm = 0;
        stream->config.write_ivf = 0;
        warn("aomenc compiled w/o WebM support. Writing OBU stream.");
      }
    }
#endif

    /* Use the frame rate from the file only if none was specified
     * on the command-line.
     */
    if (!global.have_framerate) {
      global.framerate.num = input.framerate.numerator;
      global.framerate.den = input.framerate.denominator;
    }
    FOREACH_STREAM(stream, streams) {
      stream->config.cfg.g_timebase.den = global.framerate.num;
      stream->config.cfg.g_timebase.num = global.framerate.den;
    }
    /* Show configuration */
    if (global.verbose && pass == 0) {
      FOREACH_STREAM(stream, streams) {
        show_stream_config(stream, &global, &input);
      }
    }

    if (pass == (global.pass ? global.pass - 1 : 0)) {
      if (input.file_type == FILE_TYPE_Y4M)
        /*The Y4M reader does its own allocation.
          Just initialize this here to avoid problems if we never read any
          frames.*/
        memset(&raw, 0, sizeof(raw));
      else
        aom_img_alloc(&raw, input.fmt, input.width, input.height, 32);

      FOREACH_STREAM(stream, streams) {
        stream->rate_hist =
            init_rate_histogram(&stream->config.cfg, &global.framerate);
      }
    }

    FOREACH_STREAM(stream, streams) { setup_pass(stream, &global, pass); }
    FOREACH_STREAM(stream, streams) { initialize_encoder(stream, &global); }
    FOREACH_STREAM(stream, streams) {
      open_output_file(stream, &global, &input.pixel_aspect_ratio);
    }

    if (strcmp(global.codec->name, "av1") == 0 ||
        strcmp(global.codec->name, "av1") == 0) {
      // Check to see if at least one stream uses 16 bit internal.
      // Currently assume that the bit_depths for all streams using
      // highbitdepth are the same.
      FOREACH_STREAM(stream, streams) {
        if (stream->config.use_16bit_internal) {
          use_16bit_internal = 1;
        }
        input_shift = (int)stream->config.cfg.g_bit_depth -
                      stream->config.cfg.g_input_bit_depth;
      };
    }

    frame_avail = 1;
    got_data = 0;

    while (frame_avail || got_data) {
      struct aom_usec_timer timer;

      if (!global.limit || frames_in < global.limit) {
        frame_avail = read_frame(&input, &raw);

        if (frame_avail) frames_in++;
        seen_frames =
            frames_in > global.skip_frames ? frames_in - global.skip_frames : 0;

        if (!global.quiet) {
          float fps = usec_to_fps(cx_time, seen_frames);
          fprintf(stderr, "\rPass %d/%d ", pass + 1, global.passes);

          if (stream_cnt == 1)
            fprintf(stderr, "frame %4d/%-4d %7" PRId64 "B ", frames_in,
                    streams->frames_out, (int64_t)streams->nbytes);
          else
            fprintf(stderr, "frame %4d ", frames_in);

          fprintf(stderr, "%7" PRId64 " %s %.2f %s ",
                  cx_time > 9999999 ? cx_time / 1000 : cx_time,
                  cx_time > 9999999 ? "ms" : "us", fps >= 1.0 ? fps : fps * 60,
                  fps >= 1.0 ? "fps" : "fpm");
          print_time("ETA", estimated_time_left);
        }

      } else {
        frame_avail = 0;
      }

      if (frames_in > global.skip_frames) {
        aom_image_t *frame_to_encode;
        if (input_shift || (use_16bit_internal && input.bit_depth == 8)) {
          assert(use_16bit_internal);
          // Input bit depth and stream bit depth do not match, so up
          // shift frame to stream bit depth
          if (!allocated_raw_shift) {
            aom_img_alloc(&raw_shift, raw.fmt | AOM_IMG_FMT_HIGHBITDEPTH,
                          input.width, input.height, 32);
            allocated_raw_shift = 1;
          }
          aom_img_upshift(&raw_shift, &raw, input_shift);
          frame_to_encode = &raw_shift;
        } else {
          frame_to_encode = &raw;
        }
        aom_usec_timer_start(&timer);
        if (use_16bit_internal) {
          assert(frame_to_encode->fmt & AOM_IMG_FMT_HIGHBITDEPTH);
          FOREACH_STREAM(stream, streams) {
            if (stream->config.use_16bit_internal)
              encode_frame(stream, &global,
                           frame_avail ? frame_to_encode : NULL, frames_in);
            else
              assert(0);
          };
        } else {
          assert((frame_to_encode->fmt & AOM_IMG_FMT_HIGHBITDEPTH) == 0);
          FOREACH_STREAM(stream, streams) {
            encode_frame(stream, &global, frame_avail ? frame_to_encode : NULL,
                         frames_in);
          }
        }
        aom_usec_timer_mark(&timer);
        cx_time += aom_usec_timer_elapsed(&timer);

        FOREACH_STREAM(stream, streams) { update_quantizer_histogram(stream); }

        got_data = 0;
        FOREACH_STREAM(stream, streams) {
          get_cx_data(stream, &global, &got_data);
        }

        if (!got_data && input.length && streams != NULL &&
            !streams->frames_out) {
          lagged_count = global.limit ? seen_frames : ftello(input.file);
        } else if (input.length) {
          int64_t remaining;
          int64_t rate;

          if (global.limit) {
            const int64_t frame_in_lagged = (seen_frames - lagged_count) * 1000;

            rate = cx_time ? frame_in_lagged * (int64_t)1000000 / cx_time : 0;
            remaining = 1000 * (global.limit - global.skip_frames -
                                seen_frames + lagged_count);
          } else {
            const int64_t input_pos = ftello(input.file);
            const int64_t input_pos_lagged = input_pos - lagged_count;
            const int64_t input_limit = input.length;

            rate = cx_time ? input_pos_lagged * (int64_t)1000000 / cx_time : 0;
            remaining = input_limit - input_pos + lagged_count;
          }

          average_rate =
              (average_rate <= 0) ? rate : (average_rate * 7 + rate) / 8;
          estimated_time_left = average_rate ? remaining / average_rate : -1;
        }

        if (got_data && global.test_decode != TEST_DECODE_OFF) {
          FOREACH_STREAM(stream, streams) {
            test_decode(stream, global.test_decode);
          }
        }
      }

      fflush(stdout);
      if (!global.quiet) fprintf(stderr, "\033[K");
    }

    if (stream_cnt > 1) fprintf(stderr, "\n");

    if (!global.quiet) {
      FOREACH_STREAM(stream, streams) {
        const int64_t bpf =
            seen_frames ? (int64_t)(stream->nbytes * 8 / seen_frames) : 0;
        const int64_t bps = bpf * global.framerate.num / global.framerate.den;
        fprintf(stderr,
                "\rPass %d/%d frame %4d/%-4d %7" PRId64 "B %7" PRId64
                "b/f %7" PRId64
                "b/s"
                " %7" PRId64 " %s (%.2f fps)\033[K\n",
                pass + 1, global.passes, frames_in, stream->frames_out,
                (int64_t)stream->nbytes, bpf, bps,
                stream->cx_time > 9999999 ? stream->cx_time / 1000
                                          : stream->cx_time,
                stream->cx_time > 9999999 ? "ms" : "us",
                usec_to_fps(stream->cx_time, seen_frames));
      }
    }

    if (global.show_psnr) {
      if (global.codec->fourcc == AV1_FOURCC) {
        FOREACH_STREAM(stream, streams) {
          int64_t bps = 0;
          if (stream->psnr_count && seen_frames && global.framerate.den) {
            bps = (int64_t)stream->nbytes * 8 * (int64_t)global.framerate.num /
                  global.framerate.den / seen_frames;
          }
          show_psnr(stream, (1 << stream->config.cfg.g_input_bit_depth) - 1,
                    bps);
        }
      } else {
        FOREACH_STREAM(stream, streams) { show_psnr(stream, 255.0, 0); }
      }
    }

    FOREACH_STREAM(stream, streams) { aom_codec_destroy(&stream->encoder); }

    if (global.test_decode != TEST_DECODE_OFF) {
      FOREACH_STREAM(stream, streams) { aom_codec_destroy(&stream->decoder); }
    }

    close_input_file(&input);

    if (global.test_decode == TEST_DECODE_FATAL) {
      FOREACH_STREAM(stream, streams) { res |= stream->mismatch_seen; }
    }
    FOREACH_STREAM(stream, streams) {
      close_output_file(stream, global.codec->fourcc);
    }

    FOREACH_STREAM(stream, streams) {
      stats_close(&stream->stats, global.passes - 1);
    }

    if (global.pass) break;
  }

  if (global.show_q_hist_buckets) {
    FOREACH_STREAM(stream, streams) {
      show_q_histogram(stream->counts, global.show_q_hist_buckets);
    }
  }

  if (global.show_rate_hist_buckets) {
    FOREACH_STREAM(stream, streams) {
      show_rate_histogram(stream->rate_hist, &stream->config.cfg,
                          global.show_rate_hist_buckets);
    }
  }
  FOREACH_STREAM(stream, streams) { destroy_rate_histogram(stream->rate_hist); }

#if CONFIG_INTERNAL_STATS
  /* TODO(jkoleszar): This doesn't belong in this executable. Do it for now,
   * to match some existing utilities.
   */
  if (!(global.pass == 1 && global.passes == 2)) {
    FOREACH_STREAM(stream, streams) {
      FILE *f = fopen("opsnr.stt", "a");
      if (stream->mismatch_seen) {
        fprintf(f, "First mismatch occurred in frame %d\n",
                stream->mismatch_seen);
      } else {
        fprintf(f, "No mismatch detected in recon buffers\n");
      }
      fclose(f);
    }
  }
#endif

  if (allocated_raw_shift) aom_img_free(&raw_shift);
  aom_img_free(&raw);
  free(argv);
  free(streams);
  return res ? EXIT_FAILURE : EXIT_SUCCESS;
}<|MERGE_RESOLUTION|>--- conflicted
+++ resolved
@@ -158,10 +158,7 @@
     ARG_DEF("v", "verbose", 0, "Show encoder parameters");
 static const arg_def_t psnrarg =
     ARG_DEF(NULL, "psnr", 0, "Show PSNR in status line");
-<<<<<<< HEAD
-=======
 static const arg_def_t use_cfg = ARG_DEF("c", "cfg", 1, "Config file to use");
->>>>>>> 148bd354
 
 static const struct arg_enum_list test_decode_enum[] = {
   { "off", TEST_DECODE_OFF },
@@ -204,10 +201,7 @@
     NULL, "input-chroma-subsampling-y", 1, "chroma subsampling y value.");
 
 static const arg_def_t *main_args[] = { &help,
-<<<<<<< HEAD
-=======
                                         &use_cfg,
->>>>>>> 148bd354
                                         &debugmode,
                                         &outputfile,
                                         &codecarg,
@@ -396,16 +390,9 @@
 static const struct arg_enum_list tuning_enum[] = {
   { "psnr", AOM_TUNE_PSNR },
   { "ssim", AOM_TUNE_SSIM },
-<<<<<<< HEAD
-#if CONFIG_DIST_8X8
-  { "cdef-dist", AOM_TUNE_CDEF_DIST },
-  { "daala-dist", AOM_TUNE_DAALA_DIST },
-#endif
-=======
   { "vmaf_with_preprocessing", AOM_TUNE_VMAF_WITH_PREPROCESSING },
   { "vmaf_without_preprocessing", AOM_TUNE_VMAF_WITHOUT_PREPROCESSING },
   { "vmaf", AOM_TUNE_VMAF_MAX_GAIN },
->>>>>>> 148bd354
   { NULL, 0 }
 };
 static const arg_def_t tune_metric =
@@ -417,12 +404,8 @@
 
 #if CONFIG_AV1_ENCODER
 static const arg_def_t cpu_used_av1 =
-<<<<<<< HEAD
-    ARG_DEF(NULL, "cpu-used", 1, "CPU Used (0..5)");
-=======
     ARG_DEF(NULL, "cpu-used", 1,
             "Speed setting (0..6 in good mode, 6..8 in realtime mode)");
->>>>>>> 148bd354
 static const arg_def_t rowmtarg =
     ARG_DEF(NULL, "row-mt", 1,
             "Enable row based multi-threading (0: off, 1: on (default))");
@@ -433,12 +416,8 @@
 static const arg_def_t enable_tpl_model =
     ARG_DEF(NULL, "enable-tpl-model", 1,
             "RDO based on frame temporal dependency "
-<<<<<<< HEAD
-            "(0: off, 1: backward source based, 2: forward 2-pass");
-=======
             "(0: off, 1: backward source based). "
             "This is required for deltaq mode.");
->>>>>>> 148bd354
 static const arg_def_t enable_keyframe_filtering =
     ARG_DEF(NULL, "enable-keyframe-filtering", 1,
             "Apply temporal filtering on key frame "
@@ -471,11 +450,7 @@
 static const arg_def_t min_partition_size =
     ARG_DEF(NULL, "min-partition-size", 4,
             "Set min partition size "
-<<<<<<< HEAD
-            "(4:4x4, 8:8x8, 16:16x16, 32:32x32, 64:64x64, 128:128x128)."
-=======
             "(4:4x4, 8:8x8, 16:16x16, 32:32x32, 64:64x64, 128:128x128). "
->>>>>>> 148bd354
             "On frame with 4k+ resolutions or higher speed settings, the min "
             "partition size will have a minimum of 8.");
 static const arg_def_t max_partition_size =
@@ -501,13 +476,6 @@
 static const arg_def_t enable_tx64 =
     ARG_DEF(NULL, "enable-tx64", 1,
             "Enable 64-pt transform (0: false, 1: true (default))");
-<<<<<<< HEAD
-static const arg_def_t tx_size_search_method =
-    ARG_DEF(NULL, "tx-size-search-method", 1,
-            "Set transform block size search method "
-            "(0: Full RD (default), 1: Fast RD, 2: use largest allowed)");
-=======
->>>>>>> 148bd354
 static const arg_def_t enable_flip_idtx =
     ARG_DEF(NULL, "enable-flip-idtx", 1,
             "Enable extended transform type (0: false, 1: true (default)) "
@@ -622,14 +590,6 @@
     ARG_DEF(NULL, "mv-cost-upd-freq", 1,
             "Update freq for mv costs"
             "0: SB, 1: SB Row per Tile, 2: Tile, 3: Off");
-<<<<<<< HEAD
-#if CONFIG_DIST_8X8
-static const arg_def_t enable_dist_8x8 =
-    ARG_DEF(NULL, "enable-dist-8x8", 1,
-            "Enable dist-8x8 (0: false (default), 1: true)");
-#endif  // CONFIG_DIST_8X8
-=======
->>>>>>> 148bd354
 static const arg_def_t num_tg = ARG_DEF(
     NULL, "num-tile-groups", 1, "Maximum number of tile groups, default is 1");
 static const arg_def_t mtu_size =
@@ -682,14 +642,9 @@
     "3: cyclic refresh)");
 static const arg_def_t deltaq_mode =
     ARG_DEF(NULL, "deltaq-mode", 1,
-<<<<<<< HEAD
-            "Delta qindex mode (0: off, 1: deltaq pred efficiency (default), "
-            "2: deltaq perceptual)");
-=======
             "Delta qindex mode (0: off, 1: deltaq objective (default), "
             "2: deltaq perceptual). "
             "Currently this requires enable-tpl-model as a prerequisite.");
->>>>>>> 148bd354
 static const arg_def_t deltalf_mode = ARG_DEF(
     NULL, "delta-lf-mode", 1, "Enable delta-lf-mode (0: off (default), 1: on)");
 static const arg_def_t frame_periodic_boost =
@@ -705,18 +660,12 @@
 static const arg_def_t max_gf_interval = ARG_DEF(
     NULL, "max-gf-interval", 1,
     "max gf/arf frame interval (default 0, indicating in-built behavior)");
-<<<<<<< HEAD
-static const arg_def_t gf_max_pyr_height =
-    ARG_DEF(NULL, "gf-max-pyr-height", 1,
-            "maximum height for GF group pyramid structure (0 to 4 (default))");
-=======
 static const arg_def_t gf_min_pyr_height =
     ARG_DEF(NULL, "gf-min-pyr-height", 1,
             "Min height for GF group pyramid structure (0 (default) to 5)");
 static const arg_def_t gf_max_pyr_height =
     ARG_DEF(NULL, "gf-max-pyr-height", 1,
             "maximum height for GF group pyramid structure (0 to 5 (default))");
->>>>>>> 148bd354
 static const arg_def_t max_reference_frames = ARG_DEF(
     NULL, "max-reference-frames", 1,
     "maximum number of reference frames allowed per frame (3 to 7 (default))");
@@ -849,8 +798,6 @@
             "operating points conforms to. "
             "Bit value 0(defualt): Main Tier; 1: High Tier.");
 
-<<<<<<< HEAD
-=======
 static const arg_def_t use_fixed_qp_offsets =
     ARG_DEF(NULL, "use-fixed-qp-offsets", 1,
             "Enable fixed QP offsets for frames at different levels of the "
@@ -867,7 +814,6 @@
             "specified (default), offsets are adaptively chosen by the "
             "encoder.");
 
->>>>>>> 148bd354
 static const arg_def_t *av1_args[] = { &cpu_used_av1,
                                        &auto_altref,
                                        &sharpness,
@@ -897,10 +843,6 @@
                                        &enable_intra_edge_filter,
                                        &enable_order_hint,
                                        &enable_tx64,
-<<<<<<< HEAD
-                                       &tx_size_search_method,
-=======
->>>>>>> 148bd354
                                        &enable_flip_idtx,
                                        &enable_dist_wtd_comp,
                                        &enable_masked_comp,
@@ -934,12 +876,6 @@
                                        &coeff_cost_upd_freq,
                                        &mode_cost_upd_freq,
                                        &mv_cost_upd_freq,
-<<<<<<< HEAD
-#if CONFIG_DIST_8X8
-                                       &enable_dist_8x8,
-#endif
-=======
->>>>>>> 148bd354
                                        &frame_parallel_decoding,
                                        &error_resilient_mode,
                                        &aq_mode,
@@ -955,10 +891,7 @@
                                        &input_chroma_sample_position,
                                        &min_gf_interval,
                                        &max_gf_interval,
-<<<<<<< HEAD
-=======
                                        &gf_min_pyr_height,
->>>>>>> 148bd354
                                        &gf_max_pyr_height,
                                        &superblock_size,
                                        &num_tg,
@@ -1016,10 +949,6 @@
                                         AV1E_SET_ENABLE_INTRA_EDGE_FILTER,
                                         AV1E_SET_ENABLE_ORDER_HINT,
                                         AV1E_SET_ENABLE_TX64,
-<<<<<<< HEAD
-                                        AV1E_SET_TX_SIZE_SEARCH_METHOD,
-=======
->>>>>>> 148bd354
                                         AV1E_SET_ENABLE_FLIP_IDTX,
                                         AV1E_SET_ENABLE_DIST_WTD_COMP,
                                         AV1E_SET_ENABLE_MASKED_COMP,
@@ -1053,12 +982,6 @@
                                         AV1E_SET_COEFF_COST_UPD_FREQ,
                                         AV1E_SET_MODE_COST_UPD_FREQ,
                                         AV1E_SET_MV_COST_UPD_FREQ,
-<<<<<<< HEAD
-#if CONFIG_DIST_8X8
-                                        AV1E_SET_ENABLE_DIST_8X8,
-#endif
-=======
->>>>>>> 148bd354
                                         AV1E_SET_FRAME_PARALLEL_DECODING,
                                         AV1E_SET_ERROR_RESILIENT_MODE,
                                         AV1E_SET_AQ_MODE,
@@ -1074,10 +997,7 @@
                                         AV1E_SET_CHROMA_SAMPLE_POSITION,
                                         AV1E_SET_MIN_GF_INTERVAL,
                                         AV1E_SET_MAX_GF_INTERVAL,
-<<<<<<< HEAD
-=======
                                         AV1E_SET_GF_MIN_PYRAMID_HEIGHT,
->>>>>>> 148bd354
                                         AV1E_SET_GF_MAX_PYRAMID_HEIGHT,
                                         AV1E_SET_SUPERBLOCK_SIZE,
                                         AV1E_SET_NUM_TG,
@@ -1095,12 +1015,9 @@
                                         AV1E_SET_TARGET_SEQ_LEVEL_IDX,
                                         AV1E_SET_TIER_MASK,
                                         AV1E_SET_MIN_CR,
-<<<<<<< HEAD
-=======
 #if CONFIG_TUNE_VMAF
                                         AV1E_SET_VMAF_MODEL_PATH,
 #endif
->>>>>>> 148bd354
                                         0 };
 #endif  // CONFIG_AV1_ENCODER
 
@@ -1216,8 +1133,6 @@
   if (!rat->den) die("Error: %s has zero denominator\n", msg);
 }
 
-<<<<<<< HEAD
-=======
 static void init_config(cfg_options_t *config) {
   memset(config, 0, sizeof(cfg_options_t));
   config->super_block_size = 0;  // Dynamic
@@ -1226,7 +1141,6 @@
   config->disable_trellis_quant = 3;
 }
 
->>>>>>> 148bd354
 /* Parses global config arguments into the AvxEncoderConfig. Note that
  * argv is modified and overwrites all parsed arguments.
  */
@@ -1244,10 +1158,6 @@
   global->color_type = I420;
   global->csp = AOM_CSP_UNKNOWN;
 
-<<<<<<< HEAD
-  for (argi = argj = argv_local; (*argj = *argi); argi += arg.argv_step) {
-    arg.argv_step = 1;
-=======
   int cfg_included = 0;
   init_config(&global->encoder_config);
 
@@ -1260,7 +1170,6 @@
       cfg_included = 1;
       continue;
     }
->>>>>>> 148bd354
     if (arg_match(&arg, &help, argi)) {
       show_help(stdout, 0);
       exit(EXIT_SUCCESS);
@@ -1678,8 +1587,6 @@
     } else if (arg_match(&arg, &tile_height, argi)) {
       config->cfg.tile_height_count =
           arg_parse_list(&arg, config->cfg.tile_heights, MAX_TILE_HEIGHTS);
-<<<<<<< HEAD
-=======
 #if CONFIG_TUNE_VMAF
     } else if (arg_match(&arg, &vmaf_model_path, argi)) {
       config->vmaf_model_path = arg.val;
@@ -1695,7 +1602,6 @@
             FIXED_QP_OFFSET_COUNT, fixed_qp_offset_count);
       }
       config->cfg.use_fixed_qp_offsets = 1;
->>>>>>> 148bd354
     } else if (global->usage == AOM_USAGE_REALTIME &&
                arg_match(&arg, &enable_restoration, argi)) {
       if (arg_parse_uint(&arg) == 1) {
@@ -2359,11 +2265,7 @@
   argv = argv_dup(argc - 1, argv_ + 1);
   parse_global_config(&global, &argv);
 
-<<<<<<< HEAD
-  if (argc < 3) usage_exit();
-=======
   if (argc < 2) usage_exit();
->>>>>>> 148bd354
 
   switch (global.color_type) {
     case I420: input.fmt = AOM_IMG_FMT_I420; break;
