/*
 * Copyright (c) 2016, Alliance for Open Media. All rights reserved
 *
 * This source code is subject to the terms of the BSD 2 Clause License and
 * the Alliance for Open Media Patent License 1.0. If the BSD 2 Clause License
 * was not distributed with this source code in the LICENSE file, you can
 * obtain it at www.aomedia.org/license/software. If the Alliance for Open
 * Media Patent License 1.0 was not distributed with this source code in the
 * PATENTS file, you can obtain it at www.aomedia.org/license/patent.
 */
#ifndef AOM_AOM_AOMCX_H_
#define AOM_AOM_AOMCX_H_

/*!\defgroup aom_encoder AOMedia AOM/AV1 Encoder
 * \ingroup aom
 *
 * @{
 */
#include "aom/aom.h"
#include "aom/aom_encoder.h"

/*!\file
 * \brief Provides definitions for using AOM or AV1 encoder algorithm within the
 *        aom Codec Interface.
 */

#ifdef __cplusplus
extern "C" {
#endif

/*!\name Algorithm interface for AV1
 *
 * This interface provides the capability to encode raw AV1 streams.
 * @{
 */
extern aom_codec_iface_t aom_codec_av1_cx_algo;
extern aom_codec_iface_t *aom_codec_av1_cx(void);
/*!@} - end algorithm interface member group*/

/*
 * Algorithm Flags
 */

/*!\brief Don't reference the last frame
 *
 * When this flag is set, the encoder will not use the last frame as a
 * predictor. When not set, the encoder will choose whether to use the
 * last frame or not automatically.
 */
#define AOM_EFLAG_NO_REF_LAST (1 << 16)
/*!\brief Don't reference the last2 frame
 *
 * When this flag is set, the encoder will not use the last2 frame as a
 * predictor. When not set, the encoder will choose whether to use the
 * last2 frame or not automatically.
 */
#define AOM_EFLAG_NO_REF_LAST2 (1 << 17)
/*!\brief Don't reference the last3 frame
 *
 * When this flag is set, the encoder will not use the last3 frame as a
 * predictor. When not set, the encoder will choose whether to use the
 * last3 frame or not automatically.
 */
#define AOM_EFLAG_NO_REF_LAST3 (1 << 18)
/*!\brief Don't reference the golden frame
 *
 * When this flag is set, the encoder will not use the golden frame as a
 * predictor. When not set, the encoder will choose whether to use the
 * golden frame or not automatically.
 */
#define AOM_EFLAG_NO_REF_GF (1 << 19)

/*!\brief Don't reference the alternate reference frame
 *
 * When this flag is set, the encoder will not use the alt ref frame as a
 * predictor. When not set, the encoder will choose whether to use the
 * alt ref frame or not automatically.
 */
#define AOM_EFLAG_NO_REF_ARF (1 << 20)
/*!\brief Don't reference the bwd reference frame
 *
 * When this flag is set, the encoder will not use the bwd ref frame as a
 * predictor. When not set, the encoder will choose whether to use the
 * bwd ref frame or not automatically.
 */
#define AOM_EFLAG_NO_REF_BWD (1 << 21)
/*!\brief Don't reference the alt2 reference frame
 *
 * When this flag is set, the encoder will not use the alt2 ref frame as a
 * predictor. When not set, the encoder will choose whether to use the
 * alt2 ref frame or not automatically.
 */
#define AOM_EFLAG_NO_REF_ARF2 (1 << 22)

/*!\brief Don't update the last frame
 *
 * When this flag is set, the encoder will not update the last frame with
 * the contents of the current frame.
 */
#define AOM_EFLAG_NO_UPD_LAST (1 << 23)

/*!\brief Don't update the golden frame
 *
 * When this flag is set, the encoder will not update the golden frame with
 * the contents of the current frame.
 */
#define AOM_EFLAG_NO_UPD_GF (1 << 24)

/*!\brief Don't update the alternate reference frame
 *
 * When this flag is set, the encoder will not update the alt ref frame with
 * the contents of the current frame.
 */
#define AOM_EFLAG_NO_UPD_ARF (1 << 25)
/*!\brief Disable entropy update
 *
 * When this flag is set, the encoder will not update its internal entropy
 * model based on the entropy of this frame.
 */
#define AOM_EFLAG_NO_UPD_ENTROPY (1 << 26)
/*!\brief Disable ref frame mvs
 *
 * When this flag is set, the encoder will not allow frames to
 * be encoded using mfmv.
 */
#define AOM_EFLAG_NO_REF_FRAME_MVS (1 << 27)
/*!\brief Enable error resilient frame
 *
 * When this flag is set, the encoder will code frames as error
 * resilient.
 */
#define AOM_EFLAG_ERROR_RESILIENT (1 << 28)
/*!\brief Enable s frame mode
 *
 * When this flag is set, the encoder will code frames as an
 * s frame.
 */
#define AOM_EFLAG_SET_S_FRAME (1 << 29)
/*!\brief Force primary_ref_frame to PRIMARY_REF_NONE
 *
 * When this flag is set, the encoder will set a frame's primary_ref_frame
 * to PRIMARY_REF_NONE
 */
#define AOM_EFLAG_SET_PRIMARY_REF_NONE (1 << 30)

/*!\brief AVx encoder control functions
 *
 * This set of macros define the control functions available for AVx
 * encoder interface.
 *
 * \sa #aom_codec_control(aom_codec_ctx_t *ctx, int ctrl_id, ...)
 */
enum aome_enc_control_id {
  /*!\brief Codec control function to set which reference frame encoder can use,
   * int parameter.
   */
  AOME_USE_REFERENCE = 7,

  /*!\brief Codec control function to pass an ROI map to encoder, aom_roi_map_t*
   * parameter.
   */
  AOME_SET_ROI_MAP = 8,

  /*!\brief Codec control function to pass an Active map to encoder,
   * aom_active_map_t* parameter.
   */
  AOME_SET_ACTIVEMAP = 9,

  /* NOTE: enum 10 unused */

  /*!\brief Codec control function to set encoder scaling mode,
   * aom_scaling_mode_t* parameter.
   */
  AOME_SET_SCALEMODE = 11,

  /*!\brief Codec control function to set encoder spatial layer id, unsigned int
   * parameter.
   */
  AOME_SET_SPATIAL_LAYER_ID = 12,

  /*!\brief Codec control function to set encoder internal speed settings,
   * int parameter
   *
   * Changes in this value influences the complexity of algorithms used in
   * encoding process, values greater than 0 will increase encoder speed at
   * the expense of quality.
   *
   * Valid range: 0..8. 0 runs the slowest, and 8 runs the fastest;
   * quality improves as speed decreases (since more compression
   * possibilities are explored).
   */
  AOME_SET_CPUUSED = 13,

  /*!\brief Codec control function to enable automatic set and use alf frames,
   * unsigned int parameter
   *
   * - 0 = disable
   * - 1 = enable (default)
   */
  AOME_SET_ENABLEAUTOALTREF = 14,

  /* NOTE: enum 15 unused */

  /*!\brief Codec control function to set sharpness, unsigned int parameter.
   */
  AOME_SET_SHARPNESS = AOME_SET_ENABLEAUTOALTREF + 2,  // 16

  /*!\brief Codec control function to set the threshold for MBs treated static,
   * unsigned int parameter
   */
  AOME_SET_STATIC_THRESHOLD = 17,

  /* NOTE: enum 18 unused */

  /*!\brief Codec control function to get last quantizer chosen by the encoder,
   * int* parameter
   *
   * Return value uses internal quantizer scale defined by the codec.
   */
  AOME_GET_LAST_QUANTIZER = AOME_SET_STATIC_THRESHOLD + 2,  // 19

  /*!\brief Codec control function to get last quantizer chosen by the encoder,
   * int* parameter
   *
   * Return value uses the 0..63 scale as used by the rc_*_quantizer config
   * parameters.
   */
  AOME_GET_LAST_QUANTIZER_64 = 20,

  /*!\brief Codec control function to set the max no of frames to create arf,
   * unsigned int parameter
   */
  AOME_SET_ARNR_MAXFRAMES = 21,

  /*!\brief Codec control function to set the filter strength for the arf,
   * unsigned int parameter
   */
  AOME_SET_ARNR_STRENGTH = 22,

  /* NOTE: enum 23 unused */

  /*!\brief Codec control function to set visual tuning, aom_tune_metric (int)
   * parameter
   */
  AOME_SET_TUNING = AOME_SET_ARNR_STRENGTH + 2,  // 24

<<<<<<< HEAD
  /*!\brief Codec control function to set constrained / constant quality level.
   *
   * \attention For this value to be used aom_codec_enc_cfg_t::rc_end_usage
   *            must be set to #AOM_CQ or #AOM_Q.
   * \note Valid range: 0..63
=======
  /*!\brief Codec control function to set constrained / constant quality level,
   * unsigned int parameter
   *
   * Valid range: 0..63
   *
   * \attention For this value to be used aom_codec_enc_cfg_t::rc_end_usage
   *            must be set to #AOM_CQ or #AOM_Q.
>>>>>>> 148bd354
   */
  AOME_SET_CQ_LEVEL = 25,

  /*!\brief Codec control function to set max data rate for intra frames,
   * unsigned int parameter
   *
   * This value controls additional clamping on the maximum size of a
   * keyframe. It is expressed as a percentage of the average
   * per-frame bitrate, with the special (and default) value 0 meaning
   * unlimited, or no additional clamping beyond the codec's built-in
   * algorithm.
   *
   * For example, to allocate no more than 4.5 frames worth of bitrate
   * to a keyframe, set this to 450.
   */
  AOME_SET_MAX_INTRA_BITRATE_PCT = 26,

  /*!\brief Codec control function to set number of spatial layers, int
   * parameter
   */
  AOME_SET_NUMBER_SPATIAL_LAYERS = 27,

  /*!\brief Codec control function to set max data rate for inter frames,
   * unsigned int parameter
   *
   * This value controls additional clamping on the maximum size of an
   * inter frame. It is expressed as a percentage of the average
   * per-frame bitrate, with the special (and default) value 0 meaning
   * unlimited, or no additional clamping beyond the codec's built-in
   * algorithm.
   *
   * For example, to allow no more than 4.5 frames worth of bitrate
   * to an inter frame, set this to 450.
   */
  AV1E_SET_MAX_INTER_BITRATE_PCT = AOME_SET_MAX_INTRA_BITRATE_PCT + 2,  // 28

  /*!\brief Boost percentage for Golden Frame in CBR mode, unsigned int
   * parameter
   *
   * This value controls the amount of boost given to Golden Frame in
   * CBR mode. It is expressed as a percentage of the average
   * per-frame bitrate, with the special (and default) value 0 meaning
   * the feature is off, i.e., no golden frame boost in CBR mode and
   * average bitrate target is used.
   *
   * For example, to allow 100% more bits, i.e, 2X, in a golden frame
   * than average frame, set this to 100.
   */
  AV1E_SET_GF_CBR_BOOST_PCT = 29,

  /* NOTE: enum 30 unused */

  /*!\brief Codec control function to set lossless encoding mode, unsigned int
   * parameter
   *
   * AV1 can operate in lossless encoding mode, in which the bitstream
   * produced will be able to decode and reconstruct a perfect copy of
   * input source.
   *
   * - 0 = normal coding mode, may be lossy (default)
   * - 1 = lossless coding mode
   */
  AV1E_SET_LOSSLESS = AV1E_SET_GF_CBR_BOOST_PCT + 2,  // 31

  /*!\brief Codec control function to enable the row based multi-threading
   * of the encoder, unsigned int parameter
   *
   * - 0 = disable
   * - 1 = enable (default)
   */
  AV1E_SET_ROW_MT = 32,

  /*!\brief Codec control function to set number of tile columns. unsigned int
   * parameter
   *
   * In encoding and decoding, AV1 allows an input image frame be partitioned
   * into separate vertical tile columns, which can be encoded or decoded
   * independently. This enables easy implementation of parallel encoding and
   * decoding. The parameter for this control describes the number of tile
   * columns (in log2 units), which has a valid range of [0, 6]:
<<<<<<< HEAD
   *             0 = 1 tile column
   *             1 = 2 tile columns
   *             2 = 4 tile columns
   *             .....
   *             n = 2**n tile columns
   *
=======
   * \verbatim
                 0 = 1 tile column
                 1 = 2 tile columns
                 2 = 4 tile columns
                 .....
                 n = 2**n tile columns
     \endverbatim
>>>>>>> 148bd354
   * By default, the value is 0, i.e. one single column tile for entire image.
   */
  AV1E_SET_TILE_COLUMNS = 33,

  /*!\brief Codec control function to set number of tile rows, unsigned int
   * parameter
   *
   * In encoding and decoding, AV1 allows an input image frame be partitioned
   * into separate horizontal tile rows, which can be encoded or decoded
   * independently. The parameter for this control describes the number of tile
   * rows (in log2 units), which has a valid range of [0, 6]:
   * \verbatim
                0 = 1 tile row
                1 = 2 tile rows
                2 = 4 tile rows
                .....
                n = 2**n tile rows
   \endverbatim
   * By default, the value is 0, i.e. one single row tile for entire image.
   */
  AV1E_SET_TILE_ROWS = 34,

  /*!\brief Codec control function to enable RDO modulated by frame temporal
   * dependency, unsigned int parameter
   *
   * - 0 = disable
   * - 1 = enable (default)
   */
  AV1E_SET_ENABLE_TPL_MODEL = 35,

  /*!\brief Codec control function to enable temporal filtering on key frame,
   * unsigned int parameter
   *
   * - 0 = disable
   * - 1 = enable (default)
   */
  AV1E_SET_ENABLE_KEYFRAME_FILTERING = 36,

<<<<<<< HEAD
  /*!\brief Codec control function to enable RDO modulated by frame temporal
   * dependency.
   *
   * By default, this feature is off.
   */
  AV1E_SET_ENABLE_TPL_MODEL,

  /*!\brief Codec control function to enable temporal filtering on key frame.
   *
   * By default, this feature is on.
   */
  AV1E_SET_ENABLE_KEYFRAME_FILTERING,

  /*!\brief Codec control function to enable frame parallel decoding feature.
=======
  /*!\brief Codec control function to enable frame parallel decoding feature,
   * unsigned int parameter
>>>>>>> 148bd354
   *
   * AV1 has a bitstream feature to reduce decoding dependency between frames
   * by turning off backward update of probability context used in encoding
   * and decoding. This allows staged parallel processing of more than one
   * video frames in the decoder. This control function provides a mean to
   * turn this feature on or off for bitstreams produced by encoder.
   *
   * - 0 = disable (default)
   * - 1 = enable
   */
  AV1E_SET_FRAME_PARALLEL_DECODING = 37,

  /*!\brief Codec control function to enable error_resilient_mode, int parameter
   *
   * AV1 has a bitstream feature to guarantee parseability of a frame
   * by turning on the error_resilient_decoding mode, even though the
   * reference buffers are unreliable or not received.
   *
   * - 0 = disable (default)
   * - 1 = enable
   */
  AV1E_SET_ERROR_RESILIENT_MODE = 38,

  /*!\brief Codec control function to enable s_frame_mode, int parameter
   *
   * AV1 has a bitstream feature to designate certain frames as S-frames,
   * from where we can switch to a different stream,
   * even though the reference buffers may not be exactly identical.
   *
   * - 0 = disable (default)
   * - 1 = enable
   */
  AV1E_SET_S_FRAME_MODE = 39,

  /*!\brief Codec control function to set adaptive quantization mode, unsigned
   * int parameter
   *
   * AV1 has a segment based feature that allows encoder to adaptively change
   * quantization parameter for each segment within a frame to improve the
   * subjective quality. This control makes encoder operate in one of the
   * several AQ_modes supported.
   *
   * - 0 = disable (default)
   * - 1 = enable
   */
  AV1E_SET_AQ_MODE = 40,

  /*!\brief Codec control function to enable/disable periodic Q boost, unsigned
   * int parameter
   *
   * One AV1 encoder speed feature is to enable quality boost by lowering
   * frame level Q periodically. This control function provides a mean to
   * turn on/off this feature.
   *
   * - 0 = disable (default)
   * - 1 = enable
   */
  AV1E_SET_FRAME_PERIODIC_BOOST = 41,

  /*!\brief Codec control function to set noise sensitivity, unsigned int
   * parameter
   *
   * - 0 = disable (default)
   * - 1 = enable (Y only)
   */
  AV1E_SET_NOISE_SENSITIVITY = 42,

  /*!\brief Codec control function to set content type, aom_tune_content
   * parameter
   *
   *  - AOM_CONTENT_DEFAULT = Regular video content (default)
   *  - AOM_CONTENT_SCREEN  = Screen capture content
   */
  AV1E_SET_TUNE_CONTENT = 43,

  /*!\brief Codec control function to set CDF update mode, unsigned int
   * parameter
   *
   *  - 0: no update
   *  - 1: update on every frame (default)
   *  - 2: selectively update
   */
  AV1E_SET_CDF_UPDATE_MODE = 44,

  /*!\brief Codec control function to set color space info, int parameter
   *
   *  - 0 = For future use
   *  - 1 = BT.709
   *  - 2 = Unspecified (default)
   *  - 3 = For future use
   *  - 4 = BT.470 System M (historical)
   *  - 5 = BT.470 System B, G (historical)
   *  - 6 = BT.601
   *  - 7 = SMPTE 240
   *  - 8 = Generic film (color filters using illuminant C)
   *  - 9 = BT.2020, BT.2100
   *  - 10 = SMPTE 428 (CIE 1921 XYZ)
   *  - 11 = SMPTE RP 431-2
   *  - 12 = SMPTE EG 432-1
   *  - 13..21 = For future use
   *  - 22 = EBU Tech. 3213-E
   *  - 23 = For future use
   */
  AV1E_SET_COLOR_PRIMARIES = 45,

  /*!\brief Codec control function to set transfer function info, int parameter
   *
   * - 0 = For future use
   * - 1 = BT.709
   * - 2 = Unspecified (default)
   * - 3 = For future use
   * - 4 = BT.470 System M (historical)
   * - 5 = BT.470 System B, G (historical)
   * - 6 = BT.601
   * - 7 = SMPTE 240 M
   * - 8 = Linear
   * - 9 = Logarithmic (100 : 1 range)
   * - 10 = Logarithmic (100 * Sqrt(10) : 1 range)
   * - 11 = IEC 61966-2-4
   * - 12 = BT.1361
   * - 13 = sRGB or sYCC
   * - 14 = BT.2020 10-bit systems
   * - 15 = BT.2020 12-bit systems
   * - 16 = SMPTE ST 2084, ITU BT.2100 PQ
   * - 17 = SMPTE ST 428
   * - 18 = BT.2100 HLG, ARIB STD-B67
   * - 19 = For future use
   */
  AV1E_SET_TRANSFER_CHARACTERISTICS = 46,

  /*!\brief Codec control function to set transfer function info, int parameter
   *
   * - 0 = Identity matrix
   * - 1 = BT.709
   * - 2 = Unspecified (default)
   * - 3 = For future use
   * - 4 = US FCC 73.628
   * - 5 = BT.470 System B, G (historical)
   * - 6 = BT.601
   * - 7 = SMPTE 240 M
   * - 8 = YCgCo
   * - 9 = BT.2020 non-constant luminance, BT.2100 YCbCr
   * - 10 = BT.2020 constant luminance
   * - 11 = SMPTE ST 2085 YDzDx
   * - 12 = Chromaticity-derived non-constant luminance
   * - 13 = Chromaticity-derived constant luminance
   * - 14 = BT.2100 ICtCp
   * - 15 = For future use
   */
  AV1E_SET_MATRIX_COEFFICIENTS = 47,

  /*!\brief Codec control function to set chroma 4:2:0 sample position info,
   * aom_chroma_sample_position_t parameter
   *
   * AOM_CSP_UNKNOWN is default
   */
  AV1E_SET_CHROMA_SAMPLE_POSITION = 48,

  /*!\brief Codec control function to set minimum interval between GF/ARF
   * frames, unsigned int parameter
   *
   * By default the value is set as 4.
   */
  AV1E_SET_MIN_GF_INTERVAL = 49,

  /*!\brief Codec control function to set minimum interval between GF/ARF
   * frames, unsigned int parameter
   *
   * By default the value is set as 16.
   */
  AV1E_SET_MAX_GF_INTERVAL = 50,

  /*!\brief Codec control function to get an active map back from the encoder,
    aom_active_map_t* parameter
   */
  AV1E_GET_ACTIVEMAP = 51,

  /*!\brief Codec control function to set color range bit, int parameter
   *
   * - 0 = Limited range, 16..235 or HBD equivalent (default)
   * - 1 = Full range, 0..255 or HBD equivalent
   */
  AV1E_SET_COLOR_RANGE = 52,

  /*!\brief Codec control function to set intended rendering image size,
   * int32_t[2] parameter
   *
   * By default, this is identical to the image size in pixels.
   */
  AV1E_SET_RENDER_SIZE = 53,

  /*!\brief Control to set target sequence level index for a certain operating
<<<<<<< HEAD
   * point(OP).
   * Possible values are in the form of "ABxy"(pad leading zeros if less than
   * 4 digits).
   *   AB: OP index.
   *   xy: Target level index for the OP. Can be values 0~23(corresponding to
   *   level 2.0 ~ 7.3) or 24(keep level stats only for level monitoring) or
   *   31(maximum level parameter, no level-based constraints).
   * E.g. "0" means target level index 0 for the 0th OP;
   *      "111" means target level index 11 for the 1st OP;
   *      "1021" means target level index 21 for the 10th OP.
   * If the target level is not specified for an OP, the maximum level parameter
   * of 31 is used as default.
   */
  AV1E_SET_TARGET_SEQ_LEVEL_IDX,

  /*!\brief Codec control function to get sequence level index for each
   * operating point. There can be at most 32 operating points. The results will
   * be written into a provided integer array of sufficient size.
   */
  AV1E_GET_SEQ_LEVEL_IDX,
=======
   * point(OP), int parameter
   * Possible values are in the form of "ABxy"(pad leading zeros if less than
   * 4 digits).
   *  - AB: OP index.
   *  - xy: Target level index for the OP. Can be values 0~23(corresponding to
   *    level 2.0 ~ 7.3) or 24(keep level stats only for level monitoring) or
   *    31(maximum level parameter, no level-based constraints).
   *
   * E.g.:
   * - "0" means target level index 0 for the 0th OP;
   * - "111" means target level index 11 for the 1st OP;
   * - "1021" means target level index 21 for the 10th OP.
   *
   * If the target level is not specified for an OP, the maximum level parameter
   * of 31 is used as default.
   */
  AV1E_SET_TARGET_SEQ_LEVEL_IDX = 54,

  /*!\brief Codec control function to get sequence level index for each
   * operating point. int* parameter. There can be at most 32 operating points.
   * The results will be written into a provided integer array of sufficient
   * size.
   */
  AV1E_GET_SEQ_LEVEL_IDX = 55,
>>>>>>> 148bd354

  /*!\brief Codec control function to set intended superblock size, unsigned int
   * parameter
   *
   * By default, the superblock size is determined separately for each
   * frame by the encoder.
   */
  AV1E_SET_SUPERBLOCK_SIZE = 56,

  /*!\brief Codec control function to enable automatic set and use of
   * bwd-pred frames, unsigned int parameter
   *
   * - 0 = disable (default)
   * - 1 = enable
   */
  AOME_SET_ENABLEAUTOBWDREF = 57,

  /*!\brief Codec control function to encode with CDEF, unsigned int parameter
   *
   * CDEF is the constrained directional enhancement filter which is an
   * in-loop filter aiming to remove coding artifacts
   *
   * - 0 = disable
   * - 1 = enable (default)
   */
  AV1E_SET_ENABLE_CDEF = 58,

  /*!\brief Codec control function to encode with Loop Restoration Filter,
   * unsigned int parameter
   *
   * - 0 = disable
   * - 1 = enable (default)
   */
  AV1E_SET_ENABLE_RESTORATION = 59,

<<<<<<< HEAD
  /*!\brief Codec control function to force video mode
   *
   *                          0 = do not force video mode
   *                          1 = force video mode even for a single frame
   *
   *  By default, the encoder does not force video and allows still picture.
   *
   */
  AV1E_SET_FORCE_VIDEO_MODE,

  /*!\brief Codec control function to predict with OBMC mode.
   *
   *                          0 = do not allow OBMC mode
   *                          1 = allow OBMC mode
   *
   *  By default, the encoder allows OBMC prediction mode.
   *
   */
  AV1E_SET_ENABLE_OBMC,

  /*!\brief Codec control function to encode without trellis quantization.
   *
   *                          0 = apply trellis quantization
   *                          1 = do not apply trellis quantization
   *                          2 = disable trellis quantization in rd search
   *                          3 = disable trellis quantization in estimate yrd
   *
   *  By default, the encoder applies optimization on quantized
   *  coefficients.
=======
  /*!\brief Codec control function to force video mode, unsigned int parameter
   *
   * - 0 = do not force video mode (default)
   * - 1 = force video mode even for a single frame
   */
  AV1E_SET_FORCE_VIDEO_MODE = 60,

  /*!\brief Codec control function to predict with OBMC mode, unsigned int
   * parameter
   *
   * - 0 = disable
   * - 1 = enable (default)
   */
  AV1E_SET_ENABLE_OBMC = 61,

  /*!\brief Codec control function to encode without trellis quantization,
   * unsigned int parameter
>>>>>>> 148bd354
   *
   * - 0 = apply trellis quantization (default)
   * - 1 = do not apply trellis quantization
   * - 2 = disable trellis quantization in rd search
   * - 3 = disable trellis quantization in estimate yrd
   */
  AV1E_SET_DISABLE_TRELLIS_QUANT = 62,

  /*!\brief Codec control function to encode with quantisation matrices,
   * unsigned int parameter
   *
   * AOM can operate with default quantisation matrices dependent on
   * quantisation level and block type.
   *
   * - 0 = disable (default)
   * - 1 = enable
   */
  AV1E_SET_ENABLE_QM = 63,

  /*!\brief Codec control function to set the min quant matrix flatness,
   * unsigned int parameter
   *
   * AOM can operate with different ranges of quantisation matrices.
   * As quantisation levels increase, the matrices get flatter. This
   * control sets the minimum level of flatness from which the matrices
   * are determined.
   *
   * By default, the encoder sets this minimum at half the available
   * range.
   */
  AV1E_SET_QM_MIN = 64,

  /*!\brief Codec control function to set the max quant matrix flatness,
   * unsigned int parameter
   *
   * AOM can operate with different ranges of quantisation matrices.
   * As quantisation levels increase, the matrices get flatter. This
   * control sets the maximum level of flatness possible.
   *
   * By default, the encoder sets this maximum at the top of the
   * available range.
   */
  AV1E_SET_QM_MAX = 65,

  /*!\brief Codec control function to set the min quant matrix flatness,
   * unsigned int parameter
   *
   * AOM can operate with different ranges of quantisation matrices.
   * As quantisation levels increase, the matrices get flatter. This
   * control sets the flatness for luma (Y).
   *
   * By default, the encoder sets this minimum at half the available
   * range.
   */
  AV1E_SET_QM_Y = 66,

  /*!\brief Codec control function to set the min quant matrix flatness,
   * unsigned int parameter
   *
   * AOM can operate with different ranges of quantisation matrices.
   * As quantisation levels increase, the matrices get flatter. This
   * control sets the flatness for chroma (U).
   *
   * By default, the encoder sets this minimum at half the available
   * range.
   */
  AV1E_SET_QM_U = 67,

  /*!\brief Codec control function to set the min quant matrix flatness,
   * unsigned int parameter
   *
   * AOM can operate with different ranges of quantisation matrices.
   * As quantisation levels increase, the matrices get flatter. This
   * control sets the flatness for chrome (V).
   *
   * By default, the encoder sets this minimum at half the available
   * range.
   */
  AV1E_SET_QM_V = 68,

  /* NOTE: enum 69 unused */

  /*!\brief Codec control function to set a maximum number of tile groups,
   * unsigned int parameter
   *
   * This will set the maximum number of tile groups. This will be
   * overridden if an MTU size is set. The default value is 1.
   */
  AV1E_SET_NUM_TG = 70,

  /*!\brief Codec control function to set an MTU size for a tile group, unsigned
   * int parameter
   *
   * This will set the maximum number of bytes in a tile group. This can be
   * exceeded only if a single tile is larger than this amount.
   *
   * By default, the value is 0, in which case a fixed number of tile groups
   * is used.
   */
  AV1E_SET_MTU = 71,

  /* NOTE: enum 72 unused */

<<<<<<< HEAD
  /*!\brief Codec control function to set the number of symbols in an ANS data
   * window.
=======
  /*!\brief Codec control function to enable/disable rectangular partitions, int
   * parameter
   *
   * - 0 = disable
   * - 1 = enable (default)
   */
  AV1E_SET_ENABLE_RECT_PARTITIONS = 73,

  /*!\brief Codec control function to enable/disable AB partitions, int
   * parameter
   *
   * - 0 = disable
   * - 1 = enable (default)
   */
  AV1E_SET_ENABLE_AB_PARTITIONS = 74,

  /*!\brief Codec control function to enable/disable 1:4 and 4:1 partitions, int
   * parameter
>>>>>>> 148bd354
   *
   * - 0 = disable
   * - 1 = enable (default)
   */
  AV1E_SET_ENABLE_1TO4_PARTITIONS = 75,

  /*!\brief Codec control function to set min partition size, int parameter
   *
   * min_partition_size is applied to both width and height of the partition.
   * i.e, both width and height of a partition can not be smaller than
   * the min_partition_size, except the partition at the picture boundary.
   *
   * Valid values: [4, 8, 16, 32, 64, 128]. The default value is 4 for
   * 4x4.
   */
  AV1E_SET_MIN_PARTITION_SIZE = 76,

<<<<<<< HEAD
  /*!\brief Codec control function to enable/disable rectangular partitions.
   *
   * This will enable or disable usage of rectangular partitions. The default
   * value is 1.
   *
   */
  AV1E_SET_ENABLE_RECT_PARTITIONS,

  /*!\brief Codec control function to enable/disable AB partitions.
   *
   * This will enable or disable usage of AB partitions. The default
   * value is 1.
=======
  /*!\brief Codec control function to set max partition size, int parameter
   *
   * max_partition_size is applied to both width and height of the partition.
   * i.e, both width and height of a partition can not be larger than
   * the max_partition_size.
>>>>>>> 148bd354
   *
   * Valid values:[4, 8, 16, 32, 64, 128] The default value is 128 for
   * 128x128.
   */
<<<<<<< HEAD
  AV1E_SET_ENABLE_AB_PARTITIONS,

  /*!\brief Codec control function to enable/disable 1:4 and 4:1 partitions.
   *
   * This will enable or disable usage of 1:4 and 4:1 partitions. The default
   * value is 1.
   *
   */
  AV1E_SET_ENABLE_1TO4_PARTITIONS,

  /*!\brief Codec control function to set min partition size.
   *
   * This will set min partition size. The default value is 4 for 4x4.
   * valid values are [4, 8, 16, 32, 64, 128]
   * min_partition_size is applied to both width and height of the partition.
   * i.e, both width and height of a partition can not be smaller than
   * the min_partition_size, except the partition at the picture boundary.
   *
   */
  AV1E_SET_MIN_PARTITION_SIZE,

  /*!\brief Codec control function to set max partition size.
   *
   * This will set max partition size. The default value is 128 for 128x128.
   * valid values are [4, 8, 16, 32, 64, 128]
   * max_partition_size is applied to both width and height of the partition.
   * i.e, both width and height of a partition can not be larger than
   * the max_partition_size.
   */
  AV1E_SET_MAX_PARTITION_SIZE,

  /*!\brief Codec control function to turn on / off intra edge filter
   * at sequence level.
   *
   * This will enable or disable usage of intra-edge filtering. The default
   * value is 1.
   *
   */
  AV1E_SET_ENABLE_INTRA_EDGE_FILTER,
=======
  AV1E_SET_MAX_PARTITION_SIZE = 77,
>>>>>>> 148bd354

  /*!\brief Codec control function to turn on / off intra edge filter
   * at sequence level, int parameter
   *
   * - 0 = disable
   * - 1 = enable (default)
   */
  AV1E_SET_ENABLE_INTRA_EDGE_FILTER = 78,

  /*!\brief Codec control function to turn on / off frame order hint (int
   * parameter). Affects: joint compound mode, motion field motion vector,
   * ref frame sign bias
   *
   * - 0 = disable
   * - 1 = enable (default)
   */
  AV1E_SET_ENABLE_ORDER_HINT = 79,

  /*!\brief Codec control function to turn on / off 64-length transforms, int
   * parameter
   *
   * This will enable or disable usage of length 64 transforms in any
   * direction.
   *
   * - 0 = disable
   * - 1 = enable (default)
   */
  AV1E_SET_ENABLE_TX64 = 80,

<<<<<<< HEAD
  /*!\brief Codec control function to turn on / off 64-length transforms.
   *
   * This will enable or disable usage of length 64 transforms in any
   * direction. The default value is 1.
   *
   */
  AV1E_SET_ENABLE_TX64,

  /*!\brief Codec control function to turn on / off flip and identity
   * transforms.
   *
   * This will enable or disable usage of flip and identity transform
   * types in any direction. The default value is 1. Including:
   * FLIPADST_DCT, DCT_FLIPADST, FLIPADST_FLIPADST, ADST_FLIPADST,
   * FLIPADST_ADST, IDTX, V_DCT, H_DCT, V_ADST, H_ADST, V_FLIPADST,
   * H_FLIPADST
   */
  AV1E_SET_ENABLE_FLIP_IDTX,

  /*!\brief Codec control function to set transform block size search method.
   *
   * This will set the transform block size search method.
   * 0: use Full RD search, 1: use Fast RD search, 2: always use largest
   * allowed transform block size based on partition size.
   */
  AV1E_SET_TX_SIZE_SEARCH_METHOD,

  /*!\brief Codec control function to turn on / off dist-wtd compound mode
   * at sequence level.
   *
   * This will enable or disable distance-weighted compound mode. The default
   * value is 1. If AV1E_SET_ENABLE_ORDER_HINT is 0, then this flag is forced
   * to 0.
=======
  /*!\brief Codec control function to turn on / off flip and identity
   * transforms, int parameter
   *
   * This will enable or disable usage of flip and identity transform
   * types in any direction. If enabled, this includes:
   * - FLIPADST_DCT
   * - DCT_FLIPADST
   * - FLIPADST_FLIPADST
   * - ADST_FLIPADST
   * - FLIPADST_ADST
   * - IDTX
   * - V_DCT
   * - H_DCT
   * - V_ADST
   * - H_ADST
   * - V_FLIPADST
   * - H_FLIPADST
>>>>>>> 148bd354
   *
   * Valid values:
   * - 0 = disable
   * - 1 = enable (default)
   */
<<<<<<< HEAD
  AV1E_SET_ENABLE_DIST_WTD_COMP,
=======
  AV1E_SET_ENABLE_FLIP_IDTX = 81,

  /* Note: enum value 82 unused */

  /*!\brief Codec control function to turn on / off dist-wtd compound mode
   * at sequence level, int parameter
   *
   * This will enable or disable distance-weighted compound mode.
   * \attention If AV1E_SET_ENABLE_ORDER_HINT is 0, then this flag is forced
   * to 0.
   *
   * - 0 = disable
   * - 1 = enable (default)
   */
  AV1E_SET_ENABLE_DIST_WTD_COMP = 83,
>>>>>>> 148bd354

  /*!\brief Codec control function to turn on / off ref frame mvs (mfmv) usage
   * at sequence level, int parameter
   *
   * \attention If AV1E_SET_ENABLE_ORDER_HINT is 0, then this flag is forced
   * to 0.
   *
   * - 0 = disable
   * - 1 = enable (default)
   */
  AV1E_SET_ENABLE_REF_FRAME_MVS = 84,

  /*!\brief Codec control function to set temporal mv prediction
   * enabling/disabling at frame level, int parameter
   *
   * \attention If AV1E_SET_ENABLE_REF_FRAME_MVS is 0, then this flag is
   * forced to 0.
   *
   * - 0 = disable
   * - 1 = enable (default)
   */
  AV1E_SET_ALLOW_REF_FRAME_MVS = 85,

<<<<<<< HEAD
  /*!\brief Codec control function to turn on / off dual filter usage
   * for a sequence.
   *
   * This will enable or disable use of dual interpolation filter.
   * The default value is 1.
   *
   */
  AV1E_SET_ENABLE_DUAL_FILTER,

  /*!\brief Codec control function to turn on / off delta quantization in chroma
   * planes usage for a sequence.
   *
   * This will enable or disable use of chroma deltaq.
   * The default value is 0.
   *
   */
  AV1E_SET_ENABLE_CHROMA_DELTAQ,

  /*!\brief Codec control function to turn on / off masked compound usage
   * for a sequence.
   *
   * This will enable or disable usage of wedge and diff-wtd compound
   * modes. The default value is 1.
   *
   */
  AV1E_SET_ENABLE_MASKED_COMP,

  /*!\brief Codec control function to turn on / off one sided compound usage
   * for a sequence.
   *
   * This will enable or disable usage of one sided compound
   * modes. The default value is 1.
   *
   */
  AV1E_SET_ENABLE_ONESIDED_COMP,

  /*!\brief Codec control function to turn on / off interintra compound
   * for a sequence.
   *
   * This will enable or disable usage of inter-intra compound modes.
   * The default value is 1.
   *
   */
  AV1E_SET_ENABLE_INTERINTRA_COMP,

  /*!\brief Codec control function to turn on / off smooth inter-intra
   * mode for a sequence.
   *
   * This will enable or disable usage of smooth inter-intra mode.
   * The default value is 1.
   *
   */
  AV1E_SET_ENABLE_SMOOTH_INTERINTRA,

  /*!\brief Codec control function to turn on / off difference weighted
   * compound.
   *
   * This will enable or disable usage of difference weighted compound.
   * The default value is 1.
   *
   */
  AV1E_SET_ENABLE_DIFF_WTD_COMP,

  /*!\brief Codec control function to turn on / off interinter wedge
   * compound.
   *
   * This will enable or disable usage of interinter wedge compound.
   * The default value is 1.
   *
   */
  AV1E_SET_ENABLE_INTERINTER_WEDGE,

  /*!\brief Codec control function to turn on / off interintra wedge
   * compound.
   *
   * This will enable or disable usage of interintra wedge compound.
   * The default value is 1.
   *
   */
  AV1E_SET_ENABLE_INTERINTRA_WEDGE,

  /*!\brief Codec control function to turn on / off global motion usage
   * for a sequence.
   *
   * This will enable or disable usage of global motion. The default value is 1.
   *
   */
  AV1E_SET_ENABLE_GLOBAL_MOTION,

  /*!\brief Codec control function to turn on / off warped motion usage
   * at sequence level.
=======
  /*!\brief Codec control function to turn on / off dual interpolation filter
   * for a sequence, int parameter
>>>>>>> 148bd354
   *
   * - 0 = disable
   * - 1 = enable
   */
  AV1E_SET_ENABLE_DUAL_FILTER = 86,

  /*!\brief Codec control function to turn on / off delta quantization in chroma
   * planes usage for a sequence, int parameter
   *
   * - 0 = disable (default)
   * - 1 = enable
   */
  AV1E_SET_ENABLE_CHROMA_DELTAQ = 87,

  /*!\brief Codec control function to turn on / off masked compound usage
   * (wedge and diff-wtd compound modes) for a sequence, int parameter
   *
   * - 0 = disable
   * - 1 = enable (default)
   */
  AV1E_SET_ENABLE_MASKED_COMP = 88,

  /*!\brief Codec control function to turn on / off one sided compound usage
   * for a sequence, int parameter
   *
   * - 0 = disable
   * - 1 = enable (default)
   */
  AV1E_SET_ENABLE_ONESIDED_COMP = 89,

  /*!\brief Codec control function to turn on / off interintra compound
   * for a sequence, int parameter
   *
   * - 0 = disable
   * - 1 = enable (default)
   */
  AV1E_SET_ENABLE_INTERINTRA_COMP = 90,

  /*!\brief Codec control function to turn on / off smooth inter-intra
   * mode for a sequence, int parameter
   *
   * - 0 = disable
   * - 1 = enable (default)
   */
  AV1E_SET_ENABLE_SMOOTH_INTERINTRA = 91,

  /*!\brief Codec control function to turn on / off difference weighted
   * compound, int parameter
   *
   * - 0 = disable
   * - 1 = enable (default)
   */
  AV1E_SET_ENABLE_DIFF_WTD_COMP = 92,

  /*!\brief Codec control function to turn on / off interinter wedge
   * compound, int parameter
   *
   * - 0 = disable
   * - 1 = enable (default)
   */
  AV1E_SET_ENABLE_INTERINTER_WEDGE = 93,

  /*!\brief Codec control function to turn on / off interintra wedge
   * compound, int parameter
   *
   * - 0 = disable
   * - 1 = enable (default)
   */
  AV1E_SET_ENABLE_INTERINTRA_WEDGE = 94,

  /*!\brief Codec control function to turn on / off global motion usage
   * for a sequence, int parameter
   *
   * - 0 = disable
   * - 1 = enable (default)
   */
  AV1E_SET_ENABLE_GLOBAL_MOTION = 95,

  /*!\brief Codec control function to turn on / off warped motion usage
   * at sequence level, int parameter
   *
   * - 0 = disable
   * - 1 = enable (default)
   */
  AV1E_SET_ENABLE_WARPED_MOTION = 96,

  /*!\brief Codec control function to turn on / off warped motion usage
   * at frame level, int parameter
   *
   * \attention If AV1E_SET_ENABLE_WARPED_MOTION is 0, then this flag is
   * forced to 0.
   *
   * - 0 = disable
   * - 1 = enable (default)
   */
  AV1E_SET_ALLOW_WARPED_MOTION = 97,

  /*!\brief Codec control function to turn on / off filter intra usage at
<<<<<<< HEAD
   * sequence level.
   *
   * This will enable or disable usage of filter intra. The default value is 1.
   * If AV1E_SET_ENABLE_FILTER_INTRA is 0, then this flag is forced to 0.
   *
   */
  AV1E_SET_ENABLE_FILTER_INTRA,

  /*!\brief Codec control function to turn on / off smooth intra modes usage.
   *
   * This will enable or disable usage of smooth, smooth_h and smooth_v intra
   * modes. The default value is 1.
   *
   */
  AV1E_SET_ENABLE_SMOOTH_INTRA,

  /*!\brief Codec control function to turn on / off Paeth intra mode usage.
   *
   * This will enable or disable usage of Paeth intra mode. The default value
   * is 1.
   *
   */
  AV1E_SET_ENABLE_PAETH_INTRA,

  /*!\brief Codec control function to turn on / off CFL uv intra mode usage.
   *
   * This will enable or disable usage of chroma-from-luma intra mode. The
   * default value is 1.
   *
   */
  AV1E_SET_ENABLE_CFL_INTRA,

  /*!\brief Codec control function to turn on / off frame superresolution.
   *
   * This will enable or disable frame superresolution. The default value is 1
   * If AV1E_SET_ENABLE_SUPERRES is 0, then this flag is forced to 0.
   */
  AV1E_SET_ENABLE_SUPERRES,

  /*!\brief Codec control function to turn on / off overlay frames for
   * fitlered ALTREF frames.
   *
   * This will enable or disable coding of overlay frames for filtered ALTREF
   * frames. When set to 0, overlay frames are not used but show existing frame
   * is used to display the filtered ALTREF frame as is. As a result the decoded
   * frame rate remains the same as the display frame rate. The default is 1.
   */
  AV1E_SET_ENABLE_OVERLAY,

  /*!\brief Codec control function to turn on/off palette mode */
  AV1E_SET_ENABLE_PALETTE,

  /*!\brief Codec control function to turn on/off intra block copy mode */
  AV1E_SET_ENABLE_INTRABC,

  /*!\brief Codec control function to turn on/off intra angle delta */
  AV1E_SET_ENABLE_ANGLE_DELTA,
=======
   * sequence level, int parameter
   *
   * \attention If AV1E_SET_ENABLE_FILTER_INTRA is 0, then this flag is
   * forced to 0.
   *
   * - 0 = disable
   * - 1 = enable (default)
   */
  AV1E_SET_ENABLE_FILTER_INTRA = 98,

  /*!\brief Codec control function to turn on / off smooth intra modes usage,
   * int parameter
   *
   * This will enable or disable usage of smooth, smooth_h and smooth_v intra
   * modes.
   *
   * - 0 = disable
   * - 1 = enable (default)
   */
  AV1E_SET_ENABLE_SMOOTH_INTRA = 99,

  /*!\brief Codec control function to turn on / off Paeth intra mode usage, int
   * parameter
   *
   * - 0 = disable
   * - 1 = enable (default)
   */
  AV1E_SET_ENABLE_PAETH_INTRA = 100,

  /*!\brief Codec control function to turn on / off CFL uv intra mode usage, int
   * parameter
   *
   * This will enable or disable usage of chroma-from-luma intra mode.
   *
   * - 0 = disable
   * - 1 = enable (default)
   */
  AV1E_SET_ENABLE_CFL_INTRA = 101,
>>>>>>> 148bd354

  /*!\brief Codec control function to turn on / off frame superresolution, int
   * parameter
   *
<<<<<<< HEAD
   * AV1 supports a delta q mode feature, that allows modulating q per
   * superblock. This control makes encoder operate in one of several
   * DELTA_Q_modes supported:
   * 0: Not Supported
   * 1: Use modulation to maximize objective quality
   * 2: Use modulation to maximize perceptual quality
=======
   * \attention If AV1E_SET_ENABLE_SUPERRES is 0, then this flag is forced to 0.
>>>>>>> 148bd354
   *
   * - 0 = disable
   * - 1 = enable (default)
   */
  AV1E_SET_ENABLE_SUPERRES = 102,

<<<<<<< HEAD
  /*!\brief Codec control function to turn on/off loopfilter modulation
   * when delta q modulation is enabled. Note AV1 only supports loopfilter
   * modulation when delta q modulation is enabled as well.
   */
  AV1E_SET_DELTALF_MODE,

  /*!\brief Codec control function to set the single tile decoding mode to 0 or
   * 1.
=======
  /*!\brief Codec control function to turn on / off overlay frames for
   * filtered ALTREF frames, int parameter
>>>>>>> 148bd354
   *
   * This will enable or disable coding of overlay frames for filtered ALTREF
   * frames. When set to 0, overlay frames are not used but show existing frame
   * is used to display the filtered ALTREF frame as is. As a result the decoded
   * frame rate remains the same as the display frame rate. The default is 1.
   */
  AV1E_SET_ENABLE_OVERLAY = 103,

  /*!\brief Codec control function to turn on/off palette mode, int parameter */
  AV1E_SET_ENABLE_PALETTE = 104,

  /*!\brief Codec control function to turn on/off intra block copy mode, int
     parameter */
  AV1E_SET_ENABLE_INTRABC = 105,

  /*!\brief Codec control function to turn on/off intra angle delta, int
     parameter */
  AV1E_SET_ENABLE_ANGLE_DELTA = 106,

  /*!\brief Codec control function to set the delta q mode, unsigned int
   * parameter
   *
   * AV1 supports a delta q mode feature, that allows modulating q per
   * superblock.
   *
   * - 0 = deltaq signaling off
   * - 1 = use modulation to maximize objective quality (default)
   * - 2 = use modulation to maximize perceptual quality
   */
  AV1E_SET_DELTAQ_MODE = 107,

  /*!\brief Codec control function to turn on/off loopfilter modulation
   * when delta q modulation is enabled, unsigned int parameter.
   *
   * \attention AV1 only supports loopfilter modulation when delta q
   * modulation is enabled as well.
   */
  AV1E_SET_DELTALF_MODE = 108,

  /*!\brief Codec control function to set the single tile decoding mode,
   * unsigned int parameter
   *
   * \attention Only applicable if large scale tiling is on.
   *
   * - 0 = single tile decoding is off
   * - 1 = single tile decoding is on (default)
   */
  AV1E_SET_SINGLE_TILE_DECODING = 109,

  /*!\brief Codec control function to enable the extreme motion vector unit
   * test, unsigned int parameter
   *
   * - 0 = off
   * - 1 = MAX_EXTREME_MV
   * - 2 = MIN_EXTREME_MV
   *
   * \note This is only used in motion vector unit test.
   */
  AV1E_ENABLE_MOTION_VECTOR_UNIT_TEST = 110,

  /*!\brief Codec control function to signal picture timing info in the
   * bitstream, aom_timing_info_type_t parameter. Default is
   * AOM_TIMING_UNSPECIFIED.
   */
  AV1E_SET_TIMING_INFO_TYPE = 111,

  /*!\brief Codec control function to add film grain parameters (one of several
   * preset types) info in the bitstream, int parameter
   *
   Valid range: 0..16, 0 is unknown, 1..16 are test vectors
   */
  AV1E_SET_FILM_GRAIN_TEST_VECTOR = 112,

  /*!\brief Codec control function to set the path to the film grain parameters,
   * const char* parameter
   */
  AV1E_SET_FILM_GRAIN_TABLE = 113,

  /*!\brief Sets the noise level, int parameter */
  AV1E_SET_DENOISE_NOISE_LEVEL = 114,

  /*!\brief Sets the denoisers block size, unsigned int parameter */
  AV1E_SET_DENOISE_BLOCK_SIZE = 115,

  /*!\brief Sets the chroma subsampling x value, unsigned int parameter */
  AV1E_SET_CHROMA_SUBSAMPLING_X = 116,

  /*!\brief Sets the chroma subsampling y value, unsigned int parameter */
  AV1E_SET_CHROMA_SUBSAMPLING_Y = 117,

  /*!\brief Control to use a reduced tx type set, int parameter */
  AV1E_SET_REDUCED_TX_TYPE_SET = 118,

<<<<<<< HEAD
  /*!\brief Sets the chroma subsampling y value */
  AV1E_SET_CHROMA_SUBSAMPLING_Y,

  /*!\brief Control to use a reduced tx type set */
  AV1E_SET_REDUCED_TX_TYPE_SET,

  /*!\brief Control to use dct only for intra modes */
  AV1E_SET_INTRA_DCT_ONLY,

  /*!\brief Control to use dct only for inter modes */
  AV1E_SET_INTER_DCT_ONLY,

  /*!\brief Control to use default tx type only for intra modes */
  AV1E_SET_INTRA_DEFAULT_TX_ONLY,

  /*!\brief Control to use adaptive quantize_b */
  AV1E_SET_QUANT_B_ADAPT,

  /*!\brief Control to select maximum height for the GF group pyramid structure
   * (valid values: 0 - 4) */
  AV1E_SET_GF_MAX_PYRAMID_HEIGHT,

  /*!\brief Control to select maximum reference frames allowed per frame
   * (valid values: 3 - 7) */
  AV1E_SET_MAX_REFERENCE_FRAMES,

  /*!\brief Control to use reduced set of single and compound references. */
  AV1E_SET_REDUCED_REFERENCE_SET,

  /*!\brief Control to set frequency of the cost updates for coefficients
   * Possible values are:
   * 0: Update at SB level (default)
   * 1: Update at SB row level in tile
   * 2: Update at tile level
   */
  AV1E_SET_COEFF_COST_UPD_FREQ,

  /*!\brief Control to set frequency of the cost updates for mode
   * Possible values are:
   * 0: Update at SB level (default)
   * 1: Update at SB row level in tile
   * 2: Update at tile level
   */
  AV1E_SET_MODE_COST_UPD_FREQ,

  /*!\brief Control to set frequency of the cost updates for motion vectors
   * Possible values are:
   * 0: Update at SB level (default)
   * 1: Update at SB row level in tile
   * 2: Update at tile level
   */
  AV1E_SET_MV_COST_UPD_FREQ,

  /*!\brief Control to set bit mask that specifies which tier each of the 32
   * possible operating points conforms to.
   * Bit value 0: Main Tier; 1: High Tier.
   */
  AV1E_SET_TIER_MASK,

  /*!\brief Control to set minimum compression ratio.
=======
  /*!\brief Control to use dct only for intra modes, int parameter */
  AV1E_SET_INTRA_DCT_ONLY = 119,

  /*!\brief Control to use dct only for inter modes, int parameter */
  AV1E_SET_INTER_DCT_ONLY = 120,

  /*!\brief Control to use default tx type only for intra modes, int parameter
   */
  AV1E_SET_INTRA_DEFAULT_TX_ONLY = 121,

  /*!\brief Control to use adaptive quantize_b, int parameter */
  AV1E_SET_QUANT_B_ADAPT = 122,

  /*!\brief Control to select maximum height for the GF group pyramid structure,
   * unsigned int parameter
   *
   * Valid range: 0..4
   */
  AV1E_SET_GF_MAX_PYRAMID_HEIGHT = 123,

  /*!\brief Control to select maximum reference frames allowed per frame, int
   * parameter
   *
   * Valid range: 3..7
   */
  AV1E_SET_MAX_REFERENCE_FRAMES = 124,

  /*!\brief Control to use reduced set of single and compound references, int
     parameter */
  AV1E_SET_REDUCED_REFERENCE_SET = 125,

  /* NOTE: enums 126-139 unused */
  /* NOTE: Need a gap in enum values to avoud conflict with 128, 129, 130 */

  /*!\brief Control to set frequency of the cost updates for coefficients,
   * unsigned int parameter
   *
   * - 0 = update at SB level (default)
   * - 1 = update at SB row level in tile
   * - 2 = update at tile level
   * - 3 = turn off
   */
  AV1E_SET_COEFF_COST_UPD_FREQ = 140,

  /*!\brief Control to set frequency of the cost updates for mode, unsigned int
   * parameter
   *
   * - 0 = update at SB level (default)
   * - 1 = update at SB row level in tile
   * - 2 = update at tile level
   * - 3 = turn off
   */
  AV1E_SET_MODE_COST_UPD_FREQ = 141,

  /*!\brief Control to set frequency of the cost updates for motion vectors,
   * unsigned int parameter
   *
   * - 0 = update at SB level (default)
   * - 1 = update at SB row level in tile
   * - 2 = update at tile level
   * - 3 = turn off
   */
  AV1E_SET_MV_COST_UPD_FREQ = 142,

  /*!\brief Control to set bit mask that specifies which tier each of the 32
   * possible operating points conforms to, unsigned int parameter
   *
   * - 0 = main tier (default)
   * - 1 = high tier
   */
  AV1E_SET_TIER_MASK = 143,

  /*!\brief Control to set minimum compression ratio, unsigned int parameter
>>>>>>> 148bd354
   * Take integer values. If non-zero, encoder will try to keep the compression
   * ratio of each frame to be higher than the given value divided by 100.
   * E.g. 850 means minimum compression ratio of 8.5.
   */
<<<<<<< HEAD
  AV1E_SET_MIN_CR,

  /*!\brief Codec control function to set the layer id.
   */
  AV1E_SET_SVC_LAYER_ID = 150,

  /*!\brief Codec control function to set SVC paramaeters.
=======
  AV1E_SET_MIN_CR = 144,

  /* NOTE: enums 145-149 unused */

  /*!\brief Codec control function to set the layer id, aom_svc_layer_id_t*
   * parameter
   */
  AV1E_SET_SVC_LAYER_ID = 150,

  /*!\brief Codec control function to set SVC paramaeters, aom_svc_params_t*
   * parameter
>>>>>>> 148bd354
   */
  AV1E_SET_SVC_PARAMS = 151,

  /*!\brief Codec control function to set reference frame config:
   * the ref_idx and the refresh flags for each buffer slot.
<<<<<<< HEAD
   */
  AV1E_SET_SVC_REF_FRAME_CONFIG = 152
=======
   * aom_svc_ref_frame_config_t* parameter
   */
  AV1E_SET_SVC_REF_FRAME_CONFIG = 152,

  /*!\brief Codec control function to set the path to the VMAF model used when
   * tuning the encoder for VMAF, const char* parameter
   */
  AV1E_SET_VMAF_MODEL_PATH = 153,

  /*!\brief Codec control function to enable EXT_TILE_DEBUG in AV1 encoder,
   * unsigned int parameter
   *
   * - 0 = disable (default)
   * - 1 = enable
   *
   * \note This is only used in lightfield example test.
   */
  AV1E_ENABLE_EXT_TILE_DEBUG = 154,

  /*!\brief Codec control function to enable the superblock multipass unit test
   * in AV1 to ensure that the encoder does not leak state between different
   * passes. unsigned int parameter.
   *
   * - 0 = disable (default)
   * - 1 = enable
   *
   * \note This is only used in sb_multipass unit test.
   */
  AV1E_ENABLE_SB_MULTIPASS_UNIT_TEST = 155,

  /*!\brief Control to select minimum height for the GF group pyramid structure,
   * unsigned int parameter
   *
   * Valid values: 0..4
   */
  AV1E_SET_GF_MIN_PYRAMID_HEIGHT = 156,
>>>>>>> 148bd354
};

/*!\brief aom 1-D scaling mode
 *
 * This set of constants define 1-D aom scaling modes
 */
typedef enum aom_scaling_mode_1d {
  AOME_NORMAL = 0,
  AOME_FOURFIVE = 1,
  AOME_THREEFIVE = 2,
  AOME_ONETWO = 3
} AOM_SCALING_MODE;

/*!\brief Max number of segments
 *
 * This is the limit of number of segments allowed within a frame.
 *
 * Currently same as "MAX_SEGMENTS" in AV1, the maximum that AV1 supports.
 *
 */
#define AOM_MAX_SEGMENTS 8

/*!\brief  aom region of interest map
 *
 * These defines the data structures for the region of interest map
 *
 * TODO(yaowu): create a unit test for ROI map related APIs
 *
 */
typedef struct aom_roi_map {
  /*! An id between 0 and 7 for each 8x8 region within a frame. */
  unsigned char *roi_map;
  unsigned int rows;              /**< Number of rows. */
  unsigned int cols;              /**< Number of columns. */
  int delta_q[AOM_MAX_SEGMENTS];  /**< Quantizer deltas. */
  int delta_lf[AOM_MAX_SEGMENTS]; /**< Loop filter deltas. */
  /*! Static breakout threshold for each segment. */
  unsigned int static_threshold[AOM_MAX_SEGMENTS];
} aom_roi_map_t;

/*!\brief  aom active region map
 *
 * These defines the data structures for active region map
 *
 */

typedef struct aom_active_map {
  /*!\brief specify an on (1) or off (0) each 16x16 region within a frame */
  unsigned char *active_map;
  unsigned int rows; /**< number of rows */
  unsigned int cols; /**< number of cols */
} aom_active_map_t;

/*!\brief  aom image scaling mode
 *
 * This defines the data structure for image scaling mode
 *
 */
typedef struct aom_scaling_mode {
  AOM_SCALING_MODE h_scaling_mode; /**< horizontal scaling mode */
  AOM_SCALING_MODE v_scaling_mode; /**< vertical scaling mode   */
} aom_scaling_mode_t;

/*!brief AV1 encoder content type */
typedef enum {
  AOM_CONTENT_DEFAULT,
  AOM_CONTENT_SCREEN,
  AOM_CONTENT_INVALID
} aom_tune_content;

/*!brief AV1 encoder timing info type signaling */
typedef enum {
  AOM_TIMING_UNSPECIFIED,
  AOM_TIMING_EQUAL,
  AOM_TIMING_DEC_MODEL
} aom_timing_info_type_t;

/*!\brief Model tuning parameters
 *
 * Changes the encoder to tune for certain types of input material.
 *
 */
typedef enum {
  AOM_TUNE_PSNR = 0,
  AOM_TUNE_SSIM = 1,
  /* NOTE: enums 2 and 3 unused */
  AOM_TUNE_VMAF_WITH_PREPROCESSING = 4,
  AOM_TUNE_VMAF_WITHOUT_PREPROCESSING = 5,
  AOM_TUNE_VMAF_MAX_GAIN = 6
} aom_tune_metric;

#define AOM_MAX_LAYERS 32   /**< Max number of layers */
#define AOM_MAX_SS_LAYERS 4 /**< Max number of spatial layers */
#define AOM_MAX_TS_LAYERS 8 /**< Max number of temporal layers */

/*!brief Struct for spatial and temporal layer ID */
typedef struct aom_svc_layer_id {
  int spatial_layer_id;  /**< Spatial layer ID */
  int temporal_layer_id; /**< Temporal layer ID */
} aom_svc_layer_id_t;

/*!brief Parameter type for SVC */
typedef struct aom_svc_params {
  int number_spatial_layers;                 /**< Number of spatial layers */
  int number_temporal_layers;                /**< Number of temporal layers */
  int max_quantizers[AOM_MAX_LAYERS];        /**< Max Q for each layer */
  int min_quantizers[AOM_MAX_LAYERS];        /**< Min Q for each layer */
  int scaling_factor_num[AOM_MAX_SS_LAYERS]; /**< Scaling factor-numerator */
  int scaling_factor_den[AOM_MAX_SS_LAYERS]; /**< Scaling factor-denominator */
  /*! Target bitrate for each layer */
  int layer_target_bitrate[AOM_MAX_LAYERS];
  /*! Frame rate factor for each temporal layer */
  int framerate_factor[AOM_MAX_TS_LAYERS];
} aom_svc_params_t;

/*!brief Parameters for setting ref frame config */
typedef struct aom_svc_ref_frame_config {
  // 7 references: LAST_FRAME (0), LAST2_FRAME(1), LAST3_FRAME(2),
  // GOLDEN_FRAME(3), BWDREF_FRAME(4), ALTREF2_FRAME(5), ALTREF_FRAME(6).
<<<<<<< HEAD
=======
  int reference[7]; /**< Reference flag for each of the 7 references. */
>>>>>>> 148bd354
  /*! Buffer slot index for each of 7 references. */
  int ref_idx[7];
  int refresh[8]; /**< Refresh flag for each of the 8 slots. */
} aom_svc_ref_frame_config_t;

/*!\cond */
/*!\brief Encoder control function parameter type
 *
 * Defines the data types that AOME/AV1E control functions take.
 *
 * \note Additional common controls are defined in aom.h.
 *
 * \note For each control ID "X", a macro-define of
 * AOM_CTRL_X is provided. It is used at compile time to determine
 * if the control ID is supported by the libaom library available,
 * when the libaom version cannot be controlled.
 */
AOM_CTRL_USE_TYPE(AOME_USE_REFERENCE, int)
#define AOM_CTRL_AOME_USE_REFERENCE

AOM_CTRL_USE_TYPE(AOME_SET_ROI_MAP, aom_roi_map_t *)
#define AOM_CTRL_AOME_SET_ROI_MAP

AOM_CTRL_USE_TYPE(AOME_SET_ACTIVEMAP, aom_active_map_t *)
#define AOM_CTRL_AOME_SET_ACTIVEMAP

AOM_CTRL_USE_TYPE(AOME_SET_SCALEMODE, aom_scaling_mode_t *)
#define AOM_CTRL_AOME_SET_SCALEMODE

AOM_CTRL_USE_TYPE(AOME_SET_SPATIAL_LAYER_ID, unsigned int)
#define AOM_CTRL_AOME_SET_SPATIAL_LAYER_ID

AOM_CTRL_USE_TYPE(AOME_SET_CPUUSED, int)
#define AOM_CTRL_AOME_SET_CPUUSED
<<<<<<< HEAD
=======

>>>>>>> 148bd354
AOM_CTRL_USE_TYPE(AOME_SET_ENABLEAUTOALTREF, unsigned int)
#define AOM_CTRL_AOME_SET_ENABLEAUTOALTREF

AOM_CTRL_USE_TYPE(AOME_SET_ENABLEAUTOBWDREF, unsigned int)
#define AOM_CTRL_AOME_SET_ENABLEAUTOBWDREF

AOM_CTRL_USE_TYPE(AOME_SET_SHARPNESS, unsigned int)
#define AOM_CTRL_AOME_SET_SHARPNESS

AOM_CTRL_USE_TYPE(AOME_SET_STATIC_THRESHOLD, unsigned int)
#define AOM_CTRL_AOME_SET_STATIC_THRESHOLD

AOM_CTRL_USE_TYPE(AOME_SET_ARNR_MAXFRAMES, unsigned int)
#define AOM_CTRL_AOME_SET_ARNR_MAXFRAMES

AOM_CTRL_USE_TYPE(AOME_SET_ARNR_STRENGTH, unsigned int)
#define AOM_CTRL_AOME_SET_ARNR_STRENGTH

AOM_CTRL_USE_TYPE(AOME_SET_TUNING, int) /* aom_tune_metric */
#define AOM_CTRL_AOME_SET_TUNING

AOM_CTRL_USE_TYPE(AOME_SET_CQ_LEVEL, unsigned int)
#define AOM_CTRL_AOME_SET_CQ_LEVEL

AOM_CTRL_USE_TYPE(AV1E_SET_ROW_MT, unsigned int)
#define AOM_CTRL_AV1E_SET_ROW_MT

AOM_CTRL_USE_TYPE(AV1E_SET_TILE_COLUMNS, unsigned int)
#define AOM_CTRL_AV1E_SET_TILE_COLUMNS
<<<<<<< HEAD
=======

>>>>>>> 148bd354
AOM_CTRL_USE_TYPE(AV1E_SET_TILE_ROWS, unsigned int)
#define AOM_CTRL_AV1E_SET_TILE_ROWS

AOM_CTRL_USE_TYPE(AV1E_SET_ENABLE_TPL_MODEL, unsigned int)
#define AOM_CTRL_AV1E_SET_ENABLE_TPL_MODEL

AOM_CTRL_USE_TYPE(AV1E_SET_ENABLE_KEYFRAME_FILTERING, unsigned int)
#define AOM_CTRL_AV1E_SET_ENABLE_KEYFRAME_FILTERING

AOM_CTRL_USE_TYPE(AOME_GET_LAST_QUANTIZER, int *)
#define AOM_CTRL_AOME_GET_LAST_QUANTIZER

AOM_CTRL_USE_TYPE(AOME_GET_LAST_QUANTIZER_64, int *)
#define AOM_CTRL_AOME_GET_LAST_QUANTIZER_64

AOM_CTRL_USE_TYPE(AOME_SET_MAX_INTRA_BITRATE_PCT, unsigned int)
#define AOM_CTRL_AOME_SET_MAX_INTRA_BITRATE_PCT

AOM_CTRL_USE_TYPE(AOME_SET_MAX_INTER_BITRATE_PCT, unsigned int)
#define AOM_CTRL_AOME_SET_MAX_INTER_BITRATE_PCT

AOM_CTRL_USE_TYPE(AOME_SET_NUMBER_SPATIAL_LAYERS, int)
#define AOME_CTRL_AOME_SET_NUMBER_SPATIAL_LAYERS

AOM_CTRL_USE_TYPE(AV1E_SET_GF_CBR_BOOST_PCT, unsigned int)
#define AOM_CTRL_AV1E_SET_GF_CBR_BOOST_PCT

AOM_CTRL_USE_TYPE(AV1E_SET_LOSSLESS, unsigned int)
#define AOM_CTRL_AV1E_SET_LOSSLESS

AOM_CTRL_USE_TYPE(AV1E_SET_ENABLE_CDEF, unsigned int)
#define AOM_CTRL_AV1E_SET_ENABLE_CDEF

AOM_CTRL_USE_TYPE(AV1E_SET_ENABLE_RESTORATION, unsigned int)
#define AOM_CTRL_AV1E_SET_ENABLE_RESTORATION

AOM_CTRL_USE_TYPE(AV1E_SET_FORCE_VIDEO_MODE, unsigned int)
#define AOM_CTRL_AV1E_SET_FORCE_VIDEO_MODE

AOM_CTRL_USE_TYPE(AV1E_SET_ENABLE_OBMC, unsigned int)
#define AOM_CTRL_AV1E_SET_ENABLE_OBMC

AOM_CTRL_USE_TYPE(AV1E_SET_DISABLE_TRELLIS_QUANT, unsigned int)
#define AOM_CTRL_AV1E_SET_DISABLE_TRELLIS_QUANT

AOM_CTRL_USE_TYPE(AV1E_SET_ENABLE_QM, unsigned int)
#define AOM_CTRL_AV1E_SET_ENABLE_QM

AOM_CTRL_USE_TYPE(AV1E_SET_ENABLE_DIST_8X8, unsigned int)
#define AOM_CTRL_AV1E_SET_ENABLE_DIST_8X8

AOM_CTRL_USE_TYPE(AV1E_SET_QM_MIN, unsigned int)
#define AOM_CTRL_AV1E_SET_QM_MIN

AOM_CTRL_USE_TYPE(AV1E_SET_QM_MAX, unsigned int)
#define AOM_CTRL_AV1E_SET_QM_MAX

AOM_CTRL_USE_TYPE(AV1E_SET_QM_Y, unsigned int)
#define AOM_CTRL_AV1E_SET_QM_Y

AOM_CTRL_USE_TYPE(AV1E_SET_QM_U, unsigned int)
#define AOM_CTRL_AV1E_SET_QM_U

AOM_CTRL_USE_TYPE(AV1E_SET_QM_V, unsigned int)
#define AOM_CTRL_AV1E_SET_QM_V

AOM_CTRL_USE_TYPE(AV1E_SET_NUM_TG, unsigned int)
#define AOM_CTRL_AV1E_SET_NUM_TG

AOM_CTRL_USE_TYPE(AV1E_SET_MTU, unsigned int)
#define AOM_CTRL_AV1E_SET_MTU

AOM_CTRL_USE_TYPE(AV1E_SET_TIMING_INFO_TYPE, int) /* aom_timing_info_type_t */
#define AOM_CTRL_AV1E_SET_TIMING_INFO_TYPE

AOM_CTRL_USE_TYPE(AV1E_SET_ENABLE_RECT_PARTITIONS, int)
#define AOM_CTRL_AV1E_SET_ENABLE_RECT_PARTITIONS

AOM_CTRL_USE_TYPE(AV1E_SET_ENABLE_AB_PARTITIONS, int)
#define AOM_CTRL_AV1E_SET_ENABLE_AB_PARTITIONS

AOM_CTRL_USE_TYPE(AV1E_SET_ENABLE_1TO4_PARTITIONS, int)
#define AOM_CTRL_AV1E_SET_ENABLE_1TO4_PARTITIONS
<<<<<<< HEAD

AOM_CTRL_USE_TYPE(AV1E_SET_MIN_PARTITION_SIZE, int)
#define AOM_CTRL_AV1E_SET_MIN_PARTITION_SIZE

AOM_CTRL_USE_TYPE(AV1E_SET_MAX_PARTITION_SIZE, int)
#define AOM_CTRL_AV1E_SET_MAX_PARTITION_SIZE

AOM_CTRL_USE_TYPE(AV1E_SET_ENABLE_INTRA_EDGE_FILTER, int)
#define AOM_CTRL_AV1E_SET_ENABLE_INTRA_EDGE_FILTER

=======

AOM_CTRL_USE_TYPE(AV1E_SET_MIN_PARTITION_SIZE, int)
#define AOM_CTRL_AV1E_SET_MIN_PARTITION_SIZE

AOM_CTRL_USE_TYPE(AV1E_SET_MAX_PARTITION_SIZE, int)
#define AOM_CTRL_AV1E_SET_MAX_PARTITION_SIZE

AOM_CTRL_USE_TYPE(AV1E_SET_ENABLE_INTRA_EDGE_FILTER, int)
#define AOM_CTRL_AV1E_SET_ENABLE_INTRA_EDGE_FILTER

>>>>>>> 148bd354
AOM_CTRL_USE_TYPE(AV1E_SET_ENABLE_ORDER_HINT, int)
#define AOM_CTRL_AV1E_SET_ENABLE_ORDER_HINT

AOM_CTRL_USE_TYPE(AV1E_SET_ENABLE_TX64, int)
#define AOM_CTRL_AV1E_SET_ENABLE_TX64
<<<<<<< HEAD

AOM_CTRL_USE_TYPE(AV1E_SET_TX_SIZE_SEARCH_METHOD, int)
#define AOM_CTRL_AV1E_SET_TXSIZE_SEARCH_METHOD

AOM_CTRL_USE_TYPE(AV1E_SET_ENABLE_FLIP_IDTX, int)
#define AOM_CTRL_AV1E_SET_ENABLE_FLIP_IDTX

=======

AOM_CTRL_USE_TYPE(AV1E_SET_ENABLE_FLIP_IDTX, int)
#define AOM_CTRL_AV1E_SET_ENABLE_FLIP_IDTX

>>>>>>> 148bd354
AOM_CTRL_USE_TYPE(AV1E_SET_ENABLE_DIST_WTD_COMP, int)
#define AOM_CTRL_AV1E_SET_ENABLE_DIST_WTD_COMP

AOM_CTRL_USE_TYPE(AV1E_SET_ENABLE_REF_FRAME_MVS, int)
#define AOM_CTRL_AV1E_SET_ENABLE_REF_FRAME_MVS

AOM_CTRL_USE_TYPE(AV1E_SET_ALLOW_REF_FRAME_MVS, int)
#define AOM_CTRL_AV1E_SET_ALLOW_REF_FRAME_MVS

AOM_CTRL_USE_TYPE(AV1E_SET_ENABLE_DUAL_FILTER, int)
#define AOM_CTRL_AV1E_SET_ENABLE_DUAL_FILTER

AOM_CTRL_USE_TYPE(AV1E_SET_ENABLE_CHROMA_DELTAQ, int)
#define AOM_CTRL_AV1E_SET_ENABLE_CHROMA_DELTAQ

AOM_CTRL_USE_TYPE(AV1E_SET_ENABLE_MASKED_COMP, int)
#define AOM_CTRL_AV1E_SET_ENABLE_MASKED_COMP

AOM_CTRL_USE_TYPE(AV1E_SET_ENABLE_ONESIDED_COMP, int)
#define AOM_CTRL_AV1E_SET_ENABLE_ONESIDED_COMP

AOM_CTRL_USE_TYPE(AV1E_SET_ENABLE_INTERINTRA_COMP, int)
#define AOM_CTRL_AV1E_SET_ENABLE_INTERINTRA_COMP

AOM_CTRL_USE_TYPE(AV1E_SET_ENABLE_SMOOTH_INTERINTRA, int)
#define AOM_CTRL_AV1E_SET_ENABLE_SMOOTH_INTERINTRA

AOM_CTRL_USE_TYPE(AV1E_SET_ENABLE_DIFF_WTD_COMP, int)
#define AOM_CTRL_AV1E_SET_ENABLE_DIFF_WTD_COMP

AOM_CTRL_USE_TYPE(AV1E_SET_ENABLE_INTERINTER_WEDGE, int)
#define AOM_CTRL_AV1E_SET_ENABLE_INTERINTER_WEDGE

AOM_CTRL_USE_TYPE(AV1E_SET_ENABLE_INTERINTRA_WEDGE, int)
#define AOM_CTRL_AV1E_SET_ENABLE_INTERINTRA_WEDGE

AOM_CTRL_USE_TYPE(AV1E_SET_ENABLE_GLOBAL_MOTION, int)
#define AOM_CTRL_AV1E_SET_ENABLE_GLOBAL_MOTION

AOM_CTRL_USE_TYPE(AV1E_SET_ENABLE_WARPED_MOTION, int)
#define AOM_CTRL_AV1E_SET_ENABLE_WARPED_MOTION

AOM_CTRL_USE_TYPE(AV1E_SET_ALLOW_WARPED_MOTION, int)
#define AOM_CTRL_AV1E_SET_ALLOW_WARPED_MOTION

AOM_CTRL_USE_TYPE(AV1E_SET_ENABLE_FILTER_INTRA, int)
#define AOM_CTRL_AV1E_SET_ENABLE_FILTER_INTRA

AOM_CTRL_USE_TYPE(AV1E_SET_ENABLE_SMOOTH_INTRA, int)
#define AOM_CTRL_AV1E_SET_ENABLE_SMOOTH_INTRA

AOM_CTRL_USE_TYPE(AV1E_SET_ENABLE_PAETH_INTRA, int)
#define AOM_CTRL_AV1E_SET_ENABLE_PAETH_INTRA

AOM_CTRL_USE_TYPE(AV1E_SET_ENABLE_CFL_INTRA, int)
#define AOM_CTRL_AV1E_SET_ENABLE_CFL_INTRA

AOM_CTRL_USE_TYPE(AV1E_SET_ENABLE_SUPERRES, int)
#define AOM_CTRL_AV1E_SET_ENABLE_SUPERRES

AOM_CTRL_USE_TYPE(AV1E_SET_ENABLE_OVERLAY, int)
#define AOM_CTRL_AV1E_SET_ENABLE_OVERLAY

AOM_CTRL_USE_TYPE(AV1E_SET_ENABLE_PALETTE, int)
#define AOM_CTRL_AV1E_SET_ENABLE_PALETTE

AOM_CTRL_USE_TYPE(AV1E_SET_ENABLE_INTRABC, int)
#define AOM_CTRL_AV1E_SET_ENABLE_INTRABC

AOM_CTRL_USE_TYPE(AV1E_SET_ENABLE_ANGLE_DELTA, int)
#define AOM_CTRL_AV1E_SET_ENABLE_ANGLE_DELTA

AOM_CTRL_USE_TYPE(AV1E_SET_FRAME_PARALLEL_DECODING, unsigned int)
#define AOM_CTRL_AV1E_SET_FRAME_PARALLEL_DECODING

AOM_CTRL_USE_TYPE(AV1E_SET_ERROR_RESILIENT_MODE, int)
#define AOM_CTRL_AV1E_SET_ERROR_RESILIENT_MODE

AOM_CTRL_USE_TYPE(AV1E_SET_S_FRAME_MODE, int)
#define AOM_CTRL_AV1E_SET_S_FRAME_MODE

AOM_CTRL_USE_TYPE(AV1E_SET_AQ_MODE, unsigned int)
#define AOM_CTRL_AV1E_SET_AQ_MODE

AOM_CTRL_USE_TYPE(AV1E_SET_DELTAQ_MODE, unsigned int)
#define AOM_CTRL_AV1E_SET_DELTAQ_MODE

AOM_CTRL_USE_TYPE(AV1E_SET_DELTALF_MODE, unsigned int)
#define AOM_CTRL_AV1E_SET_DELTALF_MODE

AOM_CTRL_USE_TYPE(AV1E_SET_FRAME_PERIODIC_BOOST, unsigned int)
#define AOM_CTRL_AV1E_SET_FRAME_PERIODIC_BOOST

AOM_CTRL_USE_TYPE(AV1E_SET_NOISE_SENSITIVITY, unsigned int)
#define AOM_CTRL_AV1E_SET_NOISE_SENSITIVITY

AOM_CTRL_USE_TYPE(AV1E_SET_TUNE_CONTENT, int) /* aom_tune_content */
#define AOM_CTRL_AV1E_SET_TUNE_CONTENT

AOM_CTRL_USE_TYPE(AV1E_SET_COLOR_PRIMARIES, int)
#define AOM_CTRL_AV1E_SET_COLOR_PRIMARIES

AOM_CTRL_USE_TYPE(AV1E_SET_TRANSFER_CHARACTERISTICS, int)
#define AOM_CTRL_AV1E_SET_TRANSFER_CHARACTERISTICS

AOM_CTRL_USE_TYPE(AV1E_SET_MATRIX_COEFFICIENTS, int)
#define AOM_CTRL_AV1E_SET_MATRIX_COEFFICIENTS

AOM_CTRL_USE_TYPE(AV1E_SET_CHROMA_SAMPLE_POSITION, int)
#define AOM_CTRL_AV1E_SET_CHROMA_SAMPLE_POSITION

AOM_CTRL_USE_TYPE(AV1E_SET_MIN_GF_INTERVAL, unsigned int)
#define AOM_CTRL_AV1E_SET_MIN_GF_INTERVAL

AOM_CTRL_USE_TYPE(AV1E_SET_MAX_GF_INTERVAL, unsigned int)
#define AOM_CTRL_AV1E_SET_MAX_GF_INTERVAL

AOM_CTRL_USE_TYPE(AV1E_GET_ACTIVEMAP, aom_active_map_t *)
#define AOM_CTRL_AV1E_GET_ACTIVEMAP

AOM_CTRL_USE_TYPE(AV1E_SET_COLOR_RANGE, int)
#define AOM_CTRL_AV1E_SET_COLOR_RANGE

#define AOM_CTRL_AV1E_SET_RENDER_SIZE
AOM_CTRL_USE_TYPE(AV1E_SET_RENDER_SIZE, int *)

AOM_CTRL_USE_TYPE(AV1E_SET_SUPERBLOCK_SIZE, unsigned int)
#define AOM_CTRL_AV1E_SET_SUPERBLOCK_SIZE

AOM_CTRL_USE_TYPE(AV1E_GET_SEQ_LEVEL_IDX, int *)
#define AOM_CTRL_AV1E_GET_SEQ_LEVEL_IDX

AOM_CTRL_USE_TYPE(AV1E_SET_SINGLE_TILE_DECODING, unsigned int)
#define AOM_CTRL_AV1E_SET_SINGLE_TILE_DECODING

AOM_CTRL_USE_TYPE(AV1E_ENABLE_MOTION_VECTOR_UNIT_TEST, unsigned int)
#define AOM_CTRL_AV1E_ENABLE_MOTION_VECTOR_UNIT_TEST

<<<<<<< HEAD
=======
AOM_CTRL_USE_TYPE(AV1E_ENABLE_EXT_TILE_DEBUG, unsigned int)
#define AOM_CTRL_AV1E_ENABLE_EXT_TILE_DEBUG

AOM_CTRL_USE_TYPE(AV1E_SET_VMAF_MODEL_PATH, const char *)
#define AOM_CTRL_AV1E_SET_VMAF_MODEL_PATH

>>>>>>> 148bd354
AOM_CTRL_USE_TYPE(AV1E_SET_FILM_GRAIN_TEST_VECTOR, int)
#define AOM_CTRL_AV1E_SET_FILM_GRAIN_TEST_VECTOR

AOM_CTRL_USE_TYPE(AV1E_SET_FILM_GRAIN_TABLE, const char *)
#define AOM_CTRL_AV1E_SET_FILM_GRAIN_TABLE

AOM_CTRL_USE_TYPE(AV1E_SET_CDF_UPDATE_MODE, unsigned int)
#define AOM_CTRL_AV1E_SET_CDF_UPDATE_MODE

<<<<<<< HEAD
AOM_CTRL_USE_TYPE(AV1E_SET_DENOISE_NOISE_LEVEL, int);
=======
AOM_CTRL_USE_TYPE(AV1E_SET_DENOISE_NOISE_LEVEL, int)
>>>>>>> 148bd354
#define AOM_CTRL_AV1E_SET_DENOISE_NOISE_LEVEL

AOM_CTRL_USE_TYPE(AV1E_SET_DENOISE_BLOCK_SIZE, unsigned int)
#define AOM_CTRL_AV1E_SET_DENOISE_BLOCK_SIZE

AOM_CTRL_USE_TYPE(AV1E_SET_CHROMA_SUBSAMPLING_X, unsigned int)
#define AOM_CTRL_AV1E_SET_CHROMA_SUBSAMPLING_X

AOM_CTRL_USE_TYPE(AV1E_SET_CHROMA_SUBSAMPLING_Y, unsigned int)
#define AOM_CTRL_AV1E_SET_CHROMA_SUBSAMPLING_Y

AOM_CTRL_USE_TYPE(AV1E_SET_REDUCED_TX_TYPE_SET, int)
#define AOM_CTRL_AV1E_SET_REDUCED_TX_TYPE_SET

AOM_CTRL_USE_TYPE(AV1E_SET_INTRA_DCT_ONLY, int)
#define AOM_CTRL_AV1E_SET_INTRA_DCT_ONLY

AOM_CTRL_USE_TYPE(AV1E_SET_INTER_DCT_ONLY, int)
#define AOM_CTRL_AV1E_SET_INTER_DCT_ONLY

AOM_CTRL_USE_TYPE(AV1E_SET_INTRA_DEFAULT_TX_ONLY, int)
#define AOM_CTRL_AV1E_SET_INTRA_DEFAULT_TX_ONLY

AOM_CTRL_USE_TYPE(AV1E_SET_QUANT_B_ADAPT, int)
#define AOM_CTRL_AV1E_SET_QUANT_B_ADAPT

<<<<<<< HEAD
=======
AOM_CTRL_USE_TYPE(AV1E_SET_GF_MIN_PYRAMID_HEIGHT, unsigned int)
#define AOM_CTRL_AV1E_SET_GF_MIN_PYRAMID_HEIGHT

>>>>>>> 148bd354
AOM_CTRL_USE_TYPE(AV1E_SET_GF_MAX_PYRAMID_HEIGHT, unsigned int)
#define AOM_CTRL_AV1E_SET_GF_MAX_PYRAMID_HEIGHT

AOM_CTRL_USE_TYPE(AV1E_SET_MAX_REFERENCE_FRAMES, int)
#define AOM_CTRL_AV1E_SET_MAX_REFERENCE_FRAMES

AOM_CTRL_USE_TYPE(AV1E_SET_REDUCED_REFERENCE_SET, int)
#define AOM_CTRL_AV1E_SET_REDUCED_REFERENCE_SET

AOM_CTRL_USE_TYPE(AV1E_SET_COEFF_COST_UPD_FREQ, unsigned int)
#define AOM_CTRL_AV1E_SET_COEFF_COST_UPD_FREQ

AOM_CTRL_USE_TYPE(AV1E_SET_MODE_COST_UPD_FREQ, unsigned int)
#define AOM_CTRL_AV1E_SET_MODE_COST_UPD_FREQ

AOM_CTRL_USE_TYPE(AV1E_SET_MV_COST_UPD_FREQ, unsigned int)
#define AOM_CTRL_AV1E_SET_MV_COST_UPD_FREQ

AOM_CTRL_USE_TYPE(AV1E_SET_TARGET_SEQ_LEVEL_IDX, int)
#define AOM_CTRL_AV1E_SET_TARGET_SEQ_LEVEL_IDX

AOM_CTRL_USE_TYPE(AV1E_SET_TIER_MASK, unsigned int)
#define AOM_CTRL_AV1E_SET_TIER_MASK

AOM_CTRL_USE_TYPE(AV1E_SET_MIN_CR, unsigned int)
#define AOM_CTRL_AV1E_SET_MIN_CR

AOM_CTRL_USE_TYPE(AV1E_SET_SVC_LAYER_ID, aom_svc_layer_id_t *)
#define AOME_CTRL_AV1E_SET_SVC_LAYER_ID

AOM_CTRL_USE_TYPE(AV1E_SET_SVC_PARAMS, aom_svc_params_t *)
#define AOME_CTRL_AV1E_SET_SVC_PARAMS

AOM_CTRL_USE_TYPE(AV1E_SET_SVC_REF_FRAME_CONFIG, aom_svc_ref_frame_config_t *)
#define AOME_CTRL_AV1E_SET_SVC_REF_FRAME_CONFIG

<<<<<<< HEAD
=======
AOM_CTRL_USE_TYPE(AV1E_ENABLE_SB_MULTIPASS_UNIT_TEST, unsigned int)
#define AOM_CTRL_AV1E_ENABLE_SB_MULTIPASS_UNIT_TEST

>>>>>>> 148bd354
/*!\endcond */
/*! @} - end defgroup aom_encoder */
#ifdef __cplusplus
}  // extern "C"
#endif

#endif  // AOM_AOM_AOMCX_H_<|MERGE_RESOLUTION|>--- conflicted
+++ resolved
@@ -244,21 +244,13 @@
    */
   AOME_SET_TUNING = AOME_SET_ARNR_STRENGTH + 2,  // 24
 
-<<<<<<< HEAD
-  /*!\brief Codec control function to set constrained / constant quality level.
+  /*!\brief Codec control function to set constrained / constant quality level,
+   * unsigned int parameter
+   *
+   * Valid range: 0..63
    *
    * \attention For this value to be used aom_codec_enc_cfg_t::rc_end_usage
    *            must be set to #AOM_CQ or #AOM_Q.
-   * \note Valid range: 0..63
-=======
-  /*!\brief Codec control function to set constrained / constant quality level,
-   * unsigned int parameter
-   *
-   * Valid range: 0..63
-   *
-   * \attention For this value to be used aom_codec_enc_cfg_t::rc_end_usage
-   *            must be set to #AOM_CQ or #AOM_Q.
->>>>>>> 148bd354
    */
   AOME_SET_CQ_LEVEL = 25,
 
@@ -339,14 +331,6 @@
    * independently. This enables easy implementation of parallel encoding and
    * decoding. The parameter for this control describes the number of tile
    * columns (in log2 units), which has a valid range of [0, 6]:
-<<<<<<< HEAD
-   *             0 = 1 tile column
-   *             1 = 2 tile columns
-   *             2 = 4 tile columns
-   *             .....
-   *             n = 2**n tile columns
-   *
-=======
    * \verbatim
                  0 = 1 tile column
                  1 = 2 tile columns
@@ -354,7 +338,6 @@
                  .....
                  n = 2**n tile columns
      \endverbatim
->>>>>>> 148bd354
    * By default, the value is 0, i.e. one single column tile for entire image.
    */
   AV1E_SET_TILE_COLUMNS = 33,
@@ -393,25 +376,8 @@
    */
   AV1E_SET_ENABLE_KEYFRAME_FILTERING = 36,
 
-<<<<<<< HEAD
-  /*!\brief Codec control function to enable RDO modulated by frame temporal
-   * dependency.
-   *
-   * By default, this feature is off.
-   */
-  AV1E_SET_ENABLE_TPL_MODEL,
-
-  /*!\brief Codec control function to enable temporal filtering on key frame.
-   *
-   * By default, this feature is on.
-   */
-  AV1E_SET_ENABLE_KEYFRAME_FILTERING,
-
-  /*!\brief Codec control function to enable frame parallel decoding feature.
-=======
   /*!\brief Codec control function to enable frame parallel decoding feature,
    * unsigned int parameter
->>>>>>> 148bd354
    *
    * AV1 has a bitstream feature to reduce decoding dependency between frames
    * by turning off backward update of probability context used in encoding
@@ -604,28 +570,6 @@
   AV1E_SET_RENDER_SIZE = 53,
 
   /*!\brief Control to set target sequence level index for a certain operating
-<<<<<<< HEAD
-   * point(OP).
-   * Possible values are in the form of "ABxy"(pad leading zeros if less than
-   * 4 digits).
-   *   AB: OP index.
-   *   xy: Target level index for the OP. Can be values 0~23(corresponding to
-   *   level 2.0 ~ 7.3) or 24(keep level stats only for level monitoring) or
-   *   31(maximum level parameter, no level-based constraints).
-   * E.g. "0" means target level index 0 for the 0th OP;
-   *      "111" means target level index 11 for the 1st OP;
-   *      "1021" means target level index 21 for the 10th OP.
-   * If the target level is not specified for an OP, the maximum level parameter
-   * of 31 is used as default.
-   */
-  AV1E_SET_TARGET_SEQ_LEVEL_IDX,
-
-  /*!\brief Codec control function to get sequence level index for each
-   * operating point. There can be at most 32 operating points. The results will
-   * be written into a provided integer array of sufficient size.
-   */
-  AV1E_GET_SEQ_LEVEL_IDX,
-=======
    * point(OP), int parameter
    * Possible values are in the form of "ABxy"(pad leading zeros if less than
    * 4 digits).
@@ -650,7 +594,6 @@
    * size.
    */
   AV1E_GET_SEQ_LEVEL_IDX = 55,
->>>>>>> 148bd354
 
   /*!\brief Codec control function to set intended superblock size, unsigned int
    * parameter
@@ -686,37 +629,6 @@
    */
   AV1E_SET_ENABLE_RESTORATION = 59,
 
-<<<<<<< HEAD
-  /*!\brief Codec control function to force video mode
-   *
-   *                          0 = do not force video mode
-   *                          1 = force video mode even for a single frame
-   *
-   *  By default, the encoder does not force video and allows still picture.
-   *
-   */
-  AV1E_SET_FORCE_VIDEO_MODE,
-
-  /*!\brief Codec control function to predict with OBMC mode.
-   *
-   *                          0 = do not allow OBMC mode
-   *                          1 = allow OBMC mode
-   *
-   *  By default, the encoder allows OBMC prediction mode.
-   *
-   */
-  AV1E_SET_ENABLE_OBMC,
-
-  /*!\brief Codec control function to encode without trellis quantization.
-   *
-   *                          0 = apply trellis quantization
-   *                          1 = do not apply trellis quantization
-   *                          2 = disable trellis quantization in rd search
-   *                          3 = disable trellis quantization in estimate yrd
-   *
-   *  By default, the encoder applies optimization on quantized
-   *  coefficients.
-=======
   /*!\brief Codec control function to force video mode, unsigned int parameter
    *
    * - 0 = do not force video mode (default)
@@ -734,7 +646,6 @@
 
   /*!\brief Codec control function to encode without trellis quantization,
    * unsigned int parameter
->>>>>>> 148bd354
    *
    * - 0 = apply trellis quantization (default)
    * - 1 = do not apply trellis quantization
@@ -838,10 +749,6 @@
 
   /* NOTE: enum 72 unused */
 
-<<<<<<< HEAD
-  /*!\brief Codec control function to set the number of symbols in an ANS data
-   * window.
-=======
   /*!\brief Codec control function to enable/disable rectangular partitions, int
    * parameter
    *
@@ -860,7 +767,6 @@
 
   /*!\brief Codec control function to enable/disable 1:4 and 4:1 partitions, int
    * parameter
->>>>>>> 148bd354
    *
    * - 0 = disable
    * - 1 = enable (default)
@@ -878,73 +784,16 @@
    */
   AV1E_SET_MIN_PARTITION_SIZE = 76,
 
-<<<<<<< HEAD
-  /*!\brief Codec control function to enable/disable rectangular partitions.
-   *
-   * This will enable or disable usage of rectangular partitions. The default
-   * value is 1.
-   *
-   */
-  AV1E_SET_ENABLE_RECT_PARTITIONS,
-
-  /*!\brief Codec control function to enable/disable AB partitions.
-   *
-   * This will enable or disable usage of AB partitions. The default
-   * value is 1.
-=======
   /*!\brief Codec control function to set max partition size, int parameter
    *
    * max_partition_size is applied to both width and height of the partition.
    * i.e, both width and height of a partition can not be larger than
    * the max_partition_size.
->>>>>>> 148bd354
    *
    * Valid values:[4, 8, 16, 32, 64, 128] The default value is 128 for
    * 128x128.
    */
-<<<<<<< HEAD
-  AV1E_SET_ENABLE_AB_PARTITIONS,
-
-  /*!\brief Codec control function to enable/disable 1:4 and 4:1 partitions.
-   *
-   * This will enable or disable usage of 1:4 and 4:1 partitions. The default
-   * value is 1.
-   *
-   */
-  AV1E_SET_ENABLE_1TO4_PARTITIONS,
-
-  /*!\brief Codec control function to set min partition size.
-   *
-   * This will set min partition size. The default value is 4 for 4x4.
-   * valid values are [4, 8, 16, 32, 64, 128]
-   * min_partition_size is applied to both width and height of the partition.
-   * i.e, both width and height of a partition can not be smaller than
-   * the min_partition_size, except the partition at the picture boundary.
-   *
-   */
-  AV1E_SET_MIN_PARTITION_SIZE,
-
-  /*!\brief Codec control function to set max partition size.
-   *
-   * This will set max partition size. The default value is 128 for 128x128.
-   * valid values are [4, 8, 16, 32, 64, 128]
-   * max_partition_size is applied to both width and height of the partition.
-   * i.e, both width and height of a partition can not be larger than
-   * the max_partition_size.
-   */
-  AV1E_SET_MAX_PARTITION_SIZE,
-
-  /*!\brief Codec control function to turn on / off intra edge filter
-   * at sequence level.
-   *
-   * This will enable or disable usage of intra-edge filtering. The default
-   * value is 1.
-   *
-   */
-  AV1E_SET_ENABLE_INTRA_EDGE_FILTER,
-=======
   AV1E_SET_MAX_PARTITION_SIZE = 77,
->>>>>>> 148bd354
 
   /*!\brief Codec control function to turn on / off intra edge filter
    * at sequence level, int parameter
@@ -974,41 +823,6 @@
    */
   AV1E_SET_ENABLE_TX64 = 80,
 
-<<<<<<< HEAD
-  /*!\brief Codec control function to turn on / off 64-length transforms.
-   *
-   * This will enable or disable usage of length 64 transforms in any
-   * direction. The default value is 1.
-   *
-   */
-  AV1E_SET_ENABLE_TX64,
-
-  /*!\brief Codec control function to turn on / off flip and identity
-   * transforms.
-   *
-   * This will enable or disable usage of flip and identity transform
-   * types in any direction. The default value is 1. Including:
-   * FLIPADST_DCT, DCT_FLIPADST, FLIPADST_FLIPADST, ADST_FLIPADST,
-   * FLIPADST_ADST, IDTX, V_DCT, H_DCT, V_ADST, H_ADST, V_FLIPADST,
-   * H_FLIPADST
-   */
-  AV1E_SET_ENABLE_FLIP_IDTX,
-
-  /*!\brief Codec control function to set transform block size search method.
-   *
-   * This will set the transform block size search method.
-   * 0: use Full RD search, 1: use Fast RD search, 2: always use largest
-   * allowed transform block size based on partition size.
-   */
-  AV1E_SET_TX_SIZE_SEARCH_METHOD,
-
-  /*!\brief Codec control function to turn on / off dist-wtd compound mode
-   * at sequence level.
-   *
-   * This will enable or disable distance-weighted compound mode. The default
-   * value is 1. If AV1E_SET_ENABLE_ORDER_HINT is 0, then this flag is forced
-   * to 0.
-=======
   /*!\brief Codec control function to turn on / off flip and identity
    * transforms, int parameter
    *
@@ -1026,15 +840,11 @@
    * - H_ADST
    * - V_FLIPADST
    * - H_FLIPADST
->>>>>>> 148bd354
    *
    * Valid values:
    * - 0 = disable
    * - 1 = enable (default)
    */
-<<<<<<< HEAD
-  AV1E_SET_ENABLE_DIST_WTD_COMP,
-=======
   AV1E_SET_ENABLE_FLIP_IDTX = 81,
 
   /* Note: enum value 82 unused */
@@ -1050,7 +860,6 @@
    * - 1 = enable (default)
    */
   AV1E_SET_ENABLE_DIST_WTD_COMP = 83,
->>>>>>> 148bd354
 
   /*!\brief Codec control function to turn on / off ref frame mvs (mfmv) usage
    * at sequence level, int parameter
@@ -1074,102 +883,8 @@
    */
   AV1E_SET_ALLOW_REF_FRAME_MVS = 85,
 
-<<<<<<< HEAD
-  /*!\brief Codec control function to turn on / off dual filter usage
-   * for a sequence.
-   *
-   * This will enable or disable use of dual interpolation filter.
-   * The default value is 1.
-   *
-   */
-  AV1E_SET_ENABLE_DUAL_FILTER,
-
-  /*!\brief Codec control function to turn on / off delta quantization in chroma
-   * planes usage for a sequence.
-   *
-   * This will enable or disable use of chroma deltaq.
-   * The default value is 0.
-   *
-   */
-  AV1E_SET_ENABLE_CHROMA_DELTAQ,
-
-  /*!\brief Codec control function to turn on / off masked compound usage
-   * for a sequence.
-   *
-   * This will enable or disable usage of wedge and diff-wtd compound
-   * modes. The default value is 1.
-   *
-   */
-  AV1E_SET_ENABLE_MASKED_COMP,
-
-  /*!\brief Codec control function to turn on / off one sided compound usage
-   * for a sequence.
-   *
-   * This will enable or disable usage of one sided compound
-   * modes. The default value is 1.
-   *
-   */
-  AV1E_SET_ENABLE_ONESIDED_COMP,
-
-  /*!\brief Codec control function to turn on / off interintra compound
-   * for a sequence.
-   *
-   * This will enable or disable usage of inter-intra compound modes.
-   * The default value is 1.
-   *
-   */
-  AV1E_SET_ENABLE_INTERINTRA_COMP,
-
-  /*!\brief Codec control function to turn on / off smooth inter-intra
-   * mode for a sequence.
-   *
-   * This will enable or disable usage of smooth inter-intra mode.
-   * The default value is 1.
-   *
-   */
-  AV1E_SET_ENABLE_SMOOTH_INTERINTRA,
-
-  /*!\brief Codec control function to turn on / off difference weighted
-   * compound.
-   *
-   * This will enable or disable usage of difference weighted compound.
-   * The default value is 1.
-   *
-   */
-  AV1E_SET_ENABLE_DIFF_WTD_COMP,
-
-  /*!\brief Codec control function to turn on / off interinter wedge
-   * compound.
-   *
-   * This will enable or disable usage of interinter wedge compound.
-   * The default value is 1.
-   *
-   */
-  AV1E_SET_ENABLE_INTERINTER_WEDGE,
-
-  /*!\brief Codec control function to turn on / off interintra wedge
-   * compound.
-   *
-   * This will enable or disable usage of interintra wedge compound.
-   * The default value is 1.
-   *
-   */
-  AV1E_SET_ENABLE_INTERINTRA_WEDGE,
-
-  /*!\brief Codec control function to turn on / off global motion usage
-   * for a sequence.
-   *
-   * This will enable or disable usage of global motion. The default value is 1.
-   *
-   */
-  AV1E_SET_ENABLE_GLOBAL_MOTION,
-
-  /*!\brief Codec control function to turn on / off warped motion usage
-   * at sequence level.
-=======
   /*!\brief Codec control function to turn on / off dual interpolation filter
    * for a sequence, int parameter
->>>>>>> 148bd354
    *
    * - 0 = disable
    * - 1 = enable
@@ -1268,143 +983,63 @@
   AV1E_SET_ALLOW_WARPED_MOTION = 97,
 
   /*!\brief Codec control function to turn on / off filter intra usage at
-<<<<<<< HEAD
-   * sequence level.
-   *
-   * This will enable or disable usage of filter intra. The default value is 1.
-   * If AV1E_SET_ENABLE_FILTER_INTRA is 0, then this flag is forced to 0.
-   *
-   */
-  AV1E_SET_ENABLE_FILTER_INTRA,
-
-  /*!\brief Codec control function to turn on / off smooth intra modes usage.
+   * sequence level, int parameter
+   *
+   * \attention If AV1E_SET_ENABLE_FILTER_INTRA is 0, then this flag is
+   * forced to 0.
+   *
+   * - 0 = disable
+   * - 1 = enable (default)
+   */
+  AV1E_SET_ENABLE_FILTER_INTRA = 98,
+
+  /*!\brief Codec control function to turn on / off smooth intra modes usage,
+   * int parameter
    *
    * This will enable or disable usage of smooth, smooth_h and smooth_v intra
-   * modes. The default value is 1.
-   *
-   */
-  AV1E_SET_ENABLE_SMOOTH_INTRA,
-
-  /*!\brief Codec control function to turn on / off Paeth intra mode usage.
-   *
-   * This will enable or disable usage of Paeth intra mode. The default value
-   * is 1.
-   *
-   */
-  AV1E_SET_ENABLE_PAETH_INTRA,
-
-  /*!\brief Codec control function to turn on / off CFL uv intra mode usage.
-   *
-   * This will enable or disable usage of chroma-from-luma intra mode. The
-   * default value is 1.
-   *
-   */
-  AV1E_SET_ENABLE_CFL_INTRA,
-
-  /*!\brief Codec control function to turn on / off frame superresolution.
-   *
-   * This will enable or disable frame superresolution. The default value is 1
-   * If AV1E_SET_ENABLE_SUPERRES is 0, then this flag is forced to 0.
-   */
-  AV1E_SET_ENABLE_SUPERRES,
+   * modes.
+   *
+   * - 0 = disable
+   * - 1 = enable (default)
+   */
+  AV1E_SET_ENABLE_SMOOTH_INTRA = 99,
+
+  /*!\brief Codec control function to turn on / off Paeth intra mode usage, int
+   * parameter
+   *
+   * - 0 = disable
+   * - 1 = enable (default)
+   */
+  AV1E_SET_ENABLE_PAETH_INTRA = 100,
+
+  /*!\brief Codec control function to turn on / off CFL uv intra mode usage, int
+   * parameter
+   *
+   * This will enable or disable usage of chroma-from-luma intra mode.
+   *
+   * - 0 = disable
+   * - 1 = enable (default)
+   */
+  AV1E_SET_ENABLE_CFL_INTRA = 101,
+
+  /*!\brief Codec control function to turn on / off frame superresolution, int
+   * parameter
+   *
+   * \attention If AV1E_SET_ENABLE_SUPERRES is 0, then this flag is forced to 0.
+   *
+   * - 0 = disable
+   * - 1 = enable (default)
+   */
+  AV1E_SET_ENABLE_SUPERRES = 102,
 
   /*!\brief Codec control function to turn on / off overlay frames for
-   * fitlered ALTREF frames.
+   * filtered ALTREF frames, int parameter
    *
    * This will enable or disable coding of overlay frames for filtered ALTREF
    * frames. When set to 0, overlay frames are not used but show existing frame
    * is used to display the filtered ALTREF frame as is. As a result the decoded
    * frame rate remains the same as the display frame rate. The default is 1.
    */
-  AV1E_SET_ENABLE_OVERLAY,
-
-  /*!\brief Codec control function to turn on/off palette mode */
-  AV1E_SET_ENABLE_PALETTE,
-
-  /*!\brief Codec control function to turn on/off intra block copy mode */
-  AV1E_SET_ENABLE_INTRABC,
-
-  /*!\brief Codec control function to turn on/off intra angle delta */
-  AV1E_SET_ENABLE_ANGLE_DELTA,
-=======
-   * sequence level, int parameter
-   *
-   * \attention If AV1E_SET_ENABLE_FILTER_INTRA is 0, then this flag is
-   * forced to 0.
-   *
-   * - 0 = disable
-   * - 1 = enable (default)
-   */
-  AV1E_SET_ENABLE_FILTER_INTRA = 98,
-
-  /*!\brief Codec control function to turn on / off smooth intra modes usage,
-   * int parameter
-   *
-   * This will enable or disable usage of smooth, smooth_h and smooth_v intra
-   * modes.
-   *
-   * - 0 = disable
-   * - 1 = enable (default)
-   */
-  AV1E_SET_ENABLE_SMOOTH_INTRA = 99,
-
-  /*!\brief Codec control function to turn on / off Paeth intra mode usage, int
-   * parameter
-   *
-   * - 0 = disable
-   * - 1 = enable (default)
-   */
-  AV1E_SET_ENABLE_PAETH_INTRA = 100,
-
-  /*!\brief Codec control function to turn on / off CFL uv intra mode usage, int
-   * parameter
-   *
-   * This will enable or disable usage of chroma-from-luma intra mode.
-   *
-   * - 0 = disable
-   * - 1 = enable (default)
-   */
-  AV1E_SET_ENABLE_CFL_INTRA = 101,
->>>>>>> 148bd354
-
-  /*!\brief Codec control function to turn on / off frame superresolution, int
-   * parameter
-   *
-<<<<<<< HEAD
-   * AV1 supports a delta q mode feature, that allows modulating q per
-   * superblock. This control makes encoder operate in one of several
-   * DELTA_Q_modes supported:
-   * 0: Not Supported
-   * 1: Use modulation to maximize objective quality
-   * 2: Use modulation to maximize perceptual quality
-=======
-   * \attention If AV1E_SET_ENABLE_SUPERRES is 0, then this flag is forced to 0.
->>>>>>> 148bd354
-   *
-   * - 0 = disable
-   * - 1 = enable (default)
-   */
-  AV1E_SET_ENABLE_SUPERRES = 102,
-
-<<<<<<< HEAD
-  /*!\brief Codec control function to turn on/off loopfilter modulation
-   * when delta q modulation is enabled. Note AV1 only supports loopfilter
-   * modulation when delta q modulation is enabled as well.
-   */
-  AV1E_SET_DELTALF_MODE,
-
-  /*!\brief Codec control function to set the single tile decoding mode to 0 or
-   * 1.
-=======
-  /*!\brief Codec control function to turn on / off overlay frames for
-   * filtered ALTREF frames, int parameter
->>>>>>> 148bd354
-   *
-   * This will enable or disable coding of overlay frames for filtered ALTREF
-   * frames. When set to 0, overlay frames are not used but show existing frame
-   * is used to display the filtered ALTREF frame as is. As a result the decoded
-   * frame rate remains the same as the display frame rate. The default is 1.
-   */
   AV1E_SET_ENABLE_OVERLAY = 103,
 
   /*!\brief Codec control function to turn on/off palette mode, int parameter */
@@ -1492,68 +1127,6 @@
   /*!\brief Control to use a reduced tx type set, int parameter */
   AV1E_SET_REDUCED_TX_TYPE_SET = 118,
 
-<<<<<<< HEAD
-  /*!\brief Sets the chroma subsampling y value */
-  AV1E_SET_CHROMA_SUBSAMPLING_Y,
-
-  /*!\brief Control to use a reduced tx type set */
-  AV1E_SET_REDUCED_TX_TYPE_SET,
-
-  /*!\brief Control to use dct only for intra modes */
-  AV1E_SET_INTRA_DCT_ONLY,
-
-  /*!\brief Control to use dct only for inter modes */
-  AV1E_SET_INTER_DCT_ONLY,
-
-  /*!\brief Control to use default tx type only for intra modes */
-  AV1E_SET_INTRA_DEFAULT_TX_ONLY,
-
-  /*!\brief Control to use adaptive quantize_b */
-  AV1E_SET_QUANT_B_ADAPT,
-
-  /*!\brief Control to select maximum height for the GF group pyramid structure
-   * (valid values: 0 - 4) */
-  AV1E_SET_GF_MAX_PYRAMID_HEIGHT,
-
-  /*!\brief Control to select maximum reference frames allowed per frame
-   * (valid values: 3 - 7) */
-  AV1E_SET_MAX_REFERENCE_FRAMES,
-
-  /*!\brief Control to use reduced set of single and compound references. */
-  AV1E_SET_REDUCED_REFERENCE_SET,
-
-  /*!\brief Control to set frequency of the cost updates for coefficients
-   * Possible values are:
-   * 0: Update at SB level (default)
-   * 1: Update at SB row level in tile
-   * 2: Update at tile level
-   */
-  AV1E_SET_COEFF_COST_UPD_FREQ,
-
-  /*!\brief Control to set frequency of the cost updates for mode
-   * Possible values are:
-   * 0: Update at SB level (default)
-   * 1: Update at SB row level in tile
-   * 2: Update at tile level
-   */
-  AV1E_SET_MODE_COST_UPD_FREQ,
-
-  /*!\brief Control to set frequency of the cost updates for motion vectors
-   * Possible values are:
-   * 0: Update at SB level (default)
-   * 1: Update at SB row level in tile
-   * 2: Update at tile level
-   */
-  AV1E_SET_MV_COST_UPD_FREQ,
-
-  /*!\brief Control to set bit mask that specifies which tier each of the 32
-   * possible operating points conforms to.
-   * Bit value 0: Main Tier; 1: High Tier.
-   */
-  AV1E_SET_TIER_MASK,
-
-  /*!\brief Control to set minimum compression ratio.
-=======
   /*!\brief Control to use dct only for intra modes, int parameter */
   AV1E_SET_INTRA_DCT_ONLY = 119,
 
@@ -1627,41 +1200,26 @@
   AV1E_SET_TIER_MASK = 143,
 
   /*!\brief Control to set minimum compression ratio, unsigned int parameter
->>>>>>> 148bd354
    * Take integer values. If non-zero, encoder will try to keep the compression
    * ratio of each frame to be higher than the given value divided by 100.
    * E.g. 850 means minimum compression ratio of 8.5.
    */
-<<<<<<< HEAD
-  AV1E_SET_MIN_CR,
-
-  /*!\brief Codec control function to set the layer id.
+  AV1E_SET_MIN_CR = 144,
+
+  /* NOTE: enums 145-149 unused */
+
+  /*!\brief Codec control function to set the layer id, aom_svc_layer_id_t*
+   * parameter
    */
   AV1E_SET_SVC_LAYER_ID = 150,
 
-  /*!\brief Codec control function to set SVC paramaeters.
-=======
-  AV1E_SET_MIN_CR = 144,
-
-  /* NOTE: enums 145-149 unused */
-
-  /*!\brief Codec control function to set the layer id, aom_svc_layer_id_t*
-   * parameter
-   */
-  AV1E_SET_SVC_LAYER_ID = 150,
-
   /*!\brief Codec control function to set SVC paramaeters, aom_svc_params_t*
    * parameter
->>>>>>> 148bd354
    */
   AV1E_SET_SVC_PARAMS = 151,
 
   /*!\brief Codec control function to set reference frame config:
    * the ref_idx and the refresh flags for each buffer slot.
-<<<<<<< HEAD
-   */
-  AV1E_SET_SVC_REF_FRAME_CONFIG = 152
-=======
    * aom_svc_ref_frame_config_t* parameter
    */
   AV1E_SET_SVC_REF_FRAME_CONFIG = 152,
@@ -1698,7 +1256,6 @@
    * Valid values: 0..4
    */
   AV1E_SET_GF_MIN_PYRAMID_HEIGHT = 156,
->>>>>>> 148bd354
 };
 
 /*!\brief aom 1-D scaling mode
@@ -1818,10 +1375,7 @@
 typedef struct aom_svc_ref_frame_config {
   // 7 references: LAST_FRAME (0), LAST2_FRAME(1), LAST3_FRAME(2),
   // GOLDEN_FRAME(3), BWDREF_FRAME(4), ALTREF2_FRAME(5), ALTREF_FRAME(6).
-<<<<<<< HEAD
-=======
   int reference[7]; /**< Reference flag for each of the 7 references. */
->>>>>>> 148bd354
   /*! Buffer slot index for each of 7 references. */
   int ref_idx[7];
   int refresh[8]; /**< Refresh flag for each of the 8 slots. */
@@ -1856,10 +1410,7 @@
 
 AOM_CTRL_USE_TYPE(AOME_SET_CPUUSED, int)
 #define AOM_CTRL_AOME_SET_CPUUSED
-<<<<<<< HEAD
-=======
-
->>>>>>> 148bd354
+
 AOM_CTRL_USE_TYPE(AOME_SET_ENABLEAUTOALTREF, unsigned int)
 #define AOM_CTRL_AOME_SET_ENABLEAUTOALTREF
 
@@ -1889,10 +1440,7 @@
 
 AOM_CTRL_USE_TYPE(AV1E_SET_TILE_COLUMNS, unsigned int)
 #define AOM_CTRL_AV1E_SET_TILE_COLUMNS
-<<<<<<< HEAD
-=======
-
->>>>>>> 148bd354
+
 AOM_CTRL_USE_TYPE(AV1E_SET_TILE_ROWS, unsigned int)
 #define AOM_CTRL_AV1E_SET_TILE_ROWS
 
@@ -1976,7 +1524,6 @@
 
 AOM_CTRL_USE_TYPE(AV1E_SET_ENABLE_1TO4_PARTITIONS, int)
 #define AOM_CTRL_AV1E_SET_ENABLE_1TO4_PARTITIONS
-<<<<<<< HEAD
 
 AOM_CTRL_USE_TYPE(AV1E_SET_MIN_PARTITION_SIZE, int)
 #define AOM_CTRL_AV1E_SET_MIN_PARTITION_SIZE
@@ -1987,37 +1534,15 @@
 AOM_CTRL_USE_TYPE(AV1E_SET_ENABLE_INTRA_EDGE_FILTER, int)
 #define AOM_CTRL_AV1E_SET_ENABLE_INTRA_EDGE_FILTER
 
-=======
-
-AOM_CTRL_USE_TYPE(AV1E_SET_MIN_PARTITION_SIZE, int)
-#define AOM_CTRL_AV1E_SET_MIN_PARTITION_SIZE
-
-AOM_CTRL_USE_TYPE(AV1E_SET_MAX_PARTITION_SIZE, int)
-#define AOM_CTRL_AV1E_SET_MAX_PARTITION_SIZE
-
-AOM_CTRL_USE_TYPE(AV1E_SET_ENABLE_INTRA_EDGE_FILTER, int)
-#define AOM_CTRL_AV1E_SET_ENABLE_INTRA_EDGE_FILTER
-
->>>>>>> 148bd354
 AOM_CTRL_USE_TYPE(AV1E_SET_ENABLE_ORDER_HINT, int)
 #define AOM_CTRL_AV1E_SET_ENABLE_ORDER_HINT
 
 AOM_CTRL_USE_TYPE(AV1E_SET_ENABLE_TX64, int)
 #define AOM_CTRL_AV1E_SET_ENABLE_TX64
-<<<<<<< HEAD
-
-AOM_CTRL_USE_TYPE(AV1E_SET_TX_SIZE_SEARCH_METHOD, int)
-#define AOM_CTRL_AV1E_SET_TXSIZE_SEARCH_METHOD
 
 AOM_CTRL_USE_TYPE(AV1E_SET_ENABLE_FLIP_IDTX, int)
 #define AOM_CTRL_AV1E_SET_ENABLE_FLIP_IDTX
 
-=======
-
-AOM_CTRL_USE_TYPE(AV1E_SET_ENABLE_FLIP_IDTX, int)
-#define AOM_CTRL_AV1E_SET_ENABLE_FLIP_IDTX
-
->>>>>>> 148bd354
 AOM_CTRL_USE_TYPE(AV1E_SET_ENABLE_DIST_WTD_COMP, int)
 #define AOM_CTRL_AV1E_SET_ENABLE_DIST_WTD_COMP
 
@@ -2156,15 +1681,12 @@
 AOM_CTRL_USE_TYPE(AV1E_ENABLE_MOTION_VECTOR_UNIT_TEST, unsigned int)
 #define AOM_CTRL_AV1E_ENABLE_MOTION_VECTOR_UNIT_TEST
 
-<<<<<<< HEAD
-=======
 AOM_CTRL_USE_TYPE(AV1E_ENABLE_EXT_TILE_DEBUG, unsigned int)
 #define AOM_CTRL_AV1E_ENABLE_EXT_TILE_DEBUG
 
 AOM_CTRL_USE_TYPE(AV1E_SET_VMAF_MODEL_PATH, const char *)
 #define AOM_CTRL_AV1E_SET_VMAF_MODEL_PATH
 
->>>>>>> 148bd354
 AOM_CTRL_USE_TYPE(AV1E_SET_FILM_GRAIN_TEST_VECTOR, int)
 #define AOM_CTRL_AV1E_SET_FILM_GRAIN_TEST_VECTOR
 
@@ -2174,11 +1696,7 @@
 AOM_CTRL_USE_TYPE(AV1E_SET_CDF_UPDATE_MODE, unsigned int)
 #define AOM_CTRL_AV1E_SET_CDF_UPDATE_MODE
 
-<<<<<<< HEAD
-AOM_CTRL_USE_TYPE(AV1E_SET_DENOISE_NOISE_LEVEL, int);
-=======
 AOM_CTRL_USE_TYPE(AV1E_SET_DENOISE_NOISE_LEVEL, int)
->>>>>>> 148bd354
 #define AOM_CTRL_AV1E_SET_DENOISE_NOISE_LEVEL
 
 AOM_CTRL_USE_TYPE(AV1E_SET_DENOISE_BLOCK_SIZE, unsigned int)
@@ -2205,12 +1723,9 @@
 AOM_CTRL_USE_TYPE(AV1E_SET_QUANT_B_ADAPT, int)
 #define AOM_CTRL_AV1E_SET_QUANT_B_ADAPT
 
-<<<<<<< HEAD
-=======
 AOM_CTRL_USE_TYPE(AV1E_SET_GF_MIN_PYRAMID_HEIGHT, unsigned int)
 #define AOM_CTRL_AV1E_SET_GF_MIN_PYRAMID_HEIGHT
 
->>>>>>> 148bd354
 AOM_CTRL_USE_TYPE(AV1E_SET_GF_MAX_PYRAMID_HEIGHT, unsigned int)
 #define AOM_CTRL_AV1E_SET_GF_MAX_PYRAMID_HEIGHT
 
@@ -2247,12 +1762,9 @@
 AOM_CTRL_USE_TYPE(AV1E_SET_SVC_REF_FRAME_CONFIG, aom_svc_ref_frame_config_t *)
 #define AOME_CTRL_AV1E_SET_SVC_REF_FRAME_CONFIG
 
-<<<<<<< HEAD
-=======
 AOM_CTRL_USE_TYPE(AV1E_ENABLE_SB_MULTIPASS_UNIT_TEST, unsigned int)
 #define AOM_CTRL_AV1E_ENABLE_SB_MULTIPASS_UNIT_TEST
 
->>>>>>> 148bd354
 /*!\endcond */
 /*! @} - end defgroup aom_encoder */
 #ifdef __cplusplus
