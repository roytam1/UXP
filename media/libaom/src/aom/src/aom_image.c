/*
 * Copyright (c) 2016, Alliance for Open Media. All rights reserved
 *
 * This source code is subject to the terms of the BSD 2 Clause License and
 * the Alliance for Open Media Patent License 1.0. If the BSD 2 Clause License
 * was not distributed with this source code in the LICENSE file, you can
 * obtain it at www.aomedia.org/license/software. If the Alliance for Open
 * Media Patent License 1.0 was not distributed with this source code in the
 * PATENTS file, you can obtain it at www.aomedia.org/license/patent.
 */

#include <stdlib.h>
#include <string.h>

#include "aom/aom_image.h"
#include "aom/aom_integer.h"
#include "aom/internal/aom_image_internal.h"
#include "aom_mem/aom_mem.h"

static INLINE unsigned int align_image_dimension(unsigned int d,
                                                 unsigned int subsampling,
                                                 unsigned int size_align) {
  unsigned int align;

  align = (1 << subsampling) - 1;
  align = (size_align - 1 > align) ? (size_align - 1) : align;
  return ((d + align) & ~align);
}

static aom_image_t *img_alloc_helper(
    aom_image_t *img, aom_img_fmt_t fmt, unsigned int d_w, unsigned int d_h,
    unsigned int buf_align, unsigned int stride_align, unsigned int size_align,
    unsigned int border, unsigned char *img_data,
    aom_alloc_img_data_cb_fn_t alloc_cb, void *cb_priv) {
  /* NOTE: In this function, bit_depth is either 8 or 16 (if
   * AOM_IMG_FMT_HIGHBITDEPTH is set), never 10 or 12.
   */
  unsigned int h, w, s, xcs, ycs, bps, bit_depth;
  unsigned int stride_in_bytes;

  /* Treat align==0 like align==1 */
  if (!buf_align) buf_align = 1;

  /* Validate alignment (must be power of 2) */
  if (buf_align & (buf_align - 1)) goto fail;

  /* Treat align==0 like align==1 */
  if (!stride_align) stride_align = 1;

  /* Validate alignment (must be power of 2) */
  if (stride_align & (stride_align - 1)) goto fail;

  /* Treat align==0 like align==1 */
  if (!size_align) size_align = 1;

  /* Validate alignment (must be power of 2) */
  if (size_align & (size_align - 1)) goto fail;

  /* Get sample size for this format */
  switch (fmt) {
    case AOM_IMG_FMT_I420:
    case AOM_IMG_FMT_YV12:
    case AOM_IMG_FMT_AOMI420:
    case AOM_IMG_FMT_AOMYV12: bps = 12; break;
    case AOM_IMG_FMT_I422: bps = 16; break;
    case AOM_IMG_FMT_I444: bps = 24; break;
    case AOM_IMG_FMT_YV1216:
    case AOM_IMG_FMT_I42016: bps = 24; break;
    case AOM_IMG_FMT_I42216: bps = 32; break;
    case AOM_IMG_FMT_I44416: bps = 48; break;
    default: bps = 16; break;
  }

  bit_depth = (fmt & AOM_IMG_FMT_HIGHBITDEPTH) ? 16 : 8;

  /* Get chroma shift values for this format */
  switch (fmt) {
    case AOM_IMG_FMT_I420:
    case AOM_IMG_FMT_YV12:
    case AOM_IMG_FMT_AOMI420:
    case AOM_IMG_FMT_AOMYV12:
    case AOM_IMG_FMT_I422:
    case AOM_IMG_FMT_I42016:
    case AOM_IMG_FMT_YV1216:
    case AOM_IMG_FMT_I42216: xcs = 1; break;
    default: xcs = 0; break;
  }

  switch (fmt) {
    case AOM_IMG_FMT_I420:
    case AOM_IMG_FMT_YV12:
    case AOM_IMG_FMT_AOMI420:
    case AOM_IMG_FMT_AOMYV12:
    case AOM_IMG_FMT_YV1216:
    case AOM_IMG_FMT_I42016: ycs = 1; break;
    default: ycs = 0; break;
  }

  /* Calculate storage sizes given the chroma subsampling */
  w = align_image_dimension(d_w, xcs, size_align);
  h = align_image_dimension(d_h, ycs, size_align);

  s = (fmt & AOM_IMG_FMT_PLANAR) ? w : bps * w / bit_depth;
  s = (s + 2 * border + stride_align - 1) & ~(stride_align - 1);
  stride_in_bytes = s * bit_depth / 8;

  /* Allocate the new image */
  if (!img) {
    img = (aom_image_t *)calloc(1, sizeof(aom_image_t));

    if (!img) goto fail;

    img->self_allocd = 1;
  } else {
    memset(img, 0, sizeof(aom_image_t));
  }

  img->img_data = img_data;

  if (!img_data) {
    const uint64_t alloc_size =
        (fmt & AOM_IMG_FMT_PLANAR)
            ? (uint64_t)(h + 2 * border) * stride_in_bytes * bps / bit_depth
            : (uint64_t)(h + 2 * border) * stride_in_bytes;

    if (alloc_size != (size_t)alloc_size) goto fail;

    if (alloc_cb) {
      const size_t padded_alloc_size = (size_t)alloc_size + buf_align - 1;
      img->img_data = (uint8_t *)alloc_cb(cb_priv, padded_alloc_size);
      if (img->img_data) {
        img->img_data = (uint8_t *)aom_align_addr(img->img_data, buf_align);
      }
      img->img_data_owner = 0;
    } else {
      img->img_data = (uint8_t *)aom_memalign(buf_align, (size_t)alloc_size);
      img->img_data_owner = 1;
    }
    img->sz = (size_t)alloc_size;
  }

  if (!img->img_data) goto fail;

  img->fmt = fmt;
  img->bit_depth = bit_depth;
  // aligned width and aligned height
  img->w = w;
  img->h = h;
  img->x_chroma_shift = xcs;
  img->y_chroma_shift = ycs;
  img->bps = bps;

  /* Calculate strides */
  img->stride[AOM_PLANE_Y] = stride_in_bytes;
  img->stride[AOM_PLANE_U] = img->stride[AOM_PLANE_V] = stride_in_bytes >> xcs;

  /* Default viewport to entire image. (This aom_img_set_rect call always
   * succeeds.) */
  aom_img_set_rect(img, 0, 0, d_w, d_h, border);
  return img;

fail:
  aom_img_free(img);
  return NULL;
}

aom_image_t *aom_img_alloc(aom_image_t *img, aom_img_fmt_t fmt,
                           unsigned int d_w, unsigned int d_h,
                           unsigned int align) {
  return img_alloc_helper(img, fmt, d_w, d_h, align, align, 1, 0, NULL, NULL,
                          NULL);
}

aom_image_t *aom_img_alloc_with_cb(aom_image_t *img, aom_img_fmt_t fmt,
                                   unsigned int d_w, unsigned int d_h,
                                   unsigned int align,
                                   aom_alloc_img_data_cb_fn_t alloc_cb,
                                   void *cb_priv) {
  return img_alloc_helper(img, fmt, d_w, d_h, align, align, 1, 0, NULL,
                          alloc_cb, cb_priv);
}

aom_image_t *aom_img_wrap(aom_image_t *img, aom_img_fmt_t fmt, unsigned int d_w,
                          unsigned int d_h, unsigned int stride_align,
                          unsigned char *img_data) {
  /* Set buf_align = 1. It is ignored by img_alloc_helper because img_data is
   * not NULL. */
  return img_alloc_helper(img, fmt, d_w, d_h, 1, stride_align, 1, 0, img_data,
                          NULL, NULL);
}

aom_image_t *aom_img_alloc_with_border(aom_image_t *img, aom_img_fmt_t fmt,
                                       unsigned int d_w, unsigned int d_h,
                                       unsigned int align,
                                       unsigned int size_align,
                                       unsigned int border) {
  return img_alloc_helper(img, fmt, d_w, d_h, align, align, size_align, border,
                          NULL, NULL, NULL);
}

int aom_img_set_rect(aom_image_t *img, unsigned int x, unsigned int y,
                     unsigned int w, unsigned int h, unsigned int border) {
  unsigned char *data;

  if (x + w <= img->w && y + h <= img->h) {
    img->d_w = w;
    img->d_h = h;

    x += border;
    y += border;

    /* Calculate plane pointers */
    if (!(img->fmt & AOM_IMG_FMT_PLANAR)) {
      img->planes[AOM_PLANE_PACKED] =
          img->img_data + x * img->bps / 8 + y * img->stride[AOM_PLANE_PACKED];
    } else {
      const int bytes_per_sample =
          (img->fmt & AOM_IMG_FMT_HIGHBITDEPTH) ? 2 : 1;
      data = img->img_data;

      img->planes[AOM_PLANE_Y] =
          data + x * bytes_per_sample + y * img->stride[AOM_PLANE_Y];
      data += (img->h + 2 * border) * img->stride[AOM_PLANE_Y];

      unsigned int uv_border_h = border >> img->y_chroma_shift;
      unsigned int uv_x = x >> img->x_chroma_shift;
      unsigned int uv_y = y >> img->y_chroma_shift;
      if (!(img->fmt & AOM_IMG_FMT_UV_FLIP)) {
        img->planes[AOM_PLANE_U] =
            data + uv_x * bytes_per_sample + uv_y * img->stride[AOM_PLANE_U];
        data += ((img->h >> img->y_chroma_shift) + 2 * uv_border_h) *
                img->stride[AOM_PLANE_U];
        img->planes[AOM_PLANE_V] =
            data + uv_x * bytes_per_sample + uv_y * img->stride[AOM_PLANE_V];
      } else {
        img->planes[AOM_PLANE_V] =
            data + uv_x * bytes_per_sample + uv_y * img->stride[AOM_PLANE_V];
        data += ((img->h >> img->y_chroma_shift) + 2 * uv_border_h) *
                img->stride[AOM_PLANE_V];
        img->planes[AOM_PLANE_U] =
            data + uv_x * bytes_per_sample + uv_y * img->stride[AOM_PLANE_U];
      }
    }
    return 0;
  }
  return -1;
}

void aom_img_flip(aom_image_t *img) {
  /* Note: In the calculation pointer adjustment calculation, we want the
   * rhs to be promoted to a signed type. Section 6.3.1.8 of the ISO C99
   * standard indicates that if the adjustment parameter is unsigned, the
   * stride parameter will be promoted to unsigned, causing errors when
   * the lhs is a larger type than the rhs.
   */
  img->planes[AOM_PLANE_Y] += (signed)(img->d_h - 1) * img->stride[AOM_PLANE_Y];
  img->stride[AOM_PLANE_Y] = -img->stride[AOM_PLANE_Y];

  img->planes[AOM_PLANE_U] += (signed)((img->d_h >> img->y_chroma_shift) - 1) *
                              img->stride[AOM_PLANE_U];
  img->stride[AOM_PLANE_U] = -img->stride[AOM_PLANE_U];

  img->planes[AOM_PLANE_V] += (signed)((img->d_h >> img->y_chroma_shift) - 1) *
                              img->stride[AOM_PLANE_V];
  img->stride[AOM_PLANE_V] = -img->stride[AOM_PLANE_V];
}

void aom_img_free(aom_image_t *img) {
  if (img) {
    aom_img_remove_metadata(img);
    if (img->img_data && img->img_data_owner) aom_free(img->img_data);

    if (img->self_allocd) free(img);
  }
}

int aom_img_plane_width(const aom_image_t *img, int plane) {
  if (plane > 0 && img->x_chroma_shift > 0)
    return (img->d_w + 1) >> img->x_chroma_shift;
  else
    return img->d_w;
}

int aom_img_plane_height(const aom_image_t *img, int plane) {
  if (plane > 0 && img->y_chroma_shift > 0)
    return (img->d_h + 1) >> img->y_chroma_shift;
  else
    return img->d_h;
}

<<<<<<< HEAD
aom_metadata_t *aom_img_metadata_alloc(uint8_t type, uint8_t *data, size_t sz) {
  aom_metadata_t *metadata =
      (aom_metadata_t *)calloc(1, sizeof(aom_metadata_t));
  if (!metadata) return NULL;
  metadata->type = type;
  if (sz > 0) {
    metadata->payload = (uint8_t *)calloc(sz, sizeof(uint8_t));
    if (!metadata->payload) {
      free(metadata);
      return NULL;
    }
    if (data) {
      memcpy(metadata->payload, data, sz);
      metadata->sz = sz;
    }
  }
  return metadata;
}

int aom_img_metadata_free(aom_metadata_t *metadata) {
  if (!metadata) return -1;
  if (metadata->payload) free(metadata->payload);
  free(metadata);
  return 0;
=======
aom_metadata_t *aom_img_metadata_alloc(
    uint32_t type, const uint8_t *data, size_t sz,
    aom_metadata_insert_flags_t insert_flag) {
  if (!data || sz == 0) return NULL;
  aom_metadata_t *metadata = (aom_metadata_t *)malloc(sizeof(aom_metadata_t));
  if (!metadata) return NULL;
  metadata->type = type;
  metadata->payload = (uint8_t *)malloc(sz);
  if (!metadata->payload) {
    free(metadata);
    return NULL;
  }
  memcpy(metadata->payload, data, sz);
  metadata->sz = sz;
  metadata->insert_flag = insert_flag;
  return metadata;
}

void aom_img_metadata_free(aom_metadata_t *metadata) {
  if (metadata) {
    if (metadata->payload) free(metadata->payload);
    free(metadata);
  }
>>>>>>> 148bd354
}

aom_metadata_array_t *aom_img_metadata_array_alloc(size_t sz) {
  aom_metadata_array_t *arr =
      (aom_metadata_array_t *)calloc(1, sizeof(aom_metadata_array_t));
  if (!arr) return NULL;
  if (sz > 0) {
    arr->metadata_array =
        (aom_metadata_t **)calloc(sz, sizeof(aom_metadata_t *));
    if (!arr->metadata_array) {
      aom_img_metadata_array_free(arr);
      return NULL;
    }
    arr->sz = sz;
  }
  return arr;
}

<<<<<<< HEAD
size_t aom_img_metadata_array_free(aom_metadata_array_t *arr) {
  size_t deleted_metadatas = 0;
  if (!arr) return deleted_metadatas;
  if (arr->metadata_array) {
    for (size_t i = 0; i < arr->sz; i++) {
      if (aom_img_metadata_free(arr->metadata_array[i]) == 0) {
        deleted_metadatas++;
      }
    }
    free(arr->metadata_array);
  }
  free(arr);
  return deleted_metadatas;
}

int aom_img_add_metadata(aom_image_t *img, uint8_t type, uint8_t *data,
                         size_t sz) {
=======
void aom_img_metadata_array_free(aom_metadata_array_t *arr) {
  if (arr) {
    if (arr->metadata_array) {
      for (size_t i = 0; i < arr->sz; i++) {
        aom_img_metadata_free(arr->metadata_array[i]);
      }
      free(arr->metadata_array);
    }
    free(arr);
  }
}

int aom_img_add_metadata(aom_image_t *img, uint32_t type, const uint8_t *data,
                         size_t sz, aom_metadata_insert_flags_t insert_flag) {
>>>>>>> 148bd354
  if (!img) return -1;
  if (!img->metadata) {
    img->metadata = aom_img_metadata_array_alloc(0);
    if (!img->metadata) return -1;
  }
<<<<<<< HEAD
  aom_metadata_t *metadata = aom_img_metadata_alloc(type, data, sz);
=======
  aom_metadata_t *metadata =
      aom_img_metadata_alloc(type, data, sz, insert_flag);
>>>>>>> 148bd354
  if (!metadata) goto fail;
  if (!img->metadata->metadata_array) {
    img->metadata->metadata_array =
        (aom_metadata_t **)calloc(1, sizeof(metadata));
    if (!img->metadata->metadata_array || img->metadata->sz != 0) {
      aom_img_metadata_free(metadata);
      goto fail;
    }
  } else {
    img->metadata->metadata_array =
        (aom_metadata_t **)realloc(img->metadata->metadata_array,
                                   (img->metadata->sz + 1) * sizeof(metadata));
  }
  img->metadata->metadata_array[img->metadata->sz] = metadata;
  img->metadata->sz++;
  return 0;
fail:
  aom_img_metadata_array_free(img->metadata);
  img->metadata = NULL;
  return -1;
}

<<<<<<< HEAD
size_t aom_img_remove_metadata(aom_image_t *img) {
  if (img && img->metadata) {
    size_t sz = aom_img_metadata_array_free(img->metadata);
    img->metadata = NULL;
    return sz;
  }
  return 0;
=======
void aom_img_remove_metadata(aom_image_t *img) {
  if (img && img->metadata) {
    aom_img_metadata_array_free(img->metadata);
    img->metadata = NULL;
  }
}

const aom_metadata_t *aom_img_get_metadata(const aom_image_t *img,
                                           size_t index) {
  if (!img) return NULL;
  const aom_metadata_array_t *array = img->metadata;
  if (array && index < array->sz) {
    return array->metadata_array[index];
  }
  return NULL;
}

size_t aom_img_num_metadata(const aom_image_t *img) {
  if (!img || !img->metadata) return 0;
  return img->metadata->sz;
>>>>>>> 148bd354
}<|MERGE_RESOLUTION|>--- conflicted
+++ resolved
@@ -288,32 +288,6 @@
     return img->d_h;
 }
 
-<<<<<<< HEAD
-aom_metadata_t *aom_img_metadata_alloc(uint8_t type, uint8_t *data, size_t sz) {
-  aom_metadata_t *metadata =
-      (aom_metadata_t *)calloc(1, sizeof(aom_metadata_t));
-  if (!metadata) return NULL;
-  metadata->type = type;
-  if (sz > 0) {
-    metadata->payload = (uint8_t *)calloc(sz, sizeof(uint8_t));
-    if (!metadata->payload) {
-      free(metadata);
-      return NULL;
-    }
-    if (data) {
-      memcpy(metadata->payload, data, sz);
-      metadata->sz = sz;
-    }
-  }
-  return metadata;
-}
-
-int aom_img_metadata_free(aom_metadata_t *metadata) {
-  if (!metadata) return -1;
-  if (metadata->payload) free(metadata->payload);
-  free(metadata);
-  return 0;
-=======
 aom_metadata_t *aom_img_metadata_alloc(
     uint32_t type, const uint8_t *data, size_t sz,
     aom_metadata_insert_flags_t insert_flag) {
@@ -337,7 +311,6 @@
     if (metadata->payload) free(metadata->payload);
     free(metadata);
   }
->>>>>>> 148bd354
 }
 
 aom_metadata_array_t *aom_img_metadata_array_alloc(size_t sz) {
@@ -356,25 +329,6 @@
   return arr;
 }
 
-<<<<<<< HEAD
-size_t aom_img_metadata_array_free(aom_metadata_array_t *arr) {
-  size_t deleted_metadatas = 0;
-  if (!arr) return deleted_metadatas;
-  if (arr->metadata_array) {
-    for (size_t i = 0; i < arr->sz; i++) {
-      if (aom_img_metadata_free(arr->metadata_array[i]) == 0) {
-        deleted_metadatas++;
-      }
-    }
-    free(arr->metadata_array);
-  }
-  free(arr);
-  return deleted_metadatas;
-}
-
-int aom_img_add_metadata(aom_image_t *img, uint8_t type, uint8_t *data,
-                         size_t sz) {
-=======
 void aom_img_metadata_array_free(aom_metadata_array_t *arr) {
   if (arr) {
     if (arr->metadata_array) {
@@ -389,18 +343,13 @@
 
 int aom_img_add_metadata(aom_image_t *img, uint32_t type, const uint8_t *data,
                          size_t sz, aom_metadata_insert_flags_t insert_flag) {
->>>>>>> 148bd354
   if (!img) return -1;
   if (!img->metadata) {
     img->metadata = aom_img_metadata_array_alloc(0);
     if (!img->metadata) return -1;
   }
-<<<<<<< HEAD
-  aom_metadata_t *metadata = aom_img_metadata_alloc(type, data, sz);
-=======
   aom_metadata_t *metadata =
       aom_img_metadata_alloc(type, data, sz, insert_flag);
->>>>>>> 148bd354
   if (!metadata) goto fail;
   if (!img->metadata->metadata_array) {
     img->metadata->metadata_array =
@@ -423,15 +372,6 @@
   return -1;
 }
 
-<<<<<<< HEAD
-size_t aom_img_remove_metadata(aom_image_t *img) {
-  if (img && img->metadata) {
-    size_t sz = aom_img_metadata_array_free(img->metadata);
-    img->metadata = NULL;
-    return sz;
-  }
-  return 0;
-=======
 void aom_img_remove_metadata(aom_image_t *img) {
   if (img && img->metadata) {
     aom_img_metadata_array_free(img->metadata);
@@ -452,5 +392,4 @@
 size_t aom_img_num_metadata(const aom_image_t *img) {
   if (!img || !img->metadata) return 0;
   return img->metadata->sz;
->>>>>>> 148bd354
 }