--- conflicted
+++ resolved
@@ -30,11 +30,7 @@
  * types, removing or reassigning enums, adding/removing/rearranging
  * fields to structures
  */
-<<<<<<< HEAD
-#define AOM_IMAGE_ABI_VERSION (6) /**<\hideinitializer*/
-=======
 #define AOM_IMAGE_ABI_VERSION (9) /**<\hideinitializer*/
->>>>>>> 148bd354
 
 #define AOM_IMG_FMT_PLANAR 0x100  /**< Image is a planar format. */
 #define AOM_IMG_FMT_UV_FLIP 0x200 /**< V plane precedes U in memory. */
@@ -141,8 +137,6 @@
   AOM_CSP_RESERVED = 3          /**< Reserved value */
 } aom_chroma_sample_position_t; /**< alias for enum aom_transfer_function */
 
-<<<<<<< HEAD
-=======
 /*!\brief List of insert flags for Metadata
  *
  * These flags control how the library treats metadata during encode.
@@ -162,22 +156,15 @@
   AOM_MIF_ANY_FRAME = 2      /**< Adds metadata to any type of frame */
 } aom_metadata_insert_flags_t;
 
->>>>>>> 148bd354
 /*!\brief Array of aom_metadata structs for an image. */
 typedef struct aom_metadata_array aom_metadata_array_t;
 
 /*!\brief Metadata payload. */
 typedef struct aom_metadata {
-<<<<<<< HEAD
-  uint8_t type;     /**< Metadata type */
-  uint8_t *payload; /**< Metadata payload data */
-  size_t sz;        /**< Metadata payload size */
-=======
   uint32_t type;                           /**< Metadata type */
   uint8_t *payload;                        /**< Metadata payload data */
   size_t sz;                               /**< Metadata payload size */
   aom_metadata_insert_flags_t insert_flag; /**< Metadata insertion flag */
->>>>>>> 148bd354
 } aom_metadata_t;
 
 /**\brief Image Descriptor */
@@ -366,16 +353,6 @@
  *
  * Adds metadata to aom_image_t.
  * Function makes a copy of the provided data parameter.
-<<<<<<< HEAD
- *
- * \param[in]    img       Image descriptor
- * \param[in]    type      Metadata type
- * \param[in]    data      Metadata contents
- * \param[in]    sz        Metadata contents size
- */
-int aom_img_add_metadata(aom_image_t *img, uint8_t type, uint8_t *data,
-                         size_t sz);
-=======
  * Metadata insertion point is controlled by insert_flag.
  *
  * \param[in]    img          Image descriptor
@@ -413,34 +390,11 @@
  * it returns 0.
  */
 size_t aom_img_num_metadata(const aom_image_t *img);
->>>>>>> 148bd354
 
 /*!\brief Remove metadata from image.
  *
  * Removes all metadata in image metadata list and sets metadata list pointer
  * to NULL.
-<<<<<<< HEAD
- * Returns the number of deleted metadata structs.
- *
- * \param[in]    img       Image descriptor
- */
-size_t aom_img_remove_metadata(aom_image_t *img);
-
-/*!\brief Allocate memory for aom_metadata struct.
- *
- * Allocates memory for aom_metadata struct and sets its type. Optionally
- * allocates storage for the metadata payload and copies the payload data
- * into the aom_metadata struct:
- *   - When sz is > 0 and data is NULL, allocates metadata payload buffer of sz.
- *   - When sz is > 0 and data is non-NULL, a metadata payload buffer of sz
- *     is allocated and sz bytes are copied from data into the payload buffer.
- *
- * \param[in]    type      Metadata type
- * \param[in]    data      Metadata data pointer
- * \param[in]    sz        Metadata size
- */
-aom_metadata_t *aom_img_metadata_alloc(uint8_t type, uint8_t *data, size_t sz);
-=======
  *
  * \param[in]    img       Image descriptor
  */
@@ -460,7 +414,6 @@
 aom_metadata_t *aom_img_metadata_alloc(uint32_t type, const uint8_t *data,
                                        size_t sz,
                                        aom_metadata_insert_flags_t insert_flag);
->>>>>>> 148bd354
 
 /*!\brief Free metadata struct.
  *
@@ -468,11 +421,7 @@
  *
  * \param[in]    metadata       Metadata struct pointer
  */
-<<<<<<< HEAD
-int aom_img_metadata_free(aom_metadata_t *metadata);
-=======
 void aom_img_metadata_free(aom_metadata_t *metadata);
->>>>>>> 148bd354
 
 #ifdef __cplusplus
 }  // extern "C"
