/*
 * Copyright (c) 2016, Alliance for Open Media. All rights reserved
 *
 * This source code is subject to the terms of the BSD 2 Clause License and
 * the Alliance for Open Media Patent License 1.0. If the BSD 2 Clause License
 * was not distributed with this source code in the LICENSE file, you can
 * obtain it at www.aomedia.org/license/software. If the Alliance for Open
 * Media Patent License 1.0 was not distributed with this source code in the
 * PATENTS file, you can obtain it at www.aomedia.org/license/patent.
 */

/*!\defgroup aom_decoder AOMedia AOM/AV1 Decoder
 * \ingroup aom
 *
 * @{
 */
/*!\file
 * \brief Provides definitions for using AOM or AV1 within the aom Decoder
 *        interface.
 */
#ifndef AOM_AOM_AOMDX_H_
#define AOM_AOM_AOMDX_H_

#ifdef __cplusplus
extern "C" {
#endif

/* Include controls common to both the encoder and decoder */
#include "aom/aom.h"

/*!\name Algorithm interface for AV1
 *
 * This interface provides the capability to decode AV1 streams.
 * @{
 */
extern aom_codec_iface_t aom_codec_av1_dx_algo;
extern aom_codec_iface_t *aom_codec_av1_dx(void);
/*!@} - end algorithm interface member group*/

/** Data structure that stores bit accounting for debug
 */
typedef struct Accounting Accounting;

#ifndef AOM_INSPECTION_H_
/** Callback that inspects decoder frame data.
 */
typedef void (*aom_inspect_cb)(void *decoder, void *ctx);

#endif

/*!\brief Structure to hold inspection callback and context.
 *
 * Defines a structure to hold the inspection callback function and calling
 * context.
 */
typedef struct aom_inspect_init {
  /*! Inspection callback. */
  aom_inspect_cb inspect_cb;

  /*! Inspection context. */
  void *inspect_ctx;
} aom_inspect_init;

/*!\brief Structure to collect a buffer index when inspecting.
 *
 * Defines a structure to hold the buffer and return an index
 * when calling decode from inspect. This enables us to decode
 * non showable sub frames.
 */
typedef struct {
  /*! Pointer for new position in compressed buffer after decoding 1 OBU. */
  const unsigned char *buf;
  /*! Index into reference buffer array to see result of decoding 1 OBU. */
  int idx;
  /*! Is a show existing frame. */
  int show_existing;
} Av1DecodeReturn;

/*!\brief Structure to hold a tile's start address and size in the bitstream.
 *
 * Defines a structure to hold a tile's start address and size in the bitstream.
 */
typedef struct aom_tile_data {
  /*! Tile data size. */
  size_t coded_tile_data_size;
  /*! Tile's start address. */
  const void *coded_tile_data;
  /*! Extra size information. */
  size_t extra_size;
} aom_tile_data;

/*!\brief Structure to hold the external reference frame pointer.
 *
 * Define a structure to hold the external reference frame pointer.
 */
typedef struct av1_ext_ref_frame {
  /*! Start pointer of external references. */
  aom_image_t *img;
  /*! Number of available external references. */
  int num;
} av1_ext_ref_frame_t;

/*!\enum aom_dec_control_id
 * \brief AOM decoder control functions
 *
 * This set of macros define the control functions available for the AOM
 * decoder interface.
 *
 * \sa #aom_codec_control(aom_codec_ctx_t *ctx, int ctrl_id, ...)
 */
enum aom_dec_control_id {
  /*!\brief Codec control function to get info on which reference frames were
   * updated by the last decode, int* parameter
   */
  AOMD_GET_LAST_REF_UPDATES = AOM_DECODER_CTRL_ID_START,

  /*!\brief Codec control function to check if the indicated frame is
    corrupted, int* parameter
  */
  AOMD_GET_FRAME_CORRUPTED,

  /*!\brief Codec control function to get info on which reference frames were
   * used by the last decode, int* parameter
   */
  AOMD_GET_LAST_REF_USED,

  /*!\brief Codec control function to get the dimensions that the current
   * frame is decoded at, int* parameter. This may be different to the
   * intended display size for the frame as specified in the wrapper or frame
   * header (see AV1D_GET_DISPLAY_SIZE).
   */
  AV1D_GET_FRAME_SIZE,

  /*!\brief Codec control function to get the current frame's intended display
   * dimensions (as specified in the wrapper or frame header), int* parameter.
   * This may be different to the decoded dimensions of this frame (see
   * AV1D_GET_FRAME_SIZE).
   */
  AV1D_GET_DISPLAY_SIZE,

  /*!\brief Codec control function to get the bit depth of the stream,
   * unsigned int* parameter
   */
  AV1D_GET_BIT_DEPTH,

  /*!\brief Codec control function to get the image format of the stream,
   * aom_img_fmt_t* parameter
   */
  AV1D_GET_IMG_FORMAT,

  /*!\brief Codec control function to get the size of the tile, unsigned int
    parameter */
  AV1D_GET_TILE_SIZE,

<<<<<<< HEAD
  /** control function to get the tile count in a tile list. */
  AV1D_GET_TILE_COUNT,

  /** control function to set the byte alignment of the planes in the reference
   * buffers. Valid values are power of 2, from 32 to 1024. A value of 0 sets
=======
  /*!\brief Codec control function to get the tile count in a tile list, int*
   * parameter
   */
  AV1D_GET_TILE_COUNT,

  /*!\brief Codec control function to set the byte alignment of the planes in
   * the reference buffers, int parameter
   *
   * Valid values are power of 2, from 32 to 1024. A value of 0 sets
>>>>>>> 148bd354
   * legacy alignment. I.e. Y plane is aligned to 32 bytes, U plane directly
   * follows Y plane, and V plane directly follows U plane. Default value is 0.
   */
  AV1_SET_BYTE_ALIGNMENT,

  /*!\brief Codec control function to invert the decoding order to from right to
   * left, int parameter
   *
   * The function is used in a test to confirm the decoding independence of tile
   * columns. The function may be used in application where this order
   * of decoding is desired. int parameter
   *
   * TODO(yaowu): Rework the unit test that uses this control, and in a future
   *              release, this test-only control shall be removed.
   */
  AV1_INVERT_TILE_DECODE_ORDER,

  /*!\brief Codec control function to set the skip loop filter flag, int
   * parameter
   *
   * Valid values are integers. The decoder will skip the loop filter
   * when its value is set to nonzero. If the loop filter is skipped the
   * decoder may accumulate decode artifacts. The default value is 0.
   */
  AV1_SET_SKIP_LOOP_FILTER,

  /*!\brief Codec control function to retrieve a pointer to the Accounting
   * struct, takes Accounting** as parameter
   *
   * If called before a frame has been decoded, this returns AOM_CODEC_ERROR.
   * The caller should ensure that AOM_CODEC_OK is returned before attempting
   * to dereference the Accounting pointer.
   *
   * \attention When compiled without --enable-accounting, this returns
   * AOM_CODEC_INCAPABLE.
   */
  AV1_GET_ACCOUNTING,

  /*!\brief Codec control function to get last decoded frame quantizer,
   * int* parameter
   *
   * Returned value uses internal quantizer scale defined by the codec.
   */
  AOMD_GET_LAST_QUANTIZER,

  /*!\brief Codec control function to set the range of tile decoding, int
   * parameter
   *
   * A value that is greater and equal to zero indicates only the specific
   * row/column is decoded. A value that is -1 indicates the whole row/column
   * is decoded. A special case is both values are -1 that means the whole
   * frame is decoded.
   */
  AV1_SET_DECODE_TILE_ROW,
  AV1_SET_DECODE_TILE_COL,

  /*!\brief Codec control function to set the tile coding mode, int parameter
   *
   * - 0 = tiles are coded in normal tile mode
   * - 1 = tiles are coded in large-scale tile mode
   */
  AV1_SET_TILE_MODE,

  /*!\brief Codec control function to get the frame header information of an
   * encoded frame, unsigned int* parameter
   */
  AV1D_GET_FRAME_HEADER_INFO,

  /*!\brief Codec control function to get the start address and size of a
   * tile in the coded bitstream, aom_tile_data* parameter.
   */
  AV1D_GET_TILE_DATA,

  /*!\brief Codec control function to set the external references' pointers in
   * the decoder, av1_ext_ref_frame_t* parameter.
   *
   * This is used while decoding the tile list OBU in large-scale tile coding
   * mode.
   */
  AV1D_SET_EXT_REF_PTR,

  /*!\brief Codec control function to enable the ext-tile software debug and
   * testing code in the decoder, unsigned int parameter
   */
  AV1D_EXT_TILE_DEBUG,

  /*!\brief Codec control function to enable the row based multi-threading of
   * decoding, unsigned int parameter
   *
   * - 0 = disabled
   * - 1 = enabled (default)
   */
  AV1D_SET_ROW_MT,

  /*!\brief Codec control function to indicate whether bitstream is in
   * Annex-B format, unsigned int parameter
   */
  AV1D_SET_IS_ANNEXB,

  /*!\brief Codec control function to indicate which operating point to use,
   * int parameter
   *
   * A scalable stream may define multiple operating points, each of which
   * defines a set of temporal and spatial layers to be processed. The
   * operating point index may take a value between 0 and
   * operating_points_cnt_minus_1 (which is at most 31).
   */
  AV1D_SET_OPERATING_POINT,

  /*!\brief Codec control function to indicate whether to output one frame per
   * temporal unit (the default), or one frame per spatial layer. int parameter
   *
   * In a scalable stream, each temporal unit corresponds to a single "frame"
   * of video, and within a temporal unit there may be multiple spatial layers
   * with different versions of that frame.
   * For video playback, only the highest-quality version (within the
   * selected operating point) is needed, but for some use cases it is useful
   * to have access to multiple versions of a frame when they are available.
   */
  AV1D_SET_OUTPUT_ALL_LAYERS,

  /*!\brief Codec control function to set an aom_inspect_cb callback that is
   * invoked each time a frame is decoded, aom_inspect_init* parameter
   *
   * \attention When compiled without --enable-inspection, this
   * returns AOM_CODEC_INCAPABLE.
   */
  AV1_SET_INSPECTION_CALLBACK,

  /*!\brief Codec control function to set the skip film grain flag, int
   * parameter
   *
   * Valid values are integers. The decoder will skip the film grain when its
   * value is set to nonzero. The default value is 0.
   */
  AV1D_SET_SKIP_FILM_GRAIN,

  AOM_DECODER_CTRL_ID_MAX,
};

/*!\cond */
/*!\brief AOM decoder control function parameter type
 *
 * Defines the data types that AOMD control functions take.
 *
 * \note Additional common controls are defined in aom.h.
 *
 * \note For each control ID "X", a macro-define of
 * AOM_CTRL_X is provided. It is used at compile time to determine
 * if the control ID is supported by the libaom library available,
 * when the libaom version cannot be controlled.
 */
AOM_CTRL_USE_TYPE(AOMD_GET_LAST_REF_UPDATES, int *)
#define AOM_CTRL_AOMD_GET_LAST_REF_UPDATES

AOM_CTRL_USE_TYPE(AOMD_GET_FRAME_CORRUPTED, int *)
#define AOM_CTRL_AOMD_GET_FRAME_CORRUPTED

AOM_CTRL_USE_TYPE(AOMD_GET_LAST_REF_USED, int *)
#define AOM_CTRL_AOMD_GET_LAST_REF_USED

AOM_CTRL_USE_TYPE(AOMD_GET_LAST_QUANTIZER, int *)
#define AOM_CTRL_AOMD_GET_LAST_QUANTIZER

AOM_CTRL_USE_TYPE(AV1D_GET_DISPLAY_SIZE, int *)
#define AOM_CTRL_AV1D_GET_DISPLAY_SIZE

AOM_CTRL_USE_TYPE(AV1D_GET_BIT_DEPTH, unsigned int *)
#define AOM_CTRL_AV1D_GET_BIT_DEPTH

AOM_CTRL_USE_TYPE(AV1D_GET_IMG_FORMAT, aom_img_fmt_t *)
#define AOM_CTRL_AV1D_GET_IMG_FORMAT

AOM_CTRL_USE_TYPE(AV1D_GET_TILE_SIZE, unsigned int *)
#define AOM_CTRL_AV1D_GET_TILE_SIZE
<<<<<<< HEAD
AOM_CTRL_USE_TYPE(AV1D_GET_TILE_COUNT, unsigned int *)
#define AOM_CTRL_AV1D_GET_TILE_COUNT
=======

AOM_CTRL_USE_TYPE(AV1D_GET_TILE_COUNT, unsigned int *)
#define AOM_CTRL_AV1D_GET_TILE_COUNT

>>>>>>> 148bd354
AOM_CTRL_USE_TYPE(AV1D_GET_FRAME_SIZE, int *)
#define AOM_CTRL_AV1D_GET_FRAME_SIZE

AOM_CTRL_USE_TYPE(AV1_INVERT_TILE_DECODE_ORDER, int)
#define AOM_CTRL_AV1_INVERT_TILE_DECODE_ORDER

AOM_CTRL_USE_TYPE(AV1_GET_ACCOUNTING, Accounting **)
#define AOM_CTRL_AV1_GET_ACCOUNTING

AOM_CTRL_USE_TYPE(AV1_SET_DECODE_TILE_ROW, int)
#define AOM_CTRL_AV1_SET_DECODE_TILE_ROW

AOM_CTRL_USE_TYPE(AV1_SET_DECODE_TILE_COL, int)
#define AOM_CTRL_AV1_SET_DECODE_TILE_COL

AOM_CTRL_USE_TYPE(AV1_SET_TILE_MODE, unsigned int)
#define AOM_CTRL_AV1_SET_TILE_MODE

AOM_CTRL_USE_TYPE(AV1D_GET_FRAME_HEADER_INFO, aom_tile_data *)
#define AOM_CTRL_AV1D_GET_FRAME_HEADER_INFO

AOM_CTRL_USE_TYPE(AV1D_GET_TILE_DATA, aom_tile_data *)
#define AOM_CTRL_AV1D_GET_TILE_DATA

AOM_CTRL_USE_TYPE(AV1D_SET_EXT_REF_PTR, av1_ext_ref_frame_t *)
#define AOM_CTRL_AV1D_SET_EXT_REF_PTR

AOM_CTRL_USE_TYPE(AV1D_EXT_TILE_DEBUG, unsigned int)
#define AOM_CTRL_AV1D_EXT_TILE_DEBUG

AOM_CTRL_USE_TYPE(AV1D_SET_ROW_MT, unsigned int)
#define AOM_CTRL_AV1D_SET_ROW_MT

AOM_CTRL_USE_TYPE(AV1D_SET_SKIP_FILM_GRAIN, int)
#define AOM_CTRL_AV1D_SET_SKIP_FILM_GRAIN

AOM_CTRL_USE_TYPE(AV1D_SET_IS_ANNEXB, unsigned int)
#define AOM_CTRL_AV1D_SET_IS_ANNEXB

AOM_CTRL_USE_TYPE(AV1D_SET_OPERATING_POINT, int)
#define AOM_CTRL_AV1D_SET_OPERATING_POINT

AOM_CTRL_USE_TYPE(AV1D_SET_OUTPUT_ALL_LAYERS, int)
#define AOM_CTRL_AV1D_SET_OUTPUT_ALL_LAYERS

AOM_CTRL_USE_TYPE(AV1_SET_INSPECTION_CALLBACK, aom_inspect_init *)
#define AOM_CTRL_AV1_SET_INSPECTION_CALLBACK
/*!\endcond */
/*! @} - end defgroup aom_decoder */

#ifdef __cplusplus
}  // extern "C"
#endif

#endif  // AOM_AOM_AOMDX_H_<|MERGE_RESOLUTION|>--- conflicted
+++ resolved
@@ -152,13 +152,6 @@
     parameter */
   AV1D_GET_TILE_SIZE,
 
-<<<<<<< HEAD
-  /** control function to get the tile count in a tile list. */
-  AV1D_GET_TILE_COUNT,
-
-  /** control function to set the byte alignment of the planes in the reference
-   * buffers. Valid values are power of 2, from 32 to 1024. A value of 0 sets
-=======
   /*!\brief Codec control function to get the tile count in a tile list, int*
    * parameter
    */
@@ -168,7 +161,6 @@
    * the reference buffers, int parameter
    *
    * Valid values are power of 2, from 32 to 1024. A value of 0 sets
->>>>>>> 148bd354
    * legacy alignment. I.e. Y plane is aligned to 32 bytes, U plane directly
    * follows Y plane, and V plane directly follows U plane. Default value is 0.
    */
@@ -344,15 +336,10 @@
 
 AOM_CTRL_USE_TYPE(AV1D_GET_TILE_SIZE, unsigned int *)
 #define AOM_CTRL_AV1D_GET_TILE_SIZE
-<<<<<<< HEAD
+
 AOM_CTRL_USE_TYPE(AV1D_GET_TILE_COUNT, unsigned int *)
 #define AOM_CTRL_AV1D_GET_TILE_COUNT
-=======
-
-AOM_CTRL_USE_TYPE(AV1D_GET_TILE_COUNT, unsigned int *)
-#define AOM_CTRL_AV1D_GET_TILE_COUNT
-
->>>>>>> 148bd354
+
 AOM_CTRL_USE_TYPE(AV1D_GET_FRAME_SIZE, int *)
 #define AOM_CTRL_AV1D_GET_FRAME_SIZE
 
