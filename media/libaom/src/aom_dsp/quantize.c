/*
 * Copyright (c) 2016, Alliance for Open Media. All rights reserved
 *
 * This source code is subject to the terms of the BSD 2 Clause License and
 * the Alliance for Open Media Patent License 1.0. If the BSD 2 Clause License
 * was not distributed with this source code in the LICENSE file, you can
 * obtain it at www.aomedia.org/license/software. If the Alliance for Open
 * Media Patent License 1.0 was not distributed with this source code in the
 * PATENTS file, you can obtain it at www.aomedia.org/license/patent.
 */

#include "aom_dsp/quantize.h"
#include "aom_mem/aom_mem.h"
#include "av1/encoder/av1_quantize.h"

void aom_quantize_b_adaptive_helper_c(
    const tran_low_t *coeff_ptr, intptr_t n_coeffs, const int16_t *zbin_ptr,
    const int16_t *round_ptr, const int16_t *quant_ptr,
    const int16_t *quant_shift_ptr, tran_low_t *qcoeff_ptr,
    tran_low_t *dqcoeff_ptr, const int16_t *dequant_ptr, uint16_t *eob_ptr,
    const int16_t *scan, const int16_t *iscan, const qm_val_t *qm_ptr,
    const qm_val_t *iqm_ptr, const int log_scale) {
  const int zbins[2] = { ROUND_POWER_OF_TWO(zbin_ptr[0], log_scale),
                         ROUND_POWER_OF_TWO(zbin_ptr[1], log_scale) };
  const int nzbins[2] = { zbins[0] * -1, zbins[1] * -1 };
  int i, non_zero_count = (int)n_coeffs, eob = -1;
  (void)iscan;

  memset(qcoeff_ptr, 0, n_coeffs * sizeof(*qcoeff_ptr));
  memset(dqcoeff_ptr, 0, n_coeffs * sizeof(*dqcoeff_ptr));

  int prescan_add[2];
  for (i = 0; i < 2; ++i)
    prescan_add[i] = ROUND_POWER_OF_TWO(dequant_ptr[i] * EOB_FACTOR, 7);

  // Pre-scan pass
  for (i = (int)n_coeffs - 1; i >= 0; i--) {
    const int rc = scan[i];
    const qm_val_t wt = qm_ptr != NULL ? qm_ptr[rc] : (1 << AOM_QM_BITS);
    const int coeff = coeff_ptr[rc] * wt;
    const int prescan_add_val = prescan_add[rc != 0];
    if (coeff < (zbins[rc != 0] * (1 << AOM_QM_BITS) + prescan_add_val) &&
        coeff > (nzbins[rc != 0] * (1 << AOM_QM_BITS) - prescan_add_val))
      non_zero_count--;
    else
      break;
  }

  // Quantization pass: All coefficients with index >= zero_flag are
  // skippable. Note: zero_flag can be zero.
#if SKIP_EOB_FACTOR_ADJUST
  int first = -1;
#endif  // SKIP_EOB_FACTOR_ADJUST
  for (i = 0; i < non_zero_count; i++) {
    const int rc = scan[i];
    const int coeff = coeff_ptr[rc];
<<<<<<< HEAD
    const int coeff_sign = (coeff >> 31);
=======
    const int coeff_sign = AOMSIGN(coeff);
>>>>>>> 148bd354
    const int abs_coeff = (coeff ^ coeff_sign) - coeff_sign;
    int tmp32;

    const qm_val_t wt = qm_ptr != NULL ? qm_ptr[rc] : (1 << AOM_QM_BITS);
    if (abs_coeff * wt >= (zbins[rc != 0] << AOM_QM_BITS)) {
      int64_t tmp =
          clamp(abs_coeff + ROUND_POWER_OF_TWO(round_ptr[rc != 0], log_scale),
                INT16_MIN, INT16_MAX);
      tmp *= wt;
      tmp32 = (int)(((((tmp * quant_ptr[rc != 0]) >> 16) + tmp) *
                     quant_shift_ptr[rc != 0]) >>
                    (16 - log_scale + AOM_QM_BITS));  // quantization
      qcoeff_ptr[rc] = (tmp32 ^ coeff_sign) - coeff_sign;
      const int iwt = iqm_ptr != NULL ? iqm_ptr[rc] : (1 << AOM_QM_BITS);
      const int dequant =
          (dequant_ptr[rc != 0] * iwt + (1 << (AOM_QM_BITS - 1))) >>
          AOM_QM_BITS;
      const tran_low_t abs_dqcoeff = (tmp32 * dequant) >> log_scale;
      dqcoeff_ptr[rc] = (tran_low_t)((abs_dqcoeff ^ coeff_sign) - coeff_sign);

      if (tmp32) {
        eob = i;
#if SKIP_EOB_FACTOR_ADJUST
        if (first == -1) first = i;
#endif  // SKIP_EOB_FACTOR_ADJUST
      }
    }
  }
#if SKIP_EOB_FACTOR_ADJUST
  if (eob >= 0 && first == eob) {
    const int rc = scan[eob];
    if (qcoeff_ptr[rc] == 1 || qcoeff_ptr[rc] == -1) {
      const qm_val_t wt = qm_ptr != NULL ? qm_ptr[rc] : (1 << AOM_QM_BITS);
      const int coeff = coeff_ptr[rc] * wt;
      const int factor = EOB_FACTOR + SKIP_EOB_FACTOR_ADJUST;
      const int prescan_add_val =
          ROUND_POWER_OF_TWO(dequant_ptr[rc != 0] * factor, 7);
      if (coeff < (zbins[rc != 0] * (1 << AOM_QM_BITS) + prescan_add_val) &&
          coeff > (nzbins[rc != 0] * (1 << AOM_QM_BITS) - prescan_add_val)) {
        qcoeff_ptr[rc] = 0;
        dqcoeff_ptr[rc] = 0;
        eob = -1;
      }
    }
  }
#endif  // SKIP_EOB_FACTOR_ADJUST
  *eob_ptr = eob + 1;
}

void aom_quantize_b_helper_c(const tran_low_t *coeff_ptr, intptr_t n_coeffs,
                             const int16_t *zbin_ptr, const int16_t *round_ptr,
                             const int16_t *quant_ptr,
                             const int16_t *quant_shift_ptr,
                             tran_low_t *qcoeff_ptr, tran_low_t *dqcoeff_ptr,
                             const int16_t *dequant_ptr, uint16_t *eob_ptr,
                             const int16_t *scan, const int16_t *iscan,
                             const qm_val_t *qm_ptr, const qm_val_t *iqm_ptr,
                             const int log_scale) {
  const int zbins[2] = { ROUND_POWER_OF_TWO(zbin_ptr[0], log_scale),
                         ROUND_POWER_OF_TWO(zbin_ptr[1], log_scale) };
  const int nzbins[2] = { zbins[0] * -1, zbins[1] * -1 };
  int i, non_zero_count = (int)n_coeffs, eob = -1;
  (void)iscan;

  memset(qcoeff_ptr, 0, n_coeffs * sizeof(*qcoeff_ptr));
  memset(dqcoeff_ptr, 0, n_coeffs * sizeof(*dqcoeff_ptr));

  // Pre-scan pass
  for (i = (int)n_coeffs - 1; i >= 0; i--) {
    const int rc = scan[i];
    const qm_val_t wt = qm_ptr != NULL ? qm_ptr[rc] : (1 << AOM_QM_BITS);
    const int coeff = coeff_ptr[rc] * wt;

    if (coeff < (zbins[rc != 0] * (1 << AOM_QM_BITS)) &&
        coeff > (nzbins[rc != 0] * (1 << AOM_QM_BITS)))
      non_zero_count--;
    else
      break;
  }

  // Quantization pass: All coefficients with index >= zero_flag are
  // skippable. Note: zero_flag can be zero.
  for (i = 0; i < non_zero_count; i++) {
    const int rc = scan[i];
    const int coeff = coeff_ptr[rc];
    const int coeff_sign = AOMSIGN(coeff);
    const int abs_coeff = (coeff ^ coeff_sign) - coeff_sign;
    int tmp32;

    const qm_val_t wt = qm_ptr != NULL ? qm_ptr[rc] : (1 << AOM_QM_BITS);
    if (abs_coeff * wt >= (zbins[rc != 0] << AOM_QM_BITS)) {
      int64_t tmp =
          clamp(abs_coeff + ROUND_POWER_OF_TWO(round_ptr[rc != 0], log_scale),
                INT16_MIN, INT16_MAX);
      tmp *= wt;
      tmp32 = (int)(((((tmp * quant_ptr[rc != 0]) >> 16) + tmp) *
                     quant_shift_ptr[rc != 0]) >>
                    (16 - log_scale + AOM_QM_BITS));  // quantization
      qcoeff_ptr[rc] = (tmp32 ^ coeff_sign) - coeff_sign;
      const int iwt = iqm_ptr != NULL ? iqm_ptr[rc] : (1 << AOM_QM_BITS);
      const int dequant =
          (dequant_ptr[rc != 0] * iwt + (1 << (AOM_QM_BITS - 1))) >>
          AOM_QM_BITS;
      const tran_low_t abs_dqcoeff = (tmp32 * dequant) >> log_scale;
      dqcoeff_ptr[rc] = (tran_low_t)((abs_dqcoeff ^ coeff_sign) - coeff_sign);

      if (tmp32) eob = i;
    }
  }
  *eob_ptr = eob + 1;
}

#if CONFIG_AV1_HIGHBITDEPTH
void aom_highbd_quantize_b_adaptive_helper_c(
    const tran_low_t *coeff_ptr, intptr_t n_coeffs, const int16_t *zbin_ptr,
    const int16_t *round_ptr, const int16_t *quant_ptr,
    const int16_t *quant_shift_ptr, tran_low_t *qcoeff_ptr,
    tran_low_t *dqcoeff_ptr, const int16_t *dequant_ptr, uint16_t *eob_ptr,
    const int16_t *scan, const int16_t *iscan, const qm_val_t *qm_ptr,
    const qm_val_t *iqm_ptr, const int log_scale) {
  const int zbins[2] = { ROUND_POWER_OF_TWO(zbin_ptr[0], log_scale),
                         ROUND_POWER_OF_TWO(zbin_ptr[1], log_scale) };
  const int nzbins[2] = { zbins[0] * -1, zbins[1] * -1 };
  (void)iscan;
  int i, non_zero_count = (int)n_coeffs, eob = -1;

  memset(qcoeff_ptr, 0, n_coeffs * sizeof(*qcoeff_ptr));
  memset(dqcoeff_ptr, 0, n_coeffs * sizeof(*dqcoeff_ptr));

  int prescan_add[2];
  for (i = 0; i < 2; ++i)
    prescan_add[i] = ROUND_POWER_OF_TWO(dequant_ptr[i] * EOB_FACTOR, 7);

  // Pre-scan pass
  for (i = (int)n_coeffs - 1; i >= 0; i--) {
    const int rc = scan[i];
    const qm_val_t wt = qm_ptr != NULL ? qm_ptr[rc] : (1 << AOM_QM_BITS);
    const int coeff = coeff_ptr[rc] * wt;
    const int prescan_add_val = prescan_add[rc != 0];
    if (coeff < (zbins[rc != 0] * (1 << AOM_QM_BITS) + prescan_add_val) &&
        coeff > (nzbins[rc != 0] * (1 << AOM_QM_BITS) - prescan_add_val))
      non_zero_count--;
    else
      break;
  }

  // Quantization pass: All coefficients with index >= zero_flag are
  // skippable. Note: zero_flag can be zero.
#if SKIP_EOB_FACTOR_ADJUST
  int first = -1;
#endif  // SKIP_EOB_FACTOR_ADJUST
  for (i = 0; i < non_zero_count; i++) {
    const int rc = scan[i];
    const int coeff = coeff_ptr[rc];
<<<<<<< HEAD
    const int coeff_sign = (coeff >> 31);
=======
    const int coeff_sign = AOMSIGN(coeff);
>>>>>>> 148bd354
    const qm_val_t wt = qm_ptr != NULL ? qm_ptr[rc] : (1 << AOM_QM_BITS);
    const int abs_coeff = (coeff ^ coeff_sign) - coeff_sign;
    if (abs_coeff * wt >= (zbins[rc != 0] << AOM_QM_BITS)) {
      const int64_t tmp1 =
          abs_coeff + ROUND_POWER_OF_TWO(round_ptr[rc != 0], log_scale);
      const int64_t tmpw = tmp1 * wt;
      const int64_t tmp2 = ((tmpw * quant_ptr[rc != 0]) >> 16) + tmpw;
      const int abs_qcoeff = (int)((tmp2 * quant_shift_ptr[rc != 0]) >>
                                   (16 - log_scale + AOM_QM_BITS));
      qcoeff_ptr[rc] = (tran_low_t)((abs_qcoeff ^ coeff_sign) - coeff_sign);
      const qm_val_t iwt = iqm_ptr != NULL ? iqm_ptr[rc] : (1 << AOM_QM_BITS);
      const int dequant =
          (dequant_ptr[rc != 0] * iwt + (1 << (AOM_QM_BITS - 1))) >>
          AOM_QM_BITS;
      const tran_low_t abs_dqcoeff = (abs_qcoeff * dequant) >> log_scale;
      dqcoeff_ptr[rc] = (tran_low_t)((abs_dqcoeff ^ coeff_sign) - coeff_sign);
      if (abs_qcoeff) {
        eob = i;
#if SKIP_EOB_FACTOR_ADJUST
        if (first == -1) first = eob;
#endif  // SKIP_EOB_FACTOR_ADJUST
      }
    }
  }
#if SKIP_EOB_FACTOR_ADJUST
  if (eob >= 0 && first == eob) {
    const int rc = scan[eob];
    if (qcoeff_ptr[rc] == 1 || qcoeff_ptr[rc] == -1) {
      const qm_val_t wt = qm_ptr != NULL ? qm_ptr[rc] : (1 << AOM_QM_BITS);
      const int coeff = coeff_ptr[rc] * wt;
      const int factor = EOB_FACTOR + SKIP_EOB_FACTOR_ADJUST;
      const int prescan_add_val =
          ROUND_POWER_OF_TWO(dequant_ptr[rc != 0] * factor, 7);
      if (coeff < (zbins[rc != 0] * (1 << AOM_QM_BITS) + prescan_add_val) &&
          coeff > (nzbins[rc != 0] * (1 << AOM_QM_BITS) - prescan_add_val)) {
        qcoeff_ptr[rc] = 0;
        dqcoeff_ptr[rc] = 0;
        eob = -1;
      }
    }
  }
#endif  // SKIP_EOB_FACTOR_ADJUST
  *eob_ptr = eob + 1;
}

void aom_highbd_quantize_b_helper_c(
    const tran_low_t *coeff_ptr, intptr_t n_coeffs, const int16_t *zbin_ptr,
    const int16_t *round_ptr, const int16_t *quant_ptr,
    const int16_t *quant_shift_ptr, tran_low_t *qcoeff_ptr,
    tran_low_t *dqcoeff_ptr, const int16_t *dequant_ptr, uint16_t *eob_ptr,
    const int16_t *scan, const int16_t *iscan, const qm_val_t *qm_ptr,
    const qm_val_t *iqm_ptr, const int log_scale) {
  int i, eob = -1;
  const int zbins[2] = { ROUND_POWER_OF_TWO(zbin_ptr[0], log_scale),
                         ROUND_POWER_OF_TWO(zbin_ptr[1], log_scale) };
  const int nzbins[2] = { zbins[0] * -1, zbins[1] * -1 };
  int dequant;
  int idx_arr[4096];
  (void)iscan;
  int idx = 0;

  memset(qcoeff_ptr, 0, n_coeffs * sizeof(*qcoeff_ptr));
  memset(dqcoeff_ptr, 0, n_coeffs * sizeof(*dqcoeff_ptr));

  // Pre-scan pass
  for (i = 0; i < n_coeffs; i++) {
    const int rc = scan[i];
    const qm_val_t wt = qm_ptr != NULL ? qm_ptr[rc] : (1 << AOM_QM_BITS);
    const int coeff = coeff_ptr[rc] * wt;

    // If the coefficient is out of the base ZBIN range, keep it for
    // quantization.
    if (coeff >= (zbins[rc != 0] * (1 << AOM_QM_BITS)) ||
        coeff <= (nzbins[rc != 0] * (1 << AOM_QM_BITS)))
      idx_arr[idx++] = i;
  }

  // Quantization pass: only process the coefficients selected in
  // pre-scan pass. Note: idx can be zero.
  for (i = 0; i < idx; i++) {
    const int rc = scan[idx_arr[i]];
    const int coeff = coeff_ptr[rc];
    const int coeff_sign = AOMSIGN(coeff);
    const qm_val_t wt = qm_ptr != NULL ? qm_ptr[rc] : (1 << AOM_QM_BITS);
    const qm_val_t iwt = iqm_ptr != NULL ? iqm_ptr[rc] : (1 << AOM_QM_BITS);
    const int abs_coeff = (coeff ^ coeff_sign) - coeff_sign;
    const int64_t tmp1 =
        abs_coeff + ROUND_POWER_OF_TWO(round_ptr[rc != 0], log_scale);
    const int64_t tmpw = tmp1 * wt;
    const int64_t tmp2 = ((tmpw * quant_ptr[rc != 0]) >> 16) + tmpw;
    const int abs_qcoeff = (int)((tmp2 * quant_shift_ptr[rc != 0]) >>
                                 (16 - log_scale + AOM_QM_BITS));
    qcoeff_ptr[rc] = (tran_low_t)((abs_qcoeff ^ coeff_sign) - coeff_sign);
    dequant =
        (dequant_ptr[rc != 0] * iwt + (1 << (AOM_QM_BITS - 1))) >> AOM_QM_BITS;
    const tran_low_t abs_dqcoeff = (abs_qcoeff * dequant) >> log_scale;
    dqcoeff_ptr[rc] = (tran_low_t)((abs_dqcoeff ^ coeff_sign) - coeff_sign);
    if (abs_qcoeff) eob = idx_arr[i];
  }
  *eob_ptr = eob + 1;
}
#endif  // CONFIG_AV1_HIGHBITDEPTH

/* These functions should only be called when quantisation matrices
   are not used. */
void aom_quantize_b_adaptive_c(const tran_low_t *coeff_ptr, intptr_t n_coeffs,
                               const int16_t *zbin_ptr,
                               const int16_t *round_ptr,
                               const int16_t *quant_ptr,
                               const int16_t *quant_shift_ptr,
                               tran_low_t *qcoeff_ptr, tran_low_t *dqcoeff_ptr,
                               const int16_t *dequant_ptr, uint16_t *eob_ptr,
                               const int16_t *scan, const int16_t *iscan) {
  aom_quantize_b_adaptive_helper_c(coeff_ptr, n_coeffs, zbin_ptr, round_ptr,
                                   quant_ptr, quant_shift_ptr, qcoeff_ptr,
                                   dqcoeff_ptr, dequant_ptr, eob_ptr, scan,
                                   iscan, NULL, NULL, 0);
}

void aom_quantize_b_32x32_adaptive_c(
    const tran_low_t *coeff_ptr, intptr_t n_coeffs, const int16_t *zbin_ptr,
    const int16_t *round_ptr, const int16_t *quant_ptr,
    const int16_t *quant_shift_ptr, tran_low_t *qcoeff_ptr,
    tran_low_t *dqcoeff_ptr, const int16_t *dequant_ptr, uint16_t *eob_ptr,
    const int16_t *scan, const int16_t *iscan) {
  aom_quantize_b_adaptive_helper_c(coeff_ptr, n_coeffs, zbin_ptr, round_ptr,
                                   quant_ptr, quant_shift_ptr, qcoeff_ptr,
                                   dqcoeff_ptr, dequant_ptr, eob_ptr, scan,
                                   iscan, NULL, NULL, 1);
}

void aom_quantize_b_64x64_adaptive_c(
    const tran_low_t *coeff_ptr, intptr_t n_coeffs, const int16_t *zbin_ptr,
    const int16_t *round_ptr, const int16_t *quant_ptr,
    const int16_t *quant_shift_ptr, tran_low_t *qcoeff_ptr,
    tran_low_t *dqcoeff_ptr, const int16_t *dequant_ptr, uint16_t *eob_ptr,
    const int16_t *scan, const int16_t *iscan) {
  aom_quantize_b_adaptive_helper_c(coeff_ptr, n_coeffs, zbin_ptr, round_ptr,
                                   quant_ptr, quant_shift_ptr, qcoeff_ptr,
                                   dqcoeff_ptr, dequant_ptr, eob_ptr, scan,
                                   iscan, NULL, NULL, 2);
}

#if CONFIG_AV1_HIGHBITDEPTH
void aom_highbd_quantize_b_adaptive_c(
    const tran_low_t *coeff_ptr, intptr_t n_coeffs, const int16_t *zbin_ptr,
    const int16_t *round_ptr, const int16_t *quant_ptr,
    const int16_t *quant_shift_ptr, tran_low_t *qcoeff_ptr,
    tran_low_t *dqcoeff_ptr, const int16_t *dequant_ptr, uint16_t *eob_ptr,
    const int16_t *scan, const int16_t *iscan) {
  aom_highbd_quantize_b_adaptive_helper_c(coeff_ptr, n_coeffs, zbin_ptr,
                                          round_ptr, quant_ptr, quant_shift_ptr,
                                          qcoeff_ptr, dqcoeff_ptr, dequant_ptr,
                                          eob_ptr, scan, iscan, NULL, NULL, 0);
}

void aom_highbd_quantize_b_32x32_adaptive_c(
    const tran_low_t *coeff_ptr, intptr_t n_coeffs, const int16_t *zbin_ptr,
    const int16_t *round_ptr, const int16_t *quant_ptr,
    const int16_t *quant_shift_ptr, tran_low_t *qcoeff_ptr,
    tran_low_t *dqcoeff_ptr, const int16_t *dequant_ptr, uint16_t *eob_ptr,
    const int16_t *scan, const int16_t *iscan) {
  aom_highbd_quantize_b_adaptive_helper_c(coeff_ptr, n_coeffs, zbin_ptr,
                                          round_ptr, quant_ptr, quant_shift_ptr,
                                          qcoeff_ptr, dqcoeff_ptr, dequant_ptr,
                                          eob_ptr, scan, iscan, NULL, NULL, 1);
}

void aom_highbd_quantize_b_64x64_adaptive_c(
    const tran_low_t *coeff_ptr, intptr_t n_coeffs, const int16_t *zbin_ptr,
    const int16_t *round_ptr, const int16_t *quant_ptr,
    const int16_t *quant_shift_ptr, tran_low_t *qcoeff_ptr,
    tran_low_t *dqcoeff_ptr, const int16_t *dequant_ptr, uint16_t *eob_ptr,
    const int16_t *scan, const int16_t *iscan) {
  aom_highbd_quantize_b_adaptive_helper_c(coeff_ptr, n_coeffs, zbin_ptr,
                                          round_ptr, quant_ptr, quant_shift_ptr,
                                          qcoeff_ptr, dqcoeff_ptr, dequant_ptr,
                                          eob_ptr, scan, iscan, NULL, NULL, 2);
}
#endif  // CONFIG_AV1_HIGHBITDEPTH

void aom_quantize_b_c(const tran_low_t *coeff_ptr, intptr_t n_coeffs,
                      const int16_t *zbin_ptr, const int16_t *round_ptr,
                      const int16_t *quant_ptr, const int16_t *quant_shift_ptr,
                      tran_low_t *qcoeff_ptr, tran_low_t *dqcoeff_ptr,
                      const int16_t *dequant_ptr, uint16_t *eob_ptr,
                      const int16_t *scan, const int16_t *iscan) {
  aom_quantize_b_helper_c(coeff_ptr, n_coeffs, zbin_ptr, round_ptr, quant_ptr,
                          quant_shift_ptr, qcoeff_ptr, dqcoeff_ptr, dequant_ptr,
                          eob_ptr, scan, iscan, NULL, NULL, 0);
}

void aom_quantize_b_32x32_c(const tran_low_t *coeff_ptr, intptr_t n_coeffs,
                            const int16_t *zbin_ptr, const int16_t *round_ptr,
                            const int16_t *quant_ptr,
                            const int16_t *quant_shift_ptr,
                            tran_low_t *qcoeff_ptr, tran_low_t *dqcoeff_ptr,
                            const int16_t *dequant_ptr, uint16_t *eob_ptr,
                            const int16_t *scan, const int16_t *iscan) {
  aom_quantize_b_helper_c(coeff_ptr, n_coeffs, zbin_ptr, round_ptr, quant_ptr,
                          quant_shift_ptr, qcoeff_ptr, dqcoeff_ptr, dequant_ptr,
                          eob_ptr, scan, iscan, NULL, NULL, 1);
}

void aom_quantize_b_64x64_c(const tran_low_t *coeff_ptr, intptr_t n_coeffs,
                            const int16_t *zbin_ptr, const int16_t *round_ptr,
                            const int16_t *quant_ptr,
                            const int16_t *quant_shift_ptr,
                            tran_low_t *qcoeff_ptr, tran_low_t *dqcoeff_ptr,
                            const int16_t *dequant_ptr, uint16_t *eob_ptr,
                            const int16_t *scan, const int16_t *iscan) {
  aom_quantize_b_helper_c(coeff_ptr, n_coeffs, zbin_ptr, round_ptr, quant_ptr,
                          quant_shift_ptr, qcoeff_ptr, dqcoeff_ptr, dequant_ptr,
                          eob_ptr, scan, iscan, NULL, NULL, 2);
}

#if CONFIG_AV1_HIGHBITDEPTH
void aom_highbd_quantize_b_c(const tran_low_t *coeff_ptr, intptr_t n_coeffs,
                             const int16_t *zbin_ptr, const int16_t *round_ptr,
                             const int16_t *quant_ptr,
                             const int16_t *quant_shift_ptr,
                             tran_low_t *qcoeff_ptr, tran_low_t *dqcoeff_ptr,
                             const int16_t *dequant_ptr, uint16_t *eob_ptr,
                             const int16_t *scan, const int16_t *iscan) {
  aom_highbd_quantize_b_helper_c(coeff_ptr, n_coeffs, zbin_ptr, round_ptr,
                                 quant_ptr, quant_shift_ptr, qcoeff_ptr,
                                 dqcoeff_ptr, dequant_ptr, eob_ptr, scan, iscan,
                                 NULL, NULL, 0);
}

void aom_highbd_quantize_b_32x32_c(
    const tran_low_t *coeff_ptr, intptr_t n_coeffs, const int16_t *zbin_ptr,
    const int16_t *round_ptr, const int16_t *quant_ptr,
    const int16_t *quant_shift_ptr, tran_low_t *qcoeff_ptr,
    tran_low_t *dqcoeff_ptr, const int16_t *dequant_ptr, uint16_t *eob_ptr,
    const int16_t *scan, const int16_t *iscan) {
  aom_highbd_quantize_b_helper_c(coeff_ptr, n_coeffs, zbin_ptr, round_ptr,
                                 quant_ptr, quant_shift_ptr, qcoeff_ptr,
                                 dqcoeff_ptr, dequant_ptr, eob_ptr, scan, iscan,
                                 NULL, NULL, 1);
}

void aom_highbd_quantize_b_64x64_c(
    const tran_low_t *coeff_ptr, intptr_t n_coeffs, const int16_t *zbin_ptr,
    const int16_t *round_ptr, const int16_t *quant_ptr,
    const int16_t *quant_shift_ptr, tran_low_t *qcoeff_ptr,
    tran_low_t *dqcoeff_ptr, const int16_t *dequant_ptr, uint16_t *eob_ptr,
    const int16_t *scan, const int16_t *iscan) {
  aom_highbd_quantize_b_helper_c(coeff_ptr, n_coeffs, zbin_ptr, round_ptr,
                                 quant_ptr, quant_shift_ptr, qcoeff_ptr,
                                 dqcoeff_ptr, dequant_ptr, eob_ptr, scan, iscan,
                                 NULL, NULL, 2);
}
#endif  // CONFIG_AV1_HIGHBITDEPTH<|MERGE_RESOLUTION|>--- conflicted
+++ resolved
@@ -54,11 +54,7 @@
   for (i = 0; i < non_zero_count; i++) {
     const int rc = scan[i];
     const int coeff = coeff_ptr[rc];
-<<<<<<< HEAD
-    const int coeff_sign = (coeff >> 31);
-=======
     const int coeff_sign = AOMSIGN(coeff);
->>>>>>> 148bd354
     const int abs_coeff = (coeff ^ coeff_sign) - coeff_sign;
     int tmp32;
 
@@ -213,11 +209,7 @@
   for (i = 0; i < non_zero_count; i++) {
     const int rc = scan[i];
     const int coeff = coeff_ptr[rc];
-<<<<<<< HEAD
-    const int coeff_sign = (coeff >> 31);
-=======
     const int coeff_sign = AOMSIGN(coeff);
->>>>>>> 148bd354
     const qm_val_t wt = qm_ptr != NULL ? qm_ptr[rc] : (1 << AOM_QM_BITS);
     const int abs_coeff = (coeff ^ coeff_sign) - coeff_sign;
     if (abs_coeff * wt >= (zbins[rc != 0] << AOM_QM_BITS)) {
