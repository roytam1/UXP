/*
 * Copyright (c) 2016, Alliance for Open Media. All rights reserved
 *
 * This source code is subject to the terms of the BSD 2 Clause License and
 * the Alliance for Open Media Patent License 1.0. If the BSD 2 Clause License
 * was not distributed with this source code in the LICENSE file, you can
 * obtain it at www.aomedia.org/license/software. If the Alliance for Open
 * Media Patent License 1.0 was not distributed with this source code in the
 * PATENTS file, you can obtain it at www.aomedia.org/license/patent.
 */

#ifndef AOM_AOM_DSP_PSNR_H_
#define AOM_AOM_DSP_PSNR_H_

#include "aom_scale/yv12config.h"

#define MAX_PSNR 100.0

#ifdef __cplusplus
extern "C" {
#endif

typedef struct {
  double psnr[4];       // total/y/u/v
  uint64_t sse[4];      // total/y/u/v
  uint32_t samples[4];  // total/y/u/v
} PSNR_STATS;

/*!\brief Converts SSE to PSNR
 *
 * Converts sum of squared errros (SSE) to peak signal-to-noise ratio (PNSR).
 *
 * \param[in]    samples       Number of samples
 * \param[in]    peak          Max sample value
 * \param[in]    sse           Sum of squared errors
 */
double aom_sse_to_psnr(double samples, double peak, double sse);
uint64_t aom_get_y_var(const YV12_BUFFER_CONFIG *a, int hstart, int width,
                       int vstart, int height);
uint64_t aom_get_u_var(const YV12_BUFFER_CONFIG *a, int hstart, int width,
                       int vstart, int height);
uint64_t aom_get_v_var(const YV12_BUFFER_CONFIG *a, int hstart, int width,
                       int vstart, int height);
int64_t aom_get_y_sse_part(const YV12_BUFFER_CONFIG *a,
                           const YV12_BUFFER_CONFIG *b, int hstart, int width,
                           int vstart, int height);
int64_t aom_get_y_sse(const YV12_BUFFER_CONFIG *a, const YV12_BUFFER_CONFIG *b);
int64_t aom_get_u_sse_part(const YV12_BUFFER_CONFIG *a,
                           const YV12_BUFFER_CONFIG *b, int hstart, int width,
                           int vstart, int height);
int64_t aom_get_u_sse(const YV12_BUFFER_CONFIG *a, const YV12_BUFFER_CONFIG *b);
int64_t aom_get_v_sse_part(const YV12_BUFFER_CONFIG *a,
                           const YV12_BUFFER_CONFIG *b, int hstart, int width,
                           int vstart, int height);
int64_t aom_get_v_sse(const YV12_BUFFER_CONFIG *a, const YV12_BUFFER_CONFIG *b);
int64_t aom_get_sse_plane(const YV12_BUFFER_CONFIG *a,
                          const YV12_BUFFER_CONFIG *b, int plane, int highbd);
#if CONFIG_AV1_HIGHBITDEPTH
<<<<<<< HEAD
=======
uint64_t aom_highbd_get_y_var(const YV12_BUFFER_CONFIG *a, int hstart,
                              int width, int vstart, int height);
uint64_t aom_highbd_get_u_var(const YV12_BUFFER_CONFIG *a, int hstart,
                              int width, int vstart, int height);
uint64_t aom_highbd_get_v_var(const YV12_BUFFER_CONFIG *a, int hstart,
                              int width, int vstart, int height);
>>>>>>> 148bd354
int64_t aom_highbd_get_y_sse_part(const YV12_BUFFER_CONFIG *a,
                                  const YV12_BUFFER_CONFIG *b, int hstart,
                                  int width, int vstart, int height);
int64_t aom_highbd_get_y_sse(const YV12_BUFFER_CONFIG *a,
                             const YV12_BUFFER_CONFIG *b);
int64_t aom_highbd_get_u_sse_part(const YV12_BUFFER_CONFIG *a,
                                  const YV12_BUFFER_CONFIG *b, int hstart,
                                  int width, int vstart, int height);
int64_t aom_highbd_get_u_sse(const YV12_BUFFER_CONFIG *a,
                             const YV12_BUFFER_CONFIG *b);
int64_t aom_highbd_get_v_sse_part(const YV12_BUFFER_CONFIG *a,
                                  const YV12_BUFFER_CONFIG *b, int hstart,
                                  int width, int vstart, int height);
int64_t aom_highbd_get_v_sse(const YV12_BUFFER_CONFIG *a,
                             const YV12_BUFFER_CONFIG *b);
void aom_calc_highbd_psnr(const YV12_BUFFER_CONFIG *a,
                          const YV12_BUFFER_CONFIG *b, PSNR_STATS *psnr,
                          unsigned int bit_depth, unsigned int in_bit_depth);
#endif
void aom_calc_psnr(const YV12_BUFFER_CONFIG *a, const YV12_BUFFER_CONFIG *b,
                   PSNR_STATS *psnr);

double aom_psnrhvs(const YV12_BUFFER_CONFIG *source,
                   const YV12_BUFFER_CONFIG *dest, double *phvs_y,
                   double *phvs_u, double *phvs_v, uint32_t bd, uint32_t in_bd);
#ifdef __cplusplus
}  // extern "C"
#endif
#endif  // AOM_AOM_DSP_PSNR_H_<|MERGE_RESOLUTION|>--- conflicted
+++ resolved
@@ -56,15 +56,12 @@
 int64_t aom_get_sse_plane(const YV12_BUFFER_CONFIG *a,
                           const YV12_BUFFER_CONFIG *b, int plane, int highbd);
 #if CONFIG_AV1_HIGHBITDEPTH
-<<<<<<< HEAD
-=======
 uint64_t aom_highbd_get_y_var(const YV12_BUFFER_CONFIG *a, int hstart,
                               int width, int vstart, int height);
 uint64_t aom_highbd_get_u_var(const YV12_BUFFER_CONFIG *a, int hstart,
                               int width, int vstart, int height);
 uint64_t aom_highbd_get_v_var(const YV12_BUFFER_CONFIG *a, int hstart,
                               int width, int vstart, int height);
->>>>>>> 148bd354
 int64_t aom_highbd_get_y_sse_part(const YV12_BUFFER_CONFIG *a,
                                   const YV12_BUFFER_CONFIG *b, int hstart,
                                   int width, int vstart, int height);
