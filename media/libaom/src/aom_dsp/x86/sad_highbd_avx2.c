--- conflicted
+++ resolved
@@ -156,53 +156,6 @@
   return get_sad_from_mm256_epi32(&sad);
 }
 
-<<<<<<< HEAD
-unsigned int aom_highbd_sad32x8_avx2(const uint8_t *src, int src_stride,
-                                     const uint8_t *ref, int ref_stride) {
-  __m256i sad = _mm256_setzero_si256();
-  uint16_t *srcp = CONVERT_TO_SHORTPTR(src);
-  uint16_t *refp = CONVERT_TO_SHORTPTR(ref);
-  const int left_shift = 2;
-  int row_section = 0;
-
-  while (row_section < 2) {
-    sad32x4(srcp, src_stride, refp, ref_stride, NULL, &sad);
-    srcp += src_stride << left_shift;
-    refp += ref_stride << left_shift;
-    row_section += 1;
-  }
-  return get_sad_from_mm256_epi32(&sad);
-}
-
-unsigned int aom_highbd_sad16x32_avx2(const uint8_t *src, int src_stride,
-                                      const uint8_t *ref, int ref_stride) {
-  uint32_t sum = aom_highbd_sad16x16_avx2(src, src_stride, ref, ref_stride);
-  src += src_stride << 4;
-  ref += ref_stride << 4;
-  sum += aom_highbd_sad16x16_avx2(src, src_stride, ref, ref_stride);
-  return sum;
-}
-
-unsigned int aom_highbd_sad32x32_avx2(const uint8_t *src, int src_stride,
-                                      const uint8_t *ref, int ref_stride) {
-  uint32_t sum = aom_highbd_sad32x16_avx2(src, src_stride, ref, ref_stride);
-  src += src_stride << 4;
-  ref += ref_stride << 4;
-  sum += aom_highbd_sad32x16_avx2(src, src_stride, ref, ref_stride);
-  return sum;
-}
-
-unsigned int aom_highbd_sad32x64_avx2(const uint8_t *src, int src_stride,
-                                      const uint8_t *ref, int ref_stride) {
-  uint32_t sum = aom_highbd_sad32x32_avx2(src, src_stride, ref, ref_stride);
-  src += src_stride << 5;
-  ref += ref_stride << 5;
-  sum += aom_highbd_sad32x32_avx2(src, src_stride, ref, ref_stride);
-  return sum;
-}
-
-=======
->>>>>>> 148bd354
 static void sad64x2(const uint16_t *src_ptr, int src_stride,
                     const uint16_t *ref_ptr, int ref_stride,
                     const uint16_t *sec_ptr, __m256i *sad_acc) {
@@ -253,35 +206,6 @@
   return get_sad_from_mm256_epi32(&sad);
 }
 
-<<<<<<< HEAD
-unsigned int aom_highbd_sad64x16_avx2(const uint8_t *src, int src_stride,
-                                      const uint8_t *ref, int ref_stride) {
-  __m256i sad = _mm256_setzero_si256();
-  uint16_t *srcp = CONVERT_TO_SHORTPTR(src);
-  uint16_t *refp = CONVERT_TO_SHORTPTR(ref);
-  const int left_shift = 1;
-  int row_section = 0;
-
-  while (row_section < 8) {
-    sad64x2(srcp, src_stride, refp, ref_stride, NULL, &sad);
-    srcp += src_stride << left_shift;
-    refp += ref_stride << left_shift;
-    row_section += 1;
-  }
-  return get_sad_from_mm256_epi32(&sad);
-}
-
-unsigned int aom_highbd_sad64x64_avx2(const uint8_t *src, int src_stride,
-                                      const uint8_t *ref, int ref_stride) {
-  uint32_t sum = aom_highbd_sad64x32_avx2(src, src_stride, ref, ref_stride);
-  src += src_stride << 5;
-  ref += ref_stride << 5;
-  sum += aom_highbd_sad64x32_avx2(src, src_stride, ref, ref_stride);
-  return sum;
-}
-
-=======
->>>>>>> 148bd354
 static void sad128x1(const uint16_t *src_ptr, const uint16_t *ref_ptr,
                      const uint16_t *sec_ptr, __m256i *sad_acc) {
   __m256i s[4], r[4];
@@ -366,27 +290,6 @@
   return get_sad_from_mm256_epi32(&sad);
 }
 
-unsigned int aom_highbd_sad16x4_avx2(const uint8_t *src, int src_stride,
-                                     const uint8_t *ref, int ref_stride) {
-  __m256i sad = _mm256_setzero_si256();
-  uint16_t *srcp = CONVERT_TO_SHORTPTR(src);
-  uint16_t *refp = CONVERT_TO_SHORTPTR(ref);
-  sad16x4(srcp, src_stride, refp, ref_stride, NULL, &sad);
-  return get_sad_from_mm256_epi32(&sad);
-}
-
-unsigned int aom_highbd_sad16x4_avg_avx2(const uint8_t *src, int src_stride,
-                                         const uint8_t *ref, int ref_stride,
-                                         const uint8_t *second_pred) {
-  __m256i sad = _mm256_setzero_si256();
-  uint16_t *srcp = CONVERT_TO_SHORTPTR(src);
-  uint16_t *refp = CONVERT_TO_SHORTPTR(ref);
-  uint16_t *secp = CONVERT_TO_SHORTPTR(second_pred);
-  sad16x4(srcp, src_stride, refp, ref_stride, secp, &sad);
-
-  return get_sad_from_mm256_epi32(&sad);
-}
-
 unsigned int aom_highbd_sad16x8_avg_avx2(const uint8_t *src, int src_stride,
                                          const uint8_t *ref, int ref_stride,
                                          const uint8_t *second_pred) {
@@ -433,19 +336,6 @@
   return sum;
 }
 
-<<<<<<< HEAD
-unsigned int aom_highbd_sad16x64_avx2(const uint8_t *src, int src_stride,
-                                      const uint8_t *ref, int ref_stride) {
-  const int left_shift = 5;
-  uint32_t sum = aom_highbd_sad16x32_avx2(src, src_stride, ref, ref_stride);
-  src += src_stride << left_shift;
-  ref += ref_stride << left_shift;
-  sum += aom_highbd_sad16x32_avx2(src, src_stride, ref, ref_stride);
-  return sum;
-}
-
-=======
->>>>>>> 148bd354
 unsigned int aom_highbd_sad16x64_avg_avx2(const uint8_t *src, int src_stride,
                                           const uint8_t *ref, int ref_stride,
                                           const uint8_t *second_pred) {
@@ -686,34 +576,9 @@
   s[3] = _mm256_setzero_si256();
 }
 
-<<<<<<< HEAD
-void aom_highbd_sad16x4x4d_avx2(const uint8_t *src, int src_stride,
-                                const uint8_t *const ref_array[],
-                                int ref_stride, uint32_t *sad_array) {
-  __m256i sad_vec[4];
-  const uint16_t *refp[4];
-  const uint16_t *keep = CONVERT_TO_SHORTPTR(src);
-  const uint16_t *srcp;
-  int i;
-
-  init_sad(sad_vec);
-  convert_pointers(ref_array, refp);
-
-  for (i = 0; i < 4; ++i) {
-    srcp = keep;
-    sad16x4(srcp, src_stride, refp[i], ref_stride, 0, &sad_vec[i]);
-  }
-  get_4d_sad_from_mm256_epi32(sad_vec, sad_array);
-}
-
-void aom_highbd_sad16x8x4d_avx2(const uint8_t *src, int src_stride,
-                                const uint8_t *const ref_array[],
-                                int ref_stride, uint32_t *sad_array) {
-=======
 static AOM_FORCE_INLINE void aom_highbd_sad16xNx4d_avx2(
     int N, const uint8_t *src, int src_stride, const uint8_t *const ref_array[],
     int ref_stride, uint32_t *sad_array) {
->>>>>>> 148bd354
   __m256i sad_vec[4];
   const uint16_t *refp[4];
   const uint16_t *keep = CONVERT_TO_SHORTPTR(src);
@@ -735,120 +600,9 @@
   get_4d_sad_from_mm256_epi32(sad_vec, sad_array);
 }
 
-<<<<<<< HEAD
-void aom_highbd_sad16x16x4d_avx2(const uint8_t *src, int src_stride,
-                                 const uint8_t *const ref_array[],
-                                 int ref_stride, uint32_t *sad_array) {
-  uint32_t first8rows[4];
-  uint32_t second8rows[4];
-  const uint8_t *ref[4];
-  const int shift_for_8_rows = 3;
-
-  ref[0] = ref_array[0];
-  ref[1] = ref_array[1];
-  ref[2] = ref_array[2];
-  ref[3] = ref_array[3];
-
-  aom_highbd_sad16x8x4d_avx2(src, src_stride, ref, ref_stride, first8rows);
-  src += src_stride << shift_for_8_rows;
-  ref[0] += ref_stride << shift_for_8_rows;
-  ref[1] += ref_stride << shift_for_8_rows;
-  ref[2] += ref_stride << shift_for_8_rows;
-  ref[3] += ref_stride << shift_for_8_rows;
-  aom_highbd_sad16x8x4d_avx2(src, src_stride, ref, ref_stride, second8rows);
-  sad_array[0] = first8rows[0] + second8rows[0];
-  sad_array[1] = first8rows[1] + second8rows[1];
-  sad_array[2] = first8rows[2] + second8rows[2];
-  sad_array[3] = first8rows[3] + second8rows[3];
-}
-
-void aom_highbd_sad16x32x4d_avx2(const uint8_t *src, int src_stride,
-                                 const uint8_t *const ref_array[],
-                                 int ref_stride, uint32_t *sad_array) {
-  uint32_t first_half[4];
-  uint32_t second_half[4];
-  const uint8_t *ref[4];
-  const int shift_for_rows = 4;
-
-  ref[0] = ref_array[0];
-  ref[1] = ref_array[1];
-  ref[2] = ref_array[2];
-  ref[3] = ref_array[3];
-
-  aom_highbd_sad16x16x4d_avx2(src, src_stride, ref, ref_stride, first_half);
-  src += src_stride << shift_for_rows;
-  ref[0] += ref_stride << shift_for_rows;
-  ref[1] += ref_stride << shift_for_rows;
-  ref[2] += ref_stride << shift_for_rows;
-  ref[3] += ref_stride << shift_for_rows;
-  aom_highbd_sad16x16x4d_avx2(src, src_stride, ref, ref_stride, second_half);
-  sad_array[0] = first_half[0] + second_half[0];
-  sad_array[1] = first_half[1] + second_half[1];
-  sad_array[2] = first_half[2] + second_half[2];
-  sad_array[3] = first_half[3] + second_half[3];
-}
-
-void aom_highbd_sad16x64x4d_avx2(const uint8_t *src, int src_stride,
-                                 const uint8_t *const ref_array[],
-                                 int ref_stride, uint32_t *sad_array) {
-  uint32_t first_half[4];
-  uint32_t second_half[4];
-  const uint8_t *ref[4];
-  const int shift_for_rows = 5;
-
-  ref[0] = ref_array[0];
-  ref[1] = ref_array[1];
-  ref[2] = ref_array[2];
-  ref[3] = ref_array[3];
-
-  aom_highbd_sad16x32x4d_avx2(src, src_stride, ref, ref_stride, first_half);
-  src += src_stride << shift_for_rows;
-  ref[0] += ref_stride << shift_for_rows;
-  ref[1] += ref_stride << shift_for_rows;
-  ref[2] += ref_stride << shift_for_rows;
-  ref[3] += ref_stride << shift_for_rows;
-  aom_highbd_sad16x32x4d_avx2(src, src_stride, ref, ref_stride, second_half);
-  sad_array[0] = first_half[0] + second_half[0];
-  sad_array[1] = first_half[1] + second_half[1];
-  sad_array[2] = first_half[2] + second_half[2];
-  sad_array[3] = first_half[3] + second_half[3];
-}
-
-void aom_highbd_sad32x8x4d_avx2(const uint8_t *src, int src_stride,
-                                const uint8_t *const ref_array[],
-                                int ref_stride, uint32_t *sad_array) {
-  __m256i sad_vec[4];
-  const uint16_t *refp[4];
-  const uint16_t *keep = CONVERT_TO_SHORTPTR(src);
-  const uint16_t *srcp;
-  const int shift_for_4_rows = 2;
-  int i;
-  int rows_section;
-
-  init_sad(sad_vec);
-  convert_pointers(ref_array, refp);
-
-  for (i = 0; i < 4; ++i) {
-    srcp = keep;
-    rows_section = 0;
-    while (rows_section < 2) {
-      sad32x4(srcp, src_stride, refp[i], ref_stride, 0, &sad_vec[i]);
-      srcp += src_stride << shift_for_4_rows;
-      refp[i] += ref_stride << shift_for_4_rows;
-      rows_section++;
-    }
-  }
-  get_4d_sad_from_mm256_epi32(sad_vec, sad_array);
-}
-
-void aom_highbd_sad32x16x4d_avx2(const uint8_t *src, int src_stride,
-                                 const uint8_t *const ref_array[],
-                                 int ref_stride, uint32_t *sad_array) {
-=======
 static AOM_FORCE_INLINE void aom_highbd_sad32xNx4d_avx2(
     int N, const uint8_t *src, int src_stride, const uint8_t *const ref_array[],
     int ref_stride, uint32_t *sad_array) {
->>>>>>> 148bd354
   __m256i sad_vec[4];
   const uint16_t *refp[4];
   const uint16_t *keep = CONVERT_TO_SHORTPTR(src);
@@ -870,94 +624,9 @@
   get_4d_sad_from_mm256_epi32(sad_vec, sad_array);
 }
 
-<<<<<<< HEAD
-void aom_highbd_sad32x32x4d_avx2(const uint8_t *src, int src_stride,
-                                 const uint8_t *const ref_array[],
-                                 int ref_stride, uint32_t *sad_array) {
-  uint32_t first_half[4];
-  uint32_t second_half[4];
-  const uint8_t *ref[4];
-  const int shift_for_rows = 4;
-
-  ref[0] = ref_array[0];
-  ref[1] = ref_array[1];
-  ref[2] = ref_array[2];
-  ref[3] = ref_array[3];
-
-  aom_highbd_sad32x16x4d_avx2(src, src_stride, ref, ref_stride, first_half);
-  src += src_stride << shift_for_rows;
-  ref[0] += ref_stride << shift_for_rows;
-  ref[1] += ref_stride << shift_for_rows;
-  ref[2] += ref_stride << shift_for_rows;
-  ref[3] += ref_stride << shift_for_rows;
-  aom_highbd_sad32x16x4d_avx2(src, src_stride, ref, ref_stride, second_half);
-  sad_array[0] = first_half[0] + second_half[0];
-  sad_array[1] = first_half[1] + second_half[1];
-  sad_array[2] = first_half[2] + second_half[2];
-  sad_array[3] = first_half[3] + second_half[3];
-}
-
-void aom_highbd_sad32x64x4d_avx2(const uint8_t *src, int src_stride,
-                                 const uint8_t *const ref_array[],
-                                 int ref_stride, uint32_t *sad_array) {
-  uint32_t first_half[4];
-  uint32_t second_half[4];
-  const uint8_t *ref[4];
-  const int shift_for_rows = 5;
-
-  ref[0] = ref_array[0];
-  ref[1] = ref_array[1];
-  ref[2] = ref_array[2];
-  ref[3] = ref_array[3];
-
-  aom_highbd_sad32x32x4d_avx2(src, src_stride, ref, ref_stride, first_half);
-  src += src_stride << shift_for_rows;
-  ref[0] += ref_stride << shift_for_rows;
-  ref[1] += ref_stride << shift_for_rows;
-  ref[2] += ref_stride << shift_for_rows;
-  ref[3] += ref_stride << shift_for_rows;
-  aom_highbd_sad32x32x4d_avx2(src, src_stride, ref, ref_stride, second_half);
-  sad_array[0] = first_half[0] + second_half[0];
-  sad_array[1] = first_half[1] + second_half[1];
-  sad_array[2] = first_half[2] + second_half[2];
-  sad_array[3] = first_half[3] + second_half[3];
-}
-
-void aom_highbd_sad64x16x4d_avx2(const uint8_t *src, int src_stride,
-                                 const uint8_t *const ref_array[],
-                                 int ref_stride, uint32_t *sad_array) {
-  __m256i sad_vec[4];
-  const uint16_t *refp[4];
-  const uint16_t *keep = CONVERT_TO_SHORTPTR(src);
-  const uint16_t *srcp;
-  const int shift_for_rows = 1;
-  int i;
-  int rows_section;
-
-  init_sad(sad_vec);
-  convert_pointers(ref_array, refp);
-
-  for (i = 0; i < 4; ++i) {
-    srcp = keep;
-    rows_section = 0;
-    while (rows_section < 8) {
-      sad64x2(srcp, src_stride, refp[i], ref_stride, NULL, &sad_vec[i]);
-      srcp += src_stride << shift_for_rows;
-      refp[i] += ref_stride << shift_for_rows;
-      rows_section++;
-    }
-  }
-  get_4d_sad_from_mm256_epi32(sad_vec, sad_array);
-}
-
-void aom_highbd_sad64x32x4d_avx2(const uint8_t *src, int src_stride,
-                                 const uint8_t *const ref_array[],
-                                 int ref_stride, uint32_t *sad_array) {
-=======
 static AOM_FORCE_INLINE void aom_highbd_sad64xNx4d_avx2(
     int N, const uint8_t *src, int src_stride, const uint8_t *const ref_array[],
     int ref_stride, uint32_t *sad_array) {
->>>>>>> 148bd354
   __m256i sad_vec[4];
   const uint16_t *refp[4];
   const uint16_t *keep = CONVERT_TO_SHORTPTR(src);
