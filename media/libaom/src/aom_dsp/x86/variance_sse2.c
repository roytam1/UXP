/*
 * Copyright (c) 2016, Alliance for Open Media. All rights reserved
 *
 * This source code is subject to the terms of the BSD 2 Clause License and
 * the Alliance for Open Media Patent License 1.0. If the BSD 2 Clause License
 * was not distributed with this source code in the LICENSE file, you can
 * obtain it at www.aomedia.org/license/software. If the Alliance for Open
 * Media Patent License 1.0 was not distributed with this source code in the
 * PATENTS file, you can obtain it at www.aomedia.org/license/patent.
 */

#include <assert.h>
#include <emmintrin.h>  // SSE2

#include "config/aom_config.h"
#include "config/aom_dsp_rtcd.h"
#include "config/av1_rtcd.h"

#include "aom_dsp/blend.h"
#include "aom_dsp/x86/synonyms.h"

#include "aom_ports/mem.h"

#include "av1/common/av1_common_int.h"
#include "av1/common/filter.h"
#include "av1/common/reconinter.h"
#include "av1/encoder/reconinter_enc.h"

unsigned int aom_get_mb_ss_sse2(const int16_t *src) {
  __m128i vsum = _mm_setzero_si128();
  int i;

  for (i = 0; i < 32; ++i) {
    const __m128i v = xx_loadu_128(src);
    vsum = _mm_add_epi32(vsum, _mm_madd_epi16(v, v));
    src += 8;
  }

  vsum = _mm_add_epi32(vsum, _mm_srli_si128(vsum, 8));
  vsum = _mm_add_epi32(vsum, _mm_srli_si128(vsum, 4));
  return _mm_cvtsi128_si32(vsum);
}

static INLINE __m128i load4x2_sse2(const uint8_t *const p, const int stride) {
  const __m128i p0 = _mm_cvtsi32_si128(*(const uint32_t *)(p + 0 * stride));
  const __m128i p1 = _mm_cvtsi32_si128(*(const uint32_t *)(p + 1 * stride));
  return _mm_unpacklo_epi8(_mm_unpacklo_epi32(p0, p1), _mm_setzero_si128());
}

static INLINE __m128i load8_8to16_sse2(const uint8_t *const p) {
  const __m128i p0 = _mm_loadl_epi64((const __m128i *)p);
  return _mm_unpacklo_epi8(p0, _mm_setzero_si128());
}

// Accumulate 4 32bit numbers in val to 1 32bit number
static INLINE unsigned int add32x4_sse2(__m128i val) {
  val = _mm_add_epi32(val, _mm_srli_si128(val, 8));
  val = _mm_add_epi32(val, _mm_srli_si128(val, 4));
  return _mm_cvtsi128_si32(val);
}

// Accumulate 8 16bit in sum to 4 32bit number
static INLINE __m128i sum_to_32bit_sse2(const __m128i sum) {
  const __m128i sum_lo = _mm_srai_epi32(_mm_unpacklo_epi16(sum, sum), 16);
  const __m128i sum_hi = _mm_srai_epi32(_mm_unpackhi_epi16(sum, sum), 16);
  return _mm_add_epi32(sum_lo, sum_hi);
}

static INLINE void variance_kernel_sse2(const __m128i src, const __m128i ref,
                                        __m128i *const sse,
                                        __m128i *const sum) {
  const __m128i diff = _mm_sub_epi16(src, ref);
  *sse = _mm_add_epi32(*sse, _mm_madd_epi16(diff, diff));
  *sum = _mm_add_epi16(*sum, diff);
}

// Can handle 128 pixels' diff sum (such as 8x16 or 16x8)
// Slightly faster than variance_final_256_pel_sse2()
// diff sum of 128 pixels can still fit in 16bit integer
static INLINE void variance_final_128_pel_sse2(__m128i vsse, __m128i vsum,
                                               unsigned int *const sse,
                                               int *const sum) {
  *sse = add32x4_sse2(vsse);

  vsum = _mm_add_epi16(vsum, _mm_srli_si128(vsum, 8));
  vsum = _mm_add_epi16(vsum, _mm_srli_si128(vsum, 4));
  vsum = _mm_add_epi16(vsum, _mm_srli_si128(vsum, 2));
  *sum = (int16_t)_mm_extract_epi16(vsum, 0);
}

// Can handle 256 pixels' diff sum (such as 16x16)
static INLINE void variance_final_256_pel_sse2(__m128i vsse, __m128i vsum,
                                               unsigned int *const sse,
                                               int *const sum) {
  *sse = add32x4_sse2(vsse);

  vsum = _mm_add_epi16(vsum, _mm_srli_si128(vsum, 8));
  vsum = _mm_add_epi16(vsum, _mm_srli_si128(vsum, 4));
  *sum = (int16_t)_mm_extract_epi16(vsum, 0);
  *sum += (int16_t)_mm_extract_epi16(vsum, 1);
}

// Can handle 512 pixels' diff sum (such as 16x32 or 32x16)
static INLINE void variance_final_512_pel_sse2(__m128i vsse, __m128i vsum,
                                               unsigned int *const sse,
                                               int *const sum) {
  *sse = add32x4_sse2(vsse);

  vsum = _mm_add_epi16(vsum, _mm_srli_si128(vsum, 8));
  vsum = _mm_unpacklo_epi16(vsum, vsum);
  vsum = _mm_srai_epi32(vsum, 16);
  *sum = add32x4_sse2(vsum);
}

// Can handle 1024 pixels' diff sum (such as 32x32)
static INLINE void variance_final_1024_pel_sse2(__m128i vsse, __m128i vsum,
                                                unsigned int *const sse,
                                                int *const sum) {
  *sse = add32x4_sse2(vsse);

  vsum = sum_to_32bit_sse2(vsum);
  *sum = add32x4_sse2(vsum);
}

static INLINE void variance4_sse2(const uint8_t *src, const int src_stride,
                                  const uint8_t *ref, const int ref_stride,
                                  const int h, __m128i *const sse,
                                  __m128i *const sum) {
  assert(h <= 256);  // May overflow for larger height.
  *sum = _mm_setzero_si128();

  for (int i = 0; i < h; i += 2) {
    const __m128i s = load4x2_sse2(src, src_stride);
    const __m128i r = load4x2_sse2(ref, ref_stride);

    variance_kernel_sse2(s, r, sse, sum);
    src += 2 * src_stride;
    ref += 2 * ref_stride;
  }
}

static INLINE void variance8_sse2(const uint8_t *src, const int src_stride,
                                  const uint8_t *ref, const int ref_stride,
                                  const int h, __m128i *const sse,
                                  __m128i *const sum) {
  assert(h <= 128);  // May overflow for larger height.
  *sum = _mm_setzero_si128();
  *sse = _mm_setzero_si128();
  for (int i = 0; i < h; i++) {
    const __m128i s = load8_8to16_sse2(src);
    const __m128i r = load8_8to16_sse2(ref);

    variance_kernel_sse2(s, r, sse, sum);
    src += src_stride;
    ref += ref_stride;
  }
}

static INLINE void variance16_kernel_sse2(const uint8_t *const src,
                                          const uint8_t *const ref,
                                          __m128i *const sse,
                                          __m128i *const sum) {
  const __m128i zero = _mm_setzero_si128();
  const __m128i s = _mm_loadu_si128((const __m128i *)src);
  const __m128i r = _mm_loadu_si128((const __m128i *)ref);
  const __m128i src0 = _mm_unpacklo_epi8(s, zero);
  const __m128i ref0 = _mm_unpacklo_epi8(r, zero);
  const __m128i src1 = _mm_unpackhi_epi8(s, zero);
  const __m128i ref1 = _mm_unpackhi_epi8(r, zero);

  variance_kernel_sse2(src0, ref0, sse, sum);
  variance_kernel_sse2(src1, ref1, sse, sum);
}

static INLINE void variance16_sse2(const uint8_t *src, const int src_stride,
                                   const uint8_t *ref, const int ref_stride,
                                   const int h, __m128i *const sse,
                                   __m128i *const sum) {
  assert(h <= 64);  // May overflow for larger height.
  *sum = _mm_setzero_si128();

  for (int i = 0; i < h; ++i) {
    variance16_kernel_sse2(src, ref, sse, sum);
    src += src_stride;
    ref += ref_stride;
  }
}

static INLINE void variance32_sse2(const uint8_t *src, const int src_stride,
                                   const uint8_t *ref, const int ref_stride,
                                   const int h, __m128i *const sse,
                                   __m128i *const sum) {
  assert(h <= 32);  // May overflow for larger height.
  // Don't initialize sse here since it's an accumulation.
  *sum = _mm_setzero_si128();

  for (int i = 0; i < h; ++i) {
    variance16_kernel_sse2(src + 0, ref + 0, sse, sum);
    variance16_kernel_sse2(src + 16, ref + 16, sse, sum);
    src += src_stride;
    ref += ref_stride;
  }
}

static INLINE void variance64_sse2(const uint8_t *src, const int src_stride,
                                   const uint8_t *ref, const int ref_stride,
                                   const int h, __m128i *const sse,
                                   __m128i *const sum) {
  assert(h <= 16);  // May overflow for larger height.
  *sum = _mm_setzero_si128();

  for (int i = 0; i < h; ++i) {
    variance16_kernel_sse2(src + 0, ref + 0, sse, sum);
    variance16_kernel_sse2(src + 16, ref + 16, sse, sum);
    variance16_kernel_sse2(src + 32, ref + 32, sse, sum);
    variance16_kernel_sse2(src + 48, ref + 48, sse, sum);
    src += src_stride;
    ref += ref_stride;
  }
}

static INLINE void variance128_sse2(const uint8_t *src, const int src_stride,
                                    const uint8_t *ref, const int ref_stride,
                                    const int h, __m128i *const sse,
                                    __m128i *const sum) {
  assert(h <= 8);  // May overflow for larger height.
  *sum = _mm_setzero_si128();

  for (int i = 0; i < h; ++i) {
    for (int j = 0; j < 4; ++j) {
      const int offset0 = j << 5;
      const int offset1 = offset0 + 16;
      variance16_kernel_sse2(src + offset0, ref + offset0, sse, sum);
      variance16_kernel_sse2(src + offset1, ref + offset1, sse, sum);
    }
    src += src_stride;
    ref += ref_stride;
  }
}

void aom_get8x8var_sse2(const uint8_t *src_ptr, int src_stride,
                        const uint8_t *ref_ptr, int ref_stride,
                        unsigned int *sse, int *sum) {
  __m128i vsse, vsum;
  variance8_sse2(src_ptr, src_stride, ref_ptr, ref_stride, 8, &vsse, &vsum);
  variance_final_128_pel_sse2(vsse, vsum, sse, sum);
}

#define AOM_VAR_NO_LOOP_SSE2(bw, bh, bits, max_pixels)                        \
  unsigned int aom_variance##bw##x##bh##_sse2(                                \
      const uint8_t *src, int src_stride, const uint8_t *ref, int ref_stride, \
      unsigned int *sse) {                                                    \
    __m128i vsse = _mm_setzero_si128();                                       \
    __m128i vsum;                                                             \
    int sum = 0;                                                              \
    variance##bw##_sse2(src, src_stride, ref, ref_stride, bh, &vsse, &vsum);  \
    variance_final_##max_pixels##_pel_sse2(vsse, vsum, sse, &sum);            \
    assert(sum <= 255 * bw * bh);                                             \
    assert(sum >= -255 * bw * bh);                                            \
    return *sse - (uint32_t)(((int64_t)sum * sum) >> bits);                   \
  }

AOM_VAR_NO_LOOP_SSE2(4, 4, 4, 128);
AOM_VAR_NO_LOOP_SSE2(4, 8, 5, 128);
AOM_VAR_NO_LOOP_SSE2(4, 16, 6, 128);

AOM_VAR_NO_LOOP_SSE2(8, 4, 5, 128);
AOM_VAR_NO_LOOP_SSE2(8, 8, 6, 128);
AOM_VAR_NO_LOOP_SSE2(8, 16, 7, 128);
AOM_VAR_NO_LOOP_SSE2(8, 32, 8, 256);

AOM_VAR_NO_LOOP_SSE2(16, 4, 6, 128);
AOM_VAR_NO_LOOP_SSE2(16, 8, 7, 128);
AOM_VAR_NO_LOOP_SSE2(16, 16, 8, 256);
AOM_VAR_NO_LOOP_SSE2(16, 32, 9, 512);
AOM_VAR_NO_LOOP_SSE2(16, 64, 10, 1024);

AOM_VAR_NO_LOOP_SSE2(32, 8, 8, 256);
AOM_VAR_NO_LOOP_SSE2(32, 16, 9, 512);
AOM_VAR_NO_LOOP_SSE2(32, 32, 10, 1024);

#define AOM_VAR_LOOP_SSE2(bw, bh, bits, uh)                                   \
  unsigned int aom_variance##bw##x##bh##_sse2(                                \
      const uint8_t *src, int src_stride, const uint8_t *ref, int ref_stride, \
      unsigned int *sse) {                                                    \
    __m128i vsse = _mm_setzero_si128();                                       \
    __m128i vsum = _mm_setzero_si128();                                       \
    for (int i = 0; i < (bh / uh); ++i) {                                     \
      __m128i vsum16;                                                         \
      variance##bw##_sse2(src, src_stride, ref, ref_stride, uh, &vsse,        \
                          &vsum16);                                           \
      vsum = _mm_add_epi32(vsum, sum_to_32bit_sse2(vsum16));                  \
      src += (src_stride * uh);                                               \
      ref += (ref_stride * uh);                                               \
    }                                                                         \
    *sse = add32x4_sse2(vsse);                                                \
    int sum = add32x4_sse2(vsum);                                             \
    assert(sum <= 255 * bw * bh);                                             \
    assert(sum >= -255 * bw * bh);                                            \
    return *sse - (uint32_t)(((int64_t)sum * sum) >> bits);                   \
  }

AOM_VAR_LOOP_SSE2(32, 64, 11, 32);  // 32x32 * ( 64/32 )

AOM_VAR_NO_LOOP_SSE2(64, 16, 10, 1024);
AOM_VAR_LOOP_SSE2(64, 32, 11, 16);   // 64x16 * ( 32/16 )
AOM_VAR_LOOP_SSE2(64, 64, 12, 16);   // 64x16 * ( 64/16 )
AOM_VAR_LOOP_SSE2(64, 128, 13, 16);  // 64x16 * ( 128/16 )

AOM_VAR_LOOP_SSE2(128, 64, 13, 8);   // 128x8 * ( 64/8 )
AOM_VAR_LOOP_SSE2(128, 128, 14, 8);  // 128x8 * ( 128/8 )

unsigned int aom_mse8x8_sse2(const uint8_t *src, int src_stride,
                             const uint8_t *ref, int ref_stride,
                             unsigned int *sse) {
  aom_variance8x8_sse2(src, src_stride, ref, ref_stride, sse);
  return *sse;
}

unsigned int aom_mse8x16_sse2(const uint8_t *src, int src_stride,
                              const uint8_t *ref, int ref_stride,
                              unsigned int *sse) {
  aom_variance8x16_sse2(src, src_stride, ref, ref_stride, sse);
  return *sse;
}

unsigned int aom_mse16x8_sse2(const uint8_t *src, int src_stride,
                              const uint8_t *ref, int ref_stride,
                              unsigned int *sse) {
  aom_variance16x8_sse2(src, src_stride, ref, ref_stride, sse);
  return *sse;
}

unsigned int aom_mse16x16_sse2(const uint8_t *src, int src_stride,
                               const uint8_t *ref, int ref_stride,
                               unsigned int *sse) {
  aom_variance16x16_sse2(src, src_stride, ref, ref_stride, sse);
  return *sse;
}

// The 2 unused parameters are place holders for PIC enabled build.
// These definitions are for functions defined in subpel_variance.asm
#define DECL(w, opt)                                                           \
  int aom_sub_pixel_variance##w##xh_##opt(                                     \
      const uint8_t *src, ptrdiff_t src_stride, int x_offset, int y_offset,    \
      const uint8_t *dst, ptrdiff_t dst_stride, int height, unsigned int *sse, \
      void *unused0, void *unused)
#define DECLS(opt) \
  DECL(4, opt);    \
  DECL(8, opt);    \
  DECL(16, opt)

DECLS(sse2);
DECLS(ssse3);
#undef DECLS
#undef DECL

#define FN(w, h, wf, wlog2, hlog2, opt, cast_prod, cast)                      \
  unsigned int aom_sub_pixel_variance##w##x##h##_##opt(                       \
      const uint8_t *src, int src_stride, int x_offset, int y_offset,         \
      const uint8_t *dst, int dst_stride, unsigned int *sse_ptr) {            \
    /*Avoid overflow in helper by capping height.*/                           \
    const int hf = AOMMIN(h, 64);                                             \
    unsigned int sse = 0;                                                     \
    int se = 0;                                                               \
    for (int i = 0; i < (w / wf); ++i) {                                      \
      const uint8_t *src_ptr = src;                                           \
      const uint8_t *dst_ptr = dst;                                           \
      for (int j = 0; j < (h / hf); ++j) {                                    \
        unsigned int sse2;                                                    \
        const int se2 = aom_sub_pixel_variance##wf##xh_##opt(                 \
            src_ptr, src_stride, x_offset, y_offset, dst_ptr, dst_stride, hf, \
            &sse2, NULL, NULL);                                               \
        dst_ptr += hf * dst_stride;                                           \
        src_ptr += hf * src_stride;                                           \
        se += se2;                                                            \
        sse += sse2;                                                          \
      }                                                                       \
      src += wf;                                                              \
      dst += wf;                                                              \
    }                                                                         \
    *sse_ptr = sse;                                                           \
    return sse - (unsigned int)(cast_prod(cast se * se) >> (wlog2 + hlog2));  \
  }

#define FNS(opt)                                     \
  FN(128, 128, 16, 7, 7, opt, (int64_t), (int64_t)); \
  FN(128, 64, 16, 7, 6, opt, (int64_t), (int64_t));  \
  FN(64, 128, 16, 6, 7, opt, (int64_t), (int64_t));  \
  FN(64, 64, 16, 6, 6, opt, (int64_t), (int64_t));   \
  FN(64, 32, 16, 6, 5, opt, (int64_t), (int64_t));   \
  FN(32, 64, 16, 5, 6, opt, (int64_t), (int64_t));   \
  FN(32, 32, 16, 5, 5, opt, (int64_t), (int64_t));   \
  FN(32, 16, 16, 5, 4, opt, (int64_t), (int64_t));   \
  FN(16, 32, 16, 4, 5, opt, (int64_t), (int64_t));   \
  FN(16, 16, 16, 4, 4, opt, (uint32_t), (int64_t));  \
  FN(16, 8, 16, 4, 3, opt, (int32_t), (int32_t));    \
  FN(8, 16, 8, 3, 4, opt, (int32_t), (int32_t));     \
  FN(8, 8, 8, 3, 3, opt, (int32_t), (int32_t));      \
  FN(8, 4, 8, 3, 2, opt, (int32_t), (int32_t));      \
  FN(4, 8, 4, 2, 3, opt, (int32_t), (int32_t));      \
  FN(4, 4, 4, 2, 2, opt, (int32_t), (int32_t));      \
  FN(4, 16, 4, 2, 4, opt, (int32_t), (int32_t));     \
  FN(16, 4, 16, 4, 2, opt, (int32_t), (int32_t));    \
  FN(8, 32, 8, 3, 5, opt, (uint32_t), (int64_t));    \
  FN(32, 8, 16, 5, 3, opt, (uint32_t), (int64_t));   \
  FN(16, 64, 16, 4, 6, opt, (int64_t), (int64_t));   \
  FN(64, 16, 16, 6, 4, opt, (int64_t), (int64_t))

FNS(sse2);
FNS(ssse3);

#undef FNS
#undef FN

// The 2 unused parameters are place holders for PIC enabled build.
#define DECL(w, opt)                                                        \
  int aom_sub_pixel_avg_variance##w##xh_##opt(                              \
      const uint8_t *src, ptrdiff_t src_stride, int x_offset, int y_offset, \
      const uint8_t *dst, ptrdiff_t dst_stride, const uint8_t *sec,         \
      ptrdiff_t sec_stride, int height, unsigned int *sse, void *unused0,   \
      void *unused)
#define DECLS(opt) \
  DECL(4, opt);    \
  DECL(8, opt);    \
  DECL(16, opt)

DECLS(sse2);
DECLS(ssse3);
#undef DECL
#undef DECLS

#define FN(w, h, wf, wlog2, hlog2, opt, cast_prod, cast)                     \
  unsigned int aom_sub_pixel_avg_variance##w##x##h##_##opt(                  \
      const uint8_t *src, int src_stride, int x_offset, int y_offset,        \
      const uint8_t *dst, int dst_stride, unsigned int *sse_ptr,             \
      const uint8_t *sec) {                                                  \
    /*Avoid overflow in helper by capping height.*/                          \
    const int hf = AOMMIN(h, 64);                                            \
    unsigned int sse = 0;                                                    \
    int se = 0;                                                              \
    for (int i = 0; i < (w / wf); ++i) {                                     \
      const uint8_t *src_ptr = src;                                          \
      const uint8_t *dst_ptr = dst;                                          \
      const uint8_t *sec_ptr = sec;                                          \
      for (int j = 0; j < (h / hf); ++j) {                                   \
        unsigned int sse2;                                                   \
        const int se2 = aom_sub_pixel_avg_variance##wf##xh_##opt(            \
            src_ptr, src_stride, x_offset, y_offset, dst_ptr, dst_stride,    \
            sec_ptr, w, hf, &sse2, NULL, NULL);                              \
        dst_ptr += hf * dst_stride;                                          \
        src_ptr += hf * src_stride;                                          \
        sec_ptr += hf * w;                                                   \
        se += se2;                                                           \
        sse += sse2;                                                         \
      }                                                                      \
      src += wf;                                                             \
      dst += wf;                                                             \
      sec += wf;                                                             \
    }                                                                        \
    *sse_ptr = sse;                                                          \
    return sse - (unsigned int)(cast_prod(cast se * se) >> (wlog2 + hlog2)); \
  }

#define FNS(opt)                                     \
  FN(128, 128, 16, 7, 7, opt, (int64_t), (int64_t)); \
  FN(128, 64, 16, 7, 6, opt, (int64_t), (int64_t));  \
  FN(64, 128, 16, 6, 7, opt, (int64_t), (int64_t));  \
  FN(64, 64, 16, 6, 6, opt, (int64_t), (int64_t));   \
  FN(64, 32, 16, 6, 5, opt, (int64_t), (int64_t));   \
  FN(32, 64, 16, 5, 6, opt, (int64_t), (int64_t));   \
  FN(32, 32, 16, 5, 5, opt, (int64_t), (int64_t));   \
  FN(32, 16, 16, 5, 4, opt, (int64_t), (int64_t));   \
  FN(16, 32, 16, 4, 5, opt, (int64_t), (int64_t));   \
  FN(16, 16, 16, 4, 4, opt, (uint32_t), (int64_t));  \
  FN(16, 8, 16, 4, 3, opt, (uint32_t), (int32_t));   \
  FN(8, 16, 8, 3, 4, opt, (uint32_t), (int32_t));    \
  FN(8, 8, 8, 3, 3, opt, (uint32_t), (int32_t));     \
  FN(8, 4, 8, 3, 2, opt, (uint32_t), (int32_t));     \
  FN(4, 8, 4, 2, 3, opt, (uint32_t), (int32_t));     \
  FN(4, 4, 4, 2, 2, opt, (uint32_t), (int32_t));     \
  FN(4, 16, 4, 2, 4, opt, (int32_t), (int32_t));     \
  FN(16, 4, 16, 4, 2, opt, (int32_t), (int32_t));    \
  FN(8, 32, 8, 3, 5, opt, (uint32_t), (int64_t));    \
  FN(32, 8, 16, 5, 3, opt, (uint32_t), (int64_t));   \
  FN(16, 64, 16, 4, 6, opt, (int64_t), (int64_t));   \
  FN(64, 16, 16, 6, 4, opt, (int64_t), (int64_t))

FNS(sse2);
FNS(ssse3);

#undef FNS
#undef FN

void aom_upsampled_pred_sse2(MACROBLOCKD *xd, const struct AV1Common *const cm,
                             int mi_row, int mi_col, const MV *const mv,
                             uint8_t *comp_pred, int width, int height,
                             int subpel_x_q3, int subpel_y_q3,
                             const uint8_t *ref, int ref_stride,
                             int subpel_search) {
  // expect xd == NULL only in tests
  if (xd != NULL) {
    const MB_MODE_INFO *mi = xd->mi[0];
    const int ref_num = 0;
    const int is_intrabc = is_intrabc_block(mi);
    const struct scale_factors *const sf =
        is_intrabc ? &cm->sf_identity : xd->block_ref_scale_factors[ref_num];
    const int is_scaled = av1_is_scaled(sf);

    if (is_scaled) {
      int plane = 0;
      const int mi_x = mi_col * MI_SIZE;
      const int mi_y = mi_row * MI_SIZE;
      const struct macroblockd_plane *const pd = &xd->plane[plane];
      const struct buf_2d *const dst_buf = &pd->dst;
      const struct buf_2d *const pre_buf =
          is_intrabc ? dst_buf : &pd->pre[ref_num];

<<<<<<< HEAD
      // Calculate subpel_x/y and x/y_step.
      const int row_start = 0;  // Because ss_y is 0.
      const int col_start = 0;  // Because ss_x is 0.
      const int pre_x = (mi_x + MI_SIZE * col_start) >> ssx;
      const int pre_y = (mi_y + MI_SIZE * row_start) >> ssy;
      int orig_pos_y = pre_y << SUBPEL_BITS;
      orig_pos_y += mv->row * (1 << (1 - ssy));
      int orig_pos_x = pre_x << SUBPEL_BITS;
      orig_pos_x += mv->col * (1 << (1 - ssx));
      int pos_y = sf->scale_value_y(orig_pos_y, sf);
      int pos_x = sf->scale_value_x(orig_pos_x, sf);
      pos_x += SCALE_EXTRA_OFF;
      pos_y += SCALE_EXTRA_OFF;

      const int top = -AOM_LEFT_TOP_MARGIN_SCALED(ssy);
      const int left = -AOM_LEFT_TOP_MARGIN_SCALED(ssx);
      const int bottom = (pre_buf->height + AOM_INTERP_EXTEND)
                         << SCALE_SUBPEL_BITS;
      const int right = (pre_buf->width + AOM_INTERP_EXTEND)
                        << SCALE_SUBPEL_BITS;
      pos_y = clamp(pos_y, top, bottom);
      pos_x = clamp(pos_x, left, right);

      const uint8_t *const pre =
          pre_buf->buf0 + (pos_y >> SCALE_SUBPEL_BITS) * pre_buf->stride +
          (pos_x >> SCALE_SUBPEL_BITS);

      InterPredParams inter_pred_params;
      const SubpelParams subpel_params = { sf->x_step_q4, sf->y_step_q4,
                                           pos_x & SCALE_SUBPEL_MASK,
                                           pos_y & SCALE_SUBPEL_MASK };

      // Get convolve parameters.
=======
      InterPredParams inter_pred_params;
>>>>>>> 148bd354
      inter_pred_params.conv_params = get_conv_params(0, plane, xd->bd);
      const int_interpfilters filters =
          av1_broadcast_interp_filter(EIGHTTAP_REGULAR);
      av1_init_inter_params(
          &inter_pred_params, width, height, mi_y >> pd->subsampling_y,
          mi_x >> pd->subsampling_x, pd->subsampling_x, pd->subsampling_y,
<<<<<<< HEAD
          xd->bd, is_cur_buf_hbd(xd), mi->use_intrabc, sf, filters);

      // Get the inter predictor.
      av1_make_inter_predictor(pre, pre_buf->stride, comp_pred, width,
                               &inter_pred_params, &subpel_params);

=======
          xd->bd, is_cur_buf_hbd(xd), is_intrabc, sf, pre_buf, filters);
      av1_enc_build_one_inter_predictor(comp_pred, width, mv,
                                        &inter_pred_params);
>>>>>>> 148bd354
      return;
    }
  }

  const InterpFilterParams *filter = av1_get_filter(subpel_search);
  // (TODO:yunqing) 2-tap case uses 4-tap functions since there is no SIMD for
  // 2-tap yet.
  int filter_taps = (subpel_search <= USE_4_TAPS) ? 4 : SUBPEL_TAPS;

  if (!subpel_x_q3 && !subpel_y_q3) {
    if (width >= 16) {
      int i;
      assert(!(width & 15));
      /*Read 16 pixels one row at a time.*/
      for (i = 0; i < height; i++) {
        int j;
        for (j = 0; j < width; j += 16) {
          xx_storeu_128(comp_pred, xx_loadu_128(ref));
          comp_pred += 16;
          ref += 16;
        }
        ref += ref_stride - width;
      }
    } else if (width >= 8) {
      int i;
      assert(!(width & 7));
      assert(!(height & 1));
      /*Read 8 pixels two rows at a time.*/
      for (i = 0; i < height; i += 2) {
        __m128i s0 = xx_loadl_64(ref + 0 * ref_stride);
        __m128i s1 = xx_loadl_64(ref + 1 * ref_stride);
        xx_storeu_128(comp_pred, _mm_unpacklo_epi64(s0, s1));
        comp_pred += 16;
        ref += 2 * ref_stride;
      }
    } else {
      int i;
      assert(!(width & 3));
      assert(!(height & 3));
      /*Read 4 pixels four rows at a time.*/
      for (i = 0; i < height; i++) {
        const __m128i row0 = xx_loadl_64(ref + 0 * ref_stride);
        const __m128i row1 = xx_loadl_64(ref + 1 * ref_stride);
        const __m128i row2 = xx_loadl_64(ref + 2 * ref_stride);
        const __m128i row3 = xx_loadl_64(ref + 3 * ref_stride);
        const __m128i reg = _mm_unpacklo_epi64(_mm_unpacklo_epi32(row0, row1),
                                               _mm_unpacklo_epi32(row2, row3));
        xx_storeu_128(comp_pred, reg);
        comp_pred += 16;
        ref += 4 * ref_stride;
      }
    }
  } else if (!subpel_y_q3) {
    const int16_t *const kernel =
        av1_get_interp_filter_subpel_kernel(filter, subpel_x_q3 << 1);
    aom_convolve8_horiz(ref, ref_stride, comp_pred, width, kernel, 16, NULL, -1,
                        width, height);
  } else if (!subpel_x_q3) {
    const int16_t *const kernel =
        av1_get_interp_filter_subpel_kernel(filter, subpel_y_q3 << 1);
    aom_convolve8_vert(ref, ref_stride, comp_pred, width, NULL, -1, kernel, 16,
                       width, height);
  } else {
    DECLARE_ALIGNED(16, uint8_t,
                    temp[((MAX_SB_SIZE * 2 + 16) + 16) * MAX_SB_SIZE]);
    const int16_t *const kernel_x =
        av1_get_interp_filter_subpel_kernel(filter, subpel_x_q3 << 1);
    const int16_t *const kernel_y =
        av1_get_interp_filter_subpel_kernel(filter, subpel_y_q3 << 1);
    const uint8_t *ref_start = ref - ref_stride * ((filter_taps >> 1) - 1);
    uint8_t *temp_start_horiz = (subpel_search <= USE_4_TAPS)
                                    ? temp + (filter_taps >> 1) * MAX_SB_SIZE
                                    : temp;
    uint8_t *temp_start_vert = temp + MAX_SB_SIZE * ((filter->taps >> 1) - 1);
    int intermediate_height =
        (((height - 1) * 8 + subpel_y_q3) >> 3) + filter_taps;
    assert(intermediate_height <= (MAX_SB_SIZE * 2 + 16) + 16);
    aom_convolve8_horiz(ref_start, ref_stride, temp_start_horiz, MAX_SB_SIZE,
                        kernel_x, 16, NULL, -1, width, intermediate_height);
    aom_convolve8_vert(temp_start_vert, MAX_SB_SIZE, comp_pred, width, NULL, -1,
                       kernel_y, 16, width, height);
  }
}

void aom_comp_avg_upsampled_pred_sse2(
    MACROBLOCKD *xd, const struct AV1Common *const cm, int mi_row, int mi_col,
    const MV *const mv, uint8_t *comp_pred, const uint8_t *pred, int width,
    int height, int subpel_x_q3, int subpel_y_q3, const uint8_t *ref,
    int ref_stride, int subpel_search) {
  int n;
  int i;
  aom_upsampled_pred(xd, cm, mi_row, mi_col, mv, comp_pred, width, height,
                     subpel_x_q3, subpel_y_q3, ref, ref_stride, subpel_search);
  /*The total number of pixels must be a multiple of 16 (e.g., 4x4).*/
  assert(!(width * height & 15));
  n = width * height >> 4;
  for (i = 0; i < n; i++) {
    __m128i s0 = xx_loadu_128(comp_pred);
    __m128i p0 = xx_loadu_128(pred);
    xx_storeu_128(comp_pred, _mm_avg_epu8(s0, p0));
    comp_pred += 16;
    pred += 16;
  }
}

void aom_comp_mask_upsampled_pred_sse2(
    MACROBLOCKD *xd, const AV1_COMMON *const cm, int mi_row, int mi_col,
    const MV *const mv, uint8_t *comp_pred, const uint8_t *pred, int width,
    int height, int subpel_x_q3, int subpel_y_q3, const uint8_t *ref,
    int ref_stride, const uint8_t *mask, int mask_stride, int invert_mask,
    int subpel_search) {
  if (subpel_x_q3 | subpel_y_q3) {
    aom_upsampled_pred(xd, cm, mi_row, mi_col, mv, comp_pred, width, height,
                       subpel_x_q3, subpel_y_q3, ref, ref_stride,
                       subpel_search);
    ref = comp_pred;
    ref_stride = width;
  }
  aom_comp_mask_pred(comp_pred, pred, width, height, ref, ref_stride, mask,
                     mask_stride, invert_mask);
}

static INLINE __m128i highbd_comp_mask_pred_line_sse2(const __m128i s0,
                                                      const __m128i s1,
                                                      const __m128i a) {
  const __m128i alpha_max = _mm_set1_epi16((1 << AOM_BLEND_A64_ROUND_BITS));
  const __m128i round_const =
      _mm_set1_epi32((1 << AOM_BLEND_A64_ROUND_BITS) >> 1);
  const __m128i a_inv = _mm_sub_epi16(alpha_max, a);

  const __m128i s_lo = _mm_unpacklo_epi16(s0, s1);
  const __m128i a_lo = _mm_unpacklo_epi16(a, a_inv);
  const __m128i pred_lo = _mm_madd_epi16(s_lo, a_lo);
  const __m128i pred_l = _mm_srai_epi32(_mm_add_epi32(pred_lo, round_const),
                                        AOM_BLEND_A64_ROUND_BITS);

  const __m128i s_hi = _mm_unpackhi_epi16(s0, s1);
  const __m128i a_hi = _mm_unpackhi_epi16(a, a_inv);
  const __m128i pred_hi = _mm_madd_epi16(s_hi, a_hi);
  const __m128i pred_h = _mm_srai_epi32(_mm_add_epi32(pred_hi, round_const),
                                        AOM_BLEND_A64_ROUND_BITS);

  const __m128i comp = _mm_packs_epi32(pred_l, pred_h);

  return comp;
}

void aom_highbd_comp_mask_pred_sse2(uint8_t *comp_pred8, const uint8_t *pred8,
                                    int width, int height, const uint8_t *ref8,
                                    int ref_stride, const uint8_t *mask,
                                    int mask_stride, int invert_mask) {
  int i = 0;
  uint16_t *comp_pred = CONVERT_TO_SHORTPTR(comp_pred8);
  uint16_t *pred = CONVERT_TO_SHORTPTR(pred8);
  uint16_t *ref = CONVERT_TO_SHORTPTR(ref8);
  const uint16_t *src0 = invert_mask ? pred : ref;
  const uint16_t *src1 = invert_mask ? ref : pred;
  const int stride0 = invert_mask ? width : ref_stride;
  const int stride1 = invert_mask ? ref_stride : width;
  const __m128i zero = _mm_setzero_si128();

  if (width == 8) {
    do {
      const __m128i s0 = _mm_loadu_si128((const __m128i *)(src0));
      const __m128i s1 = _mm_loadu_si128((const __m128i *)(src1));
      const __m128i m_8 = _mm_loadl_epi64((const __m128i *)mask);
      const __m128i m_16 = _mm_unpacklo_epi8(m_8, zero);

      const __m128i comp = highbd_comp_mask_pred_line_sse2(s0, s1, m_16);

      _mm_storeu_si128((__m128i *)comp_pred, comp);

      src0 += stride0;
      src1 += stride1;
      mask += mask_stride;
      comp_pred += width;
      i += 1;
    } while (i < height);
  } else if (width == 16) {
    do {
      const __m128i s0 = _mm_loadu_si128((const __m128i *)(src0));
      const __m128i s2 = _mm_loadu_si128((const __m128i *)(src0 + 8));
      const __m128i s1 = _mm_loadu_si128((const __m128i *)(src1));
      const __m128i s3 = _mm_loadu_si128((const __m128i *)(src1 + 8));

      const __m128i m_8 = _mm_loadu_si128((const __m128i *)mask);
      const __m128i m01_16 = _mm_unpacklo_epi8(m_8, zero);
      const __m128i m23_16 = _mm_unpackhi_epi8(m_8, zero);

      const __m128i comp = highbd_comp_mask_pred_line_sse2(s0, s1, m01_16);
      const __m128i comp1 = highbd_comp_mask_pred_line_sse2(s2, s3, m23_16);

      _mm_storeu_si128((__m128i *)comp_pred, comp);
      _mm_storeu_si128((__m128i *)(comp_pred + 8), comp1);

      src0 += stride0;
      src1 += stride1;
      mask += mask_stride;
      comp_pred += width;
      i += 1;
    } while (i < height);
  } else if (width == 32) {
    do {
      for (int j = 0; j < 2; j++) {
        const __m128i s0 = _mm_loadu_si128((const __m128i *)(src0 + j * 16));
        const __m128i s2 =
            _mm_loadu_si128((const __m128i *)(src0 + 8 + j * 16));
        const __m128i s1 = _mm_loadu_si128((const __m128i *)(src1 + j * 16));
        const __m128i s3 =
            _mm_loadu_si128((const __m128i *)(src1 + 8 + j * 16));

        const __m128i m_8 = _mm_loadu_si128((const __m128i *)(mask + j * 16));
        const __m128i m01_16 = _mm_unpacklo_epi8(m_8, zero);
        const __m128i m23_16 = _mm_unpackhi_epi8(m_8, zero);

        const __m128i comp = highbd_comp_mask_pred_line_sse2(s0, s1, m01_16);
        const __m128i comp1 = highbd_comp_mask_pred_line_sse2(s2, s3, m23_16);

        _mm_storeu_si128((__m128i *)(comp_pred + j * 16), comp);
        _mm_storeu_si128((__m128i *)(comp_pred + 8 + j * 16), comp1);
      }
      src0 += stride0;
      src1 += stride1;
      mask += mask_stride;
      comp_pred += width;
      i += 1;
    } while (i < height);
  }
}<|MERGE_RESOLUTION|>--- conflicted
+++ resolved
@@ -516,61 +516,16 @@
       const struct buf_2d *const pre_buf =
           is_intrabc ? dst_buf : &pd->pre[ref_num];
 
-<<<<<<< HEAD
-      // Calculate subpel_x/y and x/y_step.
-      const int row_start = 0;  // Because ss_y is 0.
-      const int col_start = 0;  // Because ss_x is 0.
-      const int pre_x = (mi_x + MI_SIZE * col_start) >> ssx;
-      const int pre_y = (mi_y + MI_SIZE * row_start) >> ssy;
-      int orig_pos_y = pre_y << SUBPEL_BITS;
-      orig_pos_y += mv->row * (1 << (1 - ssy));
-      int orig_pos_x = pre_x << SUBPEL_BITS;
-      orig_pos_x += mv->col * (1 << (1 - ssx));
-      int pos_y = sf->scale_value_y(orig_pos_y, sf);
-      int pos_x = sf->scale_value_x(orig_pos_x, sf);
-      pos_x += SCALE_EXTRA_OFF;
-      pos_y += SCALE_EXTRA_OFF;
-
-      const int top = -AOM_LEFT_TOP_MARGIN_SCALED(ssy);
-      const int left = -AOM_LEFT_TOP_MARGIN_SCALED(ssx);
-      const int bottom = (pre_buf->height + AOM_INTERP_EXTEND)
-                         << SCALE_SUBPEL_BITS;
-      const int right = (pre_buf->width + AOM_INTERP_EXTEND)
-                        << SCALE_SUBPEL_BITS;
-      pos_y = clamp(pos_y, top, bottom);
-      pos_x = clamp(pos_x, left, right);
-
-      const uint8_t *const pre =
-          pre_buf->buf0 + (pos_y >> SCALE_SUBPEL_BITS) * pre_buf->stride +
-          (pos_x >> SCALE_SUBPEL_BITS);
-
       InterPredParams inter_pred_params;
-      const SubpelParams subpel_params = { sf->x_step_q4, sf->y_step_q4,
-                                           pos_x & SCALE_SUBPEL_MASK,
-                                           pos_y & SCALE_SUBPEL_MASK };
-
-      // Get convolve parameters.
-=======
-      InterPredParams inter_pred_params;
->>>>>>> 148bd354
       inter_pred_params.conv_params = get_conv_params(0, plane, xd->bd);
       const int_interpfilters filters =
           av1_broadcast_interp_filter(EIGHTTAP_REGULAR);
       av1_init_inter_params(
           &inter_pred_params, width, height, mi_y >> pd->subsampling_y,
           mi_x >> pd->subsampling_x, pd->subsampling_x, pd->subsampling_y,
-<<<<<<< HEAD
-          xd->bd, is_cur_buf_hbd(xd), mi->use_intrabc, sf, filters);
-
-      // Get the inter predictor.
-      av1_make_inter_predictor(pre, pre_buf->stride, comp_pred, width,
-                               &inter_pred_params, &subpel_params);
-
-=======
           xd->bd, is_cur_buf_hbd(xd), is_intrabc, sf, pre_buf, filters);
       av1_enc_build_one_inter_predictor(comp_pred, width, mv,
                                         &inter_pred_params);
->>>>>>> 148bd354
       return;
     }
   }
