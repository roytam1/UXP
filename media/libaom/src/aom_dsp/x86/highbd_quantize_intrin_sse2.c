/*
 * Copyright (c) 2016, Alliance for Open Media. All rights reserved
 *
 * This source code is subject to the terms of the BSD 2 Clause License and
 * the Alliance for Open Media Patent License 1.0. If the BSD 2 Clause License
 * was not distributed with this source code in the LICENSE file, you can
 * obtain it at www.aomedia.org/license/software. If the Alliance for Open
 * Media Patent License 1.0 was not distributed with this source code in the
 * PATENTS file, you can obtain it at www.aomedia.org/license/patent.
 */

#include <emmintrin.h>

#include "aom_dsp/aom_dsp_common.h"
#include "aom_mem/aom_mem.h"
#include "aom_ports/mem.h"

void aom_highbd_quantize_b_sse2(const tran_low_t *coeff_ptr, intptr_t count,
                                const int16_t *zbin_ptr,
                                const int16_t *round_ptr,
                                const int16_t *quant_ptr,
                                const int16_t *quant_shift_ptr,
                                tran_low_t *qcoeff_ptr, tran_low_t *dqcoeff_ptr,
                                const int16_t *dequant_ptr, uint16_t *eob_ptr,
                                const int16_t *scan, const int16_t *iscan) {
  int i, j, non_zero_regs = (int)count / 4, eob_i = -1;
  __m128i zbins[2];
  __m128i nzbins[2];

  zbins[0] = _mm_set_epi32((int)zbin_ptr[1], (int)zbin_ptr[1], (int)zbin_ptr[1],
                           (int)zbin_ptr[0]);
  zbins[1] = _mm_set1_epi32((int)zbin_ptr[1]);

  nzbins[0] = _mm_setzero_si128();
  nzbins[1] = _mm_setzero_si128();
  nzbins[0] = _mm_sub_epi32(nzbins[0], zbins[0]);
  nzbins[1] = _mm_sub_epi32(nzbins[1], zbins[1]);

  (void)scan;

  memset(qcoeff_ptr, 0, count * sizeof(*qcoeff_ptr));
  memset(dqcoeff_ptr, 0, count * sizeof(*dqcoeff_ptr));

  // Pre-scan pass
  for (i = ((int)count / 4) - 1; i >= 0; i--) {
    __m128i coeffs, cmp1, cmp2;
    int test;
    coeffs = _mm_load_si128((const __m128i *)(coeff_ptr + i * 4));
    cmp1 = _mm_cmplt_epi32(coeffs, zbins[i != 0]);
    cmp2 = _mm_cmpgt_epi32(coeffs, nzbins[i != 0]);
    cmp1 = _mm_and_si128(cmp1, cmp2);
    test = _mm_movemask_epi8(cmp1);
    if (test == 0xffff)
      non_zero_regs--;
    else
      break;
  }

  // Quantization pass:
  for (i = 0; i < non_zero_regs; i++) {
    __m128i coeffs, coeffs_sign, tmp1, tmp2;
    int test;
    int abs_coeff[4];
    int coeff_sign[4];

    coeffs = _mm_load_si128((const __m128i *)(coeff_ptr + i * 4));
    coeffs_sign = _mm_srai_epi32(coeffs, 31);
    coeffs = _mm_sub_epi32(_mm_xor_si128(coeffs, coeffs_sign), coeffs_sign);
    tmp1 = _mm_cmpgt_epi32(coeffs, zbins[i != 0]);
    tmp2 = _mm_cmpeq_epi32(coeffs, zbins[i != 0]);
    tmp1 = _mm_or_si128(tmp1, tmp2);
    test = _mm_movemask_epi8(tmp1);
    _mm_storeu_si128((__m128i *)abs_coeff, coeffs);
    _mm_storeu_si128((__m128i *)coeff_sign, coeffs_sign);

    for (j = 0; j < 4; j++) {
      if (test & (1 << (4 * j))) {
        int k = 4 * i + j;
        const int64_t tmp3 = abs_coeff[j] + round_ptr[k != 0];
        const int64_t tmp4 = ((tmp3 * quant_ptr[k != 0]) >> 16) + tmp3;
        const uint32_t abs_qcoeff =
            (uint32_t)((tmp4 * quant_shift_ptr[k != 0]) >> 16);
        qcoeff_ptr[k] = (int)(abs_qcoeff ^ coeff_sign[j]) - coeff_sign[j];
        dqcoeff_ptr[k] = qcoeff_ptr[k] * dequant_ptr[k != 0];
        if (abs_qcoeff) eob_i = iscan[k] > eob_i ? iscan[k] : eob_i;
      }
    }
  }
  *eob_ptr = eob_i + 1;
}

void aom_highbd_quantize_b_32x32_sse2(
    const tran_low_t *coeff_ptr, intptr_t n_coeffs, const int16_t *zbin_ptr,
    const int16_t *round_ptr, const int16_t *quant_ptr,
    const int16_t *quant_shift_ptr, tran_low_t *qcoeff_ptr,
    tran_low_t *dqcoeff_ptr, const int16_t *dequant_ptr, uint16_t *eob_ptr,
    const int16_t *scan, const int16_t *iscan) {
  __m128i zbins[2];
  __m128i nzbins[2];
  int idx = 0;
  int idx_arr[1024];
  int i, eob = -1;
  const int zbin0_tmp = ROUND_POWER_OF_TWO(zbin_ptr[0], 1);
  const int zbin1_tmp = ROUND_POWER_OF_TWO(zbin_ptr[1], 1);
  (void)scan;
  zbins[0] = _mm_set_epi32(zbin1_tmp, zbin1_tmp, zbin1_tmp, zbin0_tmp);
  zbins[1] = _mm_set1_epi32(zbin1_tmp);

  nzbins[0] = _mm_setzero_si128();
  nzbins[1] = _mm_setzero_si128();
  nzbins[0] = _mm_sub_epi32(nzbins[0], zbins[0]);
  nzbins[1] = _mm_sub_epi32(nzbins[1], zbins[1]);

  memset(qcoeff_ptr, 0, n_coeffs * sizeof(*qcoeff_ptr));
  memset(dqcoeff_ptr, 0, n_coeffs * sizeof(*dqcoeff_ptr));

  // Pre-scan pass
  for (i = 0; i < n_coeffs / 4; i++) {
    __m128i coeffs, cmp1, cmp2;
    int test;
    coeffs = _mm_load_si128((const __m128i *)(coeff_ptr + i * 4));
    cmp1 = _mm_cmplt_epi32(coeffs, zbins[i != 0]);
    cmp2 = _mm_cmpgt_epi32(coeffs, nzbins[i != 0]);
    cmp1 = _mm_and_si128(cmp1, cmp2);
    test = _mm_movemask_epi8(cmp1);
    if (!(test & 0xf)) idx_arr[idx++] = i * 4;
    if (!(test & 0xf0)) idx_arr[idx++] = i * 4 + 1;
    if (!(test & 0xf00)) idx_arr[idx++] = i * 4 + 2;
    if (!(test & 0xf000)) idx_arr[idx++] = i * 4 + 3;
  }

  // Quantization pass: only process the coefficients selected in
  // pre-scan pass. Note: idx can be zero.
  for (i = 0; i < idx; i++) {
    const int rc = idx_arr[i];
    const int coeff = coeff_ptr[rc];
    const int coeff_sign = AOMSIGN(coeff);
    const int abs_coeff = (coeff ^ coeff_sign) - coeff_sign;
    const int64_t tmp1 = abs_coeff + ROUND_POWER_OF_TWO(round_ptr[rc != 0], 1);
    const int64_t tmp2 = ((tmp1 * quant_ptr[rc != 0]) >> 16) + tmp1;
    const uint32_t abs_qcoeff =
        (uint32_t)((tmp2 * quant_shift_ptr[rc != 0]) >> 15);
    qcoeff_ptr[rc] = (int)(abs_qcoeff ^ coeff_sign) - coeff_sign;
    dqcoeff_ptr[rc] = qcoeff_ptr[rc] * dequant_ptr[rc != 0] / 2;
    if (abs_qcoeff) eob = iscan[idx_arr[i]] > eob ? iscan[idx_arr[i]] : eob;
  }
  *eob_ptr = eob + 1;
}

void aom_highbd_quantize_b_64x64_sse2(
    const tran_low_t *coeff_ptr, intptr_t n_coeffs, const int16_t *zbin_ptr,
    const int16_t *round_ptr, const int16_t *quant_ptr,
    const int16_t *quant_shift_ptr, tran_low_t *qcoeff_ptr,
    tran_low_t *dqcoeff_ptr, const int16_t *dequant_ptr, uint16_t *eob_ptr,
    const int16_t *scan, const int16_t *iscan) {
  __m128i zbins[2];
  __m128i nzbins[2];
  int idx = 0;
  int idx_arr[1024];
  int i, eob = -1;
  const int zbin0_tmp = ROUND_POWER_OF_TWO(zbin_ptr[0], 2);
  const int zbin1_tmp = ROUND_POWER_OF_TWO(zbin_ptr[1], 2);
  (void)scan;
  zbins[0] = _mm_set_epi32(zbin1_tmp, zbin1_tmp, zbin1_tmp, zbin0_tmp);
  zbins[1] = _mm_set1_epi32(zbin1_tmp);

  nzbins[0] = _mm_setzero_si128();
  nzbins[1] = _mm_setzero_si128();
  nzbins[0] = _mm_sub_epi32(nzbins[0], zbins[0]);
  nzbins[1] = _mm_sub_epi32(nzbins[1], zbins[1]);

  memset(qcoeff_ptr, 0, n_coeffs * sizeof(*qcoeff_ptr));
  memset(dqcoeff_ptr, 0, n_coeffs * sizeof(*dqcoeff_ptr));

  // Pre-scan pass
  for (i = 0; i < n_coeffs / 4; i++) {
    __m128i coeffs, cmp1, cmp2;
    int test;
    coeffs = _mm_load_si128((const __m128i *)(coeff_ptr + i * 4));
    cmp1 = _mm_cmplt_epi32(coeffs, zbins[i != 0]);
    cmp2 = _mm_cmpgt_epi32(coeffs, nzbins[i != 0]);
    cmp1 = _mm_and_si128(cmp1, cmp2);
    test = _mm_movemask_epi8(cmp1);
    if (!(test & 0xf)) idx_arr[idx++] = i * 4;
    if (!(test & 0xf0)) idx_arr[idx++] = i * 4 + 1;
    if (!(test & 0xf00)) idx_arr[idx++] = i * 4 + 2;
    if (!(test & 0xf000)) idx_arr[idx++] = i * 4 + 3;
  }

  // Quantization pass: only process the coefficients selected in
  // pre-scan pass. Note: idx can be zero.
  for (i = 0; i < idx; i++) {
    const int rc = idx_arr[i];
    const int coeff = coeff_ptr[rc];
<<<<<<< HEAD
    const int coeff_sign = (coeff >> 31);
=======
    const int coeff_sign = AOMSIGN(coeff);
>>>>>>> 148bd354
    const int abs_coeff = (coeff ^ coeff_sign) - coeff_sign;
    const int64_t tmp1 = abs_coeff + ROUND_POWER_OF_TWO(round_ptr[rc != 0], 2);
    const int64_t tmp2 = ((tmp1 * quant_ptr[rc != 0]) >> 16) + tmp1;
    const uint32_t abs_qcoeff =
        (uint32_t)((tmp2 * quant_shift_ptr[rc != 0]) >> 14);
    qcoeff_ptr[rc] = (int)(abs_qcoeff ^ coeff_sign) - coeff_sign;
    dqcoeff_ptr[rc] = qcoeff_ptr[rc] * dequant_ptr[rc != 0] / 4;
    if (abs_qcoeff) eob = iscan[idx_arr[i]] > eob ? iscan[idx_arr[i]] : eob;
  }
  *eob_ptr = eob + 1;
}<|MERGE_RESOLUTION|>--- conflicted
+++ resolved
@@ -192,11 +192,7 @@
   for (i = 0; i < idx; i++) {
     const int rc = idx_arr[i];
     const int coeff = coeff_ptr[rc];
-<<<<<<< HEAD
-    const int coeff_sign = (coeff >> 31);
-=======
     const int coeff_sign = AOMSIGN(coeff);
->>>>>>> 148bd354
     const int abs_coeff = (coeff ^ coeff_sign) - coeff_sign;
     const int64_t tmp1 = abs_coeff + ROUND_POWER_OF_TWO(round_ptr[rc != 0], 2);
     const int64_t tmp2 = ((tmp1 * quant_ptr[rc != 0]) >> 16) + tmp1;
