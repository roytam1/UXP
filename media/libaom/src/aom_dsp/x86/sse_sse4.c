--- conflicted
+++ resolved
@@ -51,14 +51,8 @@
   *sum = _mm_add_epi32(*sum, _mm_madd_epi16(v_d01_w, v_d01_w));
 }
 
-<<<<<<< HEAD
-static INLINE void aom_sse4x2_sse4_1(const uint8_t *a, int a_stride,
-                                     const uint8_t *b, int b_stride,
-                                     __m128i *sum) {
-=======
 static INLINE void sse4x2_sse4_1(const uint8_t *a, int a_stride,
                                  const uint8_t *b, int b_stride, __m128i *sum) {
->>>>>>> 148bd354
   const __m128i v_a0 = xx_loadl_32(a);
   const __m128i v_a1 = xx_loadl_32(a + a_stride);
   const __m128i v_b0 = xx_loadl_32(b);
@@ -68,13 +62,8 @@
   const __m128i v_d_w = _mm_sub_epi16(v_a_w, v_b_w);
   *sum = _mm_add_epi32(*sum, _mm_madd_epi16(v_d_w, v_d_w));
 }
-<<<<<<< HEAD
-static INLINE void aom_sse8_sse4_1(const uint8_t *a, const uint8_t *b,
-                                   __m128i *sum) {
-=======
 static INLINE void sse8_sse4_1(const uint8_t *a, const uint8_t *b,
                                __m128i *sum) {
->>>>>>> 148bd354
   const __m128i v_a0 = xx_loadl_64(a);
   const __m128i v_b0 = xx_loadl_64(b);
   const __m128i v_a_w = _mm_cvtepu8_epi16(v_a0);
@@ -91,11 +80,7 @@
   switch (width) {
     case 4:
       do {
-<<<<<<< HEAD
-        aom_sse4x2_sse4_1(a, a_stride, b, b_stride, &sum);
-=======
         sse4x2_sse4_1(a, a_stride, b, b_stride, &sum);
->>>>>>> 148bd354
         a += a_stride << 1;
         b += b_stride << 1;
         y += 2;
@@ -104,11 +89,7 @@
       break;
     case 8:
       do {
-<<<<<<< HEAD
-        aom_sse8_sse4_1(a, b, &sum);
-=======
         sse8_sse4_1(a, b, &sum);
->>>>>>> 148bd354
         a += a_stride;
         b += b_stride;
         y += 1;
@@ -167,19 +148,11 @@
         do {
           int i = 0;
           do {
-<<<<<<< HEAD
-            aom_sse8_sse4_1(a + i, b + i, &sum);
-            aom_sse8_sse4_1(a + i + a_stride, b + i + b_stride, &sum);
-            i += 8;
-          } while (i + 4 < width);
-          aom_sse4x2_sse4_1(a + i, a_stride, b + i, b_stride, &sum);
-=======
             sse8_sse4_1(a + i, b + i, &sum);
             sse8_sse4_1(a + i + a_stride, b + i + b_stride, &sum);
             i += 8;
           } while (i + 4 < width);
           sse4x2_sse4_1(a + i, a_stride, b + i, b_stride, &sum);
->>>>>>> 148bd354
           a += (a_stride << 1);
           b += (b_stride << 1);
           y += 2;
@@ -188,11 +161,7 @@
         do {
           int i = 0;
           do {
-<<<<<<< HEAD
-            aom_sse8_sse4_1(a + i, b + i, &sum);
-=======
             sse8_sse4_1(a + i, b + i, &sum);
->>>>>>> 148bd354
             i += 8;
           } while (i < width);
           a += a_stride;
