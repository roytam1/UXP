--- conflicted
+++ resolved
@@ -12,10 +12,7 @@
 #include <immintrin.h>
 
 #include "config/aom_dsp_rtcd.h"
-<<<<<<< HEAD
-=======
 #include "aom_dsp/x86/intrapred_x86.h"
->>>>>>> 148bd354
 #include "aom_dsp/x86/lpf_common_sse2.h"
 
 static INLINE __m256i dc_sum_64(const uint8_t *ref) {
@@ -1992,11 +1989,7 @@
     int base_x = (-y * dx) >> frac_bits_x;
     int base_shift = 0;
     if (base_x < (min_base_x - 1)) {
-<<<<<<< HEAD
-      base_shift = (min_base_x - base_x - 1) >> upsample_above;
-=======
       base_shift = (min_base_x - base_x) >> upsample_above;
->>>>>>> 148bd354
     }
     int base_min_diff =
         (min_base_x - base_x + upsample_above) >> upsample_above;
@@ -2122,11 +2115,7 @@
     int base_x = (-y * dx) >> frac_bits_x;
     int base_shift = 0;
     if (base_x < (min_base_x - 1)) {
-<<<<<<< HEAD
-      base_shift = (min_base_x - base_x - 1) >> upsample_above;
-=======
       base_shift = (min_base_x - base_x) >> upsample_above;
->>>>>>> 148bd354
     }
     int base_min_diff =
         (min_base_x - base_x + upsample_above) >> upsample_above;
@@ -2248,11 +2237,7 @@
     int base_x = (-y * dx) >> frac_bits_x;
     int base_shift = 0;
     if (base_x < (min_base_x - 1)) {
-<<<<<<< HEAD
-      base_shift = (min_base_x - base_x - 1) >> upsample_above;
-=======
       base_shift = (min_base_x - base_x) >> upsample_above;
->>>>>>> 148bd354
     }
     int base_min_diff =
         (min_base_x - base_x + upsample_above) >> upsample_above;
@@ -2402,11 +2387,7 @@
     int base_x = (-y * dx) >> frac_bits_x;
     int base_shift = 0;
     if (base_x < (min_base_x - 1)) {
-<<<<<<< HEAD
-      base_shift = (min_base_x - base_x - 1) >> upsample_above;
-=======
       base_shift = (min_base_x - base_x) >> upsample_above;
->>>>>>> 148bd354
     }
     int base_min_diff =
         (min_base_x - base_x + upsample_above) >> upsample_above;
@@ -2563,21 +2544,12 @@
       int y = r + 1;
       ydx = _mm256_set1_epi32(y * dx);
 
-<<<<<<< HEAD
-      int base_x = (-y * dx) >> frac_bits_x;
-      int base_shift = 0;
-      if ((base_x + j) < (min_base_x - 1)) {
-        base_shift = (min_base_x - (base_x + j) - 1);
-      }
-      int base_min_diff = (min_base_x - base_x - j);
-=======
       int base_x = ((j << 6) - y * dx) >> frac_bits_x;
       int base_shift = 0;
       if ((base_x) < (min_base_x - 1)) {
         base_shift = (min_base_x - base_x - 1);
       }
       int base_min_diff = (min_base_x - base_x);
->>>>>>> 148bd354
       if (base_min_diff > 16) {
         base_min_diff = 16;
       } else {
@@ -2587,14 +2559,8 @@
       if (base_shift > 7) {
         resx[0] = _mm256_setzero_si256();
       } else {
-<<<<<<< HEAD
-        a0_x128 = _mm_loadu_si128((__m128i *)(above + base_x + base_shift + j));
-        a1_x128 =
-            _mm_loadu_si128((__m128i *)(above + base_x + base_shift + 1 + j));
-=======
         a0_x128 = _mm_loadu_si128((__m128i *)(above + base_x + base_shift));
         a1_x128 = _mm_loadu_si128((__m128i *)(above + base_x + base_shift + 1));
->>>>>>> 148bd354
         a0_x128 =
             _mm_shuffle_epi8(a0_x128, *(__m128i *)HighbdLoadMaskx[base_shift]);
         a1_x128 =
@@ -2619,27 +2585,16 @@
             res, _mm256_castsi128_si256(_mm256_extracti128_si256(res, 1)));
       }
       int base_shift8 = 0;
-<<<<<<< HEAD
-      if ((base_x + j + 8) < (min_base_x - 1)) {
-        base_shift8 = (min_base_x - (base_x + j + 8) - 1);
-=======
       if ((base_x + 8) < (min_base_x - 1)) {
         base_shift8 = (min_base_x - (base_x + 8) - 1);
->>>>>>> 148bd354
       }
       if (base_shift8 > 7) {
         resx[1] = _mm256_setzero_si256();
       } else {
         a0_1_x128 =
-<<<<<<< HEAD
-            _mm_loadu_si128((__m128i *)(above + base_x + base_shift8 + 8 + j));
-        a1_1_x128 =
-            _mm_loadu_si128((__m128i *)(above + base_x + base_shift8 + 9 + j));
-=======
             _mm_loadu_si128((__m128i *)(above + base_x + base_shift8 + 8));
         a1_1_x128 =
             _mm_loadu_si128((__m128i *)(above + base_x + base_shift8 + 9));
->>>>>>> 148bd354
         a0_1_x128 = _mm_shuffle_epi8(a0_1_x128,
                                      *(__m128i *)HighbdLoadMaskx[base_shift8]);
         a1_1_x128 = _mm_shuffle_epi8(a1_1_x128,
@@ -2785,21 +2740,12 @@
 
     for (int j = 0; j < W; j += 16) {
       j256 = _mm256_set1_epi16(j);
-<<<<<<< HEAD
-      int base_x = (-y * dx) >> frac_bits_x;
-      int base_shift = 0;
-      if ((base_x + j) < (min_base_x - 1)) {
-        base_shift = (min_base_x - (base_x + j) - 1);
-      }
-      int base_min_diff = (min_base_x - base_x - j);
-=======
       int base_x = ((j << 6) - y * dx) >> frac_bits_x;
       int base_shift = 0;
       if ((base_x) < (min_base_x - 1)) {
         base_shift = (min_base_x - (base_x)-1);
       }
       int base_min_diff = (min_base_x - base_x);
->>>>>>> 148bd354
       if (base_min_diff > 16) {
         base_min_diff = 16;
       } else {
@@ -2807,14 +2753,8 @@
       }
 
       if (base_shift < 8) {
-<<<<<<< HEAD
-        a0_x128 = _mm_loadu_si128((__m128i *)(above + base_x + base_shift + j));
-        a1_x128 =
-            _mm_loadu_si128((__m128i *)(above + base_x + base_shift + 1 + j));
-=======
         a0_x128 = _mm_loadu_si128((__m128i *)(above + base_x + base_shift));
         a1_x128 = _mm_loadu_si128((__m128i *)(above + base_x + base_shift + 1));
->>>>>>> 148bd354
         a0_x128 =
             _mm_shuffle_epi8(a0_x128, *(__m128i *)HighbdLoadMaskx[base_shift]);
         a1_x128 =
@@ -2833,15 +2773,9 @@
       }
       if (base_shift1 < 8) {
         a0_1_x128 =
-<<<<<<< HEAD
-            _mm_loadu_si128((__m128i *)(above + base_x + base_shift1 + 8 + j));
-        a1_1_x128 =
-            _mm_loadu_si128((__m128i *)(above + base_x + base_shift1 + 9 + j));
-=======
             _mm_loadu_si128((__m128i *)(above + base_x + base_shift1 + 8));
         a1_1_x128 =
             _mm_loadu_si128((__m128i *)(above + base_x + base_shift1 + 9));
->>>>>>> 148bd354
         a0_1_x128 = _mm_shuffle_epi8(a0_1_x128,
                                      *(__m128i *)HighbdLoadMaskx[base_shift1]);
         a1_1_x128 = _mm_shuffle_epi8(a1_1_x128,
