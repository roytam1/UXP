--- conflicted
+++ resolved
@@ -24,11 +24,7 @@
 namespace {
 
 using libaom_test::ACMRandom;
-<<<<<<< HEAD
-using ::testing::tuple;
-=======
 using std::tuple;
->>>>>>> 148bd354
 
 typedef void (*Predictor)(uint8_t *dst, ptrdiff_t stride, TX_SIZE tx_size,
                           const uint8_t *above, const uint8_t *left, int mode);
