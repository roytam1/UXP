--- conflicted
+++ resolved
@@ -157,12 +157,6 @@
   memset(&cm, 0, sizeof(cm));
 
   for (const DvTestCase &dv_case : kDvCases) {
-<<<<<<< HEAD
-    EXPECT_EQ(static_cast<int>(dv_case.valid),
-              av1_is_dv_valid(dv_case.dv, &cm, &xd,
-                              xd.tile.mi_row_start + dv_case.mi_row_offset,
-                              xd.tile.mi_col_start + dv_case.mi_col_offset,
-=======
     const int mi_row = xd.tile.mi_row_start + dv_case.mi_row_offset;
     const int mi_col = xd.tile.mi_col_start + dv_case.mi_col_offset;
     xd.is_chroma_ref = is_chroma_reference(mi_row, mi_col, dv_case.bsize,
@@ -170,7 +164,6 @@
                                            xd.plane[1].subsampling_y);
     EXPECT_EQ(static_cast<int>(dv_case.valid),
               av1_is_dv_valid(dv_case.dv, &cm, &xd, mi_row, mi_col,
->>>>>>> 148bd354
                               dv_case.bsize, MAX_MIB_SIZE_LOG2));
   }
 }
