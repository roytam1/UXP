/*
 * Copyright (c) 2016, Alliance for Open Media. All rights reserved
 *
 * This source code is subject to the terms of the BSD 2 Clause License and
 * the Alliance for Open Media Patent License 1.0. If the BSD 2 Clause License
 * was not distributed with this source code in the LICENSE file, you can
 * obtain it at www.aomedia.org/license/software. If the Alliance for Open
 * Media Patent License 1.0 was not distributed with this source code in the
 * PATENTS file, you can obtain it at www.aomedia.org/license/patent.
 */

#include <math.h>
#include <stdio.h>
#include <stdlib.h>
#include <tuple>
#include <vector>

#include "config/av1_rtcd.h"

#include "aom_ports/aom_timer.h"
#include "av1/common/av1_inv_txfm1d_cfg.h"
#include "av1/common/scan.h"
#include "test/acm_random.h"
#include "test/av1_txfm_test.h"
#include "test/util.h"

using libaom_test::ACMRandom;
using libaom_test::bd;
using libaom_test::compute_avg_abs_error;
using libaom_test::input_base;
using libaom_test::InvTxfm2dFunc;
using libaom_test::LbdInvTxfm2dFunc;

using ::testing::Combine;
using ::testing::Range;
using ::testing::Values;

using std::vector;

typedef TX_TYPE TxType;
typedef TX_SIZE TxSize;

namespace {

static const char *tx_type_name[] = {
  "DCT_DCT",
  "ADST_DCT",
  "DCT_ADST",
  "ADST_ADST",
  "FLIPADST_DCT",
  "DCT_FLIPADST",
  "FLIPADST_FLIPADST",
  "ADST_FLIPADST",
  "FLIPADST_ADST",
  "IDTX",
  "V_DCT",
  "H_DCT",
  "V_ADST",
  "H_ADST",
  "V_FLIPADST",
  "H_FLIPADST",
};

// AV1InvTxfm2dParam argument list:
// tx_type_, tx_size_, max_error_, max_avg_error_
<<<<<<< HEAD
typedef ::testing::tuple<TxType, TxSize, int, double> AV1InvTxfm2dParam;
=======
typedef std::tuple<TxType, TxSize, int, double> AV1InvTxfm2dParam;
>>>>>>> 148bd354

class AV1InvTxfm2d : public ::testing::TestWithParam<AV1InvTxfm2dParam> {
 public:
  virtual void SetUp() {
    tx_type_ = GET_PARAM(0);
    tx_size_ = GET_PARAM(1);
    max_error_ = GET_PARAM(2);
    max_avg_error_ = GET_PARAM(3);
  }

  void RunRoundtripCheck() {
    int tx_w = tx_size_wide[tx_size_];
    int tx_h = tx_size_high[tx_size_];
    int txfm2d_size = tx_w * tx_h;
    const FwdTxfm2dFunc fwd_txfm_func = libaom_test::fwd_txfm_func_ls[tx_size_];
    const InvTxfm2dFunc inv_txfm_func = libaom_test::inv_txfm_func_ls[tx_size_];
    double avg_abs_error = 0;
    ACMRandom rnd(ACMRandom::DeterministicSeed());

    const int count = 500;

    for (int ci = 0; ci < count; ci++) {
      DECLARE_ALIGNED(16, int16_t, input[64 * 64]) = { 0 };
      ASSERT_LE(txfm2d_size, NELEMENTS(input));

      for (int ni = 0; ni < txfm2d_size; ++ni) {
        if (ci == 0) {
          int extreme_input = input_base - 1;
          input[ni] = extreme_input;  // extreme case
        } else {
          input[ni] = rnd.Rand16() % input_base;
        }
      }

      DECLARE_ALIGNED(16, uint16_t, expected[64 * 64]) = { 0 };
      ASSERT_LE(txfm2d_size, NELEMENTS(expected));
      if (TxfmUsesApproximation()) {
        // Compare reference forward HT + inverse HT vs forward HT + inverse HT.
        double ref_input[64 * 64];
        ASSERT_LE(txfm2d_size, NELEMENTS(ref_input));
        for (int ni = 0; ni < txfm2d_size; ++ni) {
          ref_input[ni] = input[ni];
        }
        double ref_coeffs[64 * 64] = { 0 };
        ASSERT_LE(txfm2d_size, NELEMENTS(ref_coeffs));
        ASSERT_EQ(tx_type_, static_cast<TxType>(DCT_DCT));
        libaom_test::reference_hybrid_2d(ref_input, ref_coeffs, tx_type_,
                                         tx_size_);
        DECLARE_ALIGNED(16, int32_t, ref_coeffs_int[64 * 64]) = { 0 };
        ASSERT_LE(txfm2d_size, NELEMENTS(ref_coeffs_int));
        for (int ni = 0; ni < txfm2d_size; ++ni) {
          ref_coeffs_int[ni] = (int32_t)round(ref_coeffs[ni]);
        }
        inv_txfm_func(ref_coeffs_int, expected, tx_w, tx_type_, bd);
      } else {
        // Compare original input vs forward HT + inverse HT.
        for (int ni = 0; ni < txfm2d_size; ++ni) {
          expected[ni] = input[ni];
        }
      }

      DECLARE_ALIGNED(16, int32_t, coeffs[64 * 64]) = { 0 };
      ASSERT_LE(txfm2d_size, NELEMENTS(coeffs));
      fwd_txfm_func(input, coeffs, tx_w, tx_type_, bd);

      DECLARE_ALIGNED(16, uint16_t, actual[64 * 64]) = { 0 };
      ASSERT_LE(txfm2d_size, NELEMENTS(actual));
      inv_txfm_func(coeffs, actual, tx_w, tx_type_, bd);

      double actual_max_error = 0;
      for (int ni = 0; ni < txfm2d_size; ++ni) {
        const double this_error = abs(expected[ni] - actual[ni]);
        actual_max_error = AOMMAX(actual_max_error, this_error);
      }
      EXPECT_GE(max_error_, actual_max_error)
          << " tx_w: " << tx_w << " tx_h " << tx_h << " tx_type: " << tx_type_;
      if (actual_max_error > max_error_) {  // exit early.
        break;
      }
      avg_abs_error += compute_avg_abs_error<uint16_t, uint16_t>(
          expected, actual, txfm2d_size);
    }

    avg_abs_error /= count;
    EXPECT_GE(max_avg_error_, avg_abs_error)
        << " tx_w: " << tx_w << " tx_h " << tx_h << " tx_type: " << tx_type_;
  }

 private:
  bool TxfmUsesApproximation() {
    if (tx_size_wide[tx_size_] == 64 || tx_size_high[tx_size_] == 64) {
      return true;
    }
    return false;
  }

  int max_error_;
  double max_avg_error_;
  TxType tx_type_;
  TxSize tx_size_;
};

static int max_error_ls[TX_SIZES_ALL] = {
  2,  // 4x4 transform
  2,  // 8x8 transform
  2,  // 16x16 transform
  4,  // 32x32 transform
  3,  // 64x64 transform
  2,  // 4x8 transform
  2,  // 8x4 transform
  2,  // 8x16 transform
  2,  // 16x8 transform
  3,  // 16x32 transform
  3,  // 32x16 transform
  5,  // 32x64 transform
  5,  // 64x32 transform
  2,  // 4x16 transform
  2,  // 16x4 transform
  2,  // 8x32 transform
  2,  // 32x8 transform
  3,  // 16x64 transform
  3,  // 64x16 transform
};

static double avg_error_ls[TX_SIZES_ALL] = {
  0.002,  // 4x4 transform
  0.05,   // 8x8 transform
  0.07,   // 16x16 transform
  0.4,    // 32x32 transform
  0.3,    // 64x64 transform
  0.02,   // 4x8 transform
  0.02,   // 8x4 transform
  0.04,   // 8x16 transform
  0.07,   // 16x8 transform
  0.4,    // 16x32 transform
  0.5,    // 32x16 transform
  0.38,   // 32x64 transform
  0.39,   // 64x32 transform
  0.2,    // 4x16 transform
  0.2,    // 16x4 transform
  0.2,    // 8x32 transform
  0.2,    // 32x8 transform
  0.38,   // 16x64 transform
  0.38,   // 64x16 transform
};

vector<AV1InvTxfm2dParam> GetInvTxfm2dParamList() {
  vector<AV1InvTxfm2dParam> param_list;
  for (int s = 0; s < TX_SIZES; ++s) {
    const int max_error = max_error_ls[s];
    const double avg_error = avg_error_ls[s];
    for (int t = 0; t < TX_TYPES; ++t) {
      const TxType tx_type = static_cast<TxType>(t);
      const TxSize tx_size = static_cast<TxSize>(s);
      if (libaom_test::IsTxSizeTypeValid(tx_size, tx_type)) {
        param_list.push_back(
            AV1InvTxfm2dParam(tx_type, tx_size, max_error, avg_error));
      }
    }
  }
  return param_list;
}

INSTANTIATE_TEST_SUITE_P(C, AV1InvTxfm2d,
                         ::testing::ValuesIn(GetInvTxfm2dParamList()));

TEST_P(AV1InvTxfm2d, RunRoundtripCheck) { RunRoundtripCheck(); }

TEST(AV1InvTxfm2d, CfgTest) {
  for (int bd_idx = 0; bd_idx < BD_NUM; ++bd_idx) {
    int bd = libaom_test::bd_arr[bd_idx];
    int8_t low_range = libaom_test::low_range_arr[bd_idx];
    int8_t high_range = libaom_test::high_range_arr[bd_idx];
    for (int tx_size = 0; tx_size < TX_SIZES_ALL; ++tx_size) {
      for (int tx_type = 0; tx_type < TX_TYPES; ++tx_type) {
        if (libaom_test::IsTxSizeTypeValid(static_cast<TxSize>(tx_size),
                                           static_cast<TxType>(tx_type)) ==
            false) {
          continue;
        }
        TXFM_2D_FLIP_CFG cfg;
        av1_get_inv_txfm_cfg(static_cast<TxType>(tx_type),
                             static_cast<TxSize>(tx_size), &cfg);
        int8_t stage_range_col[MAX_TXFM_STAGE_NUM];
        int8_t stage_range_row[MAX_TXFM_STAGE_NUM];
        av1_gen_inv_stage_range(stage_range_col, stage_range_row, &cfg,
                                static_cast<TxSize>(tx_size), bd);
        libaom_test::txfm_stage_range_check(stage_range_col, cfg.stage_num_col,
                                            cfg.cos_bit_col, low_range,
                                            high_range);
        libaom_test::txfm_stage_range_check(stage_range_row, cfg.stage_num_row,
                                            cfg.cos_bit_row, low_range,
                                            high_range);
      }
    }
  }
}

typedef std::tuple<const LbdInvTxfm2dFunc> AV1LbdInvTxfm2dParam;
class AV1LbdInvTxfm2d : public ::testing::TestWithParam<AV1LbdInvTxfm2dParam> {
 public:
  virtual void SetUp() { target_func_ = GET_PARAM(0); }
  void RunAV1InvTxfm2dTest(TxType tx_type, TxSize tx_size, int run_times,
                           int gt_int16 = 0);

 private:
  LbdInvTxfm2dFunc target_func_;
};

void AV1LbdInvTxfm2d::RunAV1InvTxfm2dTest(TxType tx_type, TxSize tx_size,
                                          int run_times, int gt_int16) {
  FwdTxfm2dFunc fwd_func_ = libaom_test::fwd_txfm_func_ls[tx_size];
  InvTxfm2dFunc ref_func_ = libaom_test::inv_txfm_func_ls[tx_size];
  if (fwd_func_ == NULL || ref_func_ == NULL || target_func_ == NULL) {
    return;
  }
  const int bd = 8;
  const int BLK_WIDTH = 64;
  const int BLK_SIZE = BLK_WIDTH * BLK_WIDTH;
  DECLARE_ALIGNED(16, int16_t, input[BLK_SIZE]) = { 0 };
  DECLARE_ALIGNED(32, int32_t, inv_input[BLK_SIZE]) = { 0 };
  DECLARE_ALIGNED(16, uint8_t, output[BLK_SIZE]) = { 0 };
  DECLARE_ALIGNED(16, uint16_t, ref_output[BLK_SIZE]) = { 0 };
  int stride = BLK_WIDTH;
  int rows = tx_size_high[tx_size];
  int cols = tx_size_wide[tx_size];
  const int rows_nonezero = AOMMIN(32, rows);
  const int cols_nonezero = AOMMIN(32, cols);
  run_times /= (rows * cols);
  run_times = AOMMAX(1, run_times);
  const SCAN_ORDER *scan_order = get_default_scan(tx_size, tx_type);
  const int16_t *scan = scan_order->scan;
  const int16_t eobmax = rows_nonezero * cols_nonezero;
  ACMRandom rnd(ACMRandom::DeterministicSeed());
  int randTimes = run_times == 1 ? (eobmax + 500) : 1;

  for (int cnt = 0; cnt < randTimes; ++cnt) {
    const int16_t max_in = (1 << (bd)) - 1;
    for (int r = 0; r < BLK_WIDTH; ++r) {
      for (int c = 0; c < BLK_WIDTH; ++c) {
        input[r * cols + c] = (cnt == 0) ? max_in : rnd.Rand8Extremes();
        output[r * stride + c] = (cnt == 0) ? 128 : rnd.Rand8();
        ref_output[r * stride + c] = output[r * stride + c];
      }
    }
    fwd_func_(input, inv_input, stride, tx_type, bd);

    // produce eob input by setting high freq coeffs to zero
    const int eob = AOMMIN(cnt + 1, eobmax);
    for (int i = eob; i < eobmax; i++) {
      inv_input[scan[i]] = 0;
    }
    if (gt_int16) {
      inv_input[scan[eob - 1]] = ((int32_t)INT16_MAX * 100 / 141);
    }
    aom_usec_timer timer;
    aom_usec_timer_start(&timer);
    for (int i = 0; i < run_times; ++i) {
      ref_func_(inv_input, ref_output, stride, tx_type, bd);
    }
    aom_usec_timer_mark(&timer);
    const double time1 = static_cast<double>(aom_usec_timer_elapsed(&timer));
    aom_usec_timer_start(&timer);
    for (int i = 0; i < run_times; ++i) {
      target_func_(inv_input, output, stride, tx_type, tx_size, eob);
    }
    aom_usec_timer_mark(&timer);
    const double time2 = static_cast<double>(aom_usec_timer_elapsed(&timer));
    if (run_times > 10) {
      printf("txfm[%d] %3dx%-3d:%7.2f/%7.2fns", tx_type, cols, rows, time1,
             time2);
      printf("(%3.2f)\n", time1 / time2);
    }
    for (int r = 0; r < rows; ++r) {
      for (int c = 0; c < cols; ++c) {
        uint8_t ref_value = static_cast<uint8_t>(ref_output[r * stride + c]);
        if (ref_value != output[r * stride + c]) {
          printf(" ");
        }
        ASSERT_EQ(ref_value, output[r * stride + c])
            << "[" << r << "," << c << "] " << cnt
            << " tx_size: " << static_cast<int>(tx_size)
            << " tx_type: " << tx_type_name[tx_type] << " eob " << eob;
      }
    }
  }
}

TEST_P(AV1LbdInvTxfm2d, match) {
  for (int j = 0; j < (int)(TX_SIZES_ALL); ++j) {
    for (int i = 0; i < (int)TX_TYPES; ++i) {
      if (libaom_test::IsTxSizeTypeValid(static_cast<TxSize>(j),
                                         static_cast<TxType>(i))) {
        RunAV1InvTxfm2dTest(static_cast<TxType>(i), static_cast<TxSize>(j), 1);
      }
    }
  }
}

TEST_P(AV1LbdInvTxfm2d, gt_int16) {
  static const TxType types[] = { DCT_DCT, ADST_DCT, FLIPADST_DCT, IDTX,
                                  V_DCT,   H_DCT,    H_ADST,       H_FLIPADST };
  for (int j = 0; j < (int)(TX_SIZES_ALL); ++j) {
    const TxSize sz = static_cast<TxSize>(j);
    for (uint8_t i = 0; i < sizeof(types) / sizeof(types[0]); ++i) {
      const TxType tp = types[i];
      if (libaom_test::IsTxSizeTypeValid(sz, tp)) {
        RunAV1InvTxfm2dTest(tp, sz, 1, 1);
      }
    }
  }
}

TEST_P(AV1LbdInvTxfm2d, DISABLED_Speed) {
  for (int j = 1; j < (int)(TX_SIZES_ALL); ++j) {
    for (int i = 0; i < (int)TX_TYPES; ++i) {
      if (libaom_test::IsTxSizeTypeValid(static_cast<TxSize>(j),
                                         static_cast<TxType>(i))) {
        RunAV1InvTxfm2dTest(static_cast<TxType>(i), static_cast<TxSize>(j),
                            10000000);
      }
    }
  }
}

#if HAVE_SSSE3
#if defined(_MSC_VER) || defined(__SSSE3__)
#include "av1/common/x86/av1_inv_txfm_ssse3.h"
INSTANTIATE_TEST_SUITE_P(SSSE3, AV1LbdInvTxfm2d,
                         ::testing::Values(av1_lowbd_inv_txfm2d_add_ssse3));
#endif  // _MSC_VER || __SSSE3__
#endif  // HAVE_SSSE3

#if HAVE_AVX2
extern "C" void av1_lowbd_inv_txfm2d_add_avx2(const int32_t *input,
                                              uint8_t *output, int stride,
                                              TxType tx_type, TxSize tx_size,
                                              int eob);

INSTANTIATE_TEST_SUITE_P(AVX2, AV1LbdInvTxfm2d,
                         ::testing::Values(av1_lowbd_inv_txfm2d_add_avx2));
#endif  // HAVE_AVX2

// TODO(yunqing): Re-enable this unit test for NEON version after the functions
// are fixed.
#if HAVE_NEON
extern "C" void av1_lowbd_inv_txfm2d_add_neon(const int32_t *input,
                                              uint8_t *output, int stride,
                                              TX_TYPE tx_type, TX_SIZE tx_size,
                                              int eob);

INSTANTIATE_TEST_SUITE_P(NEON, AV1LbdInvTxfm2d,
                         ::testing::Values(av1_lowbd_inv_txfm2d_add_neon));
#endif  // HAVE_NEON

}  // namespace<|MERGE_RESOLUTION|>--- conflicted
+++ resolved
@@ -63,11 +63,7 @@
 
 // AV1InvTxfm2dParam argument list:
 // tx_type_, tx_size_, max_error_, max_avg_error_
-<<<<<<< HEAD
-typedef ::testing::tuple<TxType, TxSize, int, double> AV1InvTxfm2dParam;
-=======
 typedef std::tuple<TxType, TxSize, int, double> AV1InvTxfm2dParam;
->>>>>>> 148bd354
 
 class AV1InvTxfm2d : public ::testing::TestWithParam<AV1InvTxfm2dParam> {
  public:
