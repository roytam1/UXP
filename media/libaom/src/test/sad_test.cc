/*
 * Copyright (c) 2016, Alliance for Open Media. All rights reserved
 *
 * This source code is subject to the terms of the BSD 2 Clause License and
 * the Alliance for Open Media Patent License 1.0. If the BSD 2 Clause License
 * was not distributed with this source code in the LICENSE file, you can
 * obtain it at www.aomedia.org/license/software. If the Alliance for Open
 * Media Patent License 1.0 was not distributed with this source code in the
 * PATENTS file, you can obtain it at www.aomedia.org/license/patent.
 */

#include <string.h>
#include <limits.h>
#include <stdio.h>
#include <tuple>

#include "third_party/googletest/src/googletest/include/gtest/gtest.h"

#include "config/aom_config.h"
#include "config/aom_dsp_rtcd.h"

#include "test/acm_random.h"
#include "test/clear_system_state.h"
#include "test/register_state_check.h"
#include "test/util.h"
#include "aom/aom_codec.h"
#include "aom_mem/aom_mem.h"
#include "aom_ports/mem.h"

typedef unsigned int (*SadMxNFunc)(const uint8_t *src_ptr, int src_stride,
                                   const uint8_t *ref_ptr, int ref_stride);
typedef std::tuple<int, int, SadMxNFunc, int> SadMxNParam;

typedef uint32_t (*SadMxNAvgFunc)(const uint8_t *src_ptr, int src_stride,
                                  const uint8_t *ref_ptr, int ref_stride,
                                  const uint8_t *second_pred);
<<<<<<< HEAD
typedef ::testing::tuple<int, int, SadMxNAvgFunc, int> SadMxNAvgParam;
=======
typedef std::tuple<int, int, SadMxNAvgFunc, int> SadMxNAvgParam;
>>>>>>> 148bd354

typedef void (*DistWtdCompAvgFunc)(uint8_t *comp_pred, const uint8_t *pred,
                                   int width, int height, const uint8_t *ref,
                                   int ref_stride,
                                   const DIST_WTD_COMP_PARAMS *jcp_param);
<<<<<<< HEAD
typedef ::testing::tuple<int, int, DistWtdCompAvgFunc, int> DistWtdCompAvgParam;
=======
typedef std::tuple<int, int, DistWtdCompAvgFunc, int> DistWtdCompAvgParam;
>>>>>>> 148bd354

typedef unsigned int (*DistWtdSadMxhFunc)(const uint8_t *src_ptr,
                                          int src_stride,
                                          const uint8_t *ref_ptr,
                                          int ref_stride, int width,
                                          int height);
<<<<<<< HEAD
typedef ::testing::tuple<int, int, DistWtdSadMxhFunc, int> DistWtdSadMxhParam;
=======
typedef std::tuple<int, int, DistWtdSadMxhFunc, int> DistWtdSadMxhParam;
>>>>>>> 148bd354

typedef uint32_t (*DistWtdSadMxNAvgFunc)(const uint8_t *src_ptr, int src_stride,
                                         const uint8_t *ref_ptr, int ref_stride,
                                         const uint8_t *second_pred,
                                         const DIST_WTD_COMP_PARAMS *jcp_param);
<<<<<<< HEAD
typedef ::testing::tuple<int, int, DistWtdSadMxNAvgFunc, int>
    DistWtdSadMxNAvgParam;
=======
typedef std::tuple<int, int, DistWtdSadMxNAvgFunc, int> DistWtdSadMxNAvgParam;
>>>>>>> 148bd354

typedef void (*SadMxNx4Func)(const uint8_t *src_ptr, int src_stride,
                             const uint8_t *const ref_ptr[], int ref_stride,
                             uint32_t *sad_array);
typedef std::tuple<int, int, SadMxNx4Func, int> SadMxNx4Param;

typedef void (*SadMxNx4AvgFunc)(const uint8_t *src_ptr, int src_stride,
                                const uint8_t *const ref_ptr[], int ref_stride,
                                const uint8_t *second_pred,
                                uint32_t *sad_array);
typedef std::tuple<int, int, SadMxNx4AvgFunc, int> SadMxNx4AvgParam;

using libaom_test::ACMRandom;

namespace {
class SADTestBase : public ::testing::Test {
 public:
  SADTestBase(int width, int height, int bit_depth)
      : width_(width), height_(height), bd_(bit_depth) {}

  static void SetUpTestCase() {
    source_data8_ = reinterpret_cast<uint8_t *>(
        aom_memalign(kDataAlignment, kDataBlockSize));
    reference_data8_ = reinterpret_cast<uint8_t *>(
        aom_memalign(kDataAlignment, kDataBufferSize));
    second_pred8_ =
        reinterpret_cast<uint8_t *>(aom_memalign(kDataAlignment, 128 * 128));
    comp_pred8_ =
        reinterpret_cast<uint8_t *>(aom_memalign(kDataAlignment, 128 * 128));
    comp_pred8_test_ =
        reinterpret_cast<uint8_t *>(aom_memalign(kDataAlignment, 128 * 128));
    source_data16_ = reinterpret_cast<uint16_t *>(
        aom_memalign(kDataAlignment, kDataBlockSize * sizeof(uint16_t)));
    reference_data16_ = reinterpret_cast<uint16_t *>(
        aom_memalign(kDataAlignment, kDataBufferSize * sizeof(uint16_t)));
    second_pred16_ = reinterpret_cast<uint16_t *>(
        aom_memalign(kDataAlignment, 128 * 128 * sizeof(uint16_t)));
    comp_pred16_ = reinterpret_cast<uint16_t *>(
        aom_memalign(kDataAlignment, 128 * 128 * sizeof(uint16_t)));
    comp_pred16_test_ = reinterpret_cast<uint16_t *>(
        aom_memalign(kDataAlignment, 128 * 128 * sizeof(uint16_t)));
  }

  static void TearDownTestCase() {
    aom_free(source_data8_);
    source_data8_ = NULL;
    aom_free(reference_data8_);
    reference_data8_ = NULL;
    aom_free(second_pred8_);
    second_pred8_ = NULL;
    aom_free(comp_pred8_);
    comp_pred8_ = NULL;
    aom_free(comp_pred8_test_);
    comp_pred8_test_ = NULL;
    aom_free(source_data16_);
    source_data16_ = NULL;
    aom_free(reference_data16_);
    reference_data16_ = NULL;
    aom_free(second_pred16_);
    second_pred16_ = NULL;
    aom_free(comp_pred16_);
    comp_pred16_ = NULL;
    aom_free(comp_pred16_test_);
    comp_pred16_test_ = NULL;
  }

  virtual void TearDown() { libaom_test::ClearSystemState(); }

 protected:
  // Handle up to 4 128x128 blocks, with stride up to 256
  static const int kDataAlignment = 16;
  static const int kDataBlockSize = 128 * 256;
  static const int kDataBufferSize = 4 * kDataBlockSize;

  virtual void SetUp() {
    if (bd_ == -1) {
      use_high_bit_depth_ = false;
      bit_depth_ = AOM_BITS_8;
      source_data_ = source_data8_;
      reference_data_ = reference_data8_;
      second_pred_ = second_pred8_;
      comp_pred_ = comp_pred8_;
      comp_pred_test_ = comp_pred8_test_;
    } else {
      use_high_bit_depth_ = true;
      bit_depth_ = static_cast<aom_bit_depth_t>(bd_);
      source_data_ = CONVERT_TO_BYTEPTR(source_data16_);
      reference_data_ = CONVERT_TO_BYTEPTR(reference_data16_);
      second_pred_ = CONVERT_TO_BYTEPTR(second_pred16_);
      comp_pred_ = CONVERT_TO_BYTEPTR(comp_pred16_);
      comp_pred_test_ = CONVERT_TO_BYTEPTR(comp_pred16_test_);
    }
    mask_ = (1 << bit_depth_) - 1;
    source_stride_ = (width_ + 31) & ~31;
    reference_stride_ = width_ * 2;
    rnd_.Reset(ACMRandom::DeterministicSeed());
  }

  virtual uint8_t *GetReference(int block_idx) {
    if (use_high_bit_depth_)
      return CONVERT_TO_BYTEPTR(CONVERT_TO_SHORTPTR(reference_data_) +
                                block_idx * kDataBlockSize);
    return reference_data_ + block_idx * kDataBlockSize;
  }

  // Sum of Absolute Differences. Given two blocks, calculate the absolute
  // difference between two pixels in the same relative location; accumulate.
  unsigned int ReferenceSAD(int block_idx) {
    unsigned int sad = 0;
    const uint8_t *const reference8 = GetReference(block_idx);
    const uint8_t *const source8 = source_data_;
    const uint16_t *const reference16 =
        CONVERT_TO_SHORTPTR(GetReference(block_idx));
    const uint16_t *const source16 = CONVERT_TO_SHORTPTR(source_data_);
    for (int h = 0; h < height_; ++h) {
      for (int w = 0; w < width_; ++w) {
        if (!use_high_bit_depth_) {
          sad += abs(source8[h * source_stride_ + w] -
                     reference8[h * reference_stride_ + w]);
        } else {
          sad += abs(source16[h * source_stride_ + w] -
                     reference16[h * reference_stride_ + w]);
        }
      }
    }
    return sad;
  }

  // Sum of Absolute Differences Average. Given two blocks, and a prediction
  // calculate the absolute difference between one pixel and average of the
  // corresponding and predicted pixels; accumulate.
  unsigned int ReferenceSADavg(int block_idx) {
    unsigned int sad = 0;
    const uint8_t *const reference8 = GetReference(block_idx);
    const uint8_t *const source8 = source_data_;
    const uint8_t *const second_pred8 = second_pred_;
    const uint16_t *const reference16 =
        CONVERT_TO_SHORTPTR(GetReference(block_idx));
    const uint16_t *const source16 = CONVERT_TO_SHORTPTR(source_data_);
    const uint16_t *const second_pred16 = CONVERT_TO_SHORTPTR(second_pred_);
    for (int h = 0; h < height_; ++h) {
      for (int w = 0; w < width_; ++w) {
        if (!use_high_bit_depth_) {
          const int tmp = second_pred8[h * width_ + w] +
                          reference8[h * reference_stride_ + w];
          const uint8_t comp_pred = ROUND_POWER_OF_TWO(tmp, 1);
          sad += abs(source8[h * source_stride_ + w] - comp_pred);
        } else {
          const int tmp = second_pred16[h * width_ + w] +
                          reference16[h * reference_stride_ + w];
          const uint16_t comp_pred = ROUND_POWER_OF_TWO(tmp, 1);
          sad += abs(source16[h * source_stride_ + w] - comp_pred);
        }
      }
    }
    return sad;
  }

  void ReferenceDistWtdCompAvg(int block_idx) {
    const uint8_t *const reference8 = GetReference(block_idx);
    const uint8_t *const second_pred8 = second_pred_;
    uint8_t *const comp_pred8 = comp_pred_;
    const uint16_t *const reference16 =
        CONVERT_TO_SHORTPTR(GetReference(block_idx));
    const uint16_t *const second_pred16 = CONVERT_TO_SHORTPTR(second_pred_);
    uint16_t *const comp_pred16 = CONVERT_TO_SHORTPTR(comp_pred_);
    for (int h = 0; h < height_; ++h) {
      for (int w = 0; w < width_; ++w) {
        if (!use_high_bit_depth_) {
          const int tmp =
              second_pred8[h * width_ + w] * jcp_param_.bck_offset +
              reference8[h * reference_stride_ + w] * jcp_param_.fwd_offset;
          comp_pred8[h * width_ + w] = ROUND_POWER_OF_TWO(tmp, 4);
        } else {
          const int tmp =
              second_pred16[h * width_ + w] * jcp_param_.bck_offset +
              reference16[h * reference_stride_ + w] * jcp_param_.fwd_offset;
          comp_pred16[h * width_ + w] = ROUND_POWER_OF_TWO(tmp, 4);
        }
      }
    }
  }

  unsigned int ReferenceDistWtdSADavg(int block_idx) {
    unsigned int sad = 0;
    const uint8_t *const reference8 = GetReference(block_idx);
    const uint8_t *const source8 = source_data_;
    const uint8_t *const second_pred8 = second_pred_;
    const uint16_t *const reference16 =
        CONVERT_TO_SHORTPTR(GetReference(block_idx));
    const uint16_t *const source16 = CONVERT_TO_SHORTPTR(source_data_);
    const uint16_t *const second_pred16 = CONVERT_TO_SHORTPTR(second_pred_);
    for (int h = 0; h < height_; ++h) {
      for (int w = 0; w < width_; ++w) {
        if (!use_high_bit_depth_) {
          const int tmp =
              second_pred8[h * width_ + w] * jcp_param_.bck_offset +
              reference8[h * reference_stride_ + w] * jcp_param_.fwd_offset;
          const uint8_t comp_pred = ROUND_POWER_OF_TWO(tmp, 4);
          sad += abs(source8[h * source_stride_ + w] - comp_pred);
        } else {
          const int tmp =
              second_pred16[h * width_ + w] * jcp_param_.bck_offset +
              reference16[h * reference_stride_ + w] * jcp_param_.fwd_offset;
          const uint16_t comp_pred = ROUND_POWER_OF_TWO(tmp, 4);
          sad += abs(source16[h * source_stride_ + w] - comp_pred);
        }
      }
    }
    return sad;
  }

  void FillConstant(uint8_t *data, int stride, uint16_t fill_constant) {
    uint8_t *data8 = data;
    uint16_t *data16 = CONVERT_TO_SHORTPTR(data);
    for (int h = 0; h < height_; ++h) {
      for (int w = 0; w < width_; ++w) {
        if (!use_high_bit_depth_) {
          data8[h * stride + w] = static_cast<uint8_t>(fill_constant);
        } else {
          data16[h * stride + w] = fill_constant;
        }
      }
    }
  }

  void FillRandom(uint8_t *data, int stride) {
    uint8_t *data8 = data;
    uint16_t *data16 = CONVERT_TO_SHORTPTR(data);
    for (int h = 0; h < height_; ++h) {
      for (int w = 0; w < width_; ++w) {
        if (!use_high_bit_depth_) {
          data8[h * stride + w] = rnd_.Rand8();
        } else {
          data16[h * stride + w] = rnd_.Rand16() & mask_;
        }
      }
    }
  }

  int width_, height_, mask_, bd_;
  aom_bit_depth_t bit_depth_;
  static uint8_t *source_data_;
  static uint8_t *reference_data_;
  static uint8_t *second_pred_;
  int source_stride_;
  bool use_high_bit_depth_;
  static uint8_t *source_data8_;
  static uint8_t *reference_data8_;
  static uint8_t *second_pred8_;
  static uint16_t *source_data16_;
  static uint16_t *reference_data16_;
  static uint16_t *second_pred16_;
  int reference_stride_;
  static uint8_t *comp_pred_;
  static uint8_t *comp_pred8_;
  static uint16_t *comp_pred16_;
  static uint8_t *comp_pred_test_;
  static uint8_t *comp_pred8_test_;
  static uint16_t *comp_pred16_test_;
  DIST_WTD_COMP_PARAMS jcp_param_;

  ACMRandom rnd_;
};

class SADx4Test : public ::testing::WithParamInterface<SadMxNx4Param>,
                  public SADTestBase {
 public:
  SADx4Test() : SADTestBase(GET_PARAM(0), GET_PARAM(1), GET_PARAM(3)) {}

 protected:
  void SADs(unsigned int *results) {
    const uint8_t *references[] = { GetReference(0), GetReference(1),
                                    GetReference(2), GetReference(3) };

    ASM_REGISTER_STATE_CHECK(GET_PARAM(2)(
        source_data_, source_stride_, references, reference_stride_, results));
  }

  void CheckSADs() {
    unsigned int reference_sad, exp_sad[4];

    SADs(exp_sad);
    for (int block = 0; block < 4; ++block) {
      reference_sad = ReferenceSAD(block);

      EXPECT_EQ(reference_sad, exp_sad[block]) << "block " << block;
    }
  }
};

class SADx4AvgTest : public ::testing::WithParamInterface<SadMxNx4AvgParam>,
                     public SADTestBase {
 public:
  SADx4AvgTest() : SADTestBase(GET_PARAM(0), GET_PARAM(1), GET_PARAM(3)) {}

 protected:
  void SADs(unsigned int *results) {
    const uint8_t *references[] = { GetReference(0), GetReference(1),
                                    GetReference(2), GetReference(3) };

    ASM_REGISTER_STATE_CHECK(GET_PARAM(2)(source_data_, source_stride_,
                                          references, reference_stride_,
                                          second_pred_, results));
  }

  void CheckSADs() {
    unsigned int reference_sad, exp_sad[4];

    SADs(exp_sad);
    for (int block = 0; block < 4; ++block) {
      reference_sad = ReferenceSADavg(block);

      EXPECT_EQ(reference_sad, exp_sad[block]) << "block " << block;
    }
  }

  void SpeedSAD() {
    int test_count = 200000;
    unsigned int exp_sad[4];
    while (test_count > 0) {
      SADs(exp_sad);
      test_count -= 1;
    }
  }
};

class SADTest : public ::testing::WithParamInterface<SadMxNParam>,
                public SADTestBase {
 public:
  SADTest() : SADTestBase(GET_PARAM(0), GET_PARAM(1), GET_PARAM(3)) {}

 protected:
  unsigned int SAD(int block_idx) {
    unsigned int ret;
    const uint8_t *const reference = GetReference(block_idx);

    ASM_REGISTER_STATE_CHECK(ret = GET_PARAM(2)(source_data_, source_stride_,
                                                reference, reference_stride_));
    return ret;
  }

  void CheckSAD() {
    const unsigned int reference_sad = ReferenceSAD(0);
    const unsigned int exp_sad = SAD(0);

    ASSERT_EQ(reference_sad, exp_sad);
  }

  void SpeedSAD() {
    int test_count = 20000000;
    while (test_count > 0) {
      SAD(0);
      test_count -= 1;
    }
  }
};

class SADavgTest : public ::testing::WithParamInterface<SadMxNAvgParam>,
                   public SADTestBase {
 public:
  SADavgTest() : SADTestBase(GET_PARAM(0), GET_PARAM(1), GET_PARAM(3)) {}

 protected:
  unsigned int SAD_avg(int block_idx) {
    unsigned int ret;
    const uint8_t *const reference = GetReference(block_idx);

    ASM_REGISTER_STATE_CHECK(ret = GET_PARAM(2)(source_data_, source_stride_,
                                                reference, reference_stride_,
                                                second_pred_));
    return ret;
  }

  void CheckSAD() {
    const unsigned int reference_sad = ReferenceSADavg(0);
    const unsigned int exp_sad = SAD_avg(0);

    ASSERT_EQ(reference_sad, exp_sad);
  }
};

class DistWtdCompAvgTest
    : public ::testing::WithParamInterface<DistWtdCompAvgParam>,
      public SADTestBase {
 public:
  DistWtdCompAvgTest()
      : SADTestBase(GET_PARAM(0), GET_PARAM(1), GET_PARAM(3)) {}

 protected:
  void dist_wtd_comp_avg(int block_idx) {
    const uint8_t *const reference = GetReference(block_idx);

    ASM_REGISTER_STATE_CHECK(GET_PARAM(2)(comp_pred_test_, second_pred_, width_,
                                          height_, reference, reference_stride_,
                                          &jcp_param_));
  }

  void CheckCompAvg() {
    for (int j = 0; j < 2; ++j) {
      for (int i = 0; i < 4; ++i) {
        jcp_param_.fwd_offset = quant_dist_lookup_table[j][i][0];
        jcp_param_.bck_offset = quant_dist_lookup_table[j][i][1];

        ReferenceDistWtdCompAvg(0);
        dist_wtd_comp_avg(0);

        for (int y = 0; y < height_; ++y)
          for (int x = 0; x < width_; ++x)
            ASSERT_EQ(comp_pred_[y * width_ + x],
                      comp_pred_test_[y * width_ + x]);
      }
    }
  }
};

class DistWtdSADTest : public ::testing::WithParamInterface<DistWtdSadMxhParam>,
                       public SADTestBase {
 public:
  DistWtdSADTest() : SADTestBase(GET_PARAM(0), GET_PARAM(1), GET_PARAM(3)) {}

 protected:
  unsigned int SAD(int block_idx) {
    unsigned int ret;
    const uint8_t *const reference = GetReference(block_idx);

    ASM_REGISTER_STATE_CHECK(ret = GET_PARAM(2)(source_data_, source_stride_,
                                                reference, reference_stride_,
                                                GET_PARAM(0), GET_PARAM(1)));
    return ret;
  }

  void CheckSAD() {
    const unsigned int reference_sad = ReferenceSAD(0);
    const unsigned int exp_sad = SAD(0);

    ASSERT_EQ(reference_sad, exp_sad);
  }

  void SpeedSAD() {
    int test_count = 20000000;
    while (test_count > 0) {
      SAD(0);
      test_count -= 1;
    }
  }
};

class DistWtdSADavgTest
    : public ::testing::WithParamInterface<DistWtdSadMxNAvgParam>,
      public SADTestBase {
 public:
  DistWtdSADavgTest() : SADTestBase(GET_PARAM(0), GET_PARAM(1), GET_PARAM(3)) {}

 protected:
  unsigned int dist_wtd_SAD_avg(int block_idx) {
    unsigned int ret;
    const uint8_t *const reference = GetReference(block_idx);

    ASM_REGISTER_STATE_CHECK(ret = GET_PARAM(2)(source_data_, source_stride_,
                                                reference, reference_stride_,
                                                second_pred_, &jcp_param_));
    return ret;
  }

  void CheckSAD() {
    for (int j = 0; j < 2; ++j) {
      for (int i = 0; i < 4; ++i) {
        jcp_param_.fwd_offset = quant_dist_lookup_table[j][i][0];
        jcp_param_.bck_offset = quant_dist_lookup_table[j][i][1];

        const unsigned int reference_sad = ReferenceDistWtdSADavg(0);
        const unsigned int exp_sad = dist_wtd_SAD_avg(0);

        ASSERT_EQ(reference_sad, exp_sad);
      }
    }
  }
};

uint8_t *SADTestBase::source_data_ = NULL;
uint8_t *SADTestBase::reference_data_ = NULL;
uint8_t *SADTestBase::second_pred_ = NULL;
uint8_t *SADTestBase::comp_pred_ = NULL;
uint8_t *SADTestBase::comp_pred_test_ = NULL;
uint8_t *SADTestBase::source_data8_ = NULL;
uint8_t *SADTestBase::reference_data8_ = NULL;
uint8_t *SADTestBase::second_pred8_ = NULL;
uint8_t *SADTestBase::comp_pred8_ = NULL;
uint8_t *SADTestBase::comp_pred8_test_ = NULL;
uint16_t *SADTestBase::source_data16_ = NULL;
uint16_t *SADTestBase::reference_data16_ = NULL;
uint16_t *SADTestBase::second_pred16_ = NULL;
uint16_t *SADTestBase::comp_pred16_ = NULL;
uint16_t *SADTestBase::comp_pred16_test_ = NULL;

TEST_P(SADTest, MaxRef) {
  FillConstant(source_data_, source_stride_, 0);
  FillConstant(reference_data_, reference_stride_, mask_);
  CheckSAD();
}

TEST_P(SADTest, MaxSrc) {
  FillConstant(source_data_, source_stride_, mask_);
  FillConstant(reference_data_, reference_stride_, 0);
  CheckSAD();
}

TEST_P(SADTest, ShortRef) {
  const int tmp_stride = reference_stride_;
  reference_stride_ >>= 1;
  FillRandom(source_data_, source_stride_);
  FillRandom(reference_data_, reference_stride_);
  CheckSAD();
  reference_stride_ = tmp_stride;
}

TEST_P(SADTest, UnalignedRef) {
  // The reference frame, but not the source frame, may be unaligned for
  // certain types of searches.
  const int tmp_stride = reference_stride_;
  reference_stride_ -= 1;
  FillRandom(source_data_, source_stride_);
  FillRandom(reference_data_, reference_stride_);
  CheckSAD();
  reference_stride_ = tmp_stride;
}

TEST_P(SADTest, ShortSrc) {
  const int tmp_stride = source_stride_;
  source_stride_ >>= 1;
  int test_count = 2000;
  while (test_count > 0) {
    FillRandom(source_data_, source_stride_);
    FillRandom(reference_data_, reference_stride_);
    CheckSAD();
    test_count -= 1;
  }
  source_stride_ = tmp_stride;
}

#define SPEED_TEST (0)
#if SPEED_TEST
TEST_P(SADTest, Speed) {
  const int tmp_stride = source_stride_;
  source_stride_ >>= 1;
  FillRandom(source_data_, source_stride_);
  FillRandom(reference_data_, reference_stride_);
  SpeedSAD();
  source_stride_ = tmp_stride;
}
#endif

TEST_P(SADavgTest, MaxRef) {
  FillConstant(source_data_, source_stride_, 0);
  FillConstant(reference_data_, reference_stride_, mask_);
  FillConstant(second_pred_, width_, 0);
  CheckSAD();
}
TEST_P(SADavgTest, MaxSrc) {
  FillConstant(source_data_, source_stride_, mask_);
  FillConstant(reference_data_, reference_stride_, 0);
  FillConstant(second_pred_, width_, 0);
  CheckSAD();
}

TEST_P(SADavgTest, ShortRef) {
  const int tmp_stride = reference_stride_;
  reference_stride_ >>= 1;
  FillRandom(source_data_, source_stride_);
  FillRandom(reference_data_, reference_stride_);
  FillRandom(second_pred_, width_);
  CheckSAD();
  reference_stride_ = tmp_stride;
}

TEST_P(SADavgTest, UnalignedRef) {
  // The reference frame, but not the source frame, may be unaligned for
  // certain types of searches.
  const int tmp_stride = reference_stride_;
  reference_stride_ -= 1;
  FillRandom(source_data_, source_stride_);
  FillRandom(reference_data_, reference_stride_);
  FillRandom(second_pred_, width_);
  CheckSAD();
  reference_stride_ = tmp_stride;
}

TEST_P(SADavgTest, ShortSrc) {
  const int tmp_stride = source_stride_;
  source_stride_ >>= 1;
  int test_count = 2000;
  while (test_count > 0) {
    FillRandom(source_data_, source_stride_);
    FillRandom(reference_data_, reference_stride_);
    FillRandom(second_pred_, width_);
    CheckSAD();
    test_count -= 1;
  }
  source_stride_ = tmp_stride;
}

TEST_P(DistWtdCompAvgTest, MaxRef) {
  FillConstant(reference_data_, reference_stride_, mask_);
  FillConstant(second_pred_, width_, 0);
  CheckCompAvg();
}

TEST_P(DistWtdCompAvgTest, MaxSecondPred) {
  FillConstant(reference_data_, reference_stride_, 0);
  FillConstant(second_pred_, width_, mask_);
  CheckCompAvg();
}

TEST_P(DistWtdCompAvgTest, ShortRef) {
  const int tmp_stride = reference_stride_;
  reference_stride_ >>= 1;
  FillRandom(reference_data_, reference_stride_);
  FillRandom(second_pred_, width_);
  CheckCompAvg();
  reference_stride_ = tmp_stride;
}

TEST_P(DistWtdCompAvgTest, UnalignedRef) {
  // The reference frame, but not the source frame, may be unaligned for
  // certain types of searches.
  const int tmp_stride = reference_stride_;
  reference_stride_ -= 1;
  FillRandom(reference_data_, reference_stride_);
  FillRandom(second_pred_, width_);
  CheckCompAvg();
  reference_stride_ = tmp_stride;
}

TEST_P(DistWtdSADTest, MaxRef) {
  FillConstant(source_data_, source_stride_, 0);
  FillConstant(reference_data_, reference_stride_, mask_);
  CheckSAD();
}

TEST_P(DistWtdSADTest, MaxSrc) {
  FillConstant(source_data_, source_stride_, mask_);
  FillConstant(reference_data_, reference_stride_, 0);
  CheckSAD();
}

TEST_P(DistWtdSADTest, ShortRef) {
  const int tmp_stride = reference_stride_;
  reference_stride_ >>= 1;
  FillRandom(source_data_, source_stride_);
  FillRandom(reference_data_, reference_stride_);
  CheckSAD();
  reference_stride_ = tmp_stride;
}

TEST_P(DistWtdSADTest, UnalignedRef) {
  // The reference frame, but not the source frame, may be unaligned for
  // certain types of searches.
  const int tmp_stride = reference_stride_;
  reference_stride_ -= 1;
  FillRandom(source_data_, source_stride_);
  FillRandom(reference_data_, reference_stride_);
  CheckSAD();
  reference_stride_ = tmp_stride;
}

TEST_P(DistWtdSADTest, ShortSrc) {
  const int tmp_stride = source_stride_;
  source_stride_ >>= 1;
  int test_count = 2000;
  while (test_count > 0) {
    FillRandom(source_data_, source_stride_);
    FillRandom(reference_data_, reference_stride_);
    CheckSAD();
    test_count -= 1;
  }
  source_stride_ = tmp_stride;
}

TEST_P(DistWtdSADavgTest, MaxRef) {
  FillConstant(source_data_, source_stride_, 0);
  FillConstant(reference_data_, reference_stride_, mask_);
  FillConstant(second_pred_, width_, 0);
  CheckSAD();
}
TEST_P(DistWtdSADavgTest, MaxSrc) {
  FillConstant(source_data_, source_stride_, mask_);
  FillConstant(reference_data_, reference_stride_, 0);
  FillConstant(second_pred_, width_, 0);
  CheckSAD();
}

TEST_P(DistWtdSADavgTest, ShortRef) {
  const int tmp_stride = reference_stride_;
  reference_stride_ >>= 1;
  FillRandom(source_data_, source_stride_);
  FillRandom(reference_data_, reference_stride_);
  FillRandom(second_pred_, width_);
  CheckSAD();
  reference_stride_ = tmp_stride;
}

TEST_P(DistWtdSADavgTest, UnalignedRef) {
  // The reference frame, but not the source frame, may be unaligned for
  // certain types of searches.
  const int tmp_stride = reference_stride_;
  reference_stride_ -= 1;
  FillRandom(source_data_, source_stride_);
  FillRandom(reference_data_, reference_stride_);
  FillRandom(second_pred_, width_);
  CheckSAD();
  reference_stride_ = tmp_stride;
}

TEST_P(DistWtdSADavgTest, ShortSrc) {
  const int tmp_stride = source_stride_;
  source_stride_ >>= 1;
  int test_count = 2000;
  while (test_count > 0) {
    FillRandom(source_data_, source_stride_);
    FillRandom(reference_data_, reference_stride_);
    FillRandom(second_pred_, width_);
    CheckSAD();
    test_count -= 1;
  }
  source_stride_ = tmp_stride;
}

TEST_P(SADx4Test, MaxRef) {
  FillConstant(source_data_, source_stride_, 0);
  FillConstant(GetReference(0), reference_stride_, mask_);
  FillConstant(GetReference(1), reference_stride_, mask_);
  FillConstant(GetReference(2), reference_stride_, mask_);
  FillConstant(GetReference(3), reference_stride_, mask_);
  CheckSADs();
}

TEST_P(SADx4Test, MaxSrc) {
  FillConstant(source_data_, source_stride_, mask_);
  FillConstant(GetReference(0), reference_stride_, 0);
  FillConstant(GetReference(1), reference_stride_, 0);
  FillConstant(GetReference(2), reference_stride_, 0);
  FillConstant(GetReference(3), reference_stride_, 0);
  CheckSADs();
}

TEST_P(SADx4Test, ShortRef) {
  int tmp_stride = reference_stride_;
  reference_stride_ >>= 1;
  FillRandom(source_data_, source_stride_);
  FillRandom(GetReference(0), reference_stride_);
  FillRandom(GetReference(1), reference_stride_);
  FillRandom(GetReference(2), reference_stride_);
  FillRandom(GetReference(3), reference_stride_);
  CheckSADs();
  reference_stride_ = tmp_stride;
}

TEST_P(SADx4Test, UnalignedRef) {
  // The reference frame, but not the source frame, may be unaligned for
  // certain types of searches.
  int tmp_stride = reference_stride_;
  reference_stride_ -= 1;
  FillRandom(source_data_, source_stride_);
  FillRandom(GetReference(0), reference_stride_);
  FillRandom(GetReference(1), reference_stride_);
  FillRandom(GetReference(2), reference_stride_);
  FillRandom(GetReference(3), reference_stride_);
  CheckSADs();
  reference_stride_ = tmp_stride;
}

TEST_P(SADx4Test, ShortSrc) {
  int tmp_stride = source_stride_;
  source_stride_ >>= 1;
  int test_count = 1000;
  while (test_count > 0) {
    FillRandom(source_data_, source_stride_);
    FillRandom(GetReference(0), reference_stride_);
    FillRandom(GetReference(1), reference_stride_);
    FillRandom(GetReference(2), reference_stride_);
    FillRandom(GetReference(3), reference_stride_);
    CheckSADs();
    test_count -= 1;
  }
  source_stride_ = tmp_stride;
}

TEST_P(SADx4Test, SrcAlignedByWidth) {
  uint8_t *tmp_source_data = source_data_;
  source_data_ += width_;
  FillRandom(source_data_, source_stride_);
  FillRandom(GetReference(0), reference_stride_);
  FillRandom(GetReference(1), reference_stride_);
  FillRandom(GetReference(2), reference_stride_);
  FillRandom(GetReference(3), reference_stride_);
  CheckSADs();
  source_data_ = tmp_source_data;
}

using std::make_tuple;

#if SPEED_TEST
TEST_P(SADx4AvgTest, Speed) {
  int tmp_stride = reference_stride_;
  reference_stride_ >>= 1;
  FillRandom(source_data_, source_stride_);
  FillRandom(GetReference(0), reference_stride_);
  FillRandom(GetReference(1), reference_stride_);
  FillRandom(GetReference(2), reference_stride_);
  FillRandom(GetReference(3), reference_stride_);
  FillRandom(second_pred_, width_);
  SpeedSAD();
  reference_stride_ = tmp_stride;
}
#endif

TEST_P(SADx4AvgTest, MaxRef) {
  FillConstant(source_data_, source_stride_, 0);
  FillConstant(GetReference(0), reference_stride_, mask_);
  FillConstant(GetReference(1), reference_stride_, mask_);
  FillConstant(GetReference(2), reference_stride_, mask_);
  FillConstant(GetReference(3), reference_stride_, mask_);
  FillConstant(second_pred_, width_, 0);
  CheckSADs();
}

TEST_P(SADx4AvgTest, MaxSrc) {
  FillConstant(source_data_, source_stride_, mask_);
  FillConstant(GetReference(0), reference_stride_, 0);
  FillConstant(GetReference(1), reference_stride_, 0);
  FillConstant(GetReference(2), reference_stride_, 0);
  FillConstant(GetReference(3), reference_stride_, 0);
  FillConstant(second_pred_, width_, 0);
  CheckSADs();
}

TEST_P(SADx4AvgTest, ShortRef) {
  int tmp_stride = reference_stride_;
  reference_stride_ >>= 1;
  FillRandom(source_data_, source_stride_);
  FillRandom(GetReference(0), reference_stride_);
  FillRandom(GetReference(1), reference_stride_);
  FillRandom(GetReference(2), reference_stride_);
  FillRandom(GetReference(3), reference_stride_);
  FillRandom(second_pred_, width_);
  CheckSADs();
  reference_stride_ = tmp_stride;
}

TEST_P(SADx4AvgTest, UnalignedRef) {
  // The reference frame, but not the source frame, may be unaligned for
  // certain types of searches.
  int tmp_stride = reference_stride_;
  reference_stride_ -= 1;
  FillRandom(source_data_, source_stride_);
  FillRandom(GetReference(0), reference_stride_);
  FillRandom(GetReference(1), reference_stride_);
  FillRandom(GetReference(2), reference_stride_);
  FillRandom(GetReference(3), reference_stride_);
  FillRandom(second_pred_, width_);
  CheckSADs();
  reference_stride_ = tmp_stride;
}

//------------------------------------------------------------------------------
// C functions
const SadMxNParam c_tests[] = {
  make_tuple(128, 128, &aom_sad128x128_c, -1),
  make_tuple(128, 64, &aom_sad128x64_c, -1),
  make_tuple(64, 128, &aom_sad64x128_c, -1),
  make_tuple(64, 64, &aom_sad64x64_c, -1),
  make_tuple(64, 32, &aom_sad64x32_c, -1),
  make_tuple(32, 64, &aom_sad32x64_c, -1),
  make_tuple(32, 32, &aom_sad32x32_c, -1),
  make_tuple(32, 16, &aom_sad32x16_c, -1),
  make_tuple(16, 32, &aom_sad16x32_c, -1),
  make_tuple(16, 16, &aom_sad16x16_c, -1),
  make_tuple(16, 8, &aom_sad16x8_c, -1),
  make_tuple(8, 16, &aom_sad8x16_c, -1),
  make_tuple(8, 8, &aom_sad8x8_c, -1),
  make_tuple(8, 4, &aom_sad8x4_c, -1),
  make_tuple(4, 8, &aom_sad4x8_c, -1),
  make_tuple(4, 4, &aom_sad4x4_c, -1),
#if CONFIG_AV1_HIGHBITDEPTH
  make_tuple(128, 128, &aom_highbd_sad128x128_c, 8),
  make_tuple(128, 64, &aom_highbd_sad128x64_c, 8),
  make_tuple(64, 128, &aom_highbd_sad64x128_c, 8),
  make_tuple(64, 64, &aom_highbd_sad64x64_c, 8),
  make_tuple(64, 32, &aom_highbd_sad64x32_c, 8),
  make_tuple(32, 64, &aom_highbd_sad32x64_c, 8),
  make_tuple(32, 32, &aom_highbd_sad32x32_c, 8),
  make_tuple(32, 16, &aom_highbd_sad32x16_c, 8),
  make_tuple(16, 32, &aom_highbd_sad16x32_c, 8),
  make_tuple(16, 16, &aom_highbd_sad16x16_c, 8),
  make_tuple(16, 8, &aom_highbd_sad16x8_c, 8),
  make_tuple(8, 16, &aom_highbd_sad8x16_c, 8),
  make_tuple(8, 8, &aom_highbd_sad8x8_c, 8),
  make_tuple(8, 4, &aom_highbd_sad8x4_c, 8),
  make_tuple(4, 8, &aom_highbd_sad4x8_c, 8),
  make_tuple(4, 4, &aom_highbd_sad4x4_c, 8),
  make_tuple(128, 128, &aom_highbd_sad128x128_c, 10),
  make_tuple(128, 64, &aom_highbd_sad128x64_c, 10),
  make_tuple(64, 128, &aom_highbd_sad64x128_c, 10),
  make_tuple(64, 64, &aom_highbd_sad64x64_c, 10),
  make_tuple(64, 32, &aom_highbd_sad64x32_c, 10),
  make_tuple(32, 64, &aom_highbd_sad32x64_c, 10),
  make_tuple(32, 32, &aom_highbd_sad32x32_c, 10),
  make_tuple(32, 16, &aom_highbd_sad32x16_c, 10),
  make_tuple(16, 32, &aom_highbd_sad16x32_c, 10),
  make_tuple(16, 16, &aom_highbd_sad16x16_c, 10),
  make_tuple(16, 8, &aom_highbd_sad16x8_c, 10),
  make_tuple(8, 16, &aom_highbd_sad8x16_c, 10),
  make_tuple(8, 8, &aom_highbd_sad8x8_c, 10),
  make_tuple(8, 4, &aom_highbd_sad8x4_c, 10),
  make_tuple(4, 8, &aom_highbd_sad4x8_c, 10),
  make_tuple(4, 4, &aom_highbd_sad4x4_c, 10),
  make_tuple(128, 128, &aom_highbd_sad128x128_c, 12),
  make_tuple(128, 64, &aom_highbd_sad128x64_c, 12),
  make_tuple(64, 128, &aom_highbd_sad64x128_c, 12),
  make_tuple(64, 64, &aom_highbd_sad64x64_c, 12),
  make_tuple(64, 32, &aom_highbd_sad64x32_c, 12),
  make_tuple(32, 64, &aom_highbd_sad32x64_c, 12),
  make_tuple(32, 32, &aom_highbd_sad32x32_c, 12),
  make_tuple(32, 16, &aom_highbd_sad32x16_c, 12),
  make_tuple(16, 32, &aom_highbd_sad16x32_c, 12),
  make_tuple(16, 16, &aom_highbd_sad16x16_c, 12),
  make_tuple(16, 8, &aom_highbd_sad16x8_c, 12),
  make_tuple(8, 16, &aom_highbd_sad8x16_c, 12),
  make_tuple(8, 8, &aom_highbd_sad8x8_c, 12),
  make_tuple(8, 4, &aom_highbd_sad8x4_c, 12),
  make_tuple(4, 8, &aom_highbd_sad4x8_c, 12),
  make_tuple(4, 4, &aom_highbd_sad4x4_c, 12),
#endif  // CONFIG_AV1_HIGHBITDEPTH
  make_tuple(64, 16, &aom_sad64x16_c, -1),
  make_tuple(16, 64, &aom_sad16x64_c, -1),
#if CONFIG_AV1_HIGHBITDEPTH
  make_tuple(64, 16, &aom_highbd_sad64x16_c, 8),
  make_tuple(16, 64, &aom_highbd_sad16x64_c, 8),
  make_tuple(64, 16, &aom_highbd_sad64x16_c, 10),
  make_tuple(16, 64, &aom_highbd_sad16x64_c, 10),
  make_tuple(64, 16, &aom_highbd_sad64x16_c, 12),
  make_tuple(16, 64, &aom_highbd_sad16x64_c, 12),
#endif
  make_tuple(32, 8, &aom_sad32x8_c, -1),
  make_tuple(8, 32, &aom_sad8x32_c, -1),
#if CONFIG_AV1_HIGHBITDEPTH
  make_tuple(32, 8, &aom_highbd_sad32x8_c, 8),
  make_tuple(8, 32, &aom_highbd_sad8x32_c, 8),
  make_tuple(32, 8, &aom_highbd_sad32x8_c, 10),
  make_tuple(8, 32, &aom_highbd_sad8x32_c, 10),
  make_tuple(32, 8, &aom_highbd_sad32x8_c, 12),
  make_tuple(8, 32, &aom_highbd_sad8x32_c, 12),
#endif
  make_tuple(16, 4, &aom_sad16x4_c, -1),
  make_tuple(4, 16, &aom_sad4x16_c, -1),
#if CONFIG_AV1_HIGHBITDEPTH
  make_tuple(16, 4, &aom_highbd_sad16x4_c, 8),
  make_tuple(4, 16, &aom_highbd_sad4x16_c, 8),
  make_tuple(16, 4, &aom_highbd_sad16x4_c, 10),
  make_tuple(4, 16, &aom_highbd_sad4x16_c, 10),
  make_tuple(16, 4, &aom_highbd_sad16x4_c, 12),
  make_tuple(4, 16, &aom_highbd_sad4x16_c, 12),
#endif
};
INSTANTIATE_TEST_SUITE_P(C, SADTest, ::testing::ValuesIn(c_tests));

const SadMxNAvgParam avg_c_tests[] = {
  make_tuple(128, 128, &aom_sad128x128_avg_c, -1),
  make_tuple(128, 64, &aom_sad128x64_avg_c, -1),
  make_tuple(64, 128, &aom_sad64x128_avg_c, -1),
  make_tuple(64, 64, &aom_sad64x64_avg_c, -1),
  make_tuple(64, 32, &aom_sad64x32_avg_c, -1),
  make_tuple(32, 64, &aom_sad32x64_avg_c, -1),
  make_tuple(32, 32, &aom_sad32x32_avg_c, -1),
  make_tuple(32, 16, &aom_sad32x16_avg_c, -1),
  make_tuple(16, 32, &aom_sad16x32_avg_c, -1),
  make_tuple(16, 16, &aom_sad16x16_avg_c, -1),
  make_tuple(16, 8, &aom_sad16x8_avg_c, -1),
  make_tuple(8, 16, &aom_sad8x16_avg_c, -1),
  make_tuple(8, 8, &aom_sad8x8_avg_c, -1),
  make_tuple(8, 4, &aom_sad8x4_avg_c, -1),
  make_tuple(4, 8, &aom_sad4x8_avg_c, -1),
  make_tuple(4, 4, &aom_sad4x4_avg_c, -1),
#if CONFIG_AV1_HIGHBITDEPTH
  make_tuple(128, 128, &aom_highbd_sad128x128_avg_c, 8),
  make_tuple(128, 64, &aom_highbd_sad128x64_avg_c, 8),
  make_tuple(64, 128, &aom_highbd_sad64x128_avg_c, 8),
  make_tuple(64, 64, &aom_highbd_sad64x64_avg_c, 8),
  make_tuple(64, 32, &aom_highbd_sad64x32_avg_c, 8),
  make_tuple(32, 64, &aom_highbd_sad32x64_avg_c, 8),
  make_tuple(32, 32, &aom_highbd_sad32x32_avg_c, 8),
  make_tuple(32, 16, &aom_highbd_sad32x16_avg_c, 8),
  make_tuple(16, 32, &aom_highbd_sad16x32_avg_c, 8),
  make_tuple(16, 16, &aom_highbd_sad16x16_avg_c, 8),
  make_tuple(16, 8, &aom_highbd_sad16x8_avg_c, 8),
  make_tuple(8, 16, &aom_highbd_sad8x16_avg_c, 8),
  make_tuple(8, 8, &aom_highbd_sad8x8_avg_c, 8),
  make_tuple(8, 4, &aom_highbd_sad8x4_avg_c, 8),
  make_tuple(4, 8, &aom_highbd_sad4x8_avg_c, 8),
  make_tuple(4, 4, &aom_highbd_sad4x4_avg_c, 8),
  make_tuple(128, 128, &aom_highbd_sad128x128_avg_c, 10),
  make_tuple(128, 64, &aom_highbd_sad128x64_avg_c, 10),
  make_tuple(64, 128, &aom_highbd_sad64x128_avg_c, 10),
  make_tuple(64, 64, &aom_highbd_sad64x64_avg_c, 10),
  make_tuple(64, 32, &aom_highbd_sad64x32_avg_c, 10),
  make_tuple(32, 64, &aom_highbd_sad32x64_avg_c, 10),
  make_tuple(32, 32, &aom_highbd_sad32x32_avg_c, 10),
  make_tuple(32, 16, &aom_highbd_sad32x16_avg_c, 10),
  make_tuple(16, 32, &aom_highbd_sad16x32_avg_c, 10),
  make_tuple(16, 16, &aom_highbd_sad16x16_avg_c, 10),
  make_tuple(16, 8, &aom_highbd_sad16x8_avg_c, 10),
  make_tuple(8, 16, &aom_highbd_sad8x16_avg_c, 10),
  make_tuple(8, 8, &aom_highbd_sad8x8_avg_c, 10),
  make_tuple(8, 4, &aom_highbd_sad8x4_avg_c, 10),
  make_tuple(4, 8, &aom_highbd_sad4x8_avg_c, 10),
  make_tuple(4, 4, &aom_highbd_sad4x4_avg_c, 10),
  make_tuple(128, 128, &aom_highbd_sad128x128_avg_c, 12),
  make_tuple(128, 64, &aom_highbd_sad128x64_avg_c, 12),
  make_tuple(64, 128, &aom_highbd_sad64x128_avg_c, 12),
  make_tuple(64, 64, &aom_highbd_sad64x64_avg_c, 12),
  make_tuple(64, 32, &aom_highbd_sad64x32_avg_c, 12),
  make_tuple(32, 64, &aom_highbd_sad32x64_avg_c, 12),
  make_tuple(32, 32, &aom_highbd_sad32x32_avg_c, 12),
  make_tuple(32, 16, &aom_highbd_sad32x16_avg_c, 12),
  make_tuple(16, 32, &aom_highbd_sad16x32_avg_c, 12),
  make_tuple(16, 16, &aom_highbd_sad16x16_avg_c, 12),
  make_tuple(16, 8, &aom_highbd_sad16x8_avg_c, 12),
  make_tuple(8, 16, &aom_highbd_sad8x16_avg_c, 12),
  make_tuple(8, 8, &aom_highbd_sad8x8_avg_c, 12),
  make_tuple(8, 4, &aom_highbd_sad8x4_avg_c, 12),
  make_tuple(4, 8, &aom_highbd_sad4x8_avg_c, 12),
  make_tuple(4, 4, &aom_highbd_sad4x4_avg_c, 12),
#endif  // CONFIG_AV1_HIGHBITDEPTH
  make_tuple(64, 16, &aom_sad64x16_avg_c, -1),
  make_tuple(16, 64, &aom_sad16x64_avg_c, -1),
#if CONFIG_AV1_HIGHBITDEPTH
  make_tuple(64, 16, &aom_highbd_sad64x16_avg_c, 8),
  make_tuple(16, 64, &aom_highbd_sad16x64_avg_c, 8),
  make_tuple(64, 16, &aom_highbd_sad64x16_avg_c, 10),
  make_tuple(16, 64, &aom_highbd_sad16x64_avg_c, 10),
  make_tuple(64, 16, &aom_highbd_sad64x16_avg_c, 12),
  make_tuple(16, 64, &aom_highbd_sad16x64_avg_c, 12),
#endif
  make_tuple(32, 8, &aom_sad32x8_avg_c, -1),
  make_tuple(8, 32, &aom_sad8x32_avg_c, -1),
#if CONFIG_AV1_HIGHBITDEPTH
  make_tuple(32, 8, &aom_highbd_sad32x8_avg_c, 8),
  make_tuple(8, 32, &aom_highbd_sad8x32_avg_c, 8),
  make_tuple(32, 8, &aom_highbd_sad32x8_avg_c, 10),
  make_tuple(8, 32, &aom_highbd_sad8x32_avg_c, 10),
  make_tuple(32, 8, &aom_highbd_sad32x8_avg_c, 12),
  make_tuple(8, 32, &aom_highbd_sad8x32_avg_c, 12),
#endif
  make_tuple(16, 4, &aom_sad16x4_avg_c, -1),
  make_tuple(4, 16, &aom_sad4x16_avg_c, -1),
#if CONFIG_AV1_HIGHBITDEPTH
  make_tuple(16, 4, &aom_highbd_sad16x4_avg_c, 8),
  make_tuple(4, 16, &aom_highbd_sad4x16_avg_c, 8),
  make_tuple(16, 4, &aom_highbd_sad16x4_avg_c, 10),
  make_tuple(4, 16, &aom_highbd_sad4x16_avg_c, 10),
  make_tuple(16, 4, &aom_highbd_sad16x4_avg_c, 12),
  make_tuple(4, 16, &aom_highbd_sad4x16_avg_c, 12),
#endif
};
INSTANTIATE_TEST_SUITE_P(C, SADavgTest, ::testing::ValuesIn(avg_c_tests));

// TODO(chengchen): add highbd tests
const DistWtdCompAvgParam dist_wtd_comp_avg_c_tests[] = {
  make_tuple(128, 128, &aom_dist_wtd_comp_avg_pred_c, -1),
  make_tuple(128, 64, &aom_dist_wtd_comp_avg_pred_c, -1),
  make_tuple(64, 128, &aom_dist_wtd_comp_avg_pred_c, -1),
  make_tuple(64, 64, &aom_dist_wtd_comp_avg_pred_c, -1),
  make_tuple(64, 32, &aom_dist_wtd_comp_avg_pred_c, -1),
  make_tuple(32, 64, &aom_dist_wtd_comp_avg_pred_c, -1),
  make_tuple(32, 32, &aom_dist_wtd_comp_avg_pred_c, -1),
  make_tuple(32, 16, &aom_dist_wtd_comp_avg_pred_c, -1),
  make_tuple(16, 32, &aom_dist_wtd_comp_avg_pred_c, -1),
  make_tuple(16, 16, &aom_dist_wtd_comp_avg_pred_c, -1),
  make_tuple(16, 8, &aom_dist_wtd_comp_avg_pred_c, -1),
  make_tuple(8, 16, &aom_dist_wtd_comp_avg_pred_c, -1),
  make_tuple(8, 8, &aom_dist_wtd_comp_avg_pred_c, -1),
  make_tuple(8, 4, &aom_dist_wtd_comp_avg_pred_c, -1),
  make_tuple(4, 8, &aom_dist_wtd_comp_avg_pred_c, -1),
  make_tuple(4, 4, &aom_dist_wtd_comp_avg_pred_c, -1),

  make_tuple(64, 16, &aom_dist_wtd_comp_avg_pred_c, -1),
  make_tuple(16, 64, &aom_dist_wtd_comp_avg_pred_c, -1),
  make_tuple(32, 8, &aom_dist_wtd_comp_avg_pred_c, -1),
  make_tuple(8, 32, &aom_dist_wtd_comp_avg_pred_c, -1),
  make_tuple(16, 4, &aom_dist_wtd_comp_avg_pred_c, -1),
  make_tuple(4, 16, &aom_dist_wtd_comp_avg_pred_c, -1),
};

<<<<<<< HEAD
INSTANTIATE_TEST_CASE_P(C, DistWtdCompAvgTest,
                        ::testing::ValuesIn(dist_wtd_comp_avg_c_tests));
=======
INSTANTIATE_TEST_SUITE_P(C, DistWtdCompAvgTest,
                         ::testing::ValuesIn(dist_wtd_comp_avg_c_tests));
>>>>>>> 148bd354

const DistWtdSadMxNAvgParam dist_wtd_avg_c_tests[] = {
  make_tuple(128, 128, &aom_dist_wtd_sad128x128_avg_c, -1),
  make_tuple(128, 64, &aom_dist_wtd_sad128x64_avg_c, -1),
  make_tuple(64, 128, &aom_dist_wtd_sad64x128_avg_c, -1),
  make_tuple(64, 64, &aom_dist_wtd_sad64x64_avg_c, -1),
  make_tuple(64, 32, &aom_dist_wtd_sad64x32_avg_c, -1),
  make_tuple(32, 64, &aom_dist_wtd_sad32x64_avg_c, -1),
  make_tuple(32, 32, &aom_dist_wtd_sad32x32_avg_c, -1),
  make_tuple(32, 16, &aom_dist_wtd_sad32x16_avg_c, -1),
  make_tuple(16, 32, &aom_dist_wtd_sad16x32_avg_c, -1),
  make_tuple(16, 16, &aom_dist_wtd_sad16x16_avg_c, -1),
  make_tuple(16, 8, &aom_dist_wtd_sad16x8_avg_c, -1),
  make_tuple(8, 16, &aom_dist_wtd_sad8x16_avg_c, -1),
  make_tuple(8, 8, &aom_dist_wtd_sad8x8_avg_c, -1),
  make_tuple(8, 4, &aom_dist_wtd_sad8x4_avg_c, -1),
  make_tuple(4, 8, &aom_dist_wtd_sad4x8_avg_c, -1),
  make_tuple(4, 4, &aom_dist_wtd_sad4x4_avg_c, -1),

  make_tuple(64, 16, &aom_dist_wtd_sad64x16_avg_c, -1),
  make_tuple(16, 64, &aom_dist_wtd_sad16x64_avg_c, -1),
  make_tuple(32, 8, &aom_dist_wtd_sad32x8_avg_c, -1),
  make_tuple(8, 32, &aom_dist_wtd_sad8x32_avg_c, -1),
  make_tuple(16, 4, &aom_dist_wtd_sad16x4_avg_c, -1),
  make_tuple(4, 16, &aom_dist_wtd_sad4x16_avg_c, -1),
};

<<<<<<< HEAD
INSTANTIATE_TEST_CASE_P(C, DistWtdSADavgTest,
                        ::testing::ValuesIn(dist_wtd_avg_c_tests));
=======
INSTANTIATE_TEST_SUITE_P(C, DistWtdSADavgTest,
                         ::testing::ValuesIn(dist_wtd_avg_c_tests));
>>>>>>> 148bd354

const SadMxNx4Param x4d_c_tests[] = {
  make_tuple(128, 128, &aom_sad128x128x4d_c, -1),
  make_tuple(128, 64, &aom_sad128x64x4d_c, -1),
  make_tuple(64, 128, &aom_sad64x128x4d_c, -1),
  make_tuple(64, 64, &aom_sad64x64x4d_c, -1),
  make_tuple(64, 32, &aom_sad64x32x4d_c, -1),
  make_tuple(32, 64, &aom_sad32x64x4d_c, -1),
  make_tuple(32, 32, &aom_sad32x32x4d_c, -1),
  make_tuple(32, 16, &aom_sad32x16x4d_c, -1),
  make_tuple(16, 32, &aom_sad16x32x4d_c, -1),
  make_tuple(16, 16, &aom_sad16x16x4d_c, -1),
  make_tuple(16, 8, &aom_sad16x8x4d_c, -1),
  make_tuple(8, 16, &aom_sad8x16x4d_c, -1),
  make_tuple(8, 8, &aom_sad8x8x4d_c, -1),
  make_tuple(8, 4, &aom_sad8x4x4d_c, -1),
  make_tuple(4, 8, &aom_sad4x8x4d_c, -1),
  make_tuple(4, 4, &aom_sad4x4x4d_c, -1),
#if CONFIG_AV1_HIGHBITDEPTH
  make_tuple(128, 128, &aom_highbd_sad128x128x4d_c, 8),
  make_tuple(128, 64, &aom_highbd_sad128x64x4d_c, 8),
  make_tuple(64, 128, &aom_highbd_sad64x128x4d_c, 8),
  make_tuple(64, 64, &aom_highbd_sad64x64x4d_c, 8),
  make_tuple(64, 32, &aom_highbd_sad64x32x4d_c, 8),
  make_tuple(32, 64, &aom_highbd_sad32x64x4d_c, 8),
  make_tuple(32, 32, &aom_highbd_sad32x32x4d_c, 8),
  make_tuple(32, 16, &aom_highbd_sad32x16x4d_c, 8),
  make_tuple(16, 32, &aom_highbd_sad16x32x4d_c, 8),
  make_tuple(16, 16, &aom_highbd_sad16x16x4d_c, 8),
  make_tuple(16, 8, &aom_highbd_sad16x8x4d_c, 8),
  make_tuple(8, 16, &aom_highbd_sad8x16x4d_c, 8),
  make_tuple(8, 8, &aom_highbd_sad8x8x4d_c, 8),
  make_tuple(8, 4, &aom_highbd_sad8x4x4d_c, 8),
  make_tuple(4, 8, &aom_highbd_sad4x8x4d_c, 8),
  make_tuple(4, 4, &aom_highbd_sad4x4x4d_c, 8),
  make_tuple(128, 128, &aom_highbd_sad128x128x4d_c, 10),
  make_tuple(128, 64, &aom_highbd_sad128x64x4d_c, 10),
  make_tuple(64, 128, &aom_highbd_sad64x128x4d_c, 10),
  make_tuple(64, 64, &aom_highbd_sad64x64x4d_c, 10),
  make_tuple(64, 32, &aom_highbd_sad64x32x4d_c, 10),
  make_tuple(32, 64, &aom_highbd_sad32x64x4d_c, 10),
  make_tuple(32, 32, &aom_highbd_sad32x32x4d_c, 10),
  make_tuple(32, 16, &aom_highbd_sad32x16x4d_c, 10),
  make_tuple(16, 32, &aom_highbd_sad16x32x4d_c, 10),
  make_tuple(16, 16, &aom_highbd_sad16x16x4d_c, 10),
  make_tuple(16, 8, &aom_highbd_sad16x8x4d_c, 10),
  make_tuple(8, 16, &aom_highbd_sad8x16x4d_c, 10),
  make_tuple(8, 8, &aom_highbd_sad8x8x4d_c, 10),
  make_tuple(8, 4, &aom_highbd_sad8x4x4d_c, 10),
  make_tuple(4, 8, &aom_highbd_sad4x8x4d_c, 10),
  make_tuple(4, 4, &aom_highbd_sad4x4x4d_c, 10),
  make_tuple(128, 128, &aom_highbd_sad128x128x4d_c, 12),
  make_tuple(128, 64, &aom_highbd_sad128x64x4d_c, 12),
  make_tuple(64, 128, &aom_highbd_sad64x128x4d_c, 12),
  make_tuple(64, 64, &aom_highbd_sad64x64x4d_c, 12),
  make_tuple(64, 32, &aom_highbd_sad64x32x4d_c, 12),
  make_tuple(32, 64, &aom_highbd_sad32x64x4d_c, 12),
  make_tuple(32, 32, &aom_highbd_sad32x32x4d_c, 12),
  make_tuple(32, 16, &aom_highbd_sad32x16x4d_c, 12),
  make_tuple(16, 32, &aom_highbd_sad16x32x4d_c, 12),
  make_tuple(16, 16, &aom_highbd_sad16x16x4d_c, 12),
  make_tuple(16, 8, &aom_highbd_sad16x8x4d_c, 12),
  make_tuple(8, 16, &aom_highbd_sad8x16x4d_c, 12),
  make_tuple(8, 8, &aom_highbd_sad8x8x4d_c, 12),
  make_tuple(8, 4, &aom_highbd_sad8x4x4d_c, 12),
  make_tuple(4, 8, &aom_highbd_sad4x8x4d_c, 12),
  make_tuple(4, 4, &aom_highbd_sad4x4x4d_c, 12),
#endif
  make_tuple(64, 16, &aom_sad64x16x4d_c, -1),
  make_tuple(16, 64, &aom_sad16x64x4d_c, -1),
#if CONFIG_AV1_HIGHBITDEPTH
  make_tuple(64, 16, &aom_highbd_sad64x16x4d_c, 8),
  make_tuple(16, 64, &aom_highbd_sad16x64x4d_c, 8),
  make_tuple(64, 16, &aom_highbd_sad64x16x4d_c, 10),
  make_tuple(16, 64, &aom_highbd_sad16x64x4d_c, 10),
  make_tuple(64, 16, &aom_highbd_sad64x16x4d_c, 12),
  make_tuple(16, 64, &aom_highbd_sad16x64x4d_c, 12),
#endif
  make_tuple(32, 8, &aom_sad32x8x4d_c, -1),
  make_tuple(8, 32, &aom_sad8x32x4d_c, -1),
#if CONFIG_AV1_HIGHBITDEPTH
  make_tuple(32, 8, &aom_highbd_sad32x8x4d_c, 8),
  make_tuple(8, 32, &aom_highbd_sad8x32x4d_c, 8),
  make_tuple(32, 8, &aom_highbd_sad32x8x4d_c, 10),
  make_tuple(8, 32, &aom_highbd_sad8x32x4d_c, 10),
  make_tuple(32, 8, &aom_highbd_sad32x8x4d_c, 12),
  make_tuple(8, 32, &aom_highbd_sad8x32x4d_c, 12),
#endif
  make_tuple(16, 4, &aom_sad16x4x4d_c, -1),
  make_tuple(4, 16, &aom_sad4x16x4d_c, -1),
#if CONFIG_AV1_HIGHBITDEPTH
  make_tuple(16, 4, &aom_highbd_sad16x4x4d_c, 8),
  make_tuple(4, 16, &aom_highbd_sad4x16x4d_c, 8),
  make_tuple(16, 4, &aom_highbd_sad16x4x4d_c, 10),
  make_tuple(4, 16, &aom_highbd_sad4x16x4d_c, 10),
  make_tuple(16, 4, &aom_highbd_sad16x4x4d_c, 12),
  make_tuple(4, 16, &aom_highbd_sad4x16x4d_c, 12),
#endif
<<<<<<< HEAD
=======
};
INSTANTIATE_TEST_SUITE_P(C, SADx4Test, ::testing::ValuesIn(x4d_c_tests));

const SadMxNx4AvgParam x4d_avg_c_tests[] = {
  make_tuple(128, 128, &aom_sad128x128x4d_avg_c, -1),
  make_tuple(128, 64, &aom_sad128x64x4d_avg_c, -1),
  make_tuple(64, 128, &aom_sad64x128x4d_avg_c, -1),
  make_tuple(64, 64, &aom_sad64x64x4d_avg_c, -1),
  make_tuple(64, 32, &aom_sad64x32x4d_avg_c, -1),
  make_tuple(32, 64, &aom_sad32x64x4d_avg_c, -1),
  make_tuple(32, 32, &aom_sad32x32x4d_avg_c, -1),
  make_tuple(32, 16, &aom_sad32x16x4d_avg_c, -1),
  make_tuple(16, 32, &aom_sad16x32x4d_avg_c, -1),
  make_tuple(16, 16, &aom_sad16x16x4d_avg_c, -1),
  make_tuple(16, 8, &aom_sad16x8x4d_avg_c, -1),
  make_tuple(8, 16, &aom_sad8x16x4d_avg_c, -1),
  make_tuple(8, 8, &aom_sad8x8x4d_avg_c, -1),
  make_tuple(8, 4, &aom_sad8x4x4d_avg_c, -1),
  make_tuple(4, 8, &aom_sad4x8x4d_avg_c, -1),
  make_tuple(4, 4, &aom_sad4x4x4d_avg_c, -1),
  make_tuple(64, 16, &aom_sad64x16x4d_avg_c, -1),
  make_tuple(16, 64, &aom_sad16x64x4d_avg_c, -1),
  make_tuple(32, 8, &aom_sad32x8x4d_avg_c, -1),
  make_tuple(8, 32, &aom_sad8x32x4d_avg_c, -1),
  make_tuple(16, 4, &aom_sad16x4x4d_avg_c, -1),
  make_tuple(4, 16, &aom_sad4x16x4d_avg_c, -1),
>>>>>>> 148bd354
};
INSTANTIATE_TEST_SUITE_P(C, SADx4AvgTest, ::testing::ValuesIn(x4d_avg_c_tests));

//------------------------------------------------------------------------------
// ARM functions
#if HAVE_NEON
const SadMxNParam neon_tests[] = {
  make_tuple(64, 64, &aom_sad64x64_neon, -1),
  make_tuple(32, 32, &aom_sad32x32_neon, -1),
  make_tuple(16, 16, &aom_sad16x16_neon, -1),
  make_tuple(16, 8, &aom_sad16x8_neon, -1),
  make_tuple(8, 16, &aom_sad8x16_neon, -1),
  make_tuple(8, 8, &aom_sad8x8_neon, -1),
  make_tuple(4, 4, &aom_sad4x4_neon, -1),
};
INSTANTIATE_TEST_SUITE_P(NEON, SADTest, ::testing::ValuesIn(neon_tests));

const SadMxNx4Param x4d_neon_tests[] = {
  make_tuple(64, 64, &aom_sad64x64x4d_neon, -1),
  make_tuple(32, 32, &aom_sad32x32x4d_neon, -1),
  make_tuple(16, 16, &aom_sad16x16x4d_neon, -1),
};
INSTANTIATE_TEST_SUITE_P(NEON, SADx4Test, ::testing::ValuesIn(x4d_neon_tests));
#endif  // HAVE_NEON

//------------------------------------------------------------------------------
// x86 functions
#if HAVE_SSE2
const SadMxNParam sse2_tests[] = {
  make_tuple(128, 128, &aom_sad128x128_sse2, -1),
  make_tuple(128, 64, &aom_sad128x64_sse2, -1),
  make_tuple(64, 128, &aom_sad64x128_sse2, -1),
  make_tuple(64, 64, &aom_sad64x64_sse2, -1),
  make_tuple(64, 32, &aom_sad64x32_sse2, -1),
  make_tuple(32, 64, &aom_sad32x64_sse2, -1),
  make_tuple(32, 32, &aom_sad32x32_sse2, -1),
  make_tuple(32, 16, &aom_sad32x16_sse2, -1),
  make_tuple(16, 32, &aom_sad16x32_sse2, -1),
  make_tuple(16, 16, &aom_sad16x16_sse2, -1),
  make_tuple(16, 8, &aom_sad16x8_sse2, -1),
  make_tuple(8, 16, &aom_sad8x16_sse2, -1),
  make_tuple(8, 8, &aom_sad8x8_sse2, -1),
  make_tuple(8, 4, &aom_sad8x4_sse2, -1),
  make_tuple(4, 8, &aom_sad4x8_sse2, -1),
  make_tuple(4, 4, &aom_sad4x4_sse2, -1),
#if CONFIG_AV1_HIGHBITDEPTH
  make_tuple(64, 64, &aom_highbd_sad64x64_sse2, 8),
  make_tuple(64, 32, &aom_highbd_sad64x32_sse2, 8),
  make_tuple(32, 64, &aom_highbd_sad32x64_sse2, 8),
  make_tuple(32, 32, &aom_highbd_sad32x32_sse2, 8),
  make_tuple(32, 16, &aom_highbd_sad32x16_sse2, 8),
  make_tuple(16, 32, &aom_highbd_sad16x32_sse2, 8),
  make_tuple(16, 16, &aom_highbd_sad16x16_sse2, 8),
  make_tuple(16, 8, &aom_highbd_sad16x8_sse2, 8),
  make_tuple(8, 16, &aom_highbd_sad8x16_sse2, 8),
  make_tuple(8, 8, &aom_highbd_sad8x8_sse2, 8),
  make_tuple(8, 4, &aom_highbd_sad8x4_sse2, 8),
  make_tuple(4, 8, &aom_highbd_sad4x8_sse2, 8),
  make_tuple(4, 4, &aom_highbd_sad4x4_sse2, 8),
  make_tuple(64, 64, &aom_highbd_sad64x64_sse2, 10),
  make_tuple(64, 32, &aom_highbd_sad64x32_sse2, 10),
  make_tuple(32, 64, &aom_highbd_sad32x64_sse2, 10),
  make_tuple(32, 32, &aom_highbd_sad32x32_sse2, 10),
  make_tuple(32, 16, &aom_highbd_sad32x16_sse2, 10),
  make_tuple(16, 32, &aom_highbd_sad16x32_sse2, 10),
  make_tuple(16, 16, &aom_highbd_sad16x16_sse2, 10),
  make_tuple(16, 8, &aom_highbd_sad16x8_sse2, 10),
  make_tuple(8, 16, &aom_highbd_sad8x16_sse2, 10),
  make_tuple(8, 8, &aom_highbd_sad8x8_sse2, 10),
  make_tuple(8, 4, &aom_highbd_sad8x4_sse2, 10),
  make_tuple(4, 8, &aom_highbd_sad4x8_sse2, 10),
  make_tuple(4, 4, &aom_highbd_sad4x4_sse2, 10),
  make_tuple(64, 64, &aom_highbd_sad64x64_sse2, 12),
  make_tuple(64, 32, &aom_highbd_sad64x32_sse2, 12),
  make_tuple(32, 64, &aom_highbd_sad32x64_sse2, 12),
  make_tuple(32, 32, &aom_highbd_sad32x32_sse2, 12),
  make_tuple(32, 16, &aom_highbd_sad32x16_sse2, 12),
  make_tuple(16, 32, &aom_highbd_sad16x32_sse2, 12),
  make_tuple(16, 16, &aom_highbd_sad16x16_sse2, 12),
  make_tuple(16, 8, &aom_highbd_sad16x8_sse2, 12),
  make_tuple(8, 16, &aom_highbd_sad8x16_sse2, 12),
  make_tuple(8, 8, &aom_highbd_sad8x8_sse2, 12),
  make_tuple(8, 4, &aom_highbd_sad8x4_sse2, 12),
  make_tuple(4, 8, &aom_highbd_sad4x8_sse2, 12),
  make_tuple(4, 4, &aom_highbd_sad4x4_sse2, 12),
#endif
  make_tuple(64, 16, &aom_sad64x16_sse2, -1),
  make_tuple(16, 64, &aom_sad16x64_sse2, -1),
#if CONFIG_AV1_HIGHBITDEPTH
  make_tuple(64, 16, &aom_highbd_sad64x16_sse2, 8),
  make_tuple(16, 64, &aom_highbd_sad16x64_sse2, 8),
  make_tuple(64, 16, &aom_highbd_sad64x16_sse2, 10),
  make_tuple(16, 64, &aom_highbd_sad16x64_sse2, 10),
  make_tuple(64, 16, &aom_highbd_sad64x16_sse2, 12),
  make_tuple(16, 64, &aom_highbd_sad16x64_sse2, 12),
#endif
  make_tuple(32, 8, &aom_sad32x8_sse2, -1),
  make_tuple(8, 32, &aom_sad8x32_sse2, -1),
#if CONFIG_AV1_HIGHBITDEPTH
  make_tuple(32, 8, &aom_highbd_sad32x8_sse2, 8),
  make_tuple(8, 32, &aom_highbd_sad8x32_sse2, 8),
  make_tuple(32, 8, &aom_highbd_sad32x8_sse2, 10),
  make_tuple(8, 32, &aom_highbd_sad8x32_sse2, 10),
  make_tuple(32, 8, &aom_highbd_sad32x8_sse2, 12),
  make_tuple(8, 32, &aom_highbd_sad8x32_sse2, 12),
#endif
  make_tuple(16, 4, &aom_sad16x4_sse2, -1),
  make_tuple(4, 16, &aom_sad4x16_sse2, -1),
#if CONFIG_AV1_HIGHBITDEPTH
  make_tuple(16, 4, &aom_highbd_sad16x4_sse2, 8),
  make_tuple(4, 16, &aom_highbd_sad4x16_sse2, 8),
  make_tuple(16, 4, &aom_highbd_sad16x4_sse2, 10),
  make_tuple(4, 16, &aom_highbd_sad4x16_sse2, 10),
  make_tuple(16, 4, &aom_highbd_sad16x4_sse2, 12),
  make_tuple(4, 16, &aom_highbd_sad4x16_sse2, 12),
#endif
};
INSTANTIATE_TEST_SUITE_P(SSE2, SADTest, ::testing::ValuesIn(sse2_tests));

const SadMxNAvgParam avg_sse2_tests[] = {
  make_tuple(128, 128, &aom_sad128x128_avg_sse2, -1),
  make_tuple(128, 64, &aom_sad128x64_avg_sse2, -1),
  make_tuple(64, 128, &aom_sad64x128_avg_sse2, -1),
  make_tuple(64, 64, &aom_sad64x64_avg_sse2, -1),
  make_tuple(64, 32, &aom_sad64x32_avg_sse2, -1),
  make_tuple(32, 64, &aom_sad32x64_avg_sse2, -1),
  make_tuple(32, 32, &aom_sad32x32_avg_sse2, -1),
  make_tuple(32, 16, &aom_sad32x16_avg_sse2, -1),
  make_tuple(16, 32, &aom_sad16x32_avg_sse2, -1),
  make_tuple(16, 16, &aom_sad16x16_avg_sse2, -1),
  make_tuple(16, 8, &aom_sad16x8_avg_sse2, -1),
  make_tuple(8, 16, &aom_sad8x16_avg_sse2, -1),
  make_tuple(8, 8, &aom_sad8x8_avg_sse2, -1),
  make_tuple(8, 4, &aom_sad8x4_avg_sse2, -1),
  make_tuple(4, 8, &aom_sad4x8_avg_sse2, -1),
  make_tuple(4, 4, &aom_sad4x4_avg_sse2, -1),
#if CONFIG_AV1_HIGHBITDEPTH
  make_tuple(64, 64, &aom_highbd_sad64x64_avg_sse2, 8),
  make_tuple(64, 32, &aom_highbd_sad64x32_avg_sse2, 8),
  make_tuple(32, 64, &aom_highbd_sad32x64_avg_sse2, 8),
  make_tuple(32, 32, &aom_highbd_sad32x32_avg_sse2, 8),
  make_tuple(32, 16, &aom_highbd_sad32x16_avg_sse2, 8),
  make_tuple(16, 32, &aom_highbd_sad16x32_avg_sse2, 8),
  make_tuple(16, 16, &aom_highbd_sad16x16_avg_sse2, 8),
  make_tuple(16, 8, &aom_highbd_sad16x8_avg_sse2, 8),
  make_tuple(8, 16, &aom_highbd_sad8x16_avg_sse2, 8),
  make_tuple(8, 8, &aom_highbd_sad8x8_avg_sse2, 8),
  make_tuple(8, 4, &aom_highbd_sad8x4_avg_sse2, 8),
  make_tuple(4, 8, &aom_highbd_sad4x8_avg_sse2, 8),
  make_tuple(4, 4, &aom_highbd_sad4x4_avg_sse2, 8),
  make_tuple(64, 64, &aom_highbd_sad64x64_avg_sse2, 10),
  make_tuple(64, 32, &aom_highbd_sad64x32_avg_sse2, 10),
  make_tuple(32, 64, &aom_highbd_sad32x64_avg_sse2, 10),
  make_tuple(32, 32, &aom_highbd_sad32x32_avg_sse2, 10),
  make_tuple(32, 16, &aom_highbd_sad32x16_avg_sse2, 10),
  make_tuple(16, 32, &aom_highbd_sad16x32_avg_sse2, 10),
  make_tuple(16, 16, &aom_highbd_sad16x16_avg_sse2, 10),
  make_tuple(16, 8, &aom_highbd_sad16x8_avg_sse2, 10),
  make_tuple(8, 16, &aom_highbd_sad8x16_avg_sse2, 10),
  make_tuple(8, 8, &aom_highbd_sad8x8_avg_sse2, 10),
  make_tuple(8, 4, &aom_highbd_sad8x4_avg_sse2, 10),
  make_tuple(4, 8, &aom_highbd_sad4x8_avg_sse2, 10),
  make_tuple(4, 4, &aom_highbd_sad4x4_avg_sse2, 10),
  make_tuple(64, 64, &aom_highbd_sad64x64_avg_sse2, 12),
  make_tuple(64, 32, &aom_highbd_sad64x32_avg_sse2, 12),
  make_tuple(32, 64, &aom_highbd_sad32x64_avg_sse2, 12),
  make_tuple(32, 32, &aom_highbd_sad32x32_avg_sse2, 12),
  make_tuple(32, 16, &aom_highbd_sad32x16_avg_sse2, 12),
  make_tuple(16, 32, &aom_highbd_sad16x32_avg_sse2, 12),
  make_tuple(16, 16, &aom_highbd_sad16x16_avg_sse2, 12),
  make_tuple(16, 8, &aom_highbd_sad16x8_avg_sse2, 12),
  make_tuple(8, 16, &aom_highbd_sad8x16_avg_sse2, 12),
  make_tuple(8, 8, &aom_highbd_sad8x8_avg_sse2, 12),
  make_tuple(8, 4, &aom_highbd_sad8x4_avg_sse2, 12),
  make_tuple(4, 8, &aom_highbd_sad4x8_avg_sse2, 12),
  make_tuple(4, 4, &aom_highbd_sad4x4_avg_sse2, 12),
#endif
  make_tuple(64, 16, &aom_sad64x16_avg_sse2, -1),
  make_tuple(16, 64, &aom_sad16x64_avg_sse2, -1),
#if CONFIG_AV1_HIGHBITDEPTH
  make_tuple(64, 16, &aom_highbd_sad64x16_avg_sse2, 8),
  make_tuple(16, 64, &aom_highbd_sad16x64_avg_sse2, 8),
  make_tuple(64, 16, &aom_highbd_sad64x16_avg_sse2, 10),
  make_tuple(16, 64, &aom_highbd_sad16x64_avg_sse2, 10),
  make_tuple(64, 16, &aom_highbd_sad64x16_avg_sse2, 12),
  make_tuple(16, 64, &aom_highbd_sad16x64_avg_sse2, 12),
#endif
  make_tuple(32, 8, &aom_sad32x8_avg_sse2, -1),
  make_tuple(8, 32, &aom_sad8x32_avg_sse2, -1),
#if CONFIG_AV1_HIGHBITDEPTH
  make_tuple(32, 8, &aom_highbd_sad32x8_avg_sse2, 8),
  make_tuple(8, 32, &aom_highbd_sad8x32_avg_sse2, 8),
  make_tuple(32, 8, &aom_highbd_sad32x8_avg_sse2, 10),
  make_tuple(8, 32, &aom_highbd_sad8x32_avg_sse2, 10),
  make_tuple(32, 8, &aom_highbd_sad32x8_avg_sse2, 12),
  make_tuple(8, 32, &aom_highbd_sad8x32_avg_sse2, 12),
#endif
  make_tuple(16, 4, &aom_sad16x4_avg_sse2, -1),
  make_tuple(4, 16, &aom_sad4x16_avg_sse2, -1),
#if CONFIG_AV1_HIGHBITDEPTH
  make_tuple(16, 4, &aom_highbd_sad16x4_avg_sse2, 8),
  make_tuple(4, 16, &aom_highbd_sad4x16_avg_sse2, 8),
  make_tuple(16, 4, &aom_highbd_sad16x4_avg_sse2, 10),
  make_tuple(4, 16, &aom_highbd_sad4x16_avg_sse2, 10),
  make_tuple(16, 4, &aom_highbd_sad16x4_avg_sse2, 12),
  make_tuple(4, 16, &aom_highbd_sad4x16_avg_sse2, 12),
#endif
};
INSTANTIATE_TEST_SUITE_P(SSE2, SADavgTest, ::testing::ValuesIn(avg_sse2_tests));

const SadMxNx4Param x4d_sse2_tests[] = {
  make_tuple(128, 128, &aom_sad128x128x4d_sse2, -1),
  make_tuple(128, 64, &aom_sad128x64x4d_sse2, -1),
  make_tuple(64, 128, &aom_sad64x128x4d_sse2, -1),
  make_tuple(64, 64, &aom_sad64x64x4d_sse2, -1),
  make_tuple(64, 32, &aom_sad64x32x4d_sse2, -1),
  make_tuple(32, 64, &aom_sad32x64x4d_sse2, -1),
  make_tuple(32, 32, &aom_sad32x32x4d_sse2, -1),
  make_tuple(32, 16, &aom_sad32x16x4d_sse2, -1),
  make_tuple(16, 32, &aom_sad16x32x4d_sse2, -1),
  make_tuple(16, 16, &aom_sad16x16x4d_sse2, -1),
  make_tuple(16, 8, &aom_sad16x8x4d_sse2, -1),
  make_tuple(8, 16, &aom_sad8x16x4d_sse2, -1),
  make_tuple(8, 8, &aom_sad8x8x4d_sse2, -1),
  make_tuple(8, 4, &aom_sad8x4x4d_sse2, -1),
  make_tuple(4, 8, &aom_sad4x8x4d_sse2, -1),
  make_tuple(4, 4, &aom_sad4x4x4d_sse2, -1),
#if CONFIG_AV1_HIGHBITDEPTH
  make_tuple(64, 64, &aom_highbd_sad64x64x4d_sse2, 8),
  make_tuple(64, 32, &aom_highbd_sad64x32x4d_sse2, 8),
  make_tuple(32, 64, &aom_highbd_sad32x64x4d_sse2, 8),
  make_tuple(32, 32, &aom_highbd_sad32x32x4d_sse2, 8),
  make_tuple(32, 16, &aom_highbd_sad32x16x4d_sse2, 8),
  make_tuple(16, 32, &aom_highbd_sad16x32x4d_sse2, 8),
  make_tuple(16, 16, &aom_highbd_sad16x16x4d_sse2, 8),
  make_tuple(16, 8, &aom_highbd_sad16x8x4d_sse2, 8),
  make_tuple(8, 16, &aom_highbd_sad8x16x4d_sse2, 8),
  make_tuple(8, 8, &aom_highbd_sad8x8x4d_sse2, 8),
  make_tuple(8, 4, &aom_highbd_sad8x4x4d_sse2, 8),
  make_tuple(4, 8, &aom_highbd_sad4x8x4d_sse2, 8),
  make_tuple(4, 4, &aom_highbd_sad4x4x4d_sse2, 8),
  make_tuple(64, 64, &aom_highbd_sad64x64x4d_sse2, 10),
  make_tuple(64, 32, &aom_highbd_sad64x32x4d_sse2, 10),
  make_tuple(32, 64, &aom_highbd_sad32x64x4d_sse2, 10),
  make_tuple(32, 32, &aom_highbd_sad32x32x4d_sse2, 10),
  make_tuple(32, 16, &aom_highbd_sad32x16x4d_sse2, 10),
  make_tuple(16, 32, &aom_highbd_sad16x32x4d_sse2, 10),
  make_tuple(16, 16, &aom_highbd_sad16x16x4d_sse2, 10),
  make_tuple(16, 8, &aom_highbd_sad16x8x4d_sse2, 10),
  make_tuple(8, 16, &aom_highbd_sad8x16x4d_sse2, 10),
  make_tuple(8, 8, &aom_highbd_sad8x8x4d_sse2, 10),
  make_tuple(8, 4, &aom_highbd_sad8x4x4d_sse2, 10),
  make_tuple(4, 8, &aom_highbd_sad4x8x4d_sse2, 10),
  make_tuple(4, 4, &aom_highbd_sad4x4x4d_sse2, 10),
  make_tuple(64, 64, &aom_highbd_sad64x64x4d_sse2, 12),
  make_tuple(64, 32, &aom_highbd_sad64x32x4d_sse2, 12),
  make_tuple(32, 64, &aom_highbd_sad32x64x4d_sse2, 12),
  make_tuple(32, 32, &aom_highbd_sad32x32x4d_sse2, 12),
  make_tuple(32, 16, &aom_highbd_sad32x16x4d_sse2, 12),
  make_tuple(16, 32, &aom_highbd_sad16x32x4d_sse2, 12),
  make_tuple(16, 16, &aom_highbd_sad16x16x4d_sse2, 12),
  make_tuple(16, 8, &aom_highbd_sad16x8x4d_sse2, 12),
  make_tuple(8, 16, &aom_highbd_sad8x16x4d_sse2, 12),
  make_tuple(8, 8, &aom_highbd_sad8x8x4d_sse2, 12),
  make_tuple(8, 4, &aom_highbd_sad8x4x4d_sse2, 12),
  make_tuple(4, 8, &aom_highbd_sad4x8x4d_sse2, 12),
  make_tuple(4, 4, &aom_highbd_sad4x4x4d_sse2, 12),
#endif
  make_tuple(64, 16, &aom_sad64x16x4d_sse2, -1),
  make_tuple(16, 64, &aom_sad16x64x4d_sse2, -1),
#if CONFIG_AV1_HIGHBITDEPTH
  make_tuple(64, 16, &aom_highbd_sad64x16x4d_sse2, 8),
  make_tuple(16, 64, &aom_highbd_sad16x64x4d_sse2, 8),
  make_tuple(64, 16, &aom_highbd_sad64x16x4d_sse2, 10),
  make_tuple(16, 64, &aom_highbd_sad16x64x4d_sse2, 10),
  make_tuple(64, 16, &aom_highbd_sad64x16x4d_sse2, 12),
  make_tuple(16, 64, &aom_highbd_sad16x64x4d_sse2, 12),
#endif
  make_tuple(32, 8, &aom_sad32x8x4d_sse2, -1),
  make_tuple(8, 32, &aom_sad8x32x4d_sse2, -1),
#if CONFIG_AV1_HIGHBITDEPTH
  make_tuple(32, 8, &aom_highbd_sad32x8x4d_sse2, 8),
  make_tuple(8, 32, &aom_highbd_sad8x32x4d_sse2, 8),
  make_tuple(32, 8, &aom_highbd_sad32x8x4d_sse2, 10),
  make_tuple(8, 32, &aom_highbd_sad8x32x4d_sse2, 10),
  make_tuple(32, 8, &aom_highbd_sad32x8x4d_sse2, 12),
  make_tuple(8, 32, &aom_highbd_sad8x32x4d_sse2, 12),
#endif
  make_tuple(16, 4, &aom_sad16x4x4d_sse2, -1),
  make_tuple(4, 16, &aom_sad4x16x4d_sse2, -1),
#if CONFIG_AV1_HIGHBITDEPTH
  make_tuple(16, 4, &aom_highbd_sad16x4x4d_sse2, 8),
  make_tuple(4, 16, &aom_highbd_sad4x16x4d_sse2, 8),
  make_tuple(16, 4, &aom_highbd_sad16x4x4d_sse2, 10),
  make_tuple(4, 16, &aom_highbd_sad4x16x4d_sse2, 10),
  make_tuple(16, 4, &aom_highbd_sad16x4x4d_sse2, 12),
  make_tuple(4, 16, &aom_highbd_sad4x16x4d_sse2, 12),
#endif
<<<<<<< HEAD
=======
};
INSTANTIATE_TEST_SUITE_P(SSE2, SADx4Test, ::testing::ValuesIn(x4d_sse2_tests));

const SadMxNx4AvgParam x4d_avg_sse2_tests[] = {
  make_tuple(128, 128, &aom_sad128x128x4d_avg_sse2, -1),
  make_tuple(128, 64, &aom_sad128x64x4d_avg_sse2, -1),
  make_tuple(64, 128, &aom_sad64x128x4d_avg_sse2, -1),
  make_tuple(64, 64, &aom_sad64x64x4d_avg_sse2, -1),
  make_tuple(64, 32, &aom_sad64x32x4d_avg_sse2, -1),
  make_tuple(32, 64, &aom_sad32x64x4d_avg_sse2, -1),
  make_tuple(32, 32, &aom_sad32x32x4d_avg_sse2, -1),
  make_tuple(32, 16, &aom_sad32x16x4d_avg_sse2, -1),
  make_tuple(16, 32, &aom_sad16x32x4d_avg_sse2, -1),
  make_tuple(16, 16, &aom_sad16x16x4d_avg_sse2, -1),
  make_tuple(16, 8, &aom_sad16x8x4d_avg_sse2, -1),
  make_tuple(8, 16, &aom_sad8x16x4d_avg_sse2, -1),
  make_tuple(8, 8, &aom_sad8x8x4d_avg_sse2, -1),
  make_tuple(8, 4, &aom_sad8x4x4d_avg_sse2, -1),
  make_tuple(4, 8, &aom_sad4x8x4d_avg_sse2, -1),
  make_tuple(4, 4, &aom_sad4x4x4d_avg_sse2, -1),
  make_tuple(64, 16, &aom_sad64x16x4d_avg_sse2, -1),
  make_tuple(16, 64, &aom_sad16x64x4d_avg_sse2, -1),
  make_tuple(32, 8, &aom_sad32x8x4d_avg_sse2, -1),
  make_tuple(8, 32, &aom_sad8x32x4d_avg_sse2, -1),
  make_tuple(16, 4, &aom_sad16x4x4d_avg_sse2, -1),
  make_tuple(4, 16, &aom_sad4x16x4d_avg_sse2, -1),
>>>>>>> 148bd354
};
INSTANTIATE_TEST_SUITE_P(SSE2, SADx4AvgTest,
                         ::testing::ValuesIn(x4d_avg_sse2_tests));
#endif  // HAVE_SSE2

#if HAVE_SSSE3
// Note: These are named sse2, but part of ssse3 file and only built and linked
// when ssse3 is enabled.
const DistWtdSadMxhParam dist_wtd_sad_sse2_tests[] = {
  make_tuple(4, 4, &aom_sad4xh_sse2, -1),
  make_tuple(4, 8, &aom_sad4xh_sse2, -1),
  make_tuple(8, 4, &aom_sad8xh_sse2, -1),
  make_tuple(8, 8, &aom_sad8xh_sse2, -1),
  make_tuple(8, 16, &aom_sad8xh_sse2, -1),
  make_tuple(16, 8, &aom_sad16xh_sse2, -1),
  make_tuple(16, 16, &aom_sad16xh_sse2, -1),
  make_tuple(16, 32, &aom_sad16xh_sse2, -1),
  make_tuple(32, 16, &aom_sad32xh_sse2, -1),
  make_tuple(32, 32, &aom_sad32xh_sse2, -1),
  make_tuple(32, 64, &aom_sad32xh_sse2, -1),
  make_tuple(64, 32, &aom_sad64xh_sse2, -1),
  make_tuple(64, 64, &aom_sad64xh_sse2, -1),
  make_tuple(128, 128, &aom_sad128xh_sse2, -1),
  make_tuple(128, 64, &aom_sad128xh_sse2, -1),
  make_tuple(64, 128, &aom_sad64xh_sse2, -1),
  make_tuple(4, 16, &aom_sad4xh_sse2, -1),
  make_tuple(16, 4, &aom_sad16xh_sse2, -1),
  make_tuple(8, 32, &aom_sad8xh_sse2, -1),
  make_tuple(32, 8, &aom_sad32xh_sse2, -1),
  make_tuple(16, 64, &aom_sad16xh_sse2, -1),
  make_tuple(64, 16, &aom_sad64xh_sse2, -1),

  make_tuple(16, 64, &aom_sad16xh_sse2, -1),
  make_tuple(64, 16, &aom_sad64xh_sse2, -1),
  make_tuple(8, 32, &aom_sad8xh_sse2, -1),
  make_tuple(32, 8, &aom_sad32xh_sse2, -1),
  make_tuple(4, 16, &aom_sad4xh_sse2, -1),
  make_tuple(16, 4, &aom_sad16xh_sse2, -1),
};
<<<<<<< HEAD
INSTANTIATE_TEST_CASE_P(SSE2, DistWtdSADTest,
                        ::testing::ValuesIn(dist_wtd_sad_sse2_tests));
=======
INSTANTIATE_TEST_SUITE_P(SSE2, DistWtdSADTest,
                         ::testing::ValuesIn(dist_wtd_sad_sse2_tests));
>>>>>>> 148bd354

#endif  // HAVE_SSSE3

#if HAVE_SSE3
// Only functions are x3, which do not have tests.
#endif  // HAVE_SSE3

#if HAVE_SSSE3
const DistWtdCompAvgParam dist_wtd_comp_avg_ssse3_tests[] = {
  make_tuple(128, 128, &aom_dist_wtd_comp_avg_pred_ssse3, -1),
  make_tuple(128, 64, &aom_dist_wtd_comp_avg_pred_ssse3, -1),
  make_tuple(64, 128, &aom_dist_wtd_comp_avg_pred_ssse3, -1),
  make_tuple(64, 64, &aom_dist_wtd_comp_avg_pred_ssse3, -1),
  make_tuple(64, 32, &aom_dist_wtd_comp_avg_pred_ssse3, -1),
  make_tuple(32, 64, &aom_dist_wtd_comp_avg_pred_ssse3, -1),
  make_tuple(32, 32, &aom_dist_wtd_comp_avg_pred_ssse3, -1),
  make_tuple(32, 16, &aom_dist_wtd_comp_avg_pred_ssse3, -1),
  make_tuple(16, 32, &aom_dist_wtd_comp_avg_pred_ssse3, -1),
  make_tuple(16, 16, &aom_dist_wtd_comp_avg_pred_ssse3, -1),
  make_tuple(16, 8, &aom_dist_wtd_comp_avg_pred_ssse3, -1),
  make_tuple(8, 16, &aom_dist_wtd_comp_avg_pred_ssse3, -1),
  make_tuple(8, 8, &aom_dist_wtd_comp_avg_pred_ssse3, -1),
  make_tuple(8, 4, &aom_dist_wtd_comp_avg_pred_ssse3, -1),
  make_tuple(4, 8, &aom_dist_wtd_comp_avg_pred_ssse3, -1),
  make_tuple(4, 4, &aom_dist_wtd_comp_avg_pred_ssse3, -1),
  make_tuple(16, 16, &aom_dist_wtd_comp_avg_pred_ssse3, -1),

  make_tuple(64, 16, &aom_dist_wtd_comp_avg_pred_ssse3, -1),
  make_tuple(16, 64, &aom_dist_wtd_comp_avg_pred_ssse3, -1),
  make_tuple(32, 8, &aom_dist_wtd_comp_avg_pred_ssse3, -1),
  make_tuple(8, 32, &aom_dist_wtd_comp_avg_pred_ssse3, -1),
  make_tuple(16, 4, &aom_dist_wtd_comp_avg_pred_ssse3, -1),
  make_tuple(4, 16, &aom_dist_wtd_comp_avg_pred_ssse3, -1),
};

<<<<<<< HEAD
INSTANTIATE_TEST_CASE_P(SSSE3, DistWtdCompAvgTest,
                        ::testing::ValuesIn(dist_wtd_comp_avg_ssse3_tests));
=======
INSTANTIATE_TEST_SUITE_P(SSSE3, DistWtdCompAvgTest,
                         ::testing::ValuesIn(dist_wtd_comp_avg_ssse3_tests));
>>>>>>> 148bd354

const DistWtdSadMxNAvgParam dist_wtd_avg_ssse3_tests[] = {
  make_tuple(128, 128, &aom_dist_wtd_sad128x128_avg_ssse3, -1),
  make_tuple(128, 64, &aom_dist_wtd_sad128x64_avg_ssse3, -1),
  make_tuple(64, 128, &aom_dist_wtd_sad64x128_avg_ssse3, -1),
  make_tuple(64, 64, &aom_dist_wtd_sad64x64_avg_ssse3, -1),
  make_tuple(64, 32, &aom_dist_wtd_sad64x32_avg_ssse3, -1),
  make_tuple(32, 64, &aom_dist_wtd_sad32x64_avg_ssse3, -1),
  make_tuple(32, 32, &aom_dist_wtd_sad32x32_avg_ssse3, -1),
  make_tuple(32, 16, &aom_dist_wtd_sad32x16_avg_ssse3, -1),
  make_tuple(16, 32, &aom_dist_wtd_sad16x32_avg_ssse3, -1),
  make_tuple(16, 16, &aom_dist_wtd_sad16x16_avg_ssse3, -1),
  make_tuple(16, 8, &aom_dist_wtd_sad16x8_avg_ssse3, -1),
  make_tuple(8, 16, &aom_dist_wtd_sad8x16_avg_ssse3, -1),
  make_tuple(8, 8, &aom_dist_wtd_sad8x8_avg_ssse3, -1),
  make_tuple(8, 4, &aom_dist_wtd_sad8x4_avg_ssse3, -1),
  make_tuple(4, 8, &aom_dist_wtd_sad4x8_avg_ssse3, -1),
  make_tuple(4, 4, &aom_dist_wtd_sad4x4_avg_ssse3, -1),

  make_tuple(64, 16, &aom_dist_wtd_sad64x16_avg_ssse3, -1),
  make_tuple(16, 64, &aom_dist_wtd_sad16x64_avg_ssse3, -1),
  make_tuple(32, 8, &aom_dist_wtd_sad32x8_avg_ssse3, -1),
  make_tuple(8, 32, &aom_dist_wtd_sad8x32_avg_ssse3, -1),
  make_tuple(16, 4, &aom_dist_wtd_sad16x4_avg_ssse3, -1),
  make_tuple(4, 16, &aom_dist_wtd_sad4x16_avg_ssse3, -1),
};
<<<<<<< HEAD
INSTANTIATE_TEST_CASE_P(SSSE3, DistWtdSADavgTest,
                        ::testing::ValuesIn(dist_wtd_avg_ssse3_tests));
=======
INSTANTIATE_TEST_SUITE_P(SSSE3, DistWtdSADavgTest,
                         ::testing::ValuesIn(dist_wtd_avg_ssse3_tests));
>>>>>>> 148bd354
#endif  // HAVE_SSSE3

#if HAVE_SSE4_1
// Only functions are x8, which do not have tests.
#endif  // HAVE_SSE4_1

#if HAVE_AVX2
const SadMxNParam avx2_tests[] = {
  make_tuple(64, 128, &aom_sad64x128_avx2, -1),
  make_tuple(128, 64, &aom_sad128x64_avx2, -1),
  make_tuple(128, 128, &aom_sad128x128_avx2, -1),
  make_tuple(64, 64, &aom_sad64x64_avx2, -1),
  make_tuple(64, 32, &aom_sad64x32_avx2, -1),
  make_tuple(32, 64, &aom_sad32x64_avx2, -1),
  make_tuple(32, 32, &aom_sad32x32_avx2, -1),
  make_tuple(32, 16, &aom_sad32x16_avx2, -1),
#if CONFIG_AV1_HIGHBITDEPTH
  make_tuple(128, 128, &aom_highbd_sad128x128_avx2, 8),
  make_tuple(128, 128, &aom_highbd_sad128x128_avx2, 10),
  make_tuple(128, 128, &aom_highbd_sad128x128_avx2, 12),
  make_tuple(128, 64, &aom_highbd_sad128x64_avx2, 8),
  make_tuple(128, 64, &aom_highbd_sad128x64_avx2, 10),
  make_tuple(128, 64, &aom_highbd_sad128x64_avx2, 12),
  make_tuple(64, 128, &aom_highbd_sad64x128_avx2, 8),
  make_tuple(64, 128, &aom_highbd_sad64x128_avx2, 10),
  make_tuple(64, 128, &aom_highbd_sad64x128_avx2, 12),
  make_tuple(64, 64, &aom_highbd_sad64x64_avx2, 8),
  make_tuple(64, 64, &aom_highbd_sad64x64_avx2, 10),
  make_tuple(64, 64, &aom_highbd_sad64x64_avx2, 12),
  make_tuple(64, 32, &aom_highbd_sad64x32_avx2, 8),
  make_tuple(64, 32, &aom_highbd_sad64x32_avx2, 10),
  make_tuple(64, 32, &aom_highbd_sad64x32_avx2, 12),
  make_tuple(32, 64, &aom_highbd_sad32x64_avx2, 8),
  make_tuple(32, 64, &aom_highbd_sad32x64_avx2, 10),
  make_tuple(32, 64, &aom_highbd_sad32x64_avx2, 12),
  make_tuple(32, 32, &aom_highbd_sad32x32_avx2, 8),
  make_tuple(32, 32, &aom_highbd_sad32x32_avx2, 10),
  make_tuple(32, 32, &aom_highbd_sad32x32_avx2, 12),
  make_tuple(32, 16, &aom_highbd_sad32x16_avx2, 8),
  make_tuple(32, 16, &aom_highbd_sad32x16_avx2, 10),
  make_tuple(32, 16, &aom_highbd_sad32x16_avx2, 12),
  make_tuple(16, 32, &aom_highbd_sad16x32_avx2, 8),
  make_tuple(16, 32, &aom_highbd_sad16x32_avx2, 10),
  make_tuple(16, 32, &aom_highbd_sad16x32_avx2, 12),
  make_tuple(16, 16, &aom_highbd_sad16x16_avx2, 8),
  make_tuple(16, 16, &aom_highbd_sad16x16_avx2, 10),
  make_tuple(16, 16, &aom_highbd_sad16x16_avx2, 12),
  make_tuple(16, 8, &aom_highbd_sad16x8_avx2, 8),
  make_tuple(16, 8, &aom_highbd_sad16x8_avx2, 10),
  make_tuple(16, 8, &aom_highbd_sad16x8_avx2, 12),

  make_tuple(64, 16, &aom_highbd_sad64x16_avx2, 8),
  make_tuple(64, 16, &aom_highbd_sad64x16_avx2, 10),
  make_tuple(64, 16, &aom_highbd_sad64x16_avx2, 12),
  make_tuple(16, 64, &aom_highbd_sad16x64_avx2, 8),
  make_tuple(16, 64, &aom_highbd_sad16x64_avx2, 10),
  make_tuple(16, 64, &aom_highbd_sad16x64_avx2, 12),
  make_tuple(32, 8, &aom_highbd_sad32x8_avx2, 8),
  make_tuple(32, 8, &aom_highbd_sad32x8_avx2, 10),
  make_tuple(32, 8, &aom_highbd_sad32x8_avx2, 12),
  make_tuple(16, 4, &aom_highbd_sad16x4_avx2, 8),
  make_tuple(16, 4, &aom_highbd_sad16x4_avx2, 10),
  make_tuple(16, 4, &aom_highbd_sad16x4_avx2, 12),
#endif
};
INSTANTIATE_TEST_SUITE_P(AVX2, SADTest, ::testing::ValuesIn(avx2_tests));

const SadMxNAvgParam avg_avx2_tests[] = {
  make_tuple(64, 128, &aom_sad64x128_avg_avx2, -1),
  make_tuple(128, 64, &aom_sad128x64_avg_avx2, -1),
  make_tuple(128, 128, &aom_sad128x128_avg_avx2, -1),
  make_tuple(64, 64, &aom_sad64x64_avg_avx2, -1),
  make_tuple(64, 32, &aom_sad64x32_avg_avx2, -1),
  make_tuple(32, 64, &aom_sad32x64_avg_avx2, -1),
  make_tuple(32, 32, &aom_sad32x32_avg_avx2, -1),
  make_tuple(32, 16, &aom_sad32x16_avg_avx2, -1),
#if CONFIG_AV1_HIGHBITDEPTH
  make_tuple(128, 128, &aom_highbd_sad128x128_avg_avx2, 8),
  make_tuple(128, 128, &aom_highbd_sad128x128_avg_avx2, 10),
  make_tuple(128, 128, &aom_highbd_sad128x128_avg_avx2, 12),
  make_tuple(128, 64, &aom_highbd_sad128x64_avg_avx2, 8),
  make_tuple(128, 64, &aom_highbd_sad128x64_avg_avx2, 10),
  make_tuple(128, 64, &aom_highbd_sad128x64_avg_avx2, 12),
  make_tuple(64, 128, &aom_highbd_sad64x128_avg_avx2, 8),
  make_tuple(64, 128, &aom_highbd_sad64x128_avg_avx2, 10),
  make_tuple(64, 128, &aom_highbd_sad64x128_avg_avx2, 12),
  make_tuple(64, 64, &aom_highbd_sad64x64_avg_avx2, 8),
  make_tuple(64, 64, &aom_highbd_sad64x64_avg_avx2, 10),
  make_tuple(64, 64, &aom_highbd_sad64x64_avg_avx2, 12),
  make_tuple(64, 32, &aom_highbd_sad64x32_avg_avx2, 8),
  make_tuple(64, 32, &aom_highbd_sad64x32_avg_avx2, 10),
  make_tuple(64, 32, &aom_highbd_sad64x32_avg_avx2, 12),
  make_tuple(32, 64, &aom_highbd_sad32x64_avg_avx2, 8),
  make_tuple(32, 64, &aom_highbd_sad32x64_avg_avx2, 10),
  make_tuple(32, 64, &aom_highbd_sad32x64_avg_avx2, 12),
  make_tuple(32, 32, &aom_highbd_sad32x32_avg_avx2, 8),
  make_tuple(32, 32, &aom_highbd_sad32x32_avg_avx2, 10),
  make_tuple(32, 32, &aom_highbd_sad32x32_avg_avx2, 12),
  make_tuple(32, 16, &aom_highbd_sad32x16_avg_avx2, 8),
  make_tuple(32, 16, &aom_highbd_sad32x16_avg_avx2, 10),
  make_tuple(32, 16, &aom_highbd_sad32x16_avg_avx2, 12),
  make_tuple(16, 32, &aom_highbd_sad16x32_avg_avx2, 8),
  make_tuple(16, 32, &aom_highbd_sad16x32_avg_avx2, 10),
  make_tuple(16, 32, &aom_highbd_sad16x32_avg_avx2, 12),
  make_tuple(16, 16, &aom_highbd_sad16x16_avg_avx2, 8),
  make_tuple(16, 16, &aom_highbd_sad16x16_avg_avx2, 10),
  make_tuple(16, 16, &aom_highbd_sad16x16_avg_avx2, 12),
  make_tuple(16, 8, &aom_highbd_sad16x8_avg_avx2, 8),
  make_tuple(16, 8, &aom_highbd_sad16x8_avg_avx2, 10),
  make_tuple(16, 8, &aom_highbd_sad16x8_avg_avx2, 12),

  make_tuple(64, 16, &aom_highbd_sad64x16_avg_avx2, 8),
  make_tuple(64, 16, &aom_highbd_sad64x16_avg_avx2, 10),
  make_tuple(64, 16, &aom_highbd_sad64x16_avg_avx2, 12),
  make_tuple(16, 64, &aom_highbd_sad16x64_avg_avx2, 8),
  make_tuple(16, 64, &aom_highbd_sad16x64_avg_avx2, 10),
  make_tuple(16, 64, &aom_highbd_sad16x64_avg_avx2, 12),
  make_tuple(32, 8, &aom_highbd_sad32x8_avg_avx2, 8),
  make_tuple(32, 8, &aom_highbd_sad32x8_avg_avx2, 10),
  make_tuple(32, 8, &aom_highbd_sad32x8_avg_avx2, 12),
  make_tuple(16, 4, &aom_highbd_sad16x4_avg_avx2, 8),
  make_tuple(16, 4, &aom_highbd_sad16x4_avg_avx2, 10),
  make_tuple(16, 4, &aom_highbd_sad16x4_avg_avx2, 12),
#endif
};
INSTANTIATE_TEST_SUITE_P(AVX2, SADavgTest, ::testing::ValuesIn(avg_avx2_tests));

const SadMxNx4Param x4d_avx2_tests[] = {
  make_tuple(32, 64, &aom_sad32x64x4d_avx2, -1),
  make_tuple(32, 32, &aom_sad32x32x4d_avx2, -1),
  make_tuple(32, 16, &aom_sad32x16x4d_avx2, -1),
  make_tuple(32, 8, &aom_sad32x8x4d_avx2, -1),
  make_tuple(64, 128, &aom_sad64x128x4d_avx2, -1),
  make_tuple(64, 64, &aom_sad64x64x4d_avx2, -1),
  make_tuple(64, 32, &aom_sad64x32x4d_avx2, -1),
<<<<<<< HEAD
  make_tuple(32, 32, &aom_sad32x32x4d_avx2, -1),
=======
  make_tuple(64, 16, &aom_sad64x16x4d_avx2, -1),
  make_tuple(128, 128, &aom_sad128x128x4d_avx2, -1),
  make_tuple(128, 64, &aom_sad128x64x4d_avx2, -1),
>>>>>>> 148bd354
#if CONFIG_AV1_HIGHBITDEPTH
  make_tuple(128, 128, &aom_highbd_sad128x128x4d_avx2, 8),
  make_tuple(128, 128, &aom_highbd_sad128x128x4d_avx2, 10),
  make_tuple(128, 128, &aom_highbd_sad128x128x4d_avx2, 12),
  make_tuple(128, 64, &aom_highbd_sad128x64x4d_avx2, 8),
  make_tuple(128, 64, &aom_highbd_sad128x64x4d_avx2, 10),
  make_tuple(128, 64, &aom_highbd_sad128x64x4d_avx2, 12),
  make_tuple(64, 128, &aom_highbd_sad64x128x4d_avx2, 8),
  make_tuple(64, 128, &aom_highbd_sad64x128x4d_avx2, 10),
  make_tuple(64, 128, &aom_highbd_sad64x128x4d_avx2, 12),
  make_tuple(64, 64, &aom_highbd_sad64x64x4d_avx2, 8),
  make_tuple(64, 64, &aom_highbd_sad64x64x4d_avx2, 10),
  make_tuple(64, 64, &aom_highbd_sad64x64x4d_avx2, 12),
  make_tuple(64, 32, &aom_highbd_sad64x32x4d_avx2, 8),
  make_tuple(64, 32, &aom_highbd_sad64x32x4d_avx2, 10),
  make_tuple(64, 32, &aom_highbd_sad64x32x4d_avx2, 12),
  make_tuple(32, 64, &aom_highbd_sad32x64x4d_avx2, 8),
  make_tuple(32, 64, &aom_highbd_sad32x64x4d_avx2, 10),
  make_tuple(32, 64, &aom_highbd_sad32x64x4d_avx2, 12),
  make_tuple(32, 32, &aom_highbd_sad32x32x4d_avx2, 8),
  make_tuple(32, 32, &aom_highbd_sad32x32x4d_avx2, 10),
  make_tuple(32, 32, &aom_highbd_sad32x32x4d_avx2, 12),
  make_tuple(32, 16, &aom_highbd_sad32x16x4d_avx2, 8),
  make_tuple(32, 16, &aom_highbd_sad32x16x4d_avx2, 10),
  make_tuple(32, 16, &aom_highbd_sad32x16x4d_avx2, 12),
  make_tuple(16, 32, &aom_highbd_sad16x32x4d_avx2, 8),
  make_tuple(16, 32, &aom_highbd_sad16x32x4d_avx2, 10),
  make_tuple(16, 32, &aom_highbd_sad16x32x4d_avx2, 12),
  make_tuple(16, 16, &aom_highbd_sad16x16x4d_avx2, 8),
  make_tuple(16, 16, &aom_highbd_sad16x16x4d_avx2, 10),
  make_tuple(16, 16, &aom_highbd_sad16x16x4d_avx2, 12),
  make_tuple(16, 8, &aom_highbd_sad16x8x4d_avx2, 8),
  make_tuple(16, 8, &aom_highbd_sad16x8x4d_avx2, 10),
  make_tuple(16, 8, &aom_highbd_sad16x8x4d_avx2, 12),

  make_tuple(16, 64, &aom_highbd_sad16x64x4d_avx2, 8),
  make_tuple(16, 64, &aom_highbd_sad16x64x4d_avx2, 10),
  make_tuple(16, 64, &aom_highbd_sad16x64x4d_avx2, 12),
  make_tuple(64, 16, &aom_highbd_sad64x16x4d_avx2, 8),
  make_tuple(64, 16, &aom_highbd_sad64x16x4d_avx2, 10),
  make_tuple(64, 16, &aom_highbd_sad64x16x4d_avx2, 12),
  make_tuple(32, 8, &aom_highbd_sad32x8x4d_avx2, 8),
  make_tuple(32, 8, &aom_highbd_sad32x8x4d_avx2, 10),
  make_tuple(32, 8, &aom_highbd_sad32x8x4d_avx2, 12),
  make_tuple(16, 4, &aom_highbd_sad16x4x4d_avx2, 8),
  make_tuple(16, 4, &aom_highbd_sad16x4x4d_avx2, 10),
  make_tuple(16, 4, &aom_highbd_sad16x4x4d_avx2, 12),
#endif
};
INSTANTIATE_TEST_SUITE_P(AVX2, SADx4Test, ::testing::ValuesIn(x4d_avx2_tests));
#endif  // HAVE_AVX2

//------------------------------------------------------------------------------
// MIPS functions
#if HAVE_MSA
const SadMxNParam msa_tests[] = {
  make_tuple(64, 64, &aom_sad64x64_msa, -1),
  make_tuple(64, 32, &aom_sad64x32_msa, -1),
  make_tuple(32, 64, &aom_sad32x64_msa, -1),
  make_tuple(32, 32, &aom_sad32x32_msa, -1),
  make_tuple(32, 16, &aom_sad32x16_msa, -1),
  make_tuple(16, 32, &aom_sad16x32_msa, -1),
  make_tuple(16, 16, &aom_sad16x16_msa, -1),
  make_tuple(16, 8, &aom_sad16x8_msa, -1),
  make_tuple(8, 16, &aom_sad8x16_msa, -1),
  make_tuple(8, 8, &aom_sad8x8_msa, -1),
  make_tuple(8, 4, &aom_sad8x4_msa, -1),
  make_tuple(4, 8, &aom_sad4x8_msa, -1),
  make_tuple(4, 4, &aom_sad4x4_msa, -1),
};
INSTANTIATE_TEST_SUITE_P(MSA, SADTest, ::testing::ValuesIn(msa_tests));

const SadMxNAvgParam avg_msa_tests[] = {
  make_tuple(64, 64, &aom_sad64x64_avg_msa, -1),
  make_tuple(64, 32, &aom_sad64x32_avg_msa, -1),
  make_tuple(32, 64, &aom_sad32x64_avg_msa, -1),
  make_tuple(32, 32, &aom_sad32x32_avg_msa, -1),
  make_tuple(32, 16, &aom_sad32x16_avg_msa, -1),
  make_tuple(16, 32, &aom_sad16x32_avg_msa, -1),
  make_tuple(16, 16, &aom_sad16x16_avg_msa, -1),
  make_tuple(16, 8, &aom_sad16x8_avg_msa, -1),
  make_tuple(8, 16, &aom_sad8x16_avg_msa, -1),
  make_tuple(8, 8, &aom_sad8x8_avg_msa, -1),
  make_tuple(8, 4, &aom_sad8x4_avg_msa, -1),
  make_tuple(4, 8, &aom_sad4x8_avg_msa, -1),
  make_tuple(4, 4, &aom_sad4x4_avg_msa, -1),
};
INSTANTIATE_TEST_SUITE_P(MSA, SADavgTest, ::testing::ValuesIn(avg_msa_tests));

const SadMxNx4Param x4d_msa_tests[] = {
  make_tuple(64, 64, &aom_sad64x64x4d_msa, -1),
  make_tuple(64, 32, &aom_sad64x32x4d_msa, -1),
  make_tuple(32, 64, &aom_sad32x64x4d_msa, -1),
  make_tuple(32, 32, &aom_sad32x32x4d_msa, -1),
  make_tuple(32, 16, &aom_sad32x16x4d_msa, -1),
  make_tuple(16, 32, &aom_sad16x32x4d_msa, -1),
  make_tuple(16, 16, &aom_sad16x16x4d_msa, -1),
  make_tuple(16, 8, &aom_sad16x8x4d_msa, -1),
  make_tuple(8, 16, &aom_sad8x16x4d_msa, -1),
  make_tuple(8, 8, &aom_sad8x8x4d_msa, -1),
  make_tuple(8, 4, &aom_sad8x4x4d_msa, -1),
  make_tuple(4, 8, &aom_sad4x8x4d_msa, -1),
  make_tuple(4, 4, &aom_sad4x4x4d_msa, -1),
};
INSTANTIATE_TEST_SUITE_P(MSA, SADx4Test, ::testing::ValuesIn(x4d_msa_tests));
#endif  // HAVE_MSA

}  // namespace<|MERGE_RESOLUTION|>--- conflicted
+++ resolved
@@ -34,43 +34,26 @@
 typedef uint32_t (*SadMxNAvgFunc)(const uint8_t *src_ptr, int src_stride,
                                   const uint8_t *ref_ptr, int ref_stride,
                                   const uint8_t *second_pred);
-<<<<<<< HEAD
-typedef ::testing::tuple<int, int, SadMxNAvgFunc, int> SadMxNAvgParam;
-=======
 typedef std::tuple<int, int, SadMxNAvgFunc, int> SadMxNAvgParam;
->>>>>>> 148bd354
 
 typedef void (*DistWtdCompAvgFunc)(uint8_t *comp_pred, const uint8_t *pred,
                                    int width, int height, const uint8_t *ref,
                                    int ref_stride,
                                    const DIST_WTD_COMP_PARAMS *jcp_param);
-<<<<<<< HEAD
-typedef ::testing::tuple<int, int, DistWtdCompAvgFunc, int> DistWtdCompAvgParam;
-=======
 typedef std::tuple<int, int, DistWtdCompAvgFunc, int> DistWtdCompAvgParam;
->>>>>>> 148bd354
 
 typedef unsigned int (*DistWtdSadMxhFunc)(const uint8_t *src_ptr,
                                           int src_stride,
                                           const uint8_t *ref_ptr,
                                           int ref_stride, int width,
                                           int height);
-<<<<<<< HEAD
-typedef ::testing::tuple<int, int, DistWtdSadMxhFunc, int> DistWtdSadMxhParam;
-=======
 typedef std::tuple<int, int, DistWtdSadMxhFunc, int> DistWtdSadMxhParam;
->>>>>>> 148bd354
 
 typedef uint32_t (*DistWtdSadMxNAvgFunc)(const uint8_t *src_ptr, int src_stride,
                                          const uint8_t *ref_ptr, int ref_stride,
                                          const uint8_t *second_pred,
                                          const DIST_WTD_COMP_PARAMS *jcp_param);
-<<<<<<< HEAD
-typedef ::testing::tuple<int, int, DistWtdSadMxNAvgFunc, int>
-    DistWtdSadMxNAvgParam;
-=======
 typedef std::tuple<int, int, DistWtdSadMxNAvgFunc, int> DistWtdSadMxNAvgParam;
->>>>>>> 148bd354
 
 typedef void (*SadMxNx4Func)(const uint8_t *src_ptr, int src_stride,
                              const uint8_t *const ref_ptr[], int ref_stride,
@@ -1165,13 +1148,8 @@
   make_tuple(4, 16, &aom_dist_wtd_comp_avg_pred_c, -1),
 };
 
-<<<<<<< HEAD
-INSTANTIATE_TEST_CASE_P(C, DistWtdCompAvgTest,
-                        ::testing::ValuesIn(dist_wtd_comp_avg_c_tests));
-=======
 INSTANTIATE_TEST_SUITE_P(C, DistWtdCompAvgTest,
                          ::testing::ValuesIn(dist_wtd_comp_avg_c_tests));
->>>>>>> 148bd354
 
 const DistWtdSadMxNAvgParam dist_wtd_avg_c_tests[] = {
   make_tuple(128, 128, &aom_dist_wtd_sad128x128_avg_c, -1),
@@ -1199,13 +1177,8 @@
   make_tuple(4, 16, &aom_dist_wtd_sad4x16_avg_c, -1),
 };
 
-<<<<<<< HEAD
-INSTANTIATE_TEST_CASE_P(C, DistWtdSADavgTest,
-                        ::testing::ValuesIn(dist_wtd_avg_c_tests));
-=======
 INSTANTIATE_TEST_SUITE_P(C, DistWtdSADavgTest,
                          ::testing::ValuesIn(dist_wtd_avg_c_tests));
->>>>>>> 148bd354
 
 const SadMxNx4Param x4d_c_tests[] = {
   make_tuple(128, 128, &aom_sad128x128x4d_c, -1),
@@ -1304,8 +1277,6 @@
   make_tuple(16, 4, &aom_highbd_sad16x4x4d_c, 12),
   make_tuple(4, 16, &aom_highbd_sad4x16x4d_c, 12),
 #endif
-<<<<<<< HEAD
-=======
 };
 INSTANTIATE_TEST_SUITE_P(C, SADx4Test, ::testing::ValuesIn(x4d_c_tests));
 
@@ -1332,7 +1303,6 @@
   make_tuple(8, 32, &aom_sad8x32x4d_avg_c, -1),
   make_tuple(16, 4, &aom_sad16x4x4d_avg_c, -1),
   make_tuple(4, 16, &aom_sad4x16x4d_avg_c, -1),
->>>>>>> 148bd354
 };
 INSTANTIATE_TEST_SUITE_P(C, SADx4AvgTest, ::testing::ValuesIn(x4d_avg_c_tests));
 
@@ -1631,8 +1601,6 @@
   make_tuple(16, 4, &aom_highbd_sad16x4x4d_sse2, 12),
   make_tuple(4, 16, &aom_highbd_sad4x16x4d_sse2, 12),
 #endif
-<<<<<<< HEAD
-=======
 };
 INSTANTIATE_TEST_SUITE_P(SSE2, SADx4Test, ::testing::ValuesIn(x4d_sse2_tests));
 
@@ -1659,7 +1627,6 @@
   make_tuple(8, 32, &aom_sad8x32x4d_avg_sse2, -1),
   make_tuple(16, 4, &aom_sad16x4x4d_avg_sse2, -1),
   make_tuple(4, 16, &aom_sad4x16x4d_avg_sse2, -1),
->>>>>>> 148bd354
 };
 INSTANTIATE_TEST_SUITE_P(SSE2, SADx4AvgTest,
                          ::testing::ValuesIn(x4d_avg_sse2_tests));
@@ -1699,13 +1666,8 @@
   make_tuple(4, 16, &aom_sad4xh_sse2, -1),
   make_tuple(16, 4, &aom_sad16xh_sse2, -1),
 };
-<<<<<<< HEAD
-INSTANTIATE_TEST_CASE_P(SSE2, DistWtdSADTest,
-                        ::testing::ValuesIn(dist_wtd_sad_sse2_tests));
-=======
 INSTANTIATE_TEST_SUITE_P(SSE2, DistWtdSADTest,
                          ::testing::ValuesIn(dist_wtd_sad_sse2_tests));
->>>>>>> 148bd354
 
 #endif  // HAVE_SSSE3
 
@@ -1741,13 +1703,8 @@
   make_tuple(4, 16, &aom_dist_wtd_comp_avg_pred_ssse3, -1),
 };
 
-<<<<<<< HEAD
-INSTANTIATE_TEST_CASE_P(SSSE3, DistWtdCompAvgTest,
-                        ::testing::ValuesIn(dist_wtd_comp_avg_ssse3_tests));
-=======
 INSTANTIATE_TEST_SUITE_P(SSSE3, DistWtdCompAvgTest,
                          ::testing::ValuesIn(dist_wtd_comp_avg_ssse3_tests));
->>>>>>> 148bd354
 
 const DistWtdSadMxNAvgParam dist_wtd_avg_ssse3_tests[] = {
   make_tuple(128, 128, &aom_dist_wtd_sad128x128_avg_ssse3, -1),
@@ -1774,13 +1731,8 @@
   make_tuple(16, 4, &aom_dist_wtd_sad16x4_avg_ssse3, -1),
   make_tuple(4, 16, &aom_dist_wtd_sad4x16_avg_ssse3, -1),
 };
-<<<<<<< HEAD
-INSTANTIATE_TEST_CASE_P(SSSE3, DistWtdSADavgTest,
-                        ::testing::ValuesIn(dist_wtd_avg_ssse3_tests));
-=======
 INSTANTIATE_TEST_SUITE_P(SSSE3, DistWtdSADavgTest,
                          ::testing::ValuesIn(dist_wtd_avg_ssse3_tests));
->>>>>>> 148bd354
 #endif  // HAVE_SSSE3
 
 #if HAVE_SSE4_1
@@ -1916,13 +1868,9 @@
   make_tuple(64, 128, &aom_sad64x128x4d_avx2, -1),
   make_tuple(64, 64, &aom_sad64x64x4d_avx2, -1),
   make_tuple(64, 32, &aom_sad64x32x4d_avx2, -1),
-<<<<<<< HEAD
-  make_tuple(32, 32, &aom_sad32x32x4d_avx2, -1),
-=======
   make_tuple(64, 16, &aom_sad64x16x4d_avx2, -1),
   make_tuple(128, 128, &aom_sad128x128x4d_avx2, -1),
   make_tuple(128, 64, &aom_sad128x64x4d_avx2, -1),
->>>>>>> 148bd354
 #if CONFIG_AV1_HIGHBITDEPTH
   make_tuple(128, 128, &aom_highbd_sad128x128x4d_avx2, 8),
   make_tuple(128, 128, &aom_highbd_sad128x128x4d_avx2, 10),
