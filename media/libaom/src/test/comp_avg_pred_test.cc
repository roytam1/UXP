/*
 * Copyright (c) 2018, Alliance for Open Media. All rights reserved
 *
 * This source code is subject to the terms of the BSD 2 Clause License and
 * the Alliance for Open Media Patent License 1.0. If the BSD 2 Clause License
 * was not distributed with this source code in the LICENSE file, you can
 * obtain it at www.aomedia.org/license/software. If the Alliance for Open
 * Media Patent License 1.0 was not distributed with this source code in the
 * PATENTS file, you can obtain it at www.aomedia.org/license/patent.
 */

#include "test/comp_avg_pred_test.h"

using libaom_test::ACMRandom;
using libaom_test::AV1DISTWTDCOMPAVG::AV1DISTWTDCOMPAVGTest;
using libaom_test::AV1DISTWTDCOMPAVG::AV1DISTWTDCOMPAVGUPSAMPLEDTest;
#if CONFIG_AV1_HIGHBITDEPTH
using libaom_test::AV1DISTWTDCOMPAVG::AV1HighBDDISTWTDCOMPAVGTest;
using libaom_test::AV1DISTWTDCOMPAVG::AV1HighBDDISTWTDCOMPAVGUPSAMPLEDTest;
#endif
<<<<<<< HEAD
using ::testing::make_tuple;
using ::testing::tuple;
=======
using std::make_tuple;
using std::tuple;
>>>>>>> 148bd354

namespace {

TEST_P(AV1DISTWTDCOMPAVGTest, DISABLED_Speed) { RunSpeedTest(GET_PARAM(0)); }

TEST_P(AV1DISTWTDCOMPAVGTest, CheckOutput) { RunCheckOutput(GET_PARAM(0)); }

#if HAVE_SSSE3
<<<<<<< HEAD
INSTANTIATE_TEST_CASE_P(SSSE3, AV1DISTWTDCOMPAVGTest,
                        libaom_test::AV1DISTWTDCOMPAVG::BuildParams(
                            aom_dist_wtd_comp_avg_pred_ssse3));
=======
INSTANTIATE_TEST_SUITE_P(SSSE3, AV1DISTWTDCOMPAVGTest,
                         libaom_test::AV1DISTWTDCOMPAVG::BuildParams(
                             aom_dist_wtd_comp_avg_pred_ssse3));
>>>>>>> 148bd354
#endif

TEST_P(AV1DISTWTDCOMPAVGUPSAMPLEDTest, DISABLED_Speed) {
  RunSpeedTest(GET_PARAM(0));
}

TEST_P(AV1DISTWTDCOMPAVGUPSAMPLEDTest, CheckOutput) {
  RunCheckOutput(GET_PARAM(0));
}

#if HAVE_SSSE3
<<<<<<< HEAD
INSTANTIATE_TEST_CASE_P(SSSE3, AV1DISTWTDCOMPAVGUPSAMPLEDTest,
                        libaom_test::AV1DISTWTDCOMPAVG::BuildParams(
                            aom_dist_wtd_comp_avg_upsampled_pred_ssse3));
=======
INSTANTIATE_TEST_SUITE_P(SSSE3, AV1DISTWTDCOMPAVGUPSAMPLEDTest,
                         libaom_test::AV1DISTWTDCOMPAVG::BuildParams(
                             aom_dist_wtd_comp_avg_upsampled_pred_ssse3));
>>>>>>> 148bd354
#endif

#if CONFIG_AV1_HIGHBITDEPTH
TEST_P(AV1HighBDDISTWTDCOMPAVGTest, DISABLED_Speed) {
  RunSpeedTest(GET_PARAM(1));
}

TEST_P(AV1HighBDDISTWTDCOMPAVGTest, CheckOutput) {
  RunCheckOutput(GET_PARAM(1));
}

#if HAVE_SSE2
<<<<<<< HEAD
INSTANTIATE_TEST_CASE_P(SSE2, AV1HighBDDISTWTDCOMPAVGTest,
                        libaom_test::AV1DISTWTDCOMPAVG::BuildParams(
                            aom_highbd_dist_wtd_comp_avg_pred_sse2, 1));
=======
INSTANTIATE_TEST_SUITE_P(SSE2, AV1HighBDDISTWTDCOMPAVGTest,
                         libaom_test::AV1DISTWTDCOMPAVG::BuildParams(
                             aom_highbd_dist_wtd_comp_avg_pred_sse2, 1));
>>>>>>> 148bd354
#endif

TEST_P(AV1HighBDDISTWTDCOMPAVGUPSAMPLEDTest, DISABLED_Speed) {
  RunSpeedTest(GET_PARAM(1));
}

TEST_P(AV1HighBDDISTWTDCOMPAVGUPSAMPLEDTest, CheckOutput) {
  RunCheckOutput(GET_PARAM(1));
}

#if HAVE_SSE2
<<<<<<< HEAD
INSTANTIATE_TEST_CASE_P(SSE2, AV1HighBDDISTWTDCOMPAVGUPSAMPLEDTest,
                        libaom_test::AV1DISTWTDCOMPAVG::BuildParams(
                            aom_highbd_dist_wtd_comp_avg_upsampled_pred_sse2));
=======
INSTANTIATE_TEST_SUITE_P(SSE2, AV1HighBDDISTWTDCOMPAVGUPSAMPLEDTest,
                         libaom_test::AV1DISTWTDCOMPAVG::BuildParams(
                             aom_highbd_dist_wtd_comp_avg_upsampled_pred_sse2));
>>>>>>> 148bd354
#endif
#endif  // CONFIG_AV1_HIGHBITDEPTH

}  // namespace<|MERGE_RESOLUTION|>--- conflicted
+++ resolved
@@ -18,13 +18,8 @@
 using libaom_test::AV1DISTWTDCOMPAVG::AV1HighBDDISTWTDCOMPAVGTest;
 using libaom_test::AV1DISTWTDCOMPAVG::AV1HighBDDISTWTDCOMPAVGUPSAMPLEDTest;
 #endif
-<<<<<<< HEAD
-using ::testing::make_tuple;
-using ::testing::tuple;
-=======
 using std::make_tuple;
 using std::tuple;
->>>>>>> 148bd354
 
 namespace {
 
@@ -33,15 +28,9 @@
 TEST_P(AV1DISTWTDCOMPAVGTest, CheckOutput) { RunCheckOutput(GET_PARAM(0)); }
 
 #if HAVE_SSSE3
-<<<<<<< HEAD
-INSTANTIATE_TEST_CASE_P(SSSE3, AV1DISTWTDCOMPAVGTest,
-                        libaom_test::AV1DISTWTDCOMPAVG::BuildParams(
-                            aom_dist_wtd_comp_avg_pred_ssse3));
-=======
 INSTANTIATE_TEST_SUITE_P(SSSE3, AV1DISTWTDCOMPAVGTest,
                          libaom_test::AV1DISTWTDCOMPAVG::BuildParams(
                              aom_dist_wtd_comp_avg_pred_ssse3));
->>>>>>> 148bd354
 #endif
 
 TEST_P(AV1DISTWTDCOMPAVGUPSAMPLEDTest, DISABLED_Speed) {
@@ -53,15 +42,9 @@
 }
 
 #if HAVE_SSSE3
-<<<<<<< HEAD
-INSTANTIATE_TEST_CASE_P(SSSE3, AV1DISTWTDCOMPAVGUPSAMPLEDTest,
-                        libaom_test::AV1DISTWTDCOMPAVG::BuildParams(
-                            aom_dist_wtd_comp_avg_upsampled_pred_ssse3));
-=======
 INSTANTIATE_TEST_SUITE_P(SSSE3, AV1DISTWTDCOMPAVGUPSAMPLEDTest,
                          libaom_test::AV1DISTWTDCOMPAVG::BuildParams(
                              aom_dist_wtd_comp_avg_upsampled_pred_ssse3));
->>>>>>> 148bd354
 #endif
 
 #if CONFIG_AV1_HIGHBITDEPTH
@@ -74,15 +57,9 @@
 }
 
 #if HAVE_SSE2
-<<<<<<< HEAD
-INSTANTIATE_TEST_CASE_P(SSE2, AV1HighBDDISTWTDCOMPAVGTest,
-                        libaom_test::AV1DISTWTDCOMPAVG::BuildParams(
-                            aom_highbd_dist_wtd_comp_avg_pred_sse2, 1));
-=======
 INSTANTIATE_TEST_SUITE_P(SSE2, AV1HighBDDISTWTDCOMPAVGTest,
                          libaom_test::AV1DISTWTDCOMPAVG::BuildParams(
                              aom_highbd_dist_wtd_comp_avg_pred_sse2, 1));
->>>>>>> 148bd354
 #endif
 
 TEST_P(AV1HighBDDISTWTDCOMPAVGUPSAMPLEDTest, DISABLED_Speed) {
@@ -94,15 +71,9 @@
 }
 
 #if HAVE_SSE2
-<<<<<<< HEAD
-INSTANTIATE_TEST_CASE_P(SSE2, AV1HighBDDISTWTDCOMPAVGUPSAMPLEDTest,
-                        libaom_test::AV1DISTWTDCOMPAVG::BuildParams(
-                            aom_highbd_dist_wtd_comp_avg_upsampled_pred_sse2));
-=======
 INSTANTIATE_TEST_SUITE_P(SSE2, AV1HighBDDISTWTDCOMPAVGUPSAMPLEDTest,
                          libaom_test::AV1DISTWTDCOMPAVG::BuildParams(
                              aom_highbd_dist_wtd_comp_avg_upsampled_pred_sse2));
->>>>>>> 148bd354
 #endif
 #endif  // CONFIG_AV1_HIGHBITDEPTH
 
