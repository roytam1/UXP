--- conflicted
+++ resolved
@@ -503,13 +503,8 @@
   make_tuple(&aom_highbd_lpf_vertical_8_sse2, &aom_highbd_lpf_vertical_8_c, 12)
 };
 
-<<<<<<< HEAD
-INSTANTIATE_TEST_CASE_P(SSE2, Loop8Test6Param_hbd,
-                        ::testing::ValuesIn(kHbdLoop8Test6));
-=======
 INSTANTIATE_TEST_SUITE_P(SSE2, Loop8Test6Param_hbd,
                          ::testing::ValuesIn(kHbdLoop8Test6));
->>>>>>> 148bd354
 #endif  // CONFIG_AV1_HIGHBITDEPTH
 
 const loop_param_t kLoop8Test6[] = {
