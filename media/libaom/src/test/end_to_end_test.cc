/*
 * Copyright (c) 2016, Alliance for Open Media. All rights reserved
 *
 * This source code is subject to the terms of the BSD 2 Clause License and
 * the Alliance for Open Media Patent License 1.0. If the BSD 2 Clause License
 * was not distributed with this source code in the LICENSE file, you can
 * obtain it at www.aomedia.org/license/software. If the Alliance for Open
 * Media Patent License 1.0 was not distributed with this source code in the
 * PATENTS file, you can obtain it at www.aomedia.org/license/patent.
 */

#include <memory>
<<<<<<< HEAD
=======
#include <ostream>
>>>>>>> 148bd354

#include "third_party/googletest/src/googletest/include/gtest/gtest.h"

#include "test/codec_factory.h"
#include "test/encode_test_driver.h"
#include "test/util.h"
#include "test/y4m_video_source.h"
#include "test/yuv_video_source.h"

namespace {

const unsigned int kWidth = 160;
const unsigned int kHeight = 90;
const unsigned int kFramerate = 50;
const unsigned int kFrames = 10;
const int kBitrate = 500;
// List of psnr thresholds for speed settings 0-7 and 5 encoding modes
const double kPsnrThreshold[][5] = {
// Note:
// AV1 HBD average PSNR is slightly lower than AV1.
// We make two cases here to enable the testing and
// guard picture quality.
#if CONFIG_AV1_ENCODER
  { 36.0, 37.0, 37.0, 37.0, 37.0 }, { 31.0, 36.0, 36.0, 36.0, 36.0 },
  { 31.0, 35.0, 35.0, 35.0, 35.0 }, { 31.0, 34.0, 34.0, 34.0, 34.0 },
  { 31.0, 33.0, 33.0, 33.0, 33.0 }, { 31.0, 32.0, 32.0, 32.0, 32.0 },
  { 30.0, 31.0, 31.0, 31.0, 31.0 }, { 29.0, 30.0, 30.0, 30.0, 30.0 },
#else
  { 36.0, 37.0, 37.0, 37.0, 37.0 }, { 35.0, 36.0, 36.0, 36.0, 36.0 },
  { 34.0, 35.0, 35.0, 35.0, 35.0 }, { 33.0, 34.0, 34.0, 34.0, 34.0 },
  { 32.0, 33.0, 33.0, 33.0, 33.0 }, { 31.0, 32.0, 32.0, 32.0, 32.0 },
  { 30.0, 31.0, 31.0, 31.0, 31.0 }, { 29.0, 30.0, 30.0, 30.0, 30.0 },
#endif  // CONFIG_AV1_ENCODER
};

typedef struct {
  const char *filename;
  unsigned int input_bit_depth;
  aom_img_fmt fmt;
  aom_bit_depth_t bit_depth;
  unsigned int profile;
} TestVideoParam;

std::ostream &operator<<(std::ostream &os, const TestVideoParam &test_arg) {
  return os << "TestVideoParam { filename:" << test_arg.filename
            << " input_bit_depth:" << test_arg.input_bit_depth
            << " fmt:" << test_arg.fmt << " bit_depth:" << test_arg.bit_depth
<<<<<<< HEAD
            << " profile:" << test_arg.profile << "}";
=======
            << " profile:" << test_arg.profile << " }";
>>>>>>> 148bd354
}

const TestVideoParam kTestVectors[] = {
  { "park_joy_90p_8_420.y4m", 8, AOM_IMG_FMT_I420, AOM_BITS_8, 0 },
  { "park_joy_90p_8_422.y4m", 8, AOM_IMG_FMT_I422, AOM_BITS_8, 2 },
  { "park_joy_90p_8_444.y4m", 8, AOM_IMG_FMT_I444, AOM_BITS_8, 1 },
#if CONFIG_AV1_HIGHBITDEPTH
  { "park_joy_90p_10_420.y4m", 10, AOM_IMG_FMT_I42016, AOM_BITS_10, 0 },
  { "park_joy_90p_10_422.y4m", 10, AOM_IMG_FMT_I42216, AOM_BITS_10, 2 },
  { "park_joy_90p_10_444.y4m", 10, AOM_IMG_FMT_I44416, AOM_BITS_10, 1 },
  { "park_joy_90p_12_420.y4m", 12, AOM_IMG_FMT_I42016, AOM_BITS_12, 2 },
  { "park_joy_90p_12_422.y4m", 12, AOM_IMG_FMT_I42216, AOM_BITS_12, 2 },
  { "park_joy_90p_12_444.y4m", 12, AOM_IMG_FMT_I44416, AOM_BITS_12, 2 },
#endif
};

// Encoding modes tested
const libaom_test::TestMode kEncodingModeVectors[] = {
  ::libaom_test::kTwoPassGood,
  ::libaom_test::kOnePassGood,
  ::libaom_test::kRealTime,
};

// Speed settings tested
const int kCpuUsedVectors[] = { 1, 2, 3, 5, 6 };

int is_extension_y4m(const char *filename) {
  const char *dot = strrchr(filename, '.');
  if (!dot || dot == filename)
    return 0;
  else
    return !strcmp(dot, ".y4m");
}

class EndToEndTest
    : public ::libaom_test::CodecTestWith3Params<libaom_test::TestMode,
                                                 TestVideoParam, int>,
      public ::libaom_test::EncoderTest {
 protected:
  EndToEndTest()
      : EncoderTest(GET_PARAM(0)), test_video_param_(GET_PARAM(2)),
        cpu_used_(GET_PARAM(3)), psnr_(0.0), nframes_(0),
        encoding_mode_(GET_PARAM(1)) {}

  virtual ~EndToEndTest() {}

  virtual void SetUp() {
    InitializeConfig();
    SetMode(encoding_mode_);
    if (encoding_mode_ != ::libaom_test::kRealTime) {
      cfg_.g_lag_in_frames = 5;
      cfg_.rc_end_usage = AOM_VBR;
    } else {
      cfg_.g_lag_in_frames = 0;
      cfg_.rc_end_usage = AOM_CBR;
      cfg_.rc_buf_sz = 1000;
      cfg_.rc_buf_initial_sz = 500;
      cfg_.rc_buf_optimal_sz = 600;
    }
  }

  virtual void BeginPassHook(unsigned int) {
    psnr_ = 0.0;
    nframes_ = 0;
  }

  virtual void PSNRPktHook(const aom_codec_cx_pkt_t *pkt) {
    psnr_ += pkt->data.psnr.psnr[0];
    nframes_++;
  }

  virtual void PreEncodeFrameHook(::libaom_test::VideoSource *video,
                                  ::libaom_test::Encoder *encoder) {
    if (video->frame() == 0) {
      encoder->Control(AV1E_SET_FRAME_PARALLEL_DECODING, 1);
      encoder->Control(AV1E_SET_TILE_COLUMNS, 4);
      encoder->Control(AOME_SET_CPUUSED, cpu_used_);
      // Test screen coding tools at cpu_used = 1 && encoding mode is two-pass.
      if (cpu_used_ == 1 && encoding_mode_ == ::libaom_test::kTwoPassGood)
        encoder->Control(AV1E_SET_TUNE_CONTENT, AOM_CONTENT_SCREEN);
      else
        encoder->Control(AV1E_SET_TUNE_CONTENT, AOM_CONTENT_DEFAULT);
      if (encoding_mode_ != ::libaom_test::kRealTime) {
        encoder->Control(AOME_SET_ENABLEAUTOALTREF, 1);
        encoder->Control(AOME_SET_ARNR_MAXFRAMES, 7);
        encoder->Control(AOME_SET_ARNR_STRENGTH, 5);
      }
    }
  }

  double GetAveragePsnr() const {
    if (nframes_) return psnr_ / nframes_;
    return 0.0;
  }

  double GetPsnrThreshold() {
    return kPsnrThreshold[cpu_used_][encoding_mode_];
  }

  void DoTest() {
    cfg_.rc_target_bitrate = kBitrate;
    cfg_.g_error_resilient = 0;
    cfg_.g_profile = test_video_param_.profile;
    cfg_.g_input_bit_depth = test_video_param_.input_bit_depth;
    cfg_.g_bit_depth = test_video_param_.bit_depth;
    init_flags_ = AOM_CODEC_USE_PSNR;
    if (cfg_.g_bit_depth > 8) init_flags_ |= AOM_CODEC_USE_HIGHBITDEPTH;

    std::unique_ptr<libaom_test::VideoSource> video;
    if (is_extension_y4m(test_video_param_.filename)) {
      video.reset(new libaom_test::Y4mVideoSource(test_video_param_.filename, 0,
                                                  kFrames));
    } else {
      video.reset(new libaom_test::YUVVideoSource(
          test_video_param_.filename, test_video_param_.fmt, kWidth, kHeight,
          kFramerate, 1, 0, kFrames));
    }
    ASSERT_TRUE(video.get() != NULL);

    ASSERT_NO_FATAL_FAILURE(RunLoop(video.get()));
    const double psnr = GetAveragePsnr();
    EXPECT_GT(psnr, GetPsnrThreshold())
        << "cpu used = " << cpu_used_ << ", encoding mode = " << encoding_mode_;
  }

  TestVideoParam test_video_param_;
  int cpu_used_;

 private:
  double psnr_;
  unsigned int nframes_;
  libaom_test::TestMode encoding_mode_;
};

class EndToEndTestLarge : public EndToEndTest {};

TEST_P(EndToEndTestLarge, EndtoEndPSNRTest) { DoTest(); }

TEST_P(EndToEndTest, EndtoEndPSNRTest) { DoTest(); }

AV1_INSTANTIATE_TEST_CASE(EndToEndTestLarge,
                          ::testing::ValuesIn(kEncodingModeVectors),
                          ::testing::ValuesIn(kTestVectors),
                          ::testing::ValuesIn(kCpuUsedVectors));

AV1_INSTANTIATE_TEST_CASE(EndToEndTest,
                          ::testing::Values(kEncodingModeVectors[0]),
                          ::testing::Values(kTestVectors[2]),  // 444
                          ::testing::Values(kCpuUsedVectors[2]));
}  // namespace<|MERGE_RESOLUTION|>--- conflicted
+++ resolved
@@ -10,10 +10,7 @@
  */
 
 #include <memory>
-<<<<<<< HEAD
-=======
 #include <ostream>
->>>>>>> 148bd354
 
 #include "third_party/googletest/src/googletest/include/gtest/gtest.h"
 
@@ -61,11 +58,7 @@
   return os << "TestVideoParam { filename:" << test_arg.filename
             << " input_bit_depth:" << test_arg.input_bit_depth
             << " fmt:" << test_arg.fmt << " bit_depth:" << test_arg.bit_depth
-<<<<<<< HEAD
-            << " profile:" << test_arg.profile << "}";
-=======
             << " profile:" << test_arg.profile << " }";
->>>>>>> 148bd354
 }
 
 const TestVideoParam kTestVectors[] = {
