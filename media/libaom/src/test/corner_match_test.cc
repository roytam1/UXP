/*
 * Copyright (c) 2016, Alliance for Open Media. All rights reserved
 *
 * This source code is subject to the terms of the BSD 2 Clause License and
 * the Alliance for Open Media Patent License 1.0. If the BSD 2 Clause License
 * was not distributed with this source code in the LICENSE file, you can
 * obtain it at www.aomedia.org/license/software. If the Alliance for Open
 * Media Patent License 1.0 was not distributed with this source code in the
 * PATENTS file, you can obtain it at www.aomedia.org/license/patent.
 */
#include <tuple>

#include "config/av1_rtcd.h"

#include "third_party/googletest/src/googletest/include/gtest/gtest.h"
#include "test/acm_random.h"
#include "test/util.h"
#include "test/clear_system_state.h"
#include "test/register_state_check.h"

#include "av1/encoder/corner_match.h"

namespace test_libaom {

namespace AV1CornerMatch {

using libaom_test::ACMRandom;

typedef double (*ComputeCrossCorrFunc)(unsigned char *im1, int stride1, int x1,
                                       int y1, unsigned char *im2, int stride2,
                                       int x2, int y2);

<<<<<<< HEAD
using ::testing::make_tuple;
using ::testing::tuple;
=======
using std::make_tuple;
using std::tuple;
>>>>>>> 148bd354
typedef tuple<int, ComputeCrossCorrFunc> CornerMatchParam;

class AV1CornerMatchTest : public ::testing::TestWithParam<CornerMatchParam> {
 public:
  virtual ~AV1CornerMatchTest();
  virtual void SetUp();

  virtual void TearDown();

 protected:
  void RunCheckOutput(int run_times);
  ComputeCrossCorrFunc target_func;

  libaom_test::ACMRandom rnd_;
};

AV1CornerMatchTest::~AV1CornerMatchTest() {}
void AV1CornerMatchTest::SetUp() {
  rnd_.Reset(ACMRandom::DeterministicSeed());
  target_func = GET_PARAM(1);
}
void AV1CornerMatchTest::TearDown() { libaom_test::ClearSystemState(); }

void AV1CornerMatchTest::RunCheckOutput(int run_times) {
  const int w = 128, h = 128;
  const int num_iters = 10000;
  int i, j;
  aom_usec_timer ref_timer, test_timer;

  uint8_t *input1 = new uint8_t[w * h];
  uint8_t *input2 = new uint8_t[w * h];

  // Test the two extreme cases:
  // i) Random data, should have correlation close to 0
  // ii) Linearly related data + noise, should have correlation close to 1
  int mode = GET_PARAM(0);
  if (mode == 0) {
    for (i = 0; i < h; ++i)
      for (j = 0; j < w; ++j) {
        input1[i * w + j] = rnd_.Rand8();
        input2[i * w + j] = rnd_.Rand8();
      }
  } else if (mode == 1) {
    for (i = 0; i < h; ++i)
      for (j = 0; j < w; ++j) {
        int v = rnd_.Rand8();
        input1[i * w + j] = v;
        input2[i * w + j] = (v / 2) + (rnd_.Rand8() & 15);
      }
  }

  for (i = 0; i < num_iters; ++i) {
    int x1 = MATCH_SZ_BY2 + rnd_.PseudoUniform(w - 2 * MATCH_SZ_BY2);
    int y1 = MATCH_SZ_BY2 + rnd_.PseudoUniform(h - 2 * MATCH_SZ_BY2);
    int x2 = MATCH_SZ_BY2 + rnd_.PseudoUniform(w - 2 * MATCH_SZ_BY2);
    int y2 = MATCH_SZ_BY2 + rnd_.PseudoUniform(h - 2 * MATCH_SZ_BY2);

    double res_c =
        av1_compute_cross_correlation_c(input1, w, x1, y1, input2, w, x2, y2);
    double res_simd = target_func(input1, w, x1, y1, input2, w, x2, y2);

    if (run_times > 1) {
      aom_usec_timer_start(&ref_timer);
      for (j = 0; j < run_times; j++) {
        av1_compute_cross_correlation_c(input1, w, x1, y1, input2, w, x2, y2);
      }
      aom_usec_timer_mark(&ref_timer);
      const int elapsed_time_c =
          static_cast<int>(aom_usec_timer_elapsed(&ref_timer));

      aom_usec_timer_start(&test_timer);
      for (j = 0; j < run_times; j++) {
        target_func(input1, w, x1, y1, input2, w, x2, y2);
      }
      aom_usec_timer_mark(&test_timer);
      const int elapsed_time_simd =
          static_cast<int>(aom_usec_timer_elapsed(&test_timer));

      printf(
          "c_time=%d \t simd_time=%d \t "
          "gain=%d\n",
          elapsed_time_c, elapsed_time_simd,
          (elapsed_time_c / elapsed_time_simd));
    } else {
      ASSERT_EQ(res_simd, res_c);
    }
  }
  delete[] input1;
  delete[] input2;
}

TEST_P(AV1CornerMatchTest, CheckOutput) { RunCheckOutput(1); }
TEST_P(AV1CornerMatchTest, DISABLED_Speed) { RunCheckOutput(100000); }

#if HAVE_SSE4_1
<<<<<<< HEAD
INSTANTIATE_TEST_CASE_P(
=======
INSTANTIATE_TEST_SUITE_P(
>>>>>>> 148bd354
    SSE4_1, AV1CornerMatchTest,
    ::testing::Values(make_tuple(0, &av1_compute_cross_correlation_sse4_1),
                      make_tuple(1, &av1_compute_cross_correlation_sse4_1)));
#endif

#if HAVE_AVX2
<<<<<<< HEAD
INSTANTIATE_TEST_CASE_P(
=======
INSTANTIATE_TEST_SUITE_P(
>>>>>>> 148bd354
    AVX2, AV1CornerMatchTest,
    ::testing::Values(make_tuple(0, &av1_compute_cross_correlation_avx2),
                      make_tuple(1, &av1_compute_cross_correlation_avx2)));
#endif
}  // namespace AV1CornerMatch

}  // namespace test_libaom<|MERGE_RESOLUTION|>--- conflicted
+++ resolved
@@ -30,13 +30,8 @@
                                        int y1, unsigned char *im2, int stride2,
                                        int x2, int y2);
 
-<<<<<<< HEAD
-using ::testing::make_tuple;
-using ::testing::tuple;
-=======
 using std::make_tuple;
 using std::tuple;
->>>>>>> 148bd354
 typedef tuple<int, ComputeCrossCorrFunc> CornerMatchParam;
 
 class AV1CornerMatchTest : public ::testing::TestWithParam<CornerMatchParam> {
@@ -132,22 +127,14 @@
 TEST_P(AV1CornerMatchTest, DISABLED_Speed) { RunCheckOutput(100000); }
 
 #if HAVE_SSE4_1
-<<<<<<< HEAD
-INSTANTIATE_TEST_CASE_P(
-=======
 INSTANTIATE_TEST_SUITE_P(
->>>>>>> 148bd354
     SSE4_1, AV1CornerMatchTest,
     ::testing::Values(make_tuple(0, &av1_compute_cross_correlation_sse4_1),
                       make_tuple(1, &av1_compute_cross_correlation_sse4_1)));
 #endif
 
 #if HAVE_AVX2
-<<<<<<< HEAD
-INSTANTIATE_TEST_CASE_P(
-=======
 INSTANTIATE_TEST_SUITE_P(
->>>>>>> 148bd354
     AVX2, AV1CornerMatchTest,
     ::testing::Values(make_tuple(0, &av1_compute_cross_correlation_avx2),
                       make_tuple(1, &av1_compute_cross_correlation_avx2)));
