--- conflicted
+++ resolved
@@ -17,13 +17,8 @@
 using libaom_test::AV1HighbdWarpFilter::AV1HighbdWarpFilterTest;
 #endif
 using libaom_test::AV1WarpFilter::AV1WarpFilterTest;
-<<<<<<< HEAD
-using ::testing::make_tuple;
-using ::testing::tuple;
-=======
 using std::make_tuple;
 using std::tuple;
->>>>>>> 148bd354
 
 namespace {
 
@@ -51,24 +46,14 @@
   RunSpeedTest(std::get<4>(GET_PARAM(0)));
 }
 
-<<<<<<< HEAD
-INSTANTIATE_TEST_CASE_P(SSE4_1, AV1HighbdWarpFilterTest,
-                        libaom_test::AV1HighbdWarpFilter::BuildParams(
-                            av1_highbd_warp_affine_sse4_1));
-=======
 INSTANTIATE_TEST_SUITE_P(SSE4_1, AV1HighbdWarpFilterTest,
                          libaom_test::AV1HighbdWarpFilter::BuildParams(
                              av1_highbd_warp_affine_sse4_1));
->>>>>>> 148bd354
 #endif  // CONFIG_AV1_HIGHBITDEPTH
 #endif  // HAVE_SSE4_1
 
 #if HAVE_AVX2
-<<<<<<< HEAD
-INSTANTIATE_TEST_CASE_P(
-=======
 INSTANTIATE_TEST_SUITE_P(
->>>>>>> 148bd354
     AVX2, AV1WarpFilterTest,
     libaom_test::AV1WarpFilter::BuildParams(av1_warp_affine_avx2));
 #endif  // HAVE_AVX2
