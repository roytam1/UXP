/*
 * Copyright (c) 2016, Alliance for Open Media. All rights reserved
 *
 * This source code is subject to the terms of the BSD 2 Clause License and
 * the Alliance for Open Media Patent License 1.0. If the BSD 2 Clause License
 * was not distributed with this source code in the LICENSE file, you can
 * obtain it at www.aomedia.org/license/software. If the Alliance for Open
 * Media Patent License 1.0 was not distributed with this source code in the
 * PATENTS file, you can obtain it at www.aomedia.org/license/patent.
 */

#include <math.h>
#include <stdio.h>
#include <stdlib.h>
#include <tuple>
#include <vector>

#include "config/av1_rtcd.h"

#include "test/acm_random.h"
#include "test/util.h"
#include "test/av1_txfm_test.h"
#include "av1/common/av1_txfm.h"
#include "av1/encoder/hybrid_fwd_txfm.h"

using libaom_test::ACMRandom;
using libaom_test::bd;
using libaom_test::compute_avg_abs_error;
using libaom_test::input_base;
using libaom_test::TYPE_TXFM;

using std::vector;

namespace {
// tx_type_, tx_size_, max_error_, max_avg_error_
typedef std::tuple<TX_TYPE, TX_SIZE, double, double> AV1FwdTxfm2dParam;

class AV1FwdTxfm2d : public ::testing::TestWithParam<AV1FwdTxfm2dParam> {
 public:
  virtual void SetUp() {
    tx_type_ = GET_PARAM(0);
    tx_size_ = GET_PARAM(1);
    max_error_ = GET_PARAM(2);
    max_avg_error_ = GET_PARAM(3);
    count_ = 500;
    TXFM_2D_FLIP_CFG fwd_txfm_flip_cfg;
    av1_get_fwd_txfm_cfg(tx_type_, tx_size_, &fwd_txfm_flip_cfg);
    amplify_factor_ = libaom_test::get_amplification_factor(tx_type_, tx_size_);
    tx_width_ = tx_size_wide[fwd_txfm_flip_cfg.tx_size];
    tx_height_ = tx_size_high[fwd_txfm_flip_cfg.tx_size];
    ud_flip_ = fwd_txfm_flip_cfg.ud_flip;
    lr_flip_ = fwd_txfm_flip_cfg.lr_flip;

    fwd_txfm_ = libaom_test::fwd_txfm_func_ls[tx_size_];
    txfm2d_size_ = tx_width_ * tx_height_;
    input_ = reinterpret_cast<int16_t *>(
        aom_memalign(16, sizeof(input_[0]) * txfm2d_size_));
    output_ = reinterpret_cast<int32_t *>(
        aom_memalign(16, sizeof(output_[0]) * txfm2d_size_));
    ref_input_ = reinterpret_cast<double *>(
        aom_memalign(16, sizeof(ref_input_[0]) * txfm2d_size_));
    ref_output_ = reinterpret_cast<double *>(
        aom_memalign(16, sizeof(ref_output_[0]) * txfm2d_size_));
  }

  void RunFwdAccuracyCheck() {
    ACMRandom rnd(ACMRandom::DeterministicSeed());
    double avg_abs_error = 0;
    for (int ci = 0; ci < count_; ci++) {
      for (int ni = 0; ni < txfm2d_size_; ++ni) {
        input_[ni] = rnd.Rand16() % input_base;
        ref_input_[ni] = static_cast<double>(input_[ni]);
        output_[ni] = 0;
        ref_output_[ni] = 0;
      }

      fwd_txfm_(input_, output_, tx_width_, tx_type_, bd);

      if (lr_flip_ && ud_flip_) {
        libaom_test::fliplrud(ref_input_, tx_width_, tx_height_, tx_width_);
      } else if (lr_flip_) {
        libaom_test::fliplr(ref_input_, tx_width_, tx_height_, tx_width_);
      } else if (ud_flip_) {
        libaom_test::flipud(ref_input_, tx_width_, tx_height_, tx_width_);
      }

      libaom_test::reference_hybrid_2d(ref_input_, ref_output_, tx_type_,
                                       tx_size_);

      double actual_max_error = 0;
      for (int ni = 0; ni < txfm2d_size_; ++ni) {
        ref_output_[ni] = round(ref_output_[ni]);
        const double this_error =
            fabs(output_[ni] - ref_output_[ni]) / amplify_factor_;
        actual_max_error = AOMMAX(actual_max_error, this_error);
      }
      EXPECT_GE(max_error_, actual_max_error)
          << "tx_size = " << tx_size_ << ", tx_type = " << tx_type_;
      if (actual_max_error > max_error_) {  // exit early.
        break;
      }

      avg_abs_error += compute_avg_abs_error<int32_t, double>(
          output_, ref_output_, txfm2d_size_);
    }

    avg_abs_error /= amplify_factor_;
    avg_abs_error /= count_;
    EXPECT_GE(max_avg_error_, avg_abs_error)
        << "tx_size = " << tx_size_ << ", tx_type = " << tx_type_;
  }

  virtual void TearDown() {
    aom_free(input_);
    aom_free(output_);
    aom_free(ref_input_);
    aom_free(ref_output_);
  }

 private:
  double max_error_;
  double max_avg_error_;
  int count_;
  double amplify_factor_;
  TX_TYPE tx_type_;
  TX_SIZE tx_size_;
  int tx_width_;
  int tx_height_;
  int txfm2d_size_;
  FwdTxfm2dFunc fwd_txfm_;
  int16_t *input_;
  int32_t *output_;
  double *ref_input_;
  double *ref_output_;
  int ud_flip_;  // flip upside down
  int lr_flip_;  // flip left to right
};

static double avg_error_ls[TX_SIZES_ALL] = {
  0.5,   // 4x4 transform
  0.5,   // 8x8 transform
  1.2,   // 16x16 transform
  6.1,   // 32x32 transform
  3.4,   // 64x64 transform
  0.57,  // 4x8 transform
  0.68,  // 8x4 transform
  0.92,  // 8x16 transform
  1.1,   // 16x8 transform
  4.1,   // 16x32 transform
  6,     // 32x16 transform
  3.5,   // 32x64 transform
  5.7,   // 64x32 transform
  0.6,   // 4x16 transform
  0.9,   // 16x4 transform
  1.2,   // 8x32 transform
  1.7,   // 32x8 transform
  2.0,   // 16x64 transform
  4.7,   // 64x16 transform
};

static double max_error_ls[TX_SIZES_ALL] = {
  3,    // 4x4 transform
  5,    // 8x8 transform
  11,   // 16x16 transform
  70,   // 32x32 transform
  64,   // 64x64 transform
  3.9,  // 4x8 transform
  4.3,  // 8x4 transform
  12,   // 8x16 transform
  12,   // 16x8 transform
  32,   // 16x32 transform
  46,   // 32x16 transform
  136,  // 32x64 transform
  136,  // 64x32 transform
  5,    // 4x16 transform
  6,    // 16x4 transform
  21,   // 8x32 transform
  13,   // 32x8 transform
  30,   // 16x64 transform
  36,   // 64x16 transform
};

vector<AV1FwdTxfm2dParam> GetTxfm2dParamList() {
  vector<AV1FwdTxfm2dParam> param_list;
  for (int s = 0; s < TX_SIZES; ++s) {
    const double max_error = max_error_ls[s];
    const double avg_error = avg_error_ls[s];
    for (int t = 0; t < TX_TYPES; ++t) {
      const TX_TYPE tx_type = static_cast<TX_TYPE>(t);
      const TX_SIZE tx_size = static_cast<TX_SIZE>(s);
      if (libaom_test::IsTxSizeTypeValid(tx_size, tx_type)) {
        param_list.push_back(
            AV1FwdTxfm2dParam(tx_type, tx_size, max_error, avg_error));
      }
    }
  }
  return param_list;
}

INSTANTIATE_TEST_SUITE_P(C, AV1FwdTxfm2d,
                         ::testing::ValuesIn(GetTxfm2dParamList()));

TEST_P(AV1FwdTxfm2d, RunFwdAccuracyCheck) { RunFwdAccuracyCheck(); }

TEST(AV1FwdTxfm2d, CfgTest) {
  for (int bd_idx = 0; bd_idx < BD_NUM; ++bd_idx) {
    int bd = libaom_test::bd_arr[bd_idx];
    int8_t low_range = libaom_test::low_range_arr[bd_idx];
    int8_t high_range = libaom_test::high_range_arr[bd_idx];
    for (int tx_size = 0; tx_size < TX_SIZES_ALL; ++tx_size) {
      for (int tx_type = 0; tx_type < TX_TYPES; ++tx_type) {
        if (libaom_test::IsTxSizeTypeValid(static_cast<TX_SIZE>(tx_size),
                                           static_cast<TX_TYPE>(tx_type)) ==
            false) {
          continue;
        }
        TXFM_2D_FLIP_CFG cfg;
        av1_get_fwd_txfm_cfg(static_cast<TX_TYPE>(tx_type),
                             static_cast<TX_SIZE>(tx_size), &cfg);
        int8_t stage_range_col[MAX_TXFM_STAGE_NUM];
        int8_t stage_range_row[MAX_TXFM_STAGE_NUM];
        av1_gen_fwd_stage_range(stage_range_col, stage_range_row, &cfg, bd);
        libaom_test::txfm_stage_range_check(stage_range_col, cfg.stage_num_col,
                                            cfg.cos_bit_col, low_range,
                                            high_range);
        libaom_test::txfm_stage_range_check(stage_range_row, cfg.stage_num_row,
                                            cfg.cos_bit_row, low_range,
                                            high_range);
      }
    }
  }
}

typedef void (*lowbd_fwd_txfm_func)(const int16_t *src_diff, tran_low_t *coeff,
                                    int diff_stride, TxfmParam *txfm_param);

void AV1FwdTxfm2dMatchTest(TX_SIZE tx_size, lowbd_fwd_txfm_func target_func) {
  const int bd = 8;
  TxfmParam param;
  memset(&param, 0, sizeof(param));
  const int rows = tx_size_high[tx_size];
  const int cols = tx_size_wide[tx_size];
  // printf("%d x %d\n", cols, rows);
  for (int tx_type = 0; tx_type < TX_TYPES; ++tx_type) {
    if (libaom_test::IsTxSizeTypeValid(
            tx_size, static_cast<TX_TYPE>(tx_type)) == false) {
      continue;
    }

    FwdTxfm2dFunc ref_func = libaom_test::fwd_txfm_func_ls[tx_size];
    if (ref_func != NULL) {
      DECLARE_ALIGNED(32, int16_t, input[64 * 64]) = { 0 };
      DECLARE_ALIGNED(32, int32_t, output[64 * 64]);
      DECLARE_ALIGNED(32, int32_t, ref_output[64 * 64]);
      int input_stride = 64;
      ACMRandom rnd(ACMRandom::DeterministicSeed());
      for (int cnt = 0; cnt < 500; ++cnt) {
        if (cnt == 0) {
          for (int r = 0; r < rows; ++r) {
            for (int c = 0; c < cols; ++c) {
              input[r * input_stride + c] = (1 << bd) - 1;
            }
          }
        } else {
          for (int r = 0; r < rows; ++r) {
            for (int c = 0; c < cols; ++c) {
              input[r * input_stride + c] = rnd.Rand16() % (1 << bd);
            }
          }
        }
        param.tx_type = (TX_TYPE)tx_type;
        param.tx_size = (TX_SIZE)tx_size;
        param.tx_set_type = EXT_TX_SET_ALL16;
        param.bd = bd;
        ref_func(input, ref_output, input_stride, (TX_TYPE)tx_type, bd);
        target_func(input, output, input_stride, &param);
        const int check_rows = AOMMIN(32, rows);
        const int check_cols = AOMMIN(32, rows * cols / check_rows);
        for (int r = 0; r < check_rows; ++r) {
          for (int c = 0; c < check_cols; ++c) {
            ASSERT_EQ(ref_output[r * check_cols + c],
                      output[r * check_cols + c])
                << "[" << r << "," << c << "] cnt:" << cnt
                << " tx_size: " << tx_size << " tx_type: " << tx_type;
          }
        }
      }
    }
  }
}

void AV1FwdTxfm2dSpeedTest(TX_SIZE tx_size, lowbd_fwd_txfm_func target_func) {
  TxfmParam param;
  memset(&param, 0, sizeof(param));
  const int rows = tx_size_high[tx_size];
  const int cols = tx_size_wide[tx_size];
  const int num_loops = 1000000 / (rows * cols);

  for (int i = 0; i < 2; ++i) {
    const int bd = 8;
    for (int tx_type = 0; tx_type < TX_TYPES; ++tx_type) {
      if (libaom_test::IsTxSizeTypeValid(
              tx_size, static_cast<TX_TYPE>(tx_type)) == false) {
        continue;
      }

      FwdTxfm2dFunc ref_func = libaom_test::fwd_txfm_func_ls[tx_size];
      if (ref_func != NULL) {
        DECLARE_ALIGNED(32, int16_t, input[64 * 64]) = { 0 };
        DECLARE_ALIGNED(32, int32_t, output[64 * 64]);
        DECLARE_ALIGNED(32, int32_t, ref_output[64 * 64]);
        int input_stride = 64;
        ACMRandom rnd(ACMRandom::DeterministicSeed());

        for (int r = 0; r < rows; ++r) {
          for (int c = 0; c < cols; ++c) {
            input[r * input_stride + c] = rnd.Rand16() % (1 << bd);
          }
        }

        param.tx_type = (TX_TYPE)tx_type;
        param.tx_size = (TX_SIZE)tx_size;
        param.tx_set_type = EXT_TX_SET_ALL16;
        param.bd = bd;

        aom_usec_timer ref_timer, test_timer;

        aom_usec_timer_start(&ref_timer);
        for (int i = 0; i < num_loops; ++i) {
          ref_func(input, ref_output, input_stride, (TX_TYPE)tx_type, bd);
        }
        aom_usec_timer_mark(&ref_timer);
        const int elapsed_time_c =
            static_cast<int>(aom_usec_timer_elapsed(&ref_timer));

        aom_usec_timer_start(&test_timer);
        for (int i = 0; i < num_loops; ++i) {
          target_func(input, output, input_stride, &param);
        }
        aom_usec_timer_mark(&test_timer);
        const int elapsed_time_simd =
            static_cast<int>(aom_usec_timer_elapsed(&test_timer));

        printf(
            "txfm_size[%d] \t txfm_type[%d] \t c_time=%d \t simd_time=%d \t "
            "gain=%d \n",
            tx_size, tx_type, elapsed_time_c, elapsed_time_simd,
            (elapsed_time_c / elapsed_time_simd));
      }
    }
  }
}

<<<<<<< HEAD
typedef ::testing::tuple<TX_SIZE, lowbd_fwd_txfm_func> LbdFwdTxfm2dParam;
=======
typedef std::tuple<TX_SIZE, lowbd_fwd_txfm_func> LbdFwdTxfm2dParam;
>>>>>>> 148bd354

class AV1FwdTxfm2dTest : public ::testing::TestWithParam<LbdFwdTxfm2dParam> {};

TEST_P(AV1FwdTxfm2dTest, match) {
  AV1FwdTxfm2dMatchTest(GET_PARAM(0), GET_PARAM(1));
}
TEST_P(AV1FwdTxfm2dTest, DISABLED_Speed) {
  AV1FwdTxfm2dSpeedTest(GET_PARAM(0), GET_PARAM(1));
}
using ::testing::Combine;
using ::testing::Values;
using ::testing::ValuesIn;

#if HAVE_SSE2
static TX_SIZE fwd_txfm_for_sse2[] = {
  TX_4X4,
  TX_8X8,
  TX_16X16,
  TX_32X32,
  // TX_64X64,
  TX_4X8,
  TX_8X4,
  TX_8X16,
  TX_16X8,
  TX_16X32,
  TX_32X16,
  // TX_32X64,
  // TX_64X32,
  TX_4X16,
  TX_16X4,
  TX_8X32,
  TX_32X8,
  TX_16X64,
  TX_64X16,
};

INSTANTIATE_TEST_SUITE_P(SSE2, AV1FwdTxfm2dTest,
                         Combine(ValuesIn(fwd_txfm_for_sse2),
                                 Values(av1_lowbd_fwd_txfm_sse2)));
#endif  // HAVE_SSE2

#if HAVE_SSE4_1
static TX_SIZE fwd_txfm_for_sse41[] = {
  TX_4X4,
  TX_64X64,
  TX_32X64,
  TX_64X32,
};

INSTANTIATE_TEST_SUITE_P(SSE4_1, AV1FwdTxfm2dTest,
                         Combine(ValuesIn(fwd_txfm_for_sse41),
                                 Values(av1_lowbd_fwd_txfm_sse4_1)));
#endif  // HAVE_SSE4_1

#if HAVE_AVX2
static TX_SIZE fwd_txfm_for_avx2[] = {
  TX_4X4,  TX_8X8,  TX_16X16, TX_32X32, TX_64X64, TX_4X8,   TX_8X4,
  TX_8X16, TX_16X8, TX_16X32, TX_32X16, TX_32X64, TX_64X32, TX_4X16,
  TX_16X4, TX_8X32, TX_32X8,  TX_16X64, TX_64X16,
};

INSTANTIATE_TEST_SUITE_P(AVX2, AV1FwdTxfm2dTest,
                         Combine(ValuesIn(fwd_txfm_for_avx2),
                                 Values(av1_lowbd_fwd_txfm_avx2)));
#endif  // HAVE_AVX2

typedef void (*Highbd_fwd_txfm_func)(const int16_t *src_diff, tran_low_t *coeff,
                                     int diff_stride, TxfmParam *txfm_param);

void AV1HighbdFwdTxfm2dMatchTest(TX_SIZE tx_size,
                                 Highbd_fwd_txfm_func target_func) {
  const int bd_ar[2] = { 10, 12 };
  TxfmParam param;
  memset(&param, 0, sizeof(param));
  const int rows = tx_size_high[tx_size];
  const int cols = tx_size_wide[tx_size];
  for (int i = 0; i < 2; ++i) {
    const int bd = bd_ar[i];
    for (int tx_type = 0; tx_type < TX_TYPES; ++tx_type) {
      if (libaom_test::IsTxSizeTypeValid(
              tx_size, static_cast<TX_TYPE>(tx_type)) == false) {
        continue;
      }

      FwdTxfm2dFunc ref_func = libaom_test::fwd_txfm_func_ls[tx_size];
      if (ref_func != NULL) {
        DECLARE_ALIGNED(32, int16_t, input[64 * 64]) = { 0 };
        DECLARE_ALIGNED(32, int32_t, output[64 * 64]);
        DECLARE_ALIGNED(32, int32_t, ref_output[64 * 64]);
        int input_stride = 64;
        ACMRandom rnd(ACMRandom::DeterministicSeed());
        for (int cnt = 0; cnt < 500; ++cnt) {
          if (cnt == 0) {
            for (int r = 0; r < rows; ++r) {
              for (int c = 0; c < cols; ++c) {
                input[r * input_stride + c] = (1 << bd) - 1;
              }
            }
          } else {
            for (int r = 0; r < rows; ++r) {
              for (int c = 0; c < cols; ++c) {
                input[r * input_stride + c] = rnd.Rand16() % (1 << bd);
              }
            }
          }
          param.tx_type = (TX_TYPE)tx_type;
          param.tx_size = (TX_SIZE)tx_size;
          param.tx_set_type = EXT_TX_SET_ALL16;
          param.bd = bd;

          ref_func(input, ref_output, input_stride, (TX_TYPE)tx_type, bd);
          target_func(input, output, input_stride, &param);
          const int check_rows = AOMMIN(32, rows);
          const int check_cols = AOMMIN(32, rows * cols / check_rows);
          for (int r = 0; r < check_rows; ++r) {
            for (int c = 0; c < check_cols; ++c) {
              ASSERT_EQ(ref_output[r * check_cols + c],
                        output[r * check_cols + c])
                  << "[" << r << "," << c << "] cnt:" << cnt
                  << " tx_size: " << tx_size << " tx_type: " << tx_type;
            }
          }
        }
      }
    }
  }
}

void AV1HighbdFwdTxfm2dSpeedTest(TX_SIZE tx_size,
                                 Highbd_fwd_txfm_func target_func) {
  const int bd_ar[2] = { 10, 12 };
  TxfmParam param;
  memset(&param, 0, sizeof(param));
  const int rows = tx_size_high[tx_size];
  const int cols = tx_size_wide[tx_size];
  const int num_loops = 1000000 / (rows * cols);

  for (int i = 0; i < 2; ++i) {
    const int bd = bd_ar[i];
    for (int tx_type = 0; tx_type < TX_TYPES; ++tx_type) {
      if (libaom_test::IsTxSizeTypeValid(
              tx_size, static_cast<TX_TYPE>(tx_type)) == false) {
        continue;
      }

      FwdTxfm2dFunc ref_func = libaom_test::fwd_txfm_func_ls[tx_size];
      if (ref_func != NULL) {
        DECLARE_ALIGNED(32, int16_t, input[64 * 64]) = { 0 };
        DECLARE_ALIGNED(32, int32_t, output[64 * 64]);
        DECLARE_ALIGNED(32, int32_t, ref_output[64 * 64]);
        int input_stride = 64;
        ACMRandom rnd(ACMRandom::DeterministicSeed());

        for (int r = 0; r < rows; ++r) {
          for (int c = 0; c < cols; ++c) {
            input[r * input_stride + c] = rnd.Rand16() % (1 << bd);
          }
        }

        param.tx_type = (TX_TYPE)tx_type;
        param.tx_size = (TX_SIZE)tx_size;
        param.tx_set_type = EXT_TX_SET_ALL16;
        param.bd = bd;

        aom_usec_timer ref_timer, test_timer;

        aom_usec_timer_start(&ref_timer);
        for (int i = 0; i < num_loops; ++i) {
          ref_func(input, ref_output, input_stride, (TX_TYPE)tx_type, bd);
        }
        aom_usec_timer_mark(&ref_timer);
        const int elapsed_time_c =
            static_cast<int>(aom_usec_timer_elapsed(&ref_timer));

        aom_usec_timer_start(&test_timer);
        for (int i = 0; i < num_loops; ++i) {
          target_func(input, output, input_stride, &param);
        }
        aom_usec_timer_mark(&test_timer);
        const int elapsed_time_simd =
            static_cast<int>(aom_usec_timer_elapsed(&test_timer));

        printf(
            "txfm_size[%d] \t txfm_type[%d] \t c_time=%d \t simd_time=%d \t "
            "gain=%d \n",
            tx_size, tx_type, elapsed_time_c, elapsed_time_simd,
            (elapsed_time_c / elapsed_time_simd));
      }
    }
  }
}

typedef std::tuple<TX_SIZE, Highbd_fwd_txfm_func> HighbdFwdTxfm2dParam;

class AV1HighbdFwdTxfm2dTest
    : public ::testing::TestWithParam<HighbdFwdTxfm2dParam> {};

TEST_P(AV1HighbdFwdTxfm2dTest, match) {
  AV1HighbdFwdTxfm2dMatchTest(GET_PARAM(0), GET_PARAM(1));
}

TEST_P(AV1HighbdFwdTxfm2dTest, DISABLED_Speed) {
  AV1HighbdFwdTxfm2dSpeedTest(GET_PARAM(0), GET_PARAM(1));
}

using ::testing::Combine;
using ::testing::Values;
using ::testing::ValuesIn;

#if HAVE_SSE4_1
static TX_SIZE Highbd_fwd_txfm_for_sse4_1[] = {
  TX_4X4,  TX_8X8,  TX_16X16, TX_32X32, TX_64X64, TX_4X8,   TX_8X4,
  TX_8X16, TX_16X8, TX_16X32, TX_32X16, TX_32X64, TX_64X32, TX_4X16,
  TX_16X4, TX_8X32, TX_32X8,  TX_16X64, TX_64X16,
};

INSTANTIATE_TEST_SUITE_P(SSE4_1, AV1HighbdFwdTxfm2dTest,
                         Combine(ValuesIn(Highbd_fwd_txfm_for_sse4_1),
                                 Values(av1_highbd_fwd_txfm)));
#endif  // HAVE_SSE4_1
#if HAVE_AVX2
static TX_SIZE Highbd_fwd_txfm_for_avx2[] = { TX_8X8,   TX_16X16, TX_32X32,
                                              TX_64X64, TX_8X16,  TX_16X8 };

<<<<<<< HEAD
INSTANTIATE_TEST_CASE_P(AVX2, AV1HighbdFwdTxfm2dTest,
                        Combine(ValuesIn(Highbd_fwd_txfm_for_avx2),
                                Values(av1_highbd_fwd_txfm)));
=======
INSTANTIATE_TEST_SUITE_P(AVX2, AV1HighbdFwdTxfm2dTest,
                         Combine(ValuesIn(Highbd_fwd_txfm_for_avx2),
                                 Values(av1_highbd_fwd_txfm)));
>>>>>>> 148bd354
#endif  // HAVE_AVX2
}  // namespace<|MERGE_RESOLUTION|>--- conflicted
+++ resolved
@@ -351,11 +351,7 @@
   }
 }
 
-<<<<<<< HEAD
-typedef ::testing::tuple<TX_SIZE, lowbd_fwd_txfm_func> LbdFwdTxfm2dParam;
-=======
 typedef std::tuple<TX_SIZE, lowbd_fwd_txfm_func> LbdFwdTxfm2dParam;
->>>>>>> 148bd354
 
 class AV1FwdTxfm2dTest : public ::testing::TestWithParam<LbdFwdTxfm2dParam> {};
 
@@ -580,14 +576,8 @@
 static TX_SIZE Highbd_fwd_txfm_for_avx2[] = { TX_8X8,   TX_16X16, TX_32X32,
                                               TX_64X64, TX_8X16,  TX_16X8 };
 
-<<<<<<< HEAD
-INSTANTIATE_TEST_CASE_P(AVX2, AV1HighbdFwdTxfm2dTest,
-                        Combine(ValuesIn(Highbd_fwd_txfm_for_avx2),
-                                Values(av1_highbd_fwd_txfm)));
-=======
 INSTANTIATE_TEST_SUITE_P(AVX2, AV1HighbdFwdTxfm2dTest,
                          Combine(ValuesIn(Highbd_fwd_txfm_for_avx2),
                                  Values(av1_highbd_fwd_txfm)));
->>>>>>> 148bd354
 #endif  // HAVE_AVX2
 }  // namespace