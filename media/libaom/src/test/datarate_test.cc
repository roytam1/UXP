/*
 * Copyright (c) 2016, Alliance for Open Media. All rights reserved
 *
 * This source code is subject to the terms of the BSD 2 Clause License and
 * the Alliance for Open Media Patent License 1.0. If the BSD 2 Clause License
 * was not distributed with this source code in the LICENSE file, you can
 * obtain it at www.aomedia.org/license/software. If the Alliance for Open
 * Media Patent License 1.0 was not distributed with this source code in the
 * PATENTS file, you can obtain it at www.aomedia.org/license/patent.
 */

#include "config/aom_config.h"

#include "third_party/googletest/src/googletest/include/gtest/gtest.h"
#include "test/codec_factory.h"
#include "test/datarate_test.h"
#include "test/encode_test_driver.h"
#include "test/i420_video_source.h"
#include "test/util.h"
#include "test/y4m_video_source.h"
#include "aom/aom_codec.h"

namespace datarate_test {
namespace {

// Params: test mode, speed, aq mode and index for bitrate array.
class DatarateTestLarge
    : public ::libaom_test::CodecTestWith4Params<libaom_test::TestMode, int,
                                                 unsigned int, int>,
      public DatarateTest {
 public:
  DatarateTestLarge() : DatarateTest(GET_PARAM(0)) {
    set_cpu_used_ = GET_PARAM(2);
    aq_mode_ = GET_PARAM(3);
  }

 protected:
  virtual ~DatarateTestLarge() {}

  virtual void SetUp() {
    InitializeConfig();
    SetMode(GET_PARAM(1));
    ResetModel();
  }

  virtual void BasicRateTargetingVBRTest() {
    cfg_.rc_min_quantizer = 0;
    cfg_.rc_max_quantizer = 63;
    cfg_.g_error_resilient = 0;
    cfg_.rc_end_usage = AOM_VBR;
    cfg_.g_lag_in_frames = 0;

    ::libaom_test::I420VideoSource video("hantro_collage_w352h288.yuv", 352,
                                         288, 30, 1, 0, 140);
    const int bitrate_array[2] = { 400, 800 };
    cfg_.rc_target_bitrate = bitrate_array[GET_PARAM(4)];
    ResetModel();
    ASSERT_NO_FATAL_FAILURE(RunLoop(&video));
    ASSERT_GE(effective_datarate_, cfg_.rc_target_bitrate * 0.7)
        << " The datarate for the file is lower than target by too much!";
    ASSERT_LE(effective_datarate_, cfg_.rc_target_bitrate * 1.3)
        << " The datarate for the file is greater than target by too much!";
<<<<<<< HEAD
  }

  virtual void BasicRateTargetingCBRTest() {
=======
  }

  virtual void BasicRateTargetingCBRTest() {
    cfg_.rc_buf_initial_sz = 500;
    cfg_.rc_buf_optimal_sz = 500;
    cfg_.rc_buf_sz = 1000;
    cfg_.rc_dropframe_thresh = 1;
    cfg_.rc_min_quantizer = 0;
    cfg_.rc_max_quantizer = 63;
    cfg_.rc_end_usage = AOM_CBR;
    cfg_.g_lag_in_frames = 0;

    ::libaom_test::I420VideoSource video("hantro_collage_w352h288.yuv", 352,
                                         288, 30, 1, 0, 140);
    const int bitrate_array[2] = { 150, 550 };
    cfg_.rc_target_bitrate = bitrate_array[GET_PARAM(4)];
    ResetModel();
    ASSERT_NO_FATAL_FAILURE(RunLoop(&video));
    ASSERT_GE(effective_datarate_, cfg_.rc_target_bitrate * 0.85)
        << " The datarate for the file is lower than target by too much!";
    ASSERT_LE(effective_datarate_, cfg_.rc_target_bitrate * 1.15)
        << " The datarate for the file is greater than target by too much!";
  }

  virtual void BasicRateTargetingCBRPeriodicKeyFrameTest() {
>>>>>>> 148bd354
    cfg_.rc_buf_initial_sz = 500;
    cfg_.rc_buf_optimal_sz = 500;
    cfg_.rc_buf_sz = 1000;
    cfg_.rc_dropframe_thresh = 1;
    cfg_.rc_min_quantizer = 0;
    cfg_.rc_max_quantizer = 63;
    cfg_.rc_end_usage = AOM_CBR;
    cfg_.g_lag_in_frames = 0;
<<<<<<< HEAD

    ::libaom_test::I420VideoSource video("hantro_collage_w352h288.yuv", 352,
                                         288, 30, 1, 0, 140);
=======
    // Periodic keyframe
    cfg_.kf_max_dist = 50;

    ::libaom_test::I420VideoSource video("pixel_capture_w320h240.yuv", 320, 240,
                                         30, 1, 0, 310);
>>>>>>> 148bd354
    const int bitrate_array[2] = { 150, 550 };
    cfg_.rc_target_bitrate = bitrate_array[GET_PARAM(4)];
    ResetModel();
    ASSERT_NO_FATAL_FAILURE(RunLoop(&video));
    ASSERT_GE(effective_datarate_, cfg_.rc_target_bitrate * 0.85)
        << " The datarate for the file is lower than target by too much!";
    ASSERT_LE(effective_datarate_, cfg_.rc_target_bitrate * 1.15)
        << " The datarate for the file is greater than target by too much!";
  }

  virtual void BasicRateTargetingAQModeOnOffCBRTest() {
    if (GET_PARAM(4) > 0) return;
    cfg_.rc_buf_initial_sz = 500;
    cfg_.rc_buf_optimal_sz = 500;
    cfg_.rc_buf_sz = 1000;
    cfg_.rc_dropframe_thresh = 0;
    cfg_.rc_min_quantizer = 2;
    cfg_.rc_max_quantizer = 63;
    cfg_.rc_end_usage = AOM_CBR;
    cfg_.g_lag_in_frames = 0;
    cfg_.g_error_resilient = 0;
    cfg_.g_pass = AOM_RC_ONE_PASS;
    cfg_.g_usage = AOM_USAGE_REALTIME;
    cfg_.kf_mode = AOM_KF_DISABLED;

    ::libaom_test::I420VideoSource video("pixel_capture_w320h240.yuv", 320, 240,
                                         30, 1, 0, 310);
    const int bitrate_array[1] = { 60 };
    cfg_.rc_target_bitrate = bitrate_array[GET_PARAM(4)];
    ResetModel();
    ASSERT_NO_FATAL_FAILURE(RunLoop(&video));
    ASSERT_GE(effective_datarate_, cfg_.rc_target_bitrate * 0.85)
        << " The datarate for the file is lower than target by too much!";
    ASSERT_LE(effective_datarate_, cfg_.rc_target_bitrate * 1.15)
        << " The datarate for the file is greater than target by too much!";
  }

  virtual void BasicRateTargeting444CBRTest() {
    ::libaom_test::Y4mVideoSource video("rush_hour_444.y4m", 0, 140);

    cfg_.g_profile = 1;
    cfg_.g_timebase = video.timebase();

    cfg_.rc_buf_initial_sz = 500;
    cfg_.rc_buf_optimal_sz = 500;
    cfg_.rc_buf_sz = 1000;
    cfg_.rc_dropframe_thresh = 1;
    cfg_.rc_min_quantizer = 0;
    cfg_.rc_max_quantizer = 63;
    cfg_.rc_end_usage = AOM_CBR;

    const int bitrate_array[2] = { 250, 650 };
    cfg_.rc_target_bitrate = bitrate_array[GET_PARAM(4)];
    ResetModel();
    ASSERT_NO_FATAL_FAILURE(RunLoop(&video));
    ASSERT_GE(static_cast<double>(cfg_.rc_target_bitrate),
              effective_datarate_ * 0.85)
        << " The datarate for the file exceeds the target by too much!";
    ASSERT_LE(static_cast<double>(cfg_.rc_target_bitrate),
              effective_datarate_ * 1.15)
        << " The datarate for the file missed the target!"
        << cfg_.rc_target_bitrate << " " << effective_datarate_;
  }
<<<<<<< HEAD
=======
};

// Params: test mode, speed, aq mode.
class DatarateTestFrameDropLarge
    : public ::libaom_test::CodecTestWith3Params<libaom_test::TestMode, int,
                                                 unsigned int>,
      public DatarateTest {
 public:
  DatarateTestFrameDropLarge() : DatarateTest(GET_PARAM(0)) {
    set_cpu_used_ = GET_PARAM(2);
    aq_mode_ = GET_PARAM(3);
  }

 protected:
  virtual ~DatarateTestFrameDropLarge() {}

  virtual void SetUp() {
    InitializeConfig();
    SetMode(GET_PARAM(1));
    ResetModel();
  }
>>>>>>> 148bd354

  virtual void ChangingDropFrameThreshTest() {
    cfg_.rc_buf_initial_sz = 500;
    cfg_.rc_buf_optimal_sz = 500;
    cfg_.rc_buf_sz = 1000;
    cfg_.rc_undershoot_pct = 20;
    cfg_.rc_undershoot_pct = 20;
    cfg_.rc_dropframe_thresh = 10;
    cfg_.rc_min_quantizer = 0;
    cfg_.rc_max_quantizer = 50;
    cfg_.rc_end_usage = AOM_CBR;
    cfg_.rc_target_bitrate = 200;
    cfg_.g_lag_in_frames = 0;
    cfg_.g_error_resilient = 1;
    // TODO(marpan): Investigate datarate target failures with a smaller
    // keyframe interval (128).
    cfg_.kf_max_dist = 9999;

    ::libaom_test::I420VideoSource video("hantro_collage_w352h288.yuv", 352,
                                         288, 30, 1, 0, 100);

    const int kDropFrameThreshTestStep = 30;
    aom_codec_pts_t last_drop = 140;
    int last_num_drops = 0;
    for (int i = 40; i < 100; i += kDropFrameThreshTestStep) {
      cfg_.rc_dropframe_thresh = i;
      ResetModel();
      ASSERT_NO_FATAL_FAILURE(RunLoop(&video));
      ASSERT_GE(effective_datarate_, cfg_.rc_target_bitrate * 0.85)
          << " The datarate for the file is lower than target by too much!";
<<<<<<< HEAD
      ASSERT_LE(effective_datarate_, cfg_.rc_target_bitrate * 1.16)
=======
      ASSERT_LE(effective_datarate_, cfg_.rc_target_bitrate * 1.17)
>>>>>>> 148bd354
          << " The datarate for the file is greater than target by too much!";
      if (last_drop > 0) {
        ASSERT_LE(first_drop_, last_drop)
            << " The first dropped frame for drop_thresh " << i
            << " > first dropped frame for drop_thresh "
            << i - kDropFrameThreshTestStep;
      }
      ASSERT_GE(num_drops_, last_num_drops * 0.7)
          << " The number of dropped frames for drop_thresh " << i
          << " < number of dropped frames for drop_thresh "
          << i - kDropFrameThreshTestStep;
      last_drop = first_drop_;
      last_num_drops = num_drops_;
    }
  }
};

// Check basic rate targeting for VBR mode.
TEST_P(DatarateTestLarge, BasicRateTargetingVBR) {
  BasicRateTargetingVBRTest();
}

<<<<<<< HEAD
// Check basic rate targeting for CBR,
=======
// Check basic rate targeting for CBR.
>>>>>>> 148bd354
TEST_P(DatarateTestLarge, BasicRateTargetingCBR) {
  BasicRateTargetingCBRTest();
}

<<<<<<< HEAD
=======
// Check basic rate targeting for periodic key frame.
TEST_P(DatarateTestLarge, PeriodicKeyFrameCBR) {
  BasicRateTargetingCBRPeriodicKeyFrameTest();
}

>>>>>>> 148bd354
// Check basic rate targeting for CBR.
TEST_P(DatarateTestLarge, BasicRateTargeting444CBR) {
  BasicRateTargeting444CBRTest();
}

// Check that (1) the first dropped frame gets earlier and earlier
// as the drop frame threshold is increased, and (2) that the total number of
// frame drops does not decrease as we increase frame drop threshold.
// Use a lower qp-max to force some frame drops.
<<<<<<< HEAD
TEST_P(DatarateTestLarge, ChangingDropFrameThresh) {
=======
TEST_P(DatarateTestFrameDropLarge, ChangingDropFrameThresh) {
>>>>>>> 148bd354
  ChangingDropFrameThreshTest();
}

TEST_P(DatarateTestLarge, BasicRateTargetingAQModeOnOffCBR) {
  BasicRateTargetingAQModeOnOffCBRTest();
}

class DatarateTestRealtime : public DatarateTestLarge {};

<<<<<<< HEAD
=======
class DatarateTestFrameDropRealtime : public DatarateTestFrameDropLarge {};

// Params: aq mode.
class DatarateTestSpeedChangeRealtime
    : public ::libaom_test::CodecTestWith2Params<libaom_test::TestMode,
                                                 unsigned int>,
      public DatarateTest {
 public:
  DatarateTestSpeedChangeRealtime() : DatarateTest(GET_PARAM(0)) {
    aq_mode_ = GET_PARAM(1);
    speed_change_test_ = true;
  }

 protected:
  virtual ~DatarateTestSpeedChangeRealtime() {}

  virtual void SetUp() {
    InitializeConfig();
    SetMode(GET_PARAM(1));
    ResetModel();
  }

  virtual void ChangingSpeedTest() {
    cfg_.rc_buf_initial_sz = 500;
    cfg_.rc_buf_optimal_sz = 500;
    cfg_.rc_buf_sz = 1000;
    cfg_.rc_undershoot_pct = 20;
    cfg_.rc_undershoot_pct = 20;
    cfg_.rc_dropframe_thresh = 10;
    cfg_.rc_min_quantizer = 0;
    cfg_.rc_max_quantizer = 50;
    cfg_.rc_end_usage = AOM_CBR;
    cfg_.rc_target_bitrate = 200;
    cfg_.g_lag_in_frames = 0;
    cfg_.g_error_resilient = 1;
    // TODO(marpan): Investigate datarate target failures with a smaller
    // keyframe interval (128).
    cfg_.kf_max_dist = 9999;
    cfg_.rc_dropframe_thresh = 0;
    ::libaom_test::I420VideoSource video("hantro_collage_w352h288.yuv", 352,
                                         288, 30, 1, 0, 100);

    ResetModel();
    ASSERT_NO_FATAL_FAILURE(RunLoop(&video));
    ASSERT_GE(effective_datarate_, cfg_.rc_target_bitrate * 0.83)
        << " The datarate for the file is lower than target by too much!";
    ASSERT_LE(effective_datarate_, cfg_.rc_target_bitrate * 1.20)
        << " The datarate for the file is greater than target by too much!";
  }
};

>>>>>>> 148bd354
// Check basic rate targeting for VBR mode.
TEST_P(DatarateTestRealtime, BasicRateTargetingVBR) {
  BasicRateTargetingVBRTest();
}

<<<<<<< HEAD
// Check basic rate targeting for CBR,
=======
// Check basic rate targeting for CBR.
>>>>>>> 148bd354
TEST_P(DatarateTestRealtime, BasicRateTargetingCBR) {
  BasicRateTargetingCBRTest();
}

<<<<<<< HEAD
=======
// Check basic rate targeting for periodic key frame.
TEST_P(DatarateTestRealtime, PeriodicKeyFrameCBR) {
  BasicRateTargetingCBRPeriodicKeyFrameTest();
}

>>>>>>> 148bd354
// Check basic rate targeting for CBR.
TEST_P(DatarateTestRealtime, BasicRateTargeting444CBR) {
  BasicRateTargeting444CBRTest();
}

// Check that (1) the first dropped frame gets earlier and earlier
// as the drop frame threshold is increased, and (2) that the total number of
// frame drops does not decrease as we increase frame drop threshold.
// Use a lower qp-max to force some frame drops.
<<<<<<< HEAD
TEST_P(DatarateTestRealtime, ChangingDropFrameThresh) {
  ChangingDropFrameThreshTest();
=======
TEST_P(DatarateTestFrameDropRealtime, ChangingDropFrameThresh) {
  ChangingDropFrameThreshTest();
}

TEST_P(DatarateTestSpeedChangeRealtime, ChangingSpeedTest) {
  ChangingSpeedTest();
>>>>>>> 148bd354
}

AV1_INSTANTIATE_TEST_CASE(DatarateTestLarge,
                          ::testing::Values(::libaom_test::kRealTime),
                          ::testing::Range(5, 7), ::testing::Values(0, 3),
                          ::testing::Values(0, 1));

<<<<<<< HEAD
=======
AV1_INSTANTIATE_TEST_CASE(DatarateTestFrameDropLarge,
                          ::testing::Values(::libaom_test::kRealTime),
                          ::testing::Range(5, 7), ::testing::Values(0, 3));

>>>>>>> 148bd354
AV1_INSTANTIATE_TEST_CASE(DatarateTestRealtime,
                          ::testing::Values(::libaom_test::kRealTime),
                          ::testing::Range(7, 9), ::testing::Values(0, 3),
                          ::testing::Values(0, 1));

<<<<<<< HEAD
=======
AV1_INSTANTIATE_TEST_CASE(DatarateTestFrameDropRealtime,
                          ::testing::Values(::libaom_test::kRealTime),
                          ::testing::Range(7, 9), ::testing::Values(0, 3));

AV1_INSTANTIATE_TEST_CASE(DatarateTestSpeedChangeRealtime,
                          ::testing::Values(::libaom_test::kRealTime),
                          ::testing::Values(0, 3));

>>>>>>> 148bd354
}  // namespace
}  // namespace datarate_test<|MERGE_RESOLUTION|>--- conflicted
+++ resolved
@@ -60,11 +60,6 @@
         << " The datarate for the file is lower than target by too much!";
     ASSERT_LE(effective_datarate_, cfg_.rc_target_bitrate * 1.3)
         << " The datarate for the file is greater than target by too much!";
-<<<<<<< HEAD
-  }
-
-  virtual void BasicRateTargetingCBRTest() {
-=======
   }
 
   virtual void BasicRateTargetingCBRTest() {
@@ -90,7 +85,6 @@
   }
 
   virtual void BasicRateTargetingCBRPeriodicKeyFrameTest() {
->>>>>>> 148bd354
     cfg_.rc_buf_initial_sz = 500;
     cfg_.rc_buf_optimal_sz = 500;
     cfg_.rc_buf_sz = 1000;
@@ -99,17 +93,11 @@
     cfg_.rc_max_quantizer = 63;
     cfg_.rc_end_usage = AOM_CBR;
     cfg_.g_lag_in_frames = 0;
-<<<<<<< HEAD
-
-    ::libaom_test::I420VideoSource video("hantro_collage_w352h288.yuv", 352,
-                                         288, 30, 1, 0, 140);
-=======
     // Periodic keyframe
     cfg_.kf_max_dist = 50;
 
     ::libaom_test::I420VideoSource video("pixel_capture_w320h240.yuv", 320, 240,
                                          30, 1, 0, 310);
->>>>>>> 148bd354
     const int bitrate_array[2] = { 150, 550 };
     cfg_.rc_target_bitrate = bitrate_array[GET_PARAM(4)];
     ResetModel();
@@ -173,8 +161,6 @@
         << " The datarate for the file missed the target!"
         << cfg_.rc_target_bitrate << " " << effective_datarate_;
   }
-<<<<<<< HEAD
-=======
 };
 
 // Params: test mode, speed, aq mode.
@@ -196,7 +182,6 @@
     SetMode(GET_PARAM(1));
     ResetModel();
   }
->>>>>>> 148bd354
 
   virtual void ChangingDropFrameThreshTest() {
     cfg_.rc_buf_initial_sz = 500;
@@ -227,11 +212,7 @@
       ASSERT_NO_FATAL_FAILURE(RunLoop(&video));
       ASSERT_GE(effective_datarate_, cfg_.rc_target_bitrate * 0.85)
           << " The datarate for the file is lower than target by too much!";
-<<<<<<< HEAD
-      ASSERT_LE(effective_datarate_, cfg_.rc_target_bitrate * 1.16)
-=======
       ASSERT_LE(effective_datarate_, cfg_.rc_target_bitrate * 1.17)
->>>>>>> 148bd354
           << " The datarate for the file is greater than target by too much!";
       if (last_drop > 0) {
         ASSERT_LE(first_drop_, last_drop)
@@ -254,23 +235,16 @@
   BasicRateTargetingVBRTest();
 }
 
-<<<<<<< HEAD
-// Check basic rate targeting for CBR,
-=======
 // Check basic rate targeting for CBR.
->>>>>>> 148bd354
 TEST_P(DatarateTestLarge, BasicRateTargetingCBR) {
   BasicRateTargetingCBRTest();
 }
 
-<<<<<<< HEAD
-=======
 // Check basic rate targeting for periodic key frame.
 TEST_P(DatarateTestLarge, PeriodicKeyFrameCBR) {
   BasicRateTargetingCBRPeriodicKeyFrameTest();
 }
 
->>>>>>> 148bd354
 // Check basic rate targeting for CBR.
 TEST_P(DatarateTestLarge, BasicRateTargeting444CBR) {
   BasicRateTargeting444CBRTest();
@@ -280,11 +254,7 @@
 // as the drop frame threshold is increased, and (2) that the total number of
 // frame drops does not decrease as we increase frame drop threshold.
 // Use a lower qp-max to force some frame drops.
-<<<<<<< HEAD
-TEST_P(DatarateTestLarge, ChangingDropFrameThresh) {
-=======
 TEST_P(DatarateTestFrameDropLarge, ChangingDropFrameThresh) {
->>>>>>> 148bd354
   ChangingDropFrameThreshTest();
 }
 
@@ -294,8 +264,6 @@
 
 class DatarateTestRealtime : public DatarateTestLarge {};
 
-<<<<<<< HEAD
-=======
 class DatarateTestFrameDropRealtime : public DatarateTestFrameDropLarge {};
 
 // Params: aq mode.
@@ -347,29 +315,21 @@
   }
 };
 
->>>>>>> 148bd354
 // Check basic rate targeting for VBR mode.
 TEST_P(DatarateTestRealtime, BasicRateTargetingVBR) {
   BasicRateTargetingVBRTest();
 }
 
-<<<<<<< HEAD
-// Check basic rate targeting for CBR,
-=======
 // Check basic rate targeting for CBR.
->>>>>>> 148bd354
 TEST_P(DatarateTestRealtime, BasicRateTargetingCBR) {
   BasicRateTargetingCBRTest();
 }
 
-<<<<<<< HEAD
-=======
 // Check basic rate targeting for periodic key frame.
 TEST_P(DatarateTestRealtime, PeriodicKeyFrameCBR) {
   BasicRateTargetingCBRPeriodicKeyFrameTest();
 }
 
->>>>>>> 148bd354
 // Check basic rate targeting for CBR.
 TEST_P(DatarateTestRealtime, BasicRateTargeting444CBR) {
   BasicRateTargeting444CBRTest();
@@ -379,17 +339,12 @@
 // as the drop frame threshold is increased, and (2) that the total number of
 // frame drops does not decrease as we increase frame drop threshold.
 // Use a lower qp-max to force some frame drops.
-<<<<<<< HEAD
-TEST_P(DatarateTestRealtime, ChangingDropFrameThresh) {
-  ChangingDropFrameThreshTest();
-=======
 TEST_P(DatarateTestFrameDropRealtime, ChangingDropFrameThresh) {
   ChangingDropFrameThreshTest();
 }
 
 TEST_P(DatarateTestSpeedChangeRealtime, ChangingSpeedTest) {
   ChangingSpeedTest();
->>>>>>> 148bd354
 }
 
 AV1_INSTANTIATE_TEST_CASE(DatarateTestLarge,
@@ -397,20 +352,15 @@
                           ::testing::Range(5, 7), ::testing::Values(0, 3),
                           ::testing::Values(0, 1));
 
-<<<<<<< HEAD
-=======
 AV1_INSTANTIATE_TEST_CASE(DatarateTestFrameDropLarge,
                           ::testing::Values(::libaom_test::kRealTime),
                           ::testing::Range(5, 7), ::testing::Values(0, 3));
 
->>>>>>> 148bd354
 AV1_INSTANTIATE_TEST_CASE(DatarateTestRealtime,
                           ::testing::Values(::libaom_test::kRealTime),
                           ::testing::Range(7, 9), ::testing::Values(0, 3),
                           ::testing::Values(0, 1));
 
-<<<<<<< HEAD
-=======
 AV1_INSTANTIATE_TEST_CASE(DatarateTestFrameDropRealtime,
                           ::testing::Values(::libaom_test::kRealTime),
                           ::testing::Range(7, 9), ::testing::Values(0, 3));
@@ -419,6 +369,5 @@
                           ::testing::Values(::libaom_test::kRealTime),
                           ::testing::Values(0, 3));
 
->>>>>>> 148bd354
 }  // namespace
 }  // namespace datarate_test