--- conflicted
+++ resolved
@@ -34,13 +34,8 @@
 const int kYStepQn = 20;
 
 using libaom_test::ACMRandom;
-<<<<<<< HEAD
-using ::testing::make_tuple;
-using ::testing::tuple;
-=======
 using std::make_tuple;
 using std::tuple;
->>>>>>> 148bd354
 
 enum NTaps { EIGHT_TAP, TEN_TAP, TWELVE_TAP };
 int NTapsToInt(NTaps ntaps) { return 8 + static_cast<int>(ntaps) * 2; }
