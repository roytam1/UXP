--- conflicted
+++ resolved
@@ -173,11 +173,6 @@
 
 TEST_P(PixelProjErrorTest, ExtremeValues) {
   RunPixelProjErrorTest_ExtremeValues();
-<<<<<<< HEAD
-}
-
-TEST_P(PixelProjErrorTest, DISABLED_Speed) { RunPixelProjErrorTest(200000); }
-=======
 }
 
 TEST_P(PixelProjErrorTest, DISABLED_Speed) { RunPixelProjErrorTest(200000); }
@@ -348,7 +343,6 @@
 TEST_P(PixelProjHighbdErrorTest, DISABLED_Speed) {
   RunPixelProjErrorTest(200000);
 }
->>>>>>> 148bd354
 
 #if HAVE_SSE4_1
 INSTANTIATE_TEST_SUITE_P(SSE4_1, PixelProjHighbdErrorTest,
@@ -536,351 +530,5 @@
                          ::testing::Values(av1_calc_proj_params_avx2));
 #endif  // HAVE_AVX2
 
-<<<<<<< HEAD
-}  // namespace pickrst_test_lowbd
-
-#if CONFIG_AV1_HIGHBITDEPTH
-namespace pickrst_test_highbd {
-static const int kIterations = 100;
-
-typedef int64_t (*highbd_pixel_proj_error_func)(
-    const uint8_t *src8, int width, int height, int src_stride,
-    const uint8_t *dat8, int dat_stride, int32_t *flt0, int flt0_stride,
-    int32_t *flt1, int flt1_stride, int xq[2], const sgr_params_type *params);
-
-////////////////////////////////////////////////////////////////////////////////
-// High bit-depth
-////////////////////////////////////////////////////////////////////////////////
-
-typedef ::testing::tuple<const highbd_pixel_proj_error_func>
-    PixelProjErrorTestParam;
-
-class PixelProjHighbdErrorTest
-    : public ::testing::TestWithParam<PixelProjErrorTestParam> {
- public:
-  virtual void SetUp() {
-    target_func_ = GET_PARAM(0);
-    src_ =
-        (uint16_t *)aom_malloc(MAX_DATA_BLOCK * MAX_DATA_BLOCK * sizeof(*src_));
-    ASSERT_NE(src_, nullptr);
-    dgd_ =
-        (uint16_t *)aom_malloc(MAX_DATA_BLOCK * MAX_DATA_BLOCK * sizeof(*dgd_));
-    ASSERT_NE(dgd_, nullptr);
-    flt0_ =
-        (int32_t *)aom_malloc(MAX_DATA_BLOCK * MAX_DATA_BLOCK * sizeof(*flt0_));
-    ASSERT_NE(flt0_, nullptr);
-    flt1_ =
-        (int32_t *)aom_malloc(MAX_DATA_BLOCK * MAX_DATA_BLOCK * sizeof(*flt1_));
-    ASSERT_NE(flt1_, nullptr);
-  }
-  virtual void TearDown() {
-    aom_free(src_);
-    aom_free(dgd_);
-    aom_free(flt0_);
-    aom_free(flt1_);
-  }
-  void RunPixelProjErrorTest(int32_t run_times);
-  void RunPixelProjErrorTest_ExtremeValues();
-
- private:
-  highbd_pixel_proj_error_func target_func_;
-  libaom_test::ACMRandom rng_;
-  uint16_t *src_;
-  uint16_t *dgd_;
-  int32_t *flt0_;
-  int32_t *flt1_;
-};
-
-void PixelProjHighbdErrorTest::RunPixelProjErrorTest(int32_t run_times) {
-  int h_end = run_times != 1 ? 128 : (rng_.Rand16() % MAX_DATA_BLOCK) + 1;
-  int v_end = run_times != 1 ? 128 : (rng_.Rand16() % MAX_DATA_BLOCK) + 1;
-  const int dgd_stride = MAX_DATA_BLOCK;
-  const int src_stride = MAX_DATA_BLOCK;
-  const int flt0_stride = MAX_DATA_BLOCK;
-  const int flt1_stride = MAX_DATA_BLOCK;
-  sgr_params_type params;
-  int xq[2];
-  const int iters = run_times == 1 ? kIterations : 4;
-  for (int iter = 0; iter < iters && !HasFatalFailure(); ++iter) {
-    int64_t err_ref = 0, err_test = 1;
-    for (int i = 0; i < MAX_DATA_BLOCK * MAX_DATA_BLOCK; ++i) {
-      dgd_[i] = rng_.Rand16() % (1 << 12);
-      src_[i] = rng_.Rand16() % (1 << 12);
-      flt0_[i] = rng_.Rand15Signed();
-      flt1_[i] = rng_.Rand15Signed();
-    }
-    xq[0] = rng_.Rand8() % (1 << SGRPROJ_PRJ_BITS);
-    xq[1] = rng_.Rand8() % (1 << SGRPROJ_PRJ_BITS);
-    params.r[0] = run_times == 1 ? (rng_.Rand8() % MAX_RADIUS) : (iter % 2);
-    params.r[1] = run_times == 1 ? (rng_.Rand8() % MAX_RADIUS) : (iter / 2);
-    params.s[0] = run_times == 1 ? (rng_.Rand8() % MAX_RADIUS) : (iter % 2);
-    params.s[1] = run_times == 1 ? (rng_.Rand8() % MAX_RADIUS) : (iter / 2);
-    uint8_t *dgd8 = CONVERT_TO_BYTEPTR(dgd_);
-    uint8_t *src8 = CONVERT_TO_BYTEPTR(src_);
-
-    aom_usec_timer timer;
-    aom_usec_timer_start(&timer);
-    for (int i = 0; i < run_times; ++i) {
-      err_ref = av1_highbd_pixel_proj_error_c(
-          src8, h_end, v_end, src_stride, dgd8, dgd_stride, flt0_, flt0_stride,
-          flt1_, flt1_stride, xq, &params);
-    }
-    aom_usec_timer_mark(&timer);
-    const double time1 = static_cast<double>(aom_usec_timer_elapsed(&timer));
-    aom_usec_timer_start(&timer);
-    for (int i = 0; i < run_times; ++i) {
-      err_test =
-          target_func_(src8, h_end, v_end, src_stride, dgd8, dgd_stride, flt0_,
-                       flt0_stride, flt1_, flt1_stride, xq, &params);
-    }
-    aom_usec_timer_mark(&timer);
-    const double time2 = static_cast<double>(aom_usec_timer_elapsed(&timer));
-    if (run_times > 10) {
-      printf("r0 %d r1 %d %3dx%-3d:%7.2f/%7.2fns (%3.2f)\n", params.r[0],
-             params.r[1], h_end, v_end, time1, time2, time1 / time2);
-    }
-    ASSERT_EQ(err_ref, err_test);
-  }
-}
-
-void PixelProjHighbdErrorTest::RunPixelProjErrorTest_ExtremeValues() {
-  const int h_start = 0;
-  int h_end = 192;
-  const int v_start = 0;
-  int v_end = 192;
-  const int dgd_stride = MAX_DATA_BLOCK;
-  const int src_stride = MAX_DATA_BLOCK;
-  const int flt0_stride = MAX_DATA_BLOCK;
-  const int flt1_stride = MAX_DATA_BLOCK;
-  sgr_params_type params;
-  int xq[2];
-  const int iters = kIterations;
-  for (int iter = 0; iter < iters && !HasFatalFailure(); ++iter) {
-    int64_t err_ref = 0, err_test = 1;
-    for (int i = 0; i < MAX_DATA_BLOCK * MAX_DATA_BLOCK; ++i) {
-      dgd_[i] = 0;
-      src_[i] = (1 << 12) - 1;
-      flt0_[i] = rng_.Rand15Signed();
-      flt1_[i] = rng_.Rand15Signed();
-    }
-    xq[0] = rng_.Rand8() % (1 << SGRPROJ_PRJ_BITS);
-    xq[1] = rng_.Rand8() % (1 << SGRPROJ_PRJ_BITS);
-    params.r[0] = rng_.Rand8() % MAX_RADIUS;
-    params.r[1] = rng_.Rand8() % MAX_RADIUS;
-    params.s[0] = rng_.Rand8() % MAX_RADIUS;
-    params.s[1] = rng_.Rand8() % MAX_RADIUS;
-    uint8_t *dgd8 = CONVERT_TO_BYTEPTR(dgd_);
-    uint8_t *src8 = CONVERT_TO_BYTEPTR(src_);
-
-    err_ref = av1_highbd_pixel_proj_error_c(
-        src8, h_end - h_start, v_end - v_start, src_stride, dgd8, dgd_stride,
-        flt0_, flt0_stride, flt1_, flt1_stride, xq, &params);
-
-    err_test = target_func_(src8, h_end - h_start, v_end - v_start, src_stride,
-                            dgd8, dgd_stride, flt0_, flt0_stride, flt1_,
-                            flt1_stride, xq, &params);
-
-    ASSERT_EQ(err_ref, err_test);
-  }
-}
-
-TEST_P(PixelProjHighbdErrorTest, RandomValues) { RunPixelProjErrorTest(1); }
-
-TEST_P(PixelProjHighbdErrorTest, ExtremeValues) {
-  RunPixelProjErrorTest_ExtremeValues();
-}
-
-TEST_P(PixelProjHighbdErrorTest, DISABLED_Speed) {
-  RunPixelProjErrorTest(200000);
-}
-
-#if HAVE_SSE4_1
-INSTANTIATE_TEST_CASE_P(SSE4_1, PixelProjHighbdErrorTest,
-                        ::testing::Values(av1_highbd_pixel_proj_error_sse4_1));
-#endif  // HAVE_SSE4_1
-
-#if HAVE_AVX2
-
-INSTANTIATE_TEST_CASE_P(AVX2, PixelProjHighbdErrorTest,
-                        ::testing::Values(av1_highbd_pixel_proj_error_avx2));
-#endif  // HAVE_AVX2
-
-}  // namespace pickrst_test_highbd
-
-////////////////////////////////////////////////////////////////////////////////
-// Get_proj_subspace_Test
-////////////////////////////////////////////////////////////////////////////////
-
-namespace get_proj_subspace_test_lowbd {
-static const int kIterations = 100;
-
-typedef void (*set_get_proj_subspace)(const uint8_t *src8, int width,
-                                      int height, int src_stride,
-                                      const uint8_t *dat8, int dat_stride,
-                                      int32_t *flt0, int flt0_stride,
-                                      int32_t *flt1, int flt1_stride,
-                                      int64_t H[2][2], int64_t C[2],
-                                      const sgr_params_type *params);
-
-typedef ::testing::tuple<const set_get_proj_subspace> GetProjSubspaceTestParam;
-
-class GetProjSubspaceTest
-    : public ::testing::TestWithParam<GetProjSubspaceTestParam> {
- public:
-  virtual void SetUp() {
-    target_func_ = GET_PARAM(0);
-    src_ = (uint8_t *)(aom_malloc(MAX_DATA_BLOCK * MAX_DATA_BLOCK *
-                                  sizeof(*src_)));
-    ASSERT_NE(src_, nullptr);
-    dgd_ = (uint8_t *)(aom_malloc(MAX_DATA_BLOCK * MAX_DATA_BLOCK *
-                                  sizeof(*dgd_)));
-    ASSERT_NE(dgd_, nullptr);
-    flt0_ = (int32_t *)(aom_malloc(MAX_DATA_BLOCK * MAX_DATA_BLOCK *
-                                   sizeof(*flt0_)));
-    ASSERT_NE(flt0_, nullptr);
-    flt1_ = (int32_t *)(aom_malloc(MAX_DATA_BLOCK * MAX_DATA_BLOCK *
-                                   sizeof(*flt1_)));
-    ASSERT_NE(flt1_, nullptr);
-  }
-  virtual void TearDown() {
-    aom_free(src_);
-    aom_free(dgd_);
-    aom_free(flt0_);
-    aom_free(flt1_);
-  }
-  void RunGetProjSubspaceTest(int32_t run_times);
-  void RunGetProjSubspaceTest_ExtremeValues();
-
- private:
-  set_get_proj_subspace target_func_;
-  libaom_test::ACMRandom rng_;
-  uint8_t *src_;
-  uint8_t *dgd_;
-  int32_t *flt0_;
-  int32_t *flt1_;
-};
-
-void GetProjSubspaceTest::RunGetProjSubspaceTest(int32_t run_times) {
-  int h_end = run_times != 1
-                  ? 128
-                  : ((rng_.Rand16() % MAX_DATA_BLOCK) &
-                     2147483640);  // We test for widths divisible by 8.
-  int v_end =
-      run_times != 1 ? 128 : ((rng_.Rand16() % MAX_DATA_BLOCK) & 2147483640);
-  const int dgd_stride = MAX_DATA_BLOCK;
-  const int src_stride = MAX_DATA_BLOCK;
-  const int flt0_stride = MAX_DATA_BLOCK;
-  const int flt1_stride = MAX_DATA_BLOCK;
-  sgr_params_type params;
-  const int iters = run_times == 1 ? kIterations : 4;
-  for (int iter = 0; iter < iters && !HasFatalFailure(); ++iter) {
-    int64_t C_ref[2] = { 0 }, C_test[2] = { 0 };
-    int64_t H_ref[2][2] = { { 0, 0 }, { 0, 0 } };
-    int64_t H_test[2][2] = { { 0, 0 }, { 0, 0 } };
-    for (int i = 0; i < MAX_DATA_BLOCK * MAX_DATA_BLOCK; ++i) {
-      dgd_[i] = rng_.Rand8();
-      src_[i] = rng_.Rand8();
-      flt0_[i] = rng_.Rand15Signed();
-      flt1_[i] = rng_.Rand15Signed();
-    }
-
-    params.r[0] = run_times == 1 ? (rng_.Rand8() % MAX_RADIUS) : 1;
-    params.r[1] = run_times == 1 ? (rng_.Rand8() % MAX_RADIUS) : 1;
-    params.s[0] = run_times == 1 ? (rng_.Rand8() % MAX_RADIUS) : (iter % 2);
-    params.s[1] = run_times == 1 ? (rng_.Rand8() % MAX_RADIUS) : (iter / 2);
-    uint8_t *dgd = dgd_;
-    uint8_t *src = src_;
-
-    aom_usec_timer timer;
-    aom_usec_timer_start(&timer);
-    for (int i = 0; i < run_times; ++i) {
-      av1_calc_proj_params_c(src, v_end, h_end, src_stride, dgd, dgd_stride,
-                             flt0_, flt0_stride, flt1_, flt1_stride, H_ref,
-                             C_ref, &params);
-    }
-    aom_usec_timer_mark(&timer);
-    const double time1 = static_cast<double>(aom_usec_timer_elapsed(&timer));
-    aom_usec_timer_start(&timer);
-    for (int i = 0; i < run_times; ++i) {
-      target_func_(src, v_end, h_end, src_stride, dgd, dgd_stride, flt0_,
-                   flt0_stride, flt1_, flt1_stride, H_test, C_test, &params);
-    }
-    aom_usec_timer_mark(&timer);
-    const double time2 = static_cast<double>(aom_usec_timer_elapsed(&timer));
-    if (run_times > 10) {
-      printf("r0 %d r1 %d %3dx%-3d:%7.2f/%7.2fns (%3.2f)\n", params.r[0],
-             params.r[1], h_end, v_end, time1, time2, time1 / time2);
-    } else {
-      ASSERT_EQ(H_ref[0][0], H_test[0][0]);
-      ASSERT_EQ(H_ref[0][1], H_test[0][1]);
-      ASSERT_EQ(H_ref[1][0], H_test[1][0]);
-      ASSERT_EQ(H_ref[1][1], H_test[1][1]);
-      ASSERT_EQ(C_ref[0], C_test[0]);
-      ASSERT_EQ(C_ref[1], C_test[1]);
-    }
-  }
-}
-
-void GetProjSubspaceTest::RunGetProjSubspaceTest_ExtremeValues() {
-  const int h_start = 0;
-  int h_end = MAX_DATA_BLOCK;
-  const int v_start = 0;
-  int v_end = MAX_DATA_BLOCK;
-  const int dgd_stride = MAX_DATA_BLOCK;
-  const int src_stride = MAX_DATA_BLOCK;
-  const int flt0_stride = MAX_DATA_BLOCK;
-  const int flt1_stride = MAX_DATA_BLOCK;
-  sgr_params_type params;
-  const int iters = kIterations;
-  for (int iter = 0; iter < iters && !HasFatalFailure(); ++iter) {
-    int64_t C_ref[2] = { 0 }, C_test[2] = { 0 };
-    int64_t H_ref[2][2] = { { 0, 0 }, { 0, 0 } };
-    int64_t H_test[2][2] = { { 0, 0 }, { 0, 0 } };
-    for (int i = 0; i < MAX_DATA_BLOCK * MAX_DATA_BLOCK; ++i) {
-      dgd_[i] = 0;
-      src_[i] = 255;
-      flt0_[i] = rng_.Rand15Signed();
-      flt1_[i] = rng_.Rand15Signed();
-    }
-    params.r[0] = 1;
-    params.r[1] = 1;
-    params.s[0] = rng_.Rand8() % MAX_RADIUS;
-    params.s[1] = rng_.Rand8() % MAX_RADIUS;
-    uint8_t *dgd = dgd_;
-    uint8_t *src = src_;
-
-    av1_calc_proj_params_c(src, h_end - h_start, v_end - v_start, src_stride,
-                           dgd, dgd_stride, flt0_, flt0_stride, flt1_,
-                           flt1_stride, H_ref, C_ref, &params);
-
-    target_func_(src, h_end - h_start, v_end - v_start, src_stride, dgd,
-                 dgd_stride, flt0_, flt0_stride, flt1_, flt1_stride, H_test,
-                 C_test, &params);
-
-    ASSERT_EQ(H_ref[0][0], H_test[0][0]);
-    ASSERT_EQ(H_ref[0][1], H_test[0][1]);
-    ASSERT_EQ(H_ref[1][0], H_test[1][0]);
-    ASSERT_EQ(H_ref[1][1], H_test[1][1]);
-    ASSERT_EQ(C_ref[0], C_test[0]);
-    ASSERT_EQ(C_ref[1], C_test[1]);
-  }
-}
-
-TEST_P(GetProjSubspaceTest, RandomValues) { RunGetProjSubspaceTest(1); }
-
-TEST_P(GetProjSubspaceTest, ExtremeValues) {
-  RunGetProjSubspaceTest_ExtremeValues();
-}
-
-TEST_P(GetProjSubspaceTest, DISABLED_Speed) { RunGetProjSubspaceTest(200000); }
-
-#if HAVE_AVX2
-
-INSTANTIATE_TEST_CASE_P(AVX2, GetProjSubspaceTest,
-                        ::testing::Values(av1_calc_proj_params_avx2));
-#endif  // HAVE_AVX2
-
-=======
->>>>>>> 148bd354
 }  // namespace get_proj_subspace_test_lowbd
 #endif  // CONFIG_AV1_HIGHBITDEPTH