/*
 * Copyright (c) 2016, Alliance for Open Media. All rights reserved
 *
 * This source code is subject to the terms of the BSD 2 Clause License and
 * the Alliance for Open Media Patent License 1.0. If the BSD 2 Clause License
 * was not distributed with this source code in the LICENSE file, you can
 * obtain it at www.aomedia.org/license/software. If the Alliance for Open
 * Media Patent License 1.0 was not distributed with this source code in the
 * PATENTS file, you can obtain it at www.aomedia.org/license/patent.
 */
#ifndef AOM_AV1_AV1_IFACE_COMMON_H_
#define AOM_AV1_AV1_IFACE_COMMON_H_

#include <assert.h>

#include "aom_ports/mem.h"
#include "aom_scale/yv12config.h"

static void yuvconfig2image(aom_image_t *img, const YV12_BUFFER_CONFIG *yv12,
                            void *user_priv) {
  /* aom_img_wrap() doesn't allow specifying independent strides for
   * the Y, U, and V planes, nor other alignment adjustments that
   * might be representable by a YV12_BUFFER_CONFIG, so we just
   * initialize all the fields.
   */
  int bps;
  if (!yv12->subsampling_y) {
    if (!yv12->subsampling_x) {
      img->fmt = AOM_IMG_FMT_I444;
      bps = 24;
    } else {
      img->fmt = AOM_IMG_FMT_I422;
      bps = 16;
    }
  } else {
    img->fmt = AOM_IMG_FMT_I420;
    bps = 12;
  }
  img->cp = yv12->color_primaries;
  img->tc = yv12->transfer_characteristics;
  img->mc = yv12->matrix_coefficients;
  img->monochrome = yv12->monochrome;
  img->csp = yv12->chroma_sample_position;
  img->range = yv12->color_range;
  img->bit_depth = 8;
  img->w = yv12->y_width;
  img->h = yv12->y_height;
  img->d_w = yv12->y_crop_width;
  img->d_h = yv12->y_crop_height;
  img->r_w = yv12->render_width;
  img->r_h = yv12->render_height;
  img->x_chroma_shift = yv12->subsampling_x;
  img->y_chroma_shift = yv12->subsampling_y;
  img->planes[AOM_PLANE_Y] = yv12->y_buffer;
  img->planes[AOM_PLANE_U] = yv12->u_buffer;
  img->planes[AOM_PLANE_V] = yv12->v_buffer;
  img->stride[AOM_PLANE_Y] = yv12->y_stride;
  img->stride[AOM_PLANE_U] = yv12->uv_stride;
  img->stride[AOM_PLANE_V] = yv12->uv_stride;
  if (yv12->flags & YV12_FLAG_HIGHBITDEPTH) {
    bps *= 2;
    // aom_image_t uses byte strides and a pointer to the first byte
    // of the image.
    img->fmt = (aom_img_fmt_t)(img->fmt | AOM_IMG_FMT_HIGHBITDEPTH);
    img->bit_depth = yv12->bit_depth;
    img->planes[AOM_PLANE_Y] = (uint8_t *)CONVERT_TO_SHORTPTR(yv12->y_buffer);
    img->planes[AOM_PLANE_U] = (uint8_t *)CONVERT_TO_SHORTPTR(yv12->u_buffer);
    img->planes[AOM_PLANE_V] = (uint8_t *)CONVERT_TO_SHORTPTR(yv12->v_buffer);
    img->stride[AOM_PLANE_Y] = 2 * yv12->y_stride;
    img->stride[AOM_PLANE_U] = 2 * yv12->uv_stride;
    img->stride[AOM_PLANE_V] = 2 * yv12->uv_stride;
  }
  img->bps = bps;
  img->user_priv = user_priv;
  img->img_data = yv12->buffer_alloc;
  img->img_data_owner = 0;
  img->self_allocd = 0;
  img->sz = yv12->frame_size;
<<<<<<< HEAD
  img->metadata = yv12->metadata;
=======
  assert(!yv12->metadata);
  img->metadata = NULL;
>>>>>>> 148bd354
}

static aom_codec_err_t image2yuvconfig(const aom_image_t *img,
                                       YV12_BUFFER_CONFIG *yv12) {
  yv12->y_buffer = img->planes[AOM_PLANE_Y];
  yv12->u_buffer = img->planes[AOM_PLANE_U];
  yv12->v_buffer = img->planes[AOM_PLANE_V];

  yv12->y_crop_width = img->d_w;
  yv12->y_crop_height = img->d_h;
  yv12->render_width = img->r_w;
  yv12->render_height = img->r_h;
  yv12->y_width = img->w;
  yv12->y_height = img->h;

  yv12->uv_width =
      img->x_chroma_shift == 1 ? (1 + yv12->y_width) / 2 : yv12->y_width;
  yv12->uv_height =
      img->y_chroma_shift == 1 ? (1 + yv12->y_height) / 2 : yv12->y_height;
  yv12->uv_crop_width = yv12->uv_width;
  yv12->uv_crop_height = yv12->uv_height;

  yv12->y_stride = img->stride[AOM_PLANE_Y];
  yv12->uv_stride = img->stride[AOM_PLANE_U];
  yv12->color_primaries = img->cp;
  yv12->transfer_characteristics = img->tc;
  yv12->matrix_coefficients = img->mc;
  yv12->monochrome = img->monochrome;
  yv12->chroma_sample_position = img->csp;
  yv12->color_range = img->range;

  if (img->fmt & AOM_IMG_FMT_HIGHBITDEPTH) {
    // In aom_image_t
    //     planes point to uint8 address of start of data
    //     stride counts uint8s to reach next row
    // In YV12_BUFFER_CONFIG
    //     y_buffer, u_buffer, v_buffer point to uint16 address of data
    //     stride and border counts in uint16s
    // This means that all the address calculations in the main body of code
    // should work correctly.
    // However, before we do any pixel operations we need to cast the address
    // to a uint16 ponter and double its value.
    yv12->y_buffer = CONVERT_TO_BYTEPTR(yv12->y_buffer);
    yv12->u_buffer = CONVERT_TO_BYTEPTR(yv12->u_buffer);
    yv12->v_buffer = CONVERT_TO_BYTEPTR(yv12->v_buffer);
    yv12->y_stride >>= 1;
    yv12->uv_stride >>= 1;
    yv12->flags = YV12_FLAG_HIGHBITDEPTH;
  } else {
    yv12->flags = 0;
  }

  // Note(yunqing): if img is allocated the same as the frame buffer, y_stride
  // is 32-byte aligned. Also, handle the cases while allocating img without a
  // border or stride_align is less than 32.
  int border = (yv12->y_stride - (int)((img->w + 31) & ~31)) / 2;
  yv12->border = (border < 0) ? 0 : border;
  yv12->subsampling_x = img->x_chroma_shift;
  yv12->subsampling_y = img->y_chroma_shift;
  yv12->metadata = img->metadata;
  return AOM_CODEC_OK;
}

#endif  // AOM_AV1_AV1_IFACE_COMMON_H_<|MERGE_RESOLUTION|>--- conflicted
+++ resolved
@@ -76,12 +76,8 @@
   img->img_data_owner = 0;
   img->self_allocd = 0;
   img->sz = yv12->frame_size;
-<<<<<<< HEAD
-  img->metadata = yv12->metadata;
-=======
   assert(!yv12->metadata);
   img->metadata = NULL;
->>>>>>> 148bd354
 }
 
 static aom_codec_err_t image2yuvconfig(const aom_image_t *img,
