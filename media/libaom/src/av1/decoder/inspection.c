--- conflicted
+++ resolved
@@ -36,15 +36,10 @@
 int ifd_inspect(insp_frame_data *fd, void *decoder, int skip_not_transform) {
   struct AV1Decoder *pbi = (struct AV1Decoder *)decoder;
   AV1_COMMON *const cm = &pbi->common;
-<<<<<<< HEAD
-
-  if (fd->mi_rows != cm->mi_rows || fd->mi_cols != cm->mi_cols) {
-=======
   const CommonModeInfoParams *const mi_params = &cm->mi_params;
   const CommonQuantParams *quant_params = &cm->quant_params;
 
   if (fd->mi_rows != mi_params->mi_rows || fd->mi_cols != mi_params->mi_cols) {
->>>>>>> 148bd354
     ifd_clear(fd);
     ifd_init_mi_rc(fd, mi_params->mi_rows, mi_params->mi_cols);
   }
@@ -52,11 +47,7 @@
   fd->frame_number = cm->current_frame.frame_number;
   fd->show_frame = cm->show_frame;
   fd->frame_type = cm->current_frame.frame_type;
-<<<<<<< HEAD
-  fd->base_qindex = cm->base_qindex;
-=======
   fd->base_qindex = quant_params->base_qindex;
->>>>>>> 148bd354
   // Set width and height of the first tile until generic support can be added
   TileInfo tile_info;
   av1_tile_set_row(&tile_info, cm, 0);
@@ -77,18 +68,11 @@
       fd->v_dequant[i][j] = quant_params->v_dequant_QTX[i][j];
     }
   }
-<<<<<<< HEAD
-  for (j = 0; j < cm->mi_rows; j++) {
-    for (i = 0; i < cm->mi_cols; i++) {
-      const MB_MODE_INFO *mbmi = cm->mi_grid_base[j * cm->mi_stride + i];
-      insp_mi_data *mi = &fd->mi_grid[j * cm->mi_cols + i];
-=======
   for (j = 0; j < mi_params->mi_rows; j++) {
     for (i = 0; i < mi_params->mi_cols; i++) {
       const MB_MODE_INFO *mbmi =
           mi_params->mi_grid_base[j * mi_params->mi_stride + i];
       insp_mi_data *mi = &fd->mi_grid[j * mi_params->mi_cols + i];
->>>>>>> 148bd354
       // Segment
       mi->segment_id = mbmi->segment_id;
       // Motion Vectors
@@ -138,14 +122,9 @@
       if (mi->skip) {
         const int tx_type_row = j - j % tx_size_high_unit[mi->tx_size];
         const int tx_type_col = i - i % tx_size_wide_unit[mi->tx_size];
-<<<<<<< HEAD
-        const int tx_type_map_idx = tx_type_row * cm->mi_stride + tx_type_col;
-        mi->tx_type = cm->tx_type_map[tx_type_map_idx];
-=======
         const int tx_type_map_idx =
             tx_type_row * mi_params->mi_stride + tx_type_col;
         mi->tx_type = mi_params->tx_type_map[tx_type_map_idx];
->>>>>>> 148bd354
       } else {
         mi->tx_type = 0;
       }
