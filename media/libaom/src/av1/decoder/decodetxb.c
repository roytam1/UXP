/*
 * Copyright (c) 2017, Alliance for Open Media. All rights reserved
 *
 * This source code is subject to the terms of the BSD 2 Clause License and
 * the Alliance for Open Media Patent License 1.0. If the BSD 2 Clause License
 * was not distributed with this source code in the LICENSE file, you can
 * obtain it at www.aomedia.org/license/software. If the Alliance for Open
 * Media Patent License 1.0 was not distributed with this source code in the
 * PATENTS file, you can obtain it at www.aomedia.org/license/patent.
 */

#include "av1/decoder/decodetxb.h"

#include "aom_ports/mem.h"
#include "av1/common/idct.h"
#include "av1/common/scan.h"
#include "av1/common/txb_common.h"
#include "av1/decoder/decodemv.h"

#define ACCT_STR __func__

static int read_golomb(MACROBLOCKD *xd, aom_reader *r) {
  int x = 1;
  int length = 0;
  int i = 0;

  while (!i) {
    i = aom_read_bit(r, ACCT_STR);
    ++length;
    if (length > 20) {
      aom_internal_error(xd->error_info, AOM_CODEC_CORRUPT_FRAME,
                         "Invalid length in read_golomb");
      break;
    }
  }

  for (i = 0; i < length - 1; ++i) {
    x <<= 1;
    x += aom_read_bit(r, ACCT_STR);
  }

  return x - 1;
}

static INLINE int rec_eob_pos(const int eob_token, const int extra) {
  int eob = av1_eob_group_start[eob_token];
  if (eob > 2) {
    eob += extra;
  }
  return eob;
}

static INLINE int get_dqv(const int16_t *dequant, int coeff_idx,
                          const qm_val_t *iqmatrix) {
  int dqv = dequant[!!coeff_idx];
  if (iqmatrix != NULL)
    dqv =
        ((iqmatrix[coeff_idx] * dqv) + (1 << (AOM_QM_BITS - 1))) >> AOM_QM_BITS;
  return dqv;
}

static INLINE void read_coeffs_reverse_2d(aom_reader *r, TX_SIZE tx_size,
                                          int start_si, int end_si,
                                          const int16_t *scan, int bwl,
                                          uint8_t *levels,
                                          base_cdf_arr base_cdf,
                                          br_cdf_arr br_cdf) {
  for (int c = end_si; c >= start_si; --c) {
    const int pos = scan[c];
    const int coeff_ctx = get_lower_levels_ctx_2d(levels, pos, bwl, tx_size);
    const int nsymbs = 4;
    int level = aom_read_symbol(r, base_cdf[coeff_ctx], nsymbs, ACCT_STR);
    if (level > NUM_BASE_LEVELS) {
      const int br_ctx = get_br_ctx_2d(levels, pos, bwl);
      aom_cdf_prob *cdf = br_cdf[br_ctx];
      for (int idx = 0; idx < COEFF_BASE_RANGE; idx += BR_CDF_SIZE - 1) {
        const int k = aom_read_symbol(r, cdf, BR_CDF_SIZE, ACCT_STR);
        level += k;
        if (k < BR_CDF_SIZE - 1) break;
      }
    }
    levels[get_padded_idx(pos, bwl)] = level;
  }
}

static INLINE void read_coeffs_reverse(aom_reader *r, TX_SIZE tx_size,
                                       TX_CLASS tx_class, int start_si,
                                       int end_si, const int16_t *scan, int bwl,
                                       uint8_t *levels, base_cdf_arr base_cdf,
                                       br_cdf_arr br_cdf) {
  for (int c = end_si; c >= start_si; --c) {
    const int pos = scan[c];
    const int coeff_ctx =
        get_lower_levels_ctx(levels, pos, bwl, tx_size, tx_class);
    const int nsymbs = 4;
    int level = aom_read_symbol(r, base_cdf[coeff_ctx], nsymbs, ACCT_STR);
    if (level > NUM_BASE_LEVELS) {
      const int br_ctx = get_br_ctx(levels, pos, bwl, tx_class);
      aom_cdf_prob *cdf = br_cdf[br_ctx];
      for (int idx = 0; idx < COEFF_BASE_RANGE; idx += BR_CDF_SIZE - 1) {
        const int k = aom_read_symbol(r, cdf, BR_CDF_SIZE, ACCT_STR);
        level += k;
        if (k < BR_CDF_SIZE - 1) break;
      }
    }
    levels[get_padded_idx(pos, bwl)] = level;
  }
}

uint8_t av1_read_coeffs_txb(const AV1_COMMON *const cm, MACROBLOCKD *const xd,
                            aom_reader *const r, const int blk_row,
                            const int blk_col, const int plane,
                            const TXB_CTX *const txb_ctx,
                            const TX_SIZE tx_size) {
  FRAME_CONTEXT *const ec_ctx = xd->tile_ctx;
  const int32_t max_value = (1 << (7 + xd->bd)) - 1;
  const int32_t min_value = -(1 << (7 + xd->bd));
  const TX_SIZE txs_ctx = get_txsize_entropy_ctx(tx_size);
  const PLANE_TYPE plane_type = get_plane_type(plane);
  MB_MODE_INFO *const mbmi = xd->mi[0];
  struct macroblockd_plane *const pd = &xd->plane[plane];
  const int16_t *const dequant = pd->seg_dequant_QTX[mbmi->segment_id];
  tran_low_t *const tcoeffs = pd->dqcoeff_block + xd->cb_offset[plane];
  const int shift = av1_get_tx_scale(tx_size);
  const int bwl = get_txb_bwl(tx_size);
  const int width = get_txb_wide(tx_size);
  const int height = get_txb_high(tx_size);
  int cul_level = 0;
  int dc_val = 0;
  uint8_t levels_buf[TX_PAD_2D];
  uint8_t *const levels = set_levels(levels_buf, width);
  const int all_zero = aom_read_symbol(
      r, ec_ctx->txb_skip_cdf[txs_ctx][txb_ctx->txb_skip_ctx], 2, ACCT_STR);
  eob_info *eob_data = pd->eob_data + xd->txb_offset[plane];
  uint16_t *const eob = &(eob_data->eob);
  uint16_t *const max_scan_line = &(eob_data->max_scan_line);
  *max_scan_line = 0;
  *eob = 0;

#if CONFIG_INSPECTION
  if (plane == 0) {
    const int txk_type_idx =
        av1_get_txk_type_index(mbmi->sb_type, blk_row, blk_col);
    mbmi->tx_skip[txk_type_idx] = all_zero;
  }
#endif

  if (all_zero) {
    *max_scan_line = 0;
    if (plane == 0) {
      xd->tx_type_map[blk_row * xd->tx_type_map_stride + blk_col] = DCT_DCT;
    }
    return 0;
  }

  if (plane == AOM_PLANE_Y) {
    // only y plane's tx_type is transmitted
    av1_read_tx_type(cm, xd, blk_row, blk_col, tx_size, r);
  }
<<<<<<< HEAD
  const TX_TYPE tx_type = av1_get_tx_type(xd, plane_type, blk_row, blk_col,
                                          tx_size, cm->reduced_tx_set_used);
=======
  const TX_TYPE tx_type =
      av1_get_tx_type(xd, plane_type, blk_row, blk_col, tx_size,
                      cm->features.reduced_tx_set_used);
>>>>>>> 148bd354
  const TX_CLASS tx_class = tx_type_to_class[tx_type];
  const qm_val_t *iqmatrix =
      av1_get_iqmatrix(&cm->quant_params, xd, plane, tx_size, tx_type);
  const SCAN_ORDER *const scan_order = get_scan(tx_size, tx_type);
  const int16_t *const scan = scan_order->scan;
  int eob_extra = 0;
  int eob_pt = 1;

  const int eob_multi_size = txsize_log2_minus4[tx_size];
  const int eob_multi_ctx = (tx_class == TX_CLASS_2D) ? 0 : 1;
  switch (eob_multi_size) {
    case 0:
      eob_pt =
          aom_read_symbol(r, ec_ctx->eob_flag_cdf16[plane_type][eob_multi_ctx],
                          5, ACCT_STR) +
          1;
      break;
    case 1:
      eob_pt =
          aom_read_symbol(r, ec_ctx->eob_flag_cdf32[plane_type][eob_multi_ctx],
                          6, ACCT_STR) +
          1;
      break;
    case 2:
      eob_pt =
          aom_read_symbol(r, ec_ctx->eob_flag_cdf64[plane_type][eob_multi_ctx],
                          7, ACCT_STR) +
          1;
      break;
    case 3:
      eob_pt =
          aom_read_symbol(r, ec_ctx->eob_flag_cdf128[plane_type][eob_multi_ctx],
                          8, ACCT_STR) +
          1;
      break;
    case 4:
      eob_pt =
          aom_read_symbol(r, ec_ctx->eob_flag_cdf256[plane_type][eob_multi_ctx],
                          9, ACCT_STR) +
          1;
      break;
    case 5:
      eob_pt =
          aom_read_symbol(r, ec_ctx->eob_flag_cdf512[plane_type][eob_multi_ctx],
                          10, ACCT_STR) +
          1;
      break;
    case 6:
    default:
      eob_pt = aom_read_symbol(
                   r, ec_ctx->eob_flag_cdf1024[plane_type][eob_multi_ctx], 11,
                   ACCT_STR) +
               1;
      break;
  }

  const int eob_offset_bits = av1_eob_offset_bits[eob_pt];
  if (eob_offset_bits > 0) {
    const int eob_ctx = eob_pt - 3;
    int bit = aom_read_symbol(
        r, ec_ctx->eob_extra_cdf[txs_ctx][plane_type][eob_ctx], 2, ACCT_STR);
    if (bit) {
      eob_extra += (1 << (eob_offset_bits - 1));
    }

    for (int i = 1; i < eob_offset_bits; i++) {
      bit = aom_read_bit(r, ACCT_STR);
      if (bit) {
        eob_extra += (1 << (eob_offset_bits - 1 - i));
      }
    }
  }
  *eob = rec_eob_pos(eob_pt, eob_extra);

  if (*eob > 1) {
    memset(levels_buf, 0,
           sizeof(*levels_buf) *
               ((width + TX_PAD_HOR) * (height + TX_PAD_VER) + TX_PAD_END));
  }

  {
    // Read the non-zero coefficient with scan index eob-1
    // TODO(angiebird): Put this into a function
    const int c = *eob - 1;
    const int pos = scan[c];
    const int coeff_ctx = get_lower_levels_ctx_eob(bwl, height, c);
    const int nsymbs = 3;
    aom_cdf_prob *cdf =
        ec_ctx->coeff_base_eob_cdf[txs_ctx][plane_type][coeff_ctx];
    int level = aom_read_symbol(r, cdf, nsymbs, ACCT_STR) + 1;
    if (level > NUM_BASE_LEVELS) {
      const int br_ctx = get_br_ctx_eob(pos, bwl, tx_class);
      cdf = ec_ctx->coeff_br_cdf[AOMMIN(txs_ctx, TX_32X32)][plane_type][br_ctx];
      for (int idx = 0; idx < COEFF_BASE_RANGE; idx += BR_CDF_SIZE - 1) {
        const int k = aom_read_symbol(r, cdf, BR_CDF_SIZE, ACCT_STR);
        level += k;
        if (k < BR_CDF_SIZE - 1) break;
      }
    }
    levels[get_padded_idx(pos, bwl)] = level;
  }
  if (*eob > 1) {
    base_cdf_arr base_cdf = ec_ctx->coeff_base_cdf[txs_ctx][plane_type];
    br_cdf_arr br_cdf =
        ec_ctx->coeff_br_cdf[AOMMIN(txs_ctx, TX_32X32)][plane_type];
    if (tx_class == TX_CLASS_2D) {
      read_coeffs_reverse_2d(r, tx_size, 1, *eob - 1 - 1, scan, bwl, levels,
                             base_cdf, br_cdf);
      read_coeffs_reverse(r, tx_size, tx_class, 0, 0, scan, bwl, levels,
                          base_cdf, br_cdf);
    } else {
      read_coeffs_reverse(r, tx_size, tx_class, 0, *eob - 1 - 1, scan, bwl,
                          levels, base_cdf, br_cdf);
    }
  }

  for (int c = 0; c < *eob; ++c) {
    const int pos = scan[c];
    uint8_t sign;
    tran_low_t level = levels[get_padded_idx(pos, bwl)];
    if (level) {
      *max_scan_line = AOMMAX(*max_scan_line, pos);
      if (c == 0) {
        const int dc_sign_ctx = txb_ctx->dc_sign_ctx;
        sign = aom_read_symbol(r, ec_ctx->dc_sign_cdf[plane_type][dc_sign_ctx],
                               2, ACCT_STR);
      } else {
        sign = aom_read_bit(r, ACCT_STR);
      }
      if (level >= MAX_BASE_BR_RANGE) {
        level += read_golomb(xd, r);
      }

      if (c == 0) dc_val = sign ? -level : level;

      // Bitmasking to clamp level to valid range:
      //   The valid range for 8/10/12 bit vdieo is at most 14/16/18 bit
      level &= 0xfffff;
      cul_level += level;
      tran_low_t dq_coeff;
      // Bitmasking to clamp dq_coeff to valid range:
      //   The valid range for 8/10/12 bit video is at most 17/19/21 bit
      dq_coeff = (tran_low_t)(
          (int64_t)level * get_dqv(dequant, scan[c], iqmatrix) & 0xffffff);
      dq_coeff = dq_coeff >> shift;
      if (sign) {
        dq_coeff = -dq_coeff;
      }
      tcoeffs[pos] = clamp(dq_coeff, min_value, max_value);
    }
  }

  cul_level = AOMMIN(COEFF_CONTEXT_MASK, cul_level);

  // DC value
  set_dc_sign(&cul_level, dc_val);

  return cul_level;
}

void av1_read_coeffs_txb_facade(const AV1_COMMON *const cm,
                                MACROBLOCKD *const xd, aom_reader *const r,
                                const int plane, const int row, const int col,
                                const TX_SIZE tx_size) {
#if TXCOEFF_TIMER
  struct aom_usec_timer timer;
  aom_usec_timer_start(&timer);
#endif
  MB_MODE_INFO *const mbmi = xd->mi[0];
  struct macroblockd_plane *const pd = &xd->plane[plane];

  const BLOCK_SIZE bsize = mbmi->sb_type;
  assert(bsize < BLOCK_SIZES_ALL);
  const BLOCK_SIZE plane_bsize =
      get_plane_block_size(bsize, pd->subsampling_x, pd->subsampling_y);

  TXB_CTX txb_ctx;
  get_txb_ctx(plane_bsize, tx_size, plane, pd->above_entropy_context + col,
              pd->left_entropy_context + row, &txb_ctx);
  const uint8_t cul_level =
      av1_read_coeffs_txb(cm, xd, r, row, col, plane, &txb_ctx, tx_size);
  av1_set_entropy_contexts(xd, pd, plane, plane_bsize, tx_size, cul_level, col,
                           row);

  if (is_inter_block(mbmi)) {
    const PLANE_TYPE plane_type = get_plane_type(plane);
    // tx_type will be read out in av1_read_coeffs_txb_facade
    const TX_TYPE tx_type = av1_get_tx_type(xd, plane_type, row, col, tx_size,
<<<<<<< HEAD
                                            cm->reduced_tx_set_used);
=======
                                            cm->features.reduced_tx_set_used);
>>>>>>> 148bd354

    if (plane == 0) {
      const int txw = tx_size_wide_unit[tx_size];
      const int txh = tx_size_high_unit[tx_size];
      // The 16x16 unit is due to the constraint from tx_64x64 which sets the
      // maximum tx size for chroma as 32x32. Coupled with 4x1 transform block
      // size, the constraint takes effect in 32x16 / 16x32 size too. To solve
      // the intricacy, cover all the 16x16 units inside a 64 level transform.
      if (txw == tx_size_wide_unit[TX_64X64] ||
          txh == tx_size_high_unit[TX_64X64]) {
        const int tx_unit = tx_size_wide_unit[TX_16X16];
        const int stride = xd->tx_type_map_stride;
        for (int idy = 0; idy < txh; idy += tx_unit) {
          for (int idx = 0; idx < txw; idx += tx_unit) {
            xd->tx_type_map[(row + idy) * stride + col + idx] = tx_type;
          }
        }
      }
    }
  }

#if TXCOEFF_TIMER
  aom_usec_timer_mark(&timer);
  const int64_t elapsed_time = aom_usec_timer_elapsed(&timer);
  cm->txcoeff_timer += elapsed_time;
  ++cm->txb_count;
#endif
}<|MERGE_RESOLUTION|>--- conflicted
+++ resolved
@@ -157,14 +157,9 @@
     // only y plane's tx_type is transmitted
     av1_read_tx_type(cm, xd, blk_row, blk_col, tx_size, r);
   }
-<<<<<<< HEAD
-  const TX_TYPE tx_type = av1_get_tx_type(xd, plane_type, blk_row, blk_col,
-                                          tx_size, cm->reduced_tx_set_used);
-=======
   const TX_TYPE tx_type =
       av1_get_tx_type(xd, plane_type, blk_row, blk_col, tx_size,
                       cm->features.reduced_tx_set_used);
->>>>>>> 148bd354
   const TX_CLASS tx_class = tx_type_to_class[tx_type];
   const qm_val_t *iqmatrix =
       av1_get_iqmatrix(&cm->quant_params, xd, plane, tx_size, tx_type);
@@ -353,11 +348,7 @@
     const PLANE_TYPE plane_type = get_plane_type(plane);
     // tx_type will be read out in av1_read_coeffs_txb_facade
     const TX_TYPE tx_type = av1_get_tx_type(xd, plane_type, row, col, tx_size,
-<<<<<<< HEAD
-                                            cm->reduced_tx_set_used);
-=======
                                             cm->features.reduced_tx_set_used);
->>>>>>> 148bd354
 
     if (plane == 0) {
       const int txw = tx_size_wide_unit[tx_size];
