--- conflicted
+++ resolved
@@ -45,11 +45,7 @@
 struct lookahead_ctx *av1_lookahead_init(
     unsigned int width, unsigned int height, unsigned int subsampling_x,
     unsigned int subsampling_y, int use_highbitdepth, unsigned int depth,
-<<<<<<< HEAD
-    const int border_in_pixels, int is_scale) {
-=======
     const int border_in_pixels, int byte_alignment, int num_lap_buffers) {
->>>>>>> 148bd354
   struct lookahead_ctx *ctx = NULL;
   int lag_in_frames = AOMMAX(1, depth);
 
@@ -73,22 +69,6 @@
     }
     ctx->buf = calloc(depth, sizeof(*ctx->buf));
     if (!ctx->buf) goto fail;
-<<<<<<< HEAD
-    for (i = 0; i < depth; i++)
-      if (is_scale) {
-        if (aom_alloc_frame_buffer(
-                &ctx->buf[i].img, width, height, subsampling_x, subsampling_y,
-                use_highbitdepth, border_in_pixels, legacy_byte_alignment))
-          goto fail;
-      } else {
-        aom_free_frame_buffer(&ctx->buf[i].img);
-        if (aom_realloc_lookahead_buffer(
-                &ctx->buf[i].img, width, height, subsampling_x, subsampling_y,
-                use_highbitdepth, AOM_ENC_LOOKAHEAD_BORDER,
-                legacy_byte_alignment, NULL, NULL, NULL))
-          goto fail;
-      }
-=======
     for (i = 0; i < depth; i++) {
       aom_free_frame_buffer(&ctx->buf[i].img);
       if (aom_realloc_frame_buffer(&ctx->buf[i].img, width, height,
@@ -97,7 +77,6 @@
                                    byte_alignment, NULL, NULL, NULL))
         goto fail;
     }
->>>>>>> 148bd354
   }
   return ctx;
 fail:
