--- conflicted
+++ resolved
@@ -35,17 +35,10 @@
 #include "av1/encoder/rd.h"
 #include "av1/encoder/rdopt.h"
 
-<<<<<<< HEAD
-static void subtract_block(const MACROBLOCKD *xd, int rows, int cols,
-                           int16_t *diff, ptrdiff_t diff_stride,
-                           const uint8_t *src8, ptrdiff_t src_stride,
-                           const uint8_t *pred8, ptrdiff_t pred_stride) {
-=======
 void av1_subtract_block(const MACROBLOCKD *xd, int rows, int cols,
                         int16_t *diff, ptrdiff_t diff_stride,
                         const uint8_t *src8, ptrdiff_t src_stride,
                         const uint8_t *pred8, ptrdiff_t pred_stride) {
->>>>>>> 148bd354
   assert(rows >= 4 && cols >= 4);
 #if CONFIG_AV1_HIGHBITDEPTH
   if (is_cur_buf_hbd(xd)) {
@@ -80,13 +73,7 @@
 void av1_subtract_plane(MACROBLOCK *x, BLOCK_SIZE plane_bsize, int plane) {
   struct macroblock_plane *const p = &x->plane[plane];
   const struct macroblockd_plane *const pd = &x->e_mbd.plane[plane];
-<<<<<<< HEAD
-  assert(bsize < BLOCK_SIZES_ALL);
-  const BLOCK_SIZE plane_bsize =
-      get_plane_block_size(bsize, pd->subsampling_x, pd->subsampling_y);
-=======
   assert(plane_bsize < BLOCK_SIZES_ALL);
->>>>>>> 148bd354
   const int bw = block_size_wide[plane_bsize];
   const int bh = block_size_high[plane_bsize];
   const MACROBLOCKD *xd = &x->e_mbd;
@@ -110,12 +97,6 @@
     return eob;
   }
 
-<<<<<<< HEAD
-  return av1_optimize_txb_new(cpi, mb, plane, block, tx_size, tx_type, txb_ctx,
-                              rate_cost, cpi->oxcf.sharpness, fast_mode);
-}
-
-=======
   return av1_optimize_txb_new(cpi, x, plane, block, tx_size, tx_type, txb_ctx,
                               rate_cost, cpi->oxcf.sharpness, fast_mode);
 }
@@ -261,7 +242,6 @@
 // if trellis optimization is on for inter frames.)
 const OPT_TYPE INTER_BLOCK_OPT_TYPE = TRELLIS_DROPOUT_OPT;
 
->>>>>>> 148bd354
 enum {
   QUANT_FUNC_LOWBD = 0,
   QUANT_FUNC_HIGHBD = 1,
@@ -288,12 +268,8 @@
   MACROBLOCKD *const xd = &x->e_mbd;
   const struct macroblock_plane *const p = &x->plane[plane];
   const struct macroblockd_plane *const pd = &xd->plane[plane];
-<<<<<<< HEAD
-  const SCAN_ORDER *const scan_order = get_scan(tx_size, tx_type);
-=======
   const SCAN_ORDER *const scan_order =
       get_scan(txfm_param->tx_size, txfm_param->tx_type);
->>>>>>> 148bd354
   const int block_offset = BLOCK_OFFSET(block);
   tran_low_t *const coeff = p->coeff + block_offset;
   tran_low_t *const qcoeff = p->qcoeff + block_offset;
@@ -302,65 +278,29 @@
   const int diff_stride = block_size_wide[plane_bsize];
 
   const int src_offset = (blk_row * diff_stride + blk_col);
-<<<<<<< HEAD
-  const int16_t *src_diff = &p->src_diff[src_offset << tx_size_wide_log2[0]];
-  QUANT_PARAM qparam;
-  qparam.log_scale = av1_get_tx_scale(tx_size);
-  qparam.tx_size = tx_size;
-  qparam.qmatrix = qmatrix;
-  qparam.iqmatrix = iqmatrix;
-  qparam.use_quant_b_adapt = cm->use_quant_b_adapt;
-  TxfmParam txfm_param;
-  txfm_param.tx_type = tx_type;
-  txfm_param.tx_size = tx_size;
-  txfm_param.lossless = xd->lossless[mbmi->segment_id];
-  txfm_param.tx_set_type = av1_get_ext_tx_set_type(
-      txfm_param.tx_size, is_inter_block(mbmi), cm->reduced_tx_set_used);
-
-  txfm_param.bd = xd->bd;
-  txfm_param.is_hbd = is_cur_buf_hbd(xd);
-=======
   const int16_t *src_diff = &p->src_diff[src_offset << MI_SIZE_LOG2];
 
   av1_fwd_txfm(src_diff, coeff, diff_stride, txfm_param);
->>>>>>> 148bd354
 
   if (qparam->xform_quant_idx != AV1_XFORM_QUANT_SKIP_QUANT) {
     const int n_coeffs = av1_get_max_eob(txfm_param->tx_size);
     if (LIKELY(!x->skip_block)) {
 #if CONFIG_AV1_HIGHBITDEPTH
-<<<<<<< HEAD
-      quant_func_list[xform_quant_idx][txfm_param.is_hbd](
-          coeff, n_coeffs, p, qcoeff, dqcoeff, eob, scan_order, &qparam);
-#else
-      quant_func_list[xform_quant_idx](coeff, n_coeffs, p, qcoeff, dqcoeff, eob,
-                                       scan_order, &qparam);
-=======
       quant_func_list[qparam->xform_quant_idx][txfm_param->is_hbd](
           coeff, n_coeffs, p, qcoeff, dqcoeff, eob, scan_order, qparam);
 #else
       quant_func_list[qparam->xform_quant_idx](
           coeff, n_coeffs, p, qcoeff, dqcoeff, eob, scan_order, qparam);
->>>>>>> 148bd354
 #endif
     } else {
       av1_quantize_skip(n_coeffs, qcoeff, dqcoeff, eob);
     }
   }
-<<<<<<< HEAD
-  // NOTE: optimize_b_following is true means av1_optimze_b will be called
-  // When the condition of doing optimize_b is changed,
-  // this flag need update simultaneously
-  const int optimize_b_following =
-      (xform_quant_idx != AV1_XFORM_QUANT_FP) || (txfm_param.lossless);
-  if (optimize_b_following) {
-=======
   // use_optimize_b is true means av1_optimze_b will be called,
   // thus cannot update entropy ctx now (performed in optimize_b)
   if (qparam->use_optimize_b) {
     p->txb_entropy_ctx[block] = 0;
   } else {
->>>>>>> 148bd354
     p->txb_entropy_ctx[block] =
         (uint8_t)av1_get_txb_entropy_context(qcoeff, scan_order, *eob);
   }
@@ -432,24 +372,6 @@
   TX_TYPE tx_type = DCT_DCT;
   if (!is_blk_skip(x, plane, blk_row * bw + blk_col) && !mbmi->skip_mode) {
     tx_type = av1_get_tx_type(xd, pd->plane_type, blk_row, blk_col, tx_size,
-<<<<<<< HEAD
-                              cm->reduced_tx_set_used);
-    if (args->enable_optimize_b != NO_TRELLIS_OPT) {
-      av1_xform_quant(
-          cm, x, plane, block, blk_row, blk_col, plane_bsize, tx_size, tx_type,
-          USE_B_QUANT_NO_TRELLIS &&
-                  (args->enable_optimize_b == FINAL_PASS_TRELLIS_OPT)
-              ? AV1_XFORM_QUANT_B
-              : AV1_XFORM_QUANT_FP);
-      TXB_CTX txb_ctx;
-      get_txb_ctx(plane_bsize, tx_size, plane, a, l, &txb_ctx);
-      av1_optimize_b(args->cpi, x, plane, block, tx_size, tx_type, &txb_ctx,
-                     args->cpi->sf.trellis_eob_fast, &dummy_rate_cost);
-    } else {
-      av1_xform_quant(
-          cm, x, plane, block, blk_row, blk_col, plane_bsize, tx_size, tx_type,
-          USE_B_QUANT_NO_TRELLIS ? AV1_XFORM_QUANT_B : AV1_XFORM_QUANT_FP);
-=======
                               cm->features.reduced_tx_set_used);
     TxfmParam txfm_param;
     QUANT_PARAM quant_param;
@@ -483,7 +405,6 @@
     if (!quant_param.use_optimize_b && do_dropout) {
       av1_dropout_qcoeff(x, plane, block, tx_size, tx_type,
                          cm->quant_params.base_qindex);
->>>>>>> 148bd354
     }
   } else {
     p->eobs[block] = 0;
@@ -526,13 +447,8 @@
     BLOCK_SIZE bsize = txsize_to_bsize[tx_size];
     int blk_w = block_size_wide[bsize];
     int blk_h = block_size_high[bsize];
-<<<<<<< HEAD
-    mi_to_pixel_loc(&pixel_c, &pixel_r, mi_col, mi_row, blk_col, blk_row,
-                    pd->subsampling_x, pd->subsampling_y);
-=======
     mi_to_pixel_loc(&pixel_c, &pixel_r, xd->mi_col, xd->mi_row, blk_col,
                     blk_row, pd->subsampling_x, pd->subsampling_y);
->>>>>>> 148bd354
     mismatch_record_block_tx(dst, pd->dst.stride, cm->current_frame.order_hint,
                              plane, pixel_c, pixel_r, blk_w, blk_h,
                              xd->cur_buf->flags & YV12_FLAG_HIGHBITDEPTH);
@@ -650,11 +566,7 @@
   struct macroblock_plane *const p = &x->plane[plane];
   struct macroblockd_plane *const pd = &xd->plane[plane];
   tran_low_t *const dqcoeff = pd->dqcoeff + BLOCK_OFFSET(block);
-<<<<<<< HEAD
-  TxfmParam txfm_param;
-=======
-
->>>>>>> 148bd354
+
   uint8_t *dst;
   dst = &pd->dst.buf[(blk_row * pd->dst.stride + blk_col) << MI_SIZE_LOG2];
 
@@ -671,13 +583,6 @@
                   &quant_param);
 
   if (p->eobs[block] > 0) {
-<<<<<<< HEAD
-    txfm_param.bd = xd->bd;
-    txfm_param.is_hbd = is_cur_buf_hbd(xd);
-    txfm_param.tx_type = DCT_DCT;
-    txfm_param.tx_size = tx_size;
-=======
->>>>>>> 148bd354
     txfm_param.eob = p->eobs[block];
     if (txfm_param.is_hbd) {
       av1_highbd_inv_txfm_add(dqcoeff, dst, pd->dst.stride, &txfm_param);
@@ -702,23 +607,6 @@
   mbmi->skip = 1;
   if (x->force_skip) return;
 
-<<<<<<< HEAD
-  if (x->skip) return;
-
-  assert(bsize < BLOCK_SIZES_ALL);
-
-  for (plane = 0; plane < num_planes; ++plane) {
-    const int subsampling_x = xd->plane[plane].subsampling_x;
-    const int subsampling_y = xd->plane[plane].subsampling_y;
-    if (!is_chroma_reference(mi_row, mi_col, bsize, subsampling_x,
-                             subsampling_y))
-      continue;
-
-    const BLOCK_SIZE bsizec =
-        scale_chroma_bsize(bsize, subsampling_x, subsampling_y);
-
-    // TODO(jingning): Clean this up.
-=======
   struct optimize_ctx ctx;
   struct encode_b_args arg = {
     cpi,  x,    &ctx,    &mbmi->skip,
@@ -727,23 +615,15 @@
   const AV1_COMMON *const cm = &cpi->common;
   const int num_planes = av1_num_planes(cm);
   for (int plane = 0; plane < num_planes; ++plane) {
->>>>>>> 148bd354
     const struct macroblockd_plane *const pd = &xd->plane[plane];
     const int subsampling_x = pd->subsampling_x;
     const int subsampling_y = pd->subsampling_y;
     if (plane && !xd->is_chroma_ref) break;
     const BLOCK_SIZE plane_bsize =
-<<<<<<< HEAD
-        get_plane_block_size(bsizec, pd->subsampling_x, pd->subsampling_y);
-    assert(plane_bsize < BLOCK_SIZES_ALL);
-    const int mi_width = block_size_wide[plane_bsize] >> tx_size_wide_log2[0];
-    const int mi_height = block_size_high[plane_bsize] >> tx_size_high_log2[0];
-=======
         get_plane_block_size(bsize, subsampling_x, subsampling_y);
     assert(plane_bsize < BLOCK_SIZES_ALL);
     const int mi_width = mi_size_wide[plane_bsize];
     const int mi_height = mi_size_high[plane_bsize];
->>>>>>> 148bd354
     const TX_SIZE max_tx_size = get_vartx_max_txsize(xd, plane_bsize, plane);
     const BLOCK_SIZE txb_size = txsize_to_bsize[max_tx_size];
     const int bw = mi_size_wide[txb_size];
@@ -813,11 +693,7 @@
   av1_predict_intra_block_facade(cm, xd, plane, blk_col, blk_row, tx_size);
 
   TX_TYPE tx_type = DCT_DCT;
-<<<<<<< HEAD
-  const int bw = block_size_wide[plane_bsize] >> tx_size_wide_log2[0];
-=======
   const int bw = mi_size_wide[plane_bsize];
->>>>>>> 148bd354
   if (plane == 0 && is_blk_skip(x, plane, blk_row * bw + blk_col)) {
     *eob = 0;
     p->txb_entropy_ctx[block] = 0;
@@ -827,24 +703,6 @@
     const ENTROPY_CONTEXT *a = &args->ta[blk_col];
     const ENTROPY_CONTEXT *l = &args->tl[blk_row];
     tx_type = av1_get_tx_type(xd, plane_type, blk_row, blk_col, tx_size,
-<<<<<<< HEAD
-                              cm->reduced_tx_set_used);
-    if (args->enable_optimize_b != NO_TRELLIS_OPT) {
-      av1_xform_quant(
-          cm, x, plane, block, blk_row, blk_col, plane_bsize, tx_size, tx_type,
-          USE_B_QUANT_NO_TRELLIS &&
-                  (args->enable_optimize_b == FINAL_PASS_TRELLIS_OPT)
-              ? AV1_XFORM_QUANT_B
-              : AV1_XFORM_QUANT_FP);
-      TXB_CTX txb_ctx;
-      get_txb_ctx(plane_bsize, tx_size, plane, a, l, &txb_ctx);
-      av1_optimize_b(args->cpi, x, plane, block, tx_size, tx_type, &txb_ctx,
-                     args->cpi->sf.trellis_eob_fast, &dummy_rate_cost);
-    } else {
-      av1_xform_quant(
-          cm, x, plane, block, blk_row, blk_col, plane_bsize, tx_size, tx_type,
-          USE_B_QUANT_NO_TRELLIS ? AV1_XFORM_QUANT_B : AV1_XFORM_QUANT_FP);
-=======
                               cm->features.reduced_tx_set_used);
     TxfmParam txfm_param;
     QUANT_PARAM quant_param;
@@ -890,7 +748,6 @@
     if (do_dropout) {
       av1_dropout_qcoeff(x, plane, block, tx_size, tx_type,
                          cm->quant_params.base_qindex);
->>>>>>> 148bd354
     }
   }
 
@@ -937,23 +794,9 @@
   const int ss_y = pd->subsampling_y;
   ENTROPY_CONTEXT ta[MAX_MIB_SIZE] = { 0 };
   ENTROPY_CONTEXT tl[MAX_MIB_SIZE] = { 0 };
-<<<<<<< HEAD
-  assert(bsize < BLOCK_SIZES_ALL);
-
-  struct encode_b_args arg = {
-    cpi, x, NULL, &(xd->mi[0]->skip), ta, tl, enable_optimize_b
-  };
-
-  if (!is_chroma_reference(mi_row, mi_col, bsize,
-                           xd->plane[plane].subsampling_x,
-                           xd->plane[plane].subsampling_y))
-    return;
-
-=======
   struct encode_b_args arg = { cpi, x,  NULL,    &(xd->mi[0]->skip),
                                ta,  tl, dry_run, enable_optimize_b };
   const BLOCK_SIZE plane_bsize = get_plane_block_size(bsize, ss_x, ss_y);
->>>>>>> 148bd354
   if (enable_optimize_b) {
     av1_get_entropy_contexts(plane_bsize, pd, ta, tl);
   }
