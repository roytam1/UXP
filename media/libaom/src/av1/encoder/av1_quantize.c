/*
 * Copyright (c) 2016, Alliance for Open Media. All rights reserved
 *
 * This source code is subject to the terms of the BSD 2 Clause License and
 * the Alliance for Open Media Patent License 1.0. If the BSD 2 Clause License
 * was not distributed with this source code in the LICENSE file, you can
 * obtain it at www.aomedia.org/license/software. If the Alliance for Open
 * Media Patent License 1.0 was not distributed with this source code in the
 * PATENTS file, you can obtain it at www.aomedia.org/license/patent.
 */

#include <math.h>

#include "config/aom_dsp_rtcd.h"

#include "aom_dsp/quantize.h"
#include "aom_mem/aom_mem.h"
#include "aom_ports/mem.h"

#include "av1/common/idct.h"
#include "av1/common/quant_common.h"
#include "av1/common/scan.h"
#include "av1/common/seg_common.h"

#include "av1/encoder/av1_quantize.h"
#include "av1/encoder/encoder.h"
#include "av1/encoder/rd.h"

void av1_quantize_skip(intptr_t n_coeffs, tran_low_t *qcoeff_ptr,
                       tran_low_t *dqcoeff_ptr, uint16_t *eob_ptr) {
  memset(qcoeff_ptr, 0, n_coeffs * sizeof(*qcoeff_ptr));
  memset(dqcoeff_ptr, 0, n_coeffs * sizeof(*dqcoeff_ptr));
  *eob_ptr = 0;
}

static void quantize_fp_helper_c(
    const tran_low_t *coeff_ptr, intptr_t n_coeffs, const int16_t *zbin_ptr,
    const int16_t *round_ptr, const int16_t *quant_ptr,
    const int16_t *quant_shift_ptr, tran_low_t *qcoeff_ptr,
    tran_low_t *dqcoeff_ptr, const int16_t *dequant_ptr, uint16_t *eob_ptr,
    const int16_t *scan, const int16_t *iscan, const qm_val_t *qm_ptr,
    const qm_val_t *iqm_ptr, int log_scale) {
  int i, eob = -1;
  const int rounding[2] = { ROUND_POWER_OF_TWO(round_ptr[0], log_scale),
                            ROUND_POWER_OF_TWO(round_ptr[1], log_scale) };
  // TODO(jingning) Decide the need of these arguments after the
  // quantization process is completed.
  (void)zbin_ptr;
  (void)quant_shift_ptr;
  (void)iscan;

  memset(qcoeff_ptr, 0, n_coeffs * sizeof(*qcoeff_ptr));
  memset(dqcoeff_ptr, 0, n_coeffs * sizeof(*dqcoeff_ptr));

  if (qm_ptr == NULL && iqm_ptr == NULL) {
    for (i = 0; i < n_coeffs; i++) {
      const int rc = scan[i];
      const int32_t thresh = (int32_t)(dequant_ptr[rc != 0]);
      const int coeff = coeff_ptr[rc];
<<<<<<< HEAD
      const int coeff_sign = (coeff >> 31);
=======
      const int coeff_sign = AOMSIGN(coeff);
>>>>>>> 148bd354
      int64_t abs_coeff = (coeff ^ coeff_sign) - coeff_sign;
      int tmp32 = 0;
      if ((abs_coeff << (1 + log_scale)) >= thresh) {
        abs_coeff =
            clamp64(abs_coeff + rounding[rc != 0], INT16_MIN, INT16_MAX);
        tmp32 = (int)((abs_coeff * quant_ptr[rc != 0]) >> (16 - log_scale));
        if (tmp32) {
          qcoeff_ptr[rc] = (tmp32 ^ coeff_sign) - coeff_sign;
          const tran_low_t abs_dqcoeff =
              (tmp32 * dequant_ptr[rc != 0]) >> log_scale;
          dqcoeff_ptr[rc] = (abs_dqcoeff ^ coeff_sign) - coeff_sign;
        }
      }
      if (tmp32) eob = i;
    }
  } else {
    // Quantization pass: All coefficients with index >= zero_flag are
    // skippable. Note: zero_flag can be zero.
    for (i = 0; i < n_coeffs; i++) {
      const int rc = scan[i];
      const int coeff = coeff_ptr[rc];
      const qm_val_t wt = qm_ptr ? qm_ptr[rc] : (1 << AOM_QM_BITS);
      const qm_val_t iwt = iqm_ptr ? iqm_ptr[rc] : (1 << AOM_QM_BITS);
      const int dequant =
          (dequant_ptr[rc != 0] * iwt + (1 << (AOM_QM_BITS - 1))) >>
          AOM_QM_BITS;
      const int coeff_sign = AOMSIGN(coeff);
      int64_t abs_coeff = (coeff ^ coeff_sign) - coeff_sign;
      int tmp32 = 0;
      if (abs_coeff * wt >=
          (dequant_ptr[rc != 0] << (AOM_QM_BITS - (1 + log_scale)))) {
        abs_coeff += rounding[rc != 0];
        abs_coeff = clamp64(abs_coeff, INT16_MIN, INT16_MAX);
        tmp32 = (int)((abs_coeff * wt * quant_ptr[rc != 0]) >>
                      (16 - log_scale + AOM_QM_BITS));
        qcoeff_ptr[rc] = (tmp32 ^ coeff_sign) - coeff_sign;
        const tran_low_t abs_dqcoeff = (tmp32 * dequant) >> log_scale;
        dqcoeff_ptr[rc] = (abs_dqcoeff ^ coeff_sign) - coeff_sign;
      }

      if (tmp32) eob = i;
    }
  }
  *eob_ptr = eob + 1;
}

#if CONFIG_AV1_HIGHBITDEPTH
static void highbd_quantize_fp_helper_c(
    const tran_low_t *coeff_ptr, intptr_t count, const int16_t *zbin_ptr,
    const int16_t *round_ptr, const int16_t *quant_ptr,
    const int16_t *quant_shift_ptr, tran_low_t *qcoeff_ptr,
    tran_low_t *dqcoeff_ptr, const int16_t *dequant_ptr, uint16_t *eob_ptr,
    const int16_t *scan, const int16_t *iscan, const qm_val_t *qm_ptr,
    const qm_val_t *iqm_ptr, int log_scale) {
  int i;
  int eob = -1;
  const int shift = 16 - log_scale;
  // TODO(jingning) Decide the need of these arguments after the
  // quantization process is completed.
  (void)zbin_ptr;
  (void)quant_shift_ptr;
  (void)iscan;

  if (qm_ptr || iqm_ptr) {
    // Quantization pass: All coefficients with index >= zero_flag are
    // skippable. Note: zero_flag can be zero.
    for (i = 0; i < count; i++) {
      const int rc = scan[i];
      const int coeff = coeff_ptr[rc];
      const qm_val_t wt = qm_ptr != NULL ? qm_ptr[rc] : (1 << AOM_QM_BITS);
      const qm_val_t iwt = iqm_ptr != NULL ? iqm_ptr[rc] : (1 << AOM_QM_BITS);
      const int dequant =
          (dequant_ptr[rc != 0] * iwt + (1 << (AOM_QM_BITS - 1))) >>
          AOM_QM_BITS;
      const int coeff_sign = AOMSIGN(coeff);
      const int64_t abs_coeff = (coeff ^ coeff_sign) - coeff_sign;
      int abs_qcoeff = 0;
      if (abs_coeff * wt >=
          (dequant_ptr[rc != 0] << (AOM_QM_BITS - (1 + log_scale)))) {
        const int64_t tmp =
            abs_coeff + ROUND_POWER_OF_TWO(round_ptr[rc != 0], log_scale);
        abs_qcoeff =
            (int)((tmp * quant_ptr[rc != 0] * wt) >> (shift + AOM_QM_BITS));
        qcoeff_ptr[rc] = (tran_low_t)((abs_qcoeff ^ coeff_sign) - coeff_sign);
        const tran_low_t abs_dqcoeff = (abs_qcoeff * dequant) >> log_scale;
        dqcoeff_ptr[rc] = (tran_low_t)((abs_dqcoeff ^ coeff_sign) - coeff_sign);
        if (abs_qcoeff) eob = i;
      } else {
        qcoeff_ptr[rc] = 0;
        dqcoeff_ptr[rc] = 0;
      }
    }
  } else {
    const int log_scaled_round_arr[2] = {
      ROUND_POWER_OF_TWO(round_ptr[0], log_scale),
      ROUND_POWER_OF_TWO(round_ptr[1], log_scale),
    };
    for (i = 0; i < count; i++) {
      const int rc = scan[i];
      const int coeff = coeff_ptr[rc];
      const int rc01 = (rc != 0);
      const int coeff_sign = AOMSIGN(coeff);
      const int abs_coeff = (coeff ^ coeff_sign) - coeff_sign;
      const int log_scaled_round = log_scaled_round_arr[rc01];
      if ((abs_coeff << (1 + log_scale)) >= dequant_ptr[rc01]) {
        const int quant = quant_ptr[rc01];
        const int dequant = dequant_ptr[rc01];
        const int64_t tmp = (int64_t)abs_coeff + log_scaled_round;
        const int abs_qcoeff = (int)((tmp * quant) >> shift);
        qcoeff_ptr[rc] = (tran_low_t)((abs_qcoeff ^ coeff_sign) - coeff_sign);
        const tran_low_t abs_dqcoeff = (abs_qcoeff * dequant) >> log_scale;
        if (abs_qcoeff) eob = i;
        dqcoeff_ptr[rc] = (tran_low_t)((abs_dqcoeff ^ coeff_sign) - coeff_sign);
      } else {
        qcoeff_ptr[rc] = 0;
        dqcoeff_ptr[rc] = 0;
      }
    }
  }
  *eob_ptr = eob + 1;
}
#endif  // CONFIG_AV1_HIGHBITDEPTH

void av1_quantize_fp_c(const tran_low_t *coeff_ptr, intptr_t n_coeffs,
                       const int16_t *zbin_ptr, const int16_t *round_ptr,
                       const int16_t *quant_ptr, const int16_t *quant_shift_ptr,
                       tran_low_t *qcoeff_ptr, tran_low_t *dqcoeff_ptr,
                       const int16_t *dequant_ptr, uint16_t *eob_ptr,
                       const int16_t *scan, const int16_t *iscan) {
  quantize_fp_helper_c(coeff_ptr, n_coeffs, zbin_ptr, round_ptr, quant_ptr,
                       quant_shift_ptr, qcoeff_ptr, dqcoeff_ptr, dequant_ptr,
                       eob_ptr, scan, iscan, NULL, NULL, 0);
}

void av1_quantize_lp_c(const int16_t *coeff_ptr, intptr_t n_coeffs,
                       const int16_t *round_ptr, const int16_t *quant_ptr,
                       int16_t *qcoeff_ptr, int16_t *dqcoeff_ptr,
                       const int16_t *dequant_ptr, uint16_t *eob_ptr,
                       const int16_t *scan) {
  int eob = -1;

  memset(qcoeff_ptr, 0, n_coeffs * sizeof(*qcoeff_ptr));
  memset(dqcoeff_ptr, 0, n_coeffs * sizeof(*dqcoeff_ptr));

  // Quantization pass: All coefficients with index >= zero_flag are
  // skippable. Note: zero_flag can be zero.
  for (int i = 0; i < n_coeffs; i++) {
    const int rc = scan[i];
    const int coeff = coeff_ptr[rc];
    const int coeff_sign = AOMSIGN(coeff);
    const int abs_coeff = (coeff ^ coeff_sign) - coeff_sign;

    int tmp = clamp(abs_coeff + round_ptr[rc != 0], INT16_MIN, INT16_MAX);
    tmp = (tmp * quant_ptr[rc != 0]) >> 16;

    qcoeff_ptr[rc] = (tmp ^ coeff_sign) - coeff_sign;
    dqcoeff_ptr[rc] = qcoeff_ptr[rc] * dequant_ptr[rc != 0];

    if (tmp) eob = i;
  }
  *eob_ptr = eob + 1;
}

void av1_quantize_fp_32x32_c(const tran_low_t *coeff_ptr, intptr_t n_coeffs,
                             const int16_t *zbin_ptr, const int16_t *round_ptr,
                             const int16_t *quant_ptr,
                             const int16_t *quant_shift_ptr,
                             tran_low_t *qcoeff_ptr, tran_low_t *dqcoeff_ptr,
                             const int16_t *dequant_ptr, uint16_t *eob_ptr,
                             const int16_t *scan, const int16_t *iscan) {
  quantize_fp_helper_c(coeff_ptr, n_coeffs, zbin_ptr, round_ptr, quant_ptr,
                       quant_shift_ptr, qcoeff_ptr, dqcoeff_ptr, dequant_ptr,
                       eob_ptr, scan, iscan, NULL, NULL, 1);
}

void av1_quantize_fp_64x64_c(const tran_low_t *coeff_ptr, intptr_t n_coeffs,
                             const int16_t *zbin_ptr, const int16_t *round_ptr,
                             const int16_t *quant_ptr,
                             const int16_t *quant_shift_ptr,
                             tran_low_t *qcoeff_ptr, tran_low_t *dqcoeff_ptr,
                             const int16_t *dequant_ptr, uint16_t *eob_ptr,
                             const int16_t *scan, const int16_t *iscan) {
  quantize_fp_helper_c(coeff_ptr, n_coeffs, zbin_ptr, round_ptr, quant_ptr,
                       quant_shift_ptr, qcoeff_ptr, dqcoeff_ptr, dequant_ptr,
                       eob_ptr, scan, iscan, NULL, NULL, 2);
}

void av1_quantize_fp_facade(const tran_low_t *coeff_ptr, intptr_t n_coeffs,
                            const MACROBLOCK_PLANE *p, tran_low_t *qcoeff_ptr,
                            tran_low_t *dqcoeff_ptr, uint16_t *eob_ptr,
                            const SCAN_ORDER *sc, const QUANT_PARAM *qparam) {
  const qm_val_t *qm_ptr = qparam->qmatrix;
  const qm_val_t *iqm_ptr = qparam->iqmatrix;
  if (qm_ptr != NULL && iqm_ptr != NULL) {
    quantize_fp_helper_c(coeff_ptr, n_coeffs, p->zbin_QTX, p->round_fp_QTX,
                         p->quant_fp_QTX, p->quant_shift_QTX, qcoeff_ptr,
                         dqcoeff_ptr, p->dequant_QTX, eob_ptr, sc->scan,
                         sc->iscan, qm_ptr, iqm_ptr, qparam->log_scale);
  } else {
    switch (qparam->log_scale) {
      case 0:
        av1_quantize_fp(coeff_ptr, n_coeffs, p->zbin_QTX, p->round_fp_QTX,
                        p->quant_fp_QTX, p->quant_shift_QTX, qcoeff_ptr,
                        dqcoeff_ptr, p->dequant_QTX, eob_ptr, sc->scan,
                        sc->iscan);
        break;
      case 1:
        av1_quantize_fp_32x32(coeff_ptr, n_coeffs, p->zbin_QTX, p->round_fp_QTX,
                              p->quant_fp_QTX, p->quant_shift_QTX, qcoeff_ptr,
                              dqcoeff_ptr, p->dequant_QTX, eob_ptr, sc->scan,
                              sc->iscan);
        break;
      case 2:
        av1_quantize_fp_64x64(coeff_ptr, n_coeffs, p->zbin_QTX, p->round_fp_QTX,
                              p->quant_fp_QTX, p->quant_shift_QTX, qcoeff_ptr,
                              dqcoeff_ptr, p->dequant_QTX, eob_ptr, sc->scan,
                              sc->iscan);
        break;
      default: assert(0);
    }
  }
}

void av1_quantize_b_facade(const tran_low_t *coeff_ptr, intptr_t n_coeffs,
                           const MACROBLOCK_PLANE *p, tran_low_t *qcoeff_ptr,
                           tran_low_t *dqcoeff_ptr, uint16_t *eob_ptr,
                           const SCAN_ORDER *sc, const QUANT_PARAM *qparam) {
  const qm_val_t *qm_ptr = qparam->qmatrix;
  const qm_val_t *iqm_ptr = qparam->iqmatrix;
  if (qparam->use_quant_b_adapt) {
    // TODO(sarahparker) These quantize_b optimizations need SIMD
    // implementations
    if (qm_ptr != NULL && iqm_ptr != NULL) {
      aom_quantize_b_adaptive_helper_c(
          coeff_ptr, n_coeffs, p->zbin_QTX, p->round_QTX, p->quant_QTX,
          p->quant_shift_QTX, qcoeff_ptr, dqcoeff_ptr, p->dequant_QTX, eob_ptr,
          sc->scan, sc->iscan, qm_ptr, iqm_ptr, qparam->log_scale);
    } else {
      switch (qparam->log_scale) {
        case 0:
          aom_quantize_b_adaptive(coeff_ptr, n_coeffs, p->zbin_QTX,
                                  p->round_QTX, p->quant_QTX,
                                  p->quant_shift_QTX, qcoeff_ptr, dqcoeff_ptr,
                                  p->dequant_QTX, eob_ptr, sc->scan, sc->iscan);
          break;
        case 1:
          aom_quantize_b_32x32_adaptive(
              coeff_ptr, n_coeffs, p->zbin_QTX, p->round_QTX, p->quant_QTX,
              p->quant_shift_QTX, qcoeff_ptr, dqcoeff_ptr, p->dequant_QTX,
              eob_ptr, sc->scan, sc->iscan);
          break;
        case 2:
          aom_quantize_b_64x64_adaptive(
              coeff_ptr, n_coeffs, p->zbin_QTX, p->round_QTX, p->quant_QTX,
              p->quant_shift_QTX, qcoeff_ptr, dqcoeff_ptr, p->dequant_QTX,
              eob_ptr, sc->scan, sc->iscan);
          break;
        default: assert(0);
      }
    }
  } else {
    if (qm_ptr != NULL && iqm_ptr != NULL) {
      aom_quantize_b_helper_c(coeff_ptr, n_coeffs, p->zbin_QTX, p->round_QTX,
                              p->quant_QTX, p->quant_shift_QTX, qcoeff_ptr,
                              dqcoeff_ptr, p->dequant_QTX, eob_ptr, sc->scan,
                              sc->iscan, qm_ptr, iqm_ptr, qparam->log_scale);
    } else {
      switch (qparam->log_scale) {
        case 0:
          aom_quantize_b(coeff_ptr, n_coeffs, p->zbin_QTX, p->round_QTX,
                         p->quant_QTX, p->quant_shift_QTX, qcoeff_ptr,
                         dqcoeff_ptr, p->dequant_QTX, eob_ptr, sc->scan,
                         sc->iscan);
          break;
        case 1:
          aom_quantize_b_32x32(coeff_ptr, n_coeffs, p->zbin_QTX, p->round_QTX,
                               p->quant_QTX, p->quant_shift_QTX, qcoeff_ptr,
                               dqcoeff_ptr, p->dequant_QTX, eob_ptr, sc->scan,
                               sc->iscan);
          break;
        case 2:
          aom_quantize_b_64x64(coeff_ptr, n_coeffs, p->zbin_QTX, p->round_QTX,
                               p->quant_QTX, p->quant_shift_QTX, qcoeff_ptr,
                               dqcoeff_ptr, p->dequant_QTX, eob_ptr, sc->scan,
                               sc->iscan);
          break;
        default: assert(0);
      }
    }
  }
}

static void quantize_dc(const tran_low_t *coeff_ptr, int n_coeffs,
                        int skip_block, const int16_t *round_ptr,
                        const int16_t quant, tran_low_t *qcoeff_ptr,
                        tran_low_t *dqcoeff_ptr, const int16_t dequant_ptr,
                        uint16_t *eob_ptr, const qm_val_t *qm_ptr,
                        const qm_val_t *iqm_ptr, const int log_scale) {
  const int rc = 0;
  const int coeff = coeff_ptr[rc];
  const int coeff_sign = AOMSIGN(coeff);
  const int abs_coeff = (coeff ^ coeff_sign) - coeff_sign;
  int64_t tmp;
  int eob = -1;
  int32_t tmp32;
  int dequant;

  memset(qcoeff_ptr, 0, n_coeffs * sizeof(*qcoeff_ptr));
  memset(dqcoeff_ptr, 0, n_coeffs * sizeof(*dqcoeff_ptr));

  if (!skip_block) {
    const int wt = qm_ptr != NULL ? qm_ptr[rc] : (1 << AOM_QM_BITS);
    const int iwt = iqm_ptr != NULL ? iqm_ptr[rc] : (1 << AOM_QM_BITS);
    tmp = clamp(abs_coeff + ROUND_POWER_OF_TWO(round_ptr[rc != 0], log_scale),
                INT16_MIN, INT16_MAX);
    tmp32 = (int32_t)((tmp * wt * quant) >> (16 - log_scale + AOM_QM_BITS));
    qcoeff_ptr[rc] = (tmp32 ^ coeff_sign) - coeff_sign;
    dequant = (dequant_ptr * iwt + (1 << (AOM_QM_BITS - 1))) >> AOM_QM_BITS;
    const tran_low_t abs_dqcoeff = (tmp32 * dequant) >> log_scale;
    dqcoeff_ptr[rc] = (tran_low_t)((abs_dqcoeff ^ coeff_sign) - coeff_sign);
    if (tmp32) eob = 0;
  }
  *eob_ptr = eob + 1;
}

void av1_quantize_dc_facade(const tran_low_t *coeff_ptr, intptr_t n_coeffs,
                            const MACROBLOCK_PLANE *p, tran_low_t *qcoeff_ptr,
                            tran_low_t *dqcoeff_ptr, uint16_t *eob_ptr,
                            const SCAN_ORDER *sc, const QUANT_PARAM *qparam) {
  // obsolete skip_block
  const int skip_block = 0;
  (void)sc;
  assert(qparam->log_scale >= 0 && qparam->log_scale < (3));
  const qm_val_t *qm_ptr = qparam->qmatrix;
  const qm_val_t *iqm_ptr = qparam->iqmatrix;
  quantize_dc(coeff_ptr, (int)n_coeffs, skip_block, p->round_QTX,
              p->quant_fp_QTX[0], qcoeff_ptr, dqcoeff_ptr, p->dequant_QTX[0],
              eob_ptr, qm_ptr, iqm_ptr, qparam->log_scale);
}

#if CONFIG_AV1_HIGHBITDEPTH
void av1_highbd_quantize_fp_facade(const tran_low_t *coeff_ptr,
                                   intptr_t n_coeffs, const MACROBLOCK_PLANE *p,
                                   tran_low_t *qcoeff_ptr,
                                   tran_low_t *dqcoeff_ptr, uint16_t *eob_ptr,
                                   const SCAN_ORDER *sc,
                                   const QUANT_PARAM *qparam) {
  const qm_val_t *qm_ptr = qparam->qmatrix;
  const qm_val_t *iqm_ptr = qparam->iqmatrix;
  if (qm_ptr != NULL && iqm_ptr != NULL) {
    highbd_quantize_fp_helper_c(
        coeff_ptr, n_coeffs, p->zbin_QTX, p->round_fp_QTX, p->quant_fp_QTX,
        p->quant_shift_QTX, qcoeff_ptr, dqcoeff_ptr, p->dequant_QTX, eob_ptr,
        sc->scan, sc->iscan, qm_ptr, iqm_ptr, qparam->log_scale);
  } else {
    av1_highbd_quantize_fp(coeff_ptr, n_coeffs, p->zbin_QTX, p->round_fp_QTX,
                           p->quant_fp_QTX, p->quant_shift_QTX, qcoeff_ptr,
                           dqcoeff_ptr, p->dequant_QTX, eob_ptr, sc->scan,
                           sc->iscan, qparam->log_scale);
  }
}

void av1_highbd_quantize_b_facade(const tran_low_t *coeff_ptr,
                                  intptr_t n_coeffs, const MACROBLOCK_PLANE *p,
                                  tran_low_t *qcoeff_ptr,
                                  tran_low_t *dqcoeff_ptr, uint16_t *eob_ptr,
                                  const SCAN_ORDER *sc,
                                  const QUANT_PARAM *qparam) {
  const qm_val_t *qm_ptr = qparam->qmatrix;
  const qm_val_t *iqm_ptr = qparam->iqmatrix;
  if (qparam->use_quant_b_adapt) {
    if (qm_ptr != NULL && iqm_ptr != NULL) {
      aom_highbd_quantize_b_adaptive_helper_c(
          coeff_ptr, n_coeffs, p->zbin_QTX, p->round_QTX, p->quant_QTX,
          p->quant_shift_QTX, qcoeff_ptr, dqcoeff_ptr, p->dequant_QTX, eob_ptr,
          sc->scan, sc->iscan, qm_ptr, iqm_ptr, qparam->log_scale);
    } else {
      switch (qparam->log_scale) {
        case 0:
          aom_highbd_quantize_b_adaptive(
              coeff_ptr, n_coeffs, p->zbin_QTX, p->round_QTX, p->quant_QTX,
              p->quant_shift_QTX, qcoeff_ptr, dqcoeff_ptr, p->dequant_QTX,
              eob_ptr, sc->scan, sc->iscan);
          break;
        case 1:
          aom_highbd_quantize_b_32x32_adaptive(
              coeff_ptr, n_coeffs, p->zbin_QTX, p->round_QTX, p->quant_QTX,
              p->quant_shift_QTX, qcoeff_ptr, dqcoeff_ptr, p->dequant_QTX,
              eob_ptr, sc->scan, sc->iscan);
          break;
        case 2:
          aom_highbd_quantize_b_64x64_adaptive(
              coeff_ptr, n_coeffs, p->zbin_QTX, p->round_QTX, p->quant_QTX,
              p->quant_shift_QTX, qcoeff_ptr, dqcoeff_ptr, p->dequant_QTX,
              eob_ptr, sc->scan, sc->iscan);
          break;
        default: assert(0);
      }
    }
  } else {
    if (qm_ptr != NULL && iqm_ptr != NULL) {
      aom_highbd_quantize_b_helper_c(
          coeff_ptr, n_coeffs, p->zbin_QTX, p->round_QTX, p->quant_QTX,
          p->quant_shift_QTX, qcoeff_ptr, dqcoeff_ptr, p->dequant_QTX, eob_ptr,
          sc->scan, sc->iscan, qm_ptr, iqm_ptr, qparam->log_scale);
    } else {
      switch (qparam->log_scale) {
        case 0:
          aom_highbd_quantize_b(coeff_ptr, n_coeffs, p->zbin_QTX, p->round_QTX,
                                p->quant_QTX, p->quant_shift_QTX, qcoeff_ptr,
                                dqcoeff_ptr, p->dequant_QTX, eob_ptr, sc->scan,
                                sc->iscan);
          break;
        case 1:
          aom_highbd_quantize_b_32x32(
              coeff_ptr, n_coeffs, p->zbin_QTX, p->round_QTX, p->quant_QTX,
              p->quant_shift_QTX, qcoeff_ptr, dqcoeff_ptr, p->dequant_QTX,
              eob_ptr, sc->scan, sc->iscan);
          break;
        case 2:
          aom_highbd_quantize_b_64x64(
              coeff_ptr, n_coeffs, p->zbin_QTX, p->round_QTX, p->quant_QTX,
              p->quant_shift_QTX, qcoeff_ptr, dqcoeff_ptr, p->dequant_QTX,
              eob_ptr, sc->scan, sc->iscan);
          break;
        default: assert(0);
      }
    }
  }
}

static INLINE void highbd_quantize_dc(
    const tran_low_t *coeff_ptr, int n_coeffs, int skip_block,
    const int16_t *round_ptr, const int16_t quant, tran_low_t *qcoeff_ptr,
    tran_low_t *dqcoeff_ptr, const int16_t dequant_ptr, uint16_t *eob_ptr,
    const qm_val_t *qm_ptr, const qm_val_t *iqm_ptr, const int log_scale) {
  int eob = -1;

  memset(qcoeff_ptr, 0, n_coeffs * sizeof(*qcoeff_ptr));
  memset(dqcoeff_ptr, 0, n_coeffs * sizeof(*dqcoeff_ptr));

  if (!skip_block) {
    const qm_val_t wt = qm_ptr != NULL ? qm_ptr[0] : (1 << AOM_QM_BITS);
    const qm_val_t iwt = iqm_ptr != NULL ? iqm_ptr[0] : (1 << AOM_QM_BITS);
    const int coeff = coeff_ptr[0];
    const int coeff_sign = AOMSIGN(coeff);
    const int abs_coeff = (coeff ^ coeff_sign) - coeff_sign;
    const int64_t tmp = abs_coeff + ROUND_POWER_OF_TWO(round_ptr[0], log_scale);
    const int64_t tmpw = tmp * wt;
    const int abs_qcoeff =
        (int)((tmpw * quant) >> (16 - log_scale + AOM_QM_BITS));
    qcoeff_ptr[0] = (tran_low_t)((abs_qcoeff ^ coeff_sign) - coeff_sign);
    const int dequant =
        (dequant_ptr * iwt + (1 << (AOM_QM_BITS - 1))) >> AOM_QM_BITS;

    const tran_low_t abs_dqcoeff = (abs_qcoeff * dequant) >> log_scale;
    dqcoeff_ptr[0] = (tran_low_t)((abs_dqcoeff ^ coeff_sign) - coeff_sign);
    if (abs_qcoeff) eob = 0;
  }
  *eob_ptr = eob + 1;
}

void av1_highbd_quantize_dc_facade(const tran_low_t *coeff_ptr,
                                   intptr_t n_coeffs, const MACROBLOCK_PLANE *p,
                                   tran_low_t *qcoeff_ptr,
                                   tran_low_t *dqcoeff_ptr, uint16_t *eob_ptr,
                                   const SCAN_ORDER *sc,
                                   const QUANT_PARAM *qparam) {
  // obsolete skip_block
  const int skip_block = 0;
  const qm_val_t *qm_ptr = qparam->qmatrix;
  const qm_val_t *iqm_ptr = qparam->iqmatrix;
  (void)sc;

  highbd_quantize_dc(coeff_ptr, (int)n_coeffs, skip_block, p->round_QTX,
                     p->quant_fp_QTX[0], qcoeff_ptr, dqcoeff_ptr,
                     p->dequant_QTX[0], eob_ptr, qm_ptr, iqm_ptr,
                     qparam->log_scale);
}

void av1_highbd_quantize_fp_c(const tran_low_t *coeff_ptr, intptr_t count,
                              const int16_t *zbin_ptr, const int16_t *round_ptr,
                              const int16_t *quant_ptr,
                              const int16_t *quant_shift_ptr,
                              tran_low_t *qcoeff_ptr, tran_low_t *dqcoeff_ptr,
                              const int16_t *dequant_ptr, uint16_t *eob_ptr,
                              const int16_t *scan, const int16_t *iscan,
                              int log_scale) {
  highbd_quantize_fp_helper_c(coeff_ptr, count, zbin_ptr, round_ptr, quant_ptr,
                              quant_shift_ptr, qcoeff_ptr, dqcoeff_ptr,
                              dequant_ptr, eob_ptr, scan, iscan, NULL, NULL,
                              log_scale);
}
#endif  // CONFIG_AV1_HIGHBITDEPTH

static void invert_quant(int16_t *quant, int16_t *shift, int d) {
  uint32_t t;
  int l, m;
  t = d;
  for (l = 0; t > 1; l++) t >>= 1;
  m = 1 + (1 << (16 + l)) / d;
  *quant = (int16_t)(m - (1 << 16));
  *shift = 1 << (16 - l);
}

static int get_qzbin_factor(int q, aom_bit_depth_t bit_depth) {
  const int quant = av1_dc_quant_QTX(q, 0, bit_depth);
  switch (bit_depth) {
    case AOM_BITS_8: return q == 0 ? 64 : (quant < 148 ? 84 : 80);
    case AOM_BITS_10: return q == 0 ? 64 : (quant < 592 ? 84 : 80);
    case AOM_BITS_12: return q == 0 ? 64 : (quant < 2368 ? 84 : 80);
    default:
      assert(0 && "bit_depth should be AOM_BITS_8, AOM_BITS_10 or AOM_BITS_12");
      return -1;
  }
}

void av1_build_quantizer(aom_bit_depth_t bit_depth, int y_dc_delta_q,
                         int u_dc_delta_q, int u_ac_delta_q, int v_dc_delta_q,
                         int v_ac_delta_q, QUANTS *const quants,
                         Dequants *const deq) {
  int i, q, quant_QTX;

  for (q = 0; q < QINDEX_RANGE; q++) {
    const int qzbin_factor = get_qzbin_factor(q, bit_depth);
    const int qrounding_factor = q == 0 ? 64 : 48;

    for (i = 0; i < 2; ++i) {
      int qrounding_factor_fp = 64;
      // y quantizer with TX scale
      quant_QTX = i == 0 ? av1_dc_quant_QTX(q, y_dc_delta_q, bit_depth)
                         : av1_ac_quant_QTX(q, 0, bit_depth);
      invert_quant(&quants->y_quant[q][i], &quants->y_quant_shift[q][i],
                   quant_QTX);
      quants->y_quant_fp[q][i] = (1 << 16) / quant_QTX;
      quants->y_round_fp[q][i] = (qrounding_factor_fp * quant_QTX) >> 7;
      quants->y_zbin[q][i] = ROUND_POWER_OF_TWO(qzbin_factor * quant_QTX, 7);
      quants->y_round[q][i] = (qrounding_factor * quant_QTX) >> 7;
      deq->y_dequant_QTX[q][i] = quant_QTX;

      // u quantizer with TX scale
      quant_QTX = i == 0 ? av1_dc_quant_QTX(q, u_dc_delta_q, bit_depth)
                         : av1_ac_quant_QTX(q, u_ac_delta_q, bit_depth);
      invert_quant(&quants->u_quant[q][i], &quants->u_quant_shift[q][i],
                   quant_QTX);
      quants->u_quant_fp[q][i] = (1 << 16) / quant_QTX;
      quants->u_round_fp[q][i] = (qrounding_factor_fp * quant_QTX) >> 7;
      quants->u_zbin[q][i] = ROUND_POWER_OF_TWO(qzbin_factor * quant_QTX, 7);
      quants->u_round[q][i] = (qrounding_factor * quant_QTX) >> 7;
      deq->u_dequant_QTX[q][i] = quant_QTX;

      // v quantizer with TX scale
      quant_QTX = i == 0 ? av1_dc_quant_QTX(q, v_dc_delta_q, bit_depth)
                         : av1_ac_quant_QTX(q, v_ac_delta_q, bit_depth);
      invert_quant(&quants->v_quant[q][i], &quants->v_quant_shift[q][i],
                   quant_QTX);
      quants->v_quant_fp[q][i] = (1 << 16) / quant_QTX;
      quants->v_round_fp[q][i] = (qrounding_factor_fp * quant_QTX) >> 7;
      quants->v_zbin[q][i] = ROUND_POWER_OF_TWO(qzbin_factor * quant_QTX, 7);
      quants->v_round[q][i] = (qrounding_factor * quant_QTX) >> 7;
      deq->v_dequant_QTX[q][i] = quant_QTX;
    }

    for (i = 2; i < 8; i++) {  // 8: SIMD width
      quants->y_quant[q][i] = quants->y_quant[q][1];
      quants->y_quant_fp[q][i] = quants->y_quant_fp[q][1];
      quants->y_round_fp[q][i] = quants->y_round_fp[q][1];
      quants->y_quant_shift[q][i] = quants->y_quant_shift[q][1];
      quants->y_zbin[q][i] = quants->y_zbin[q][1];
      quants->y_round[q][i] = quants->y_round[q][1];
      deq->y_dequant_QTX[q][i] = deq->y_dequant_QTX[q][1];

      quants->u_quant[q][i] = quants->u_quant[q][1];
      quants->u_quant_fp[q][i] = quants->u_quant_fp[q][1];
      quants->u_round_fp[q][i] = quants->u_round_fp[q][1];
      quants->u_quant_shift[q][i] = quants->u_quant_shift[q][1];
      quants->u_zbin[q][i] = quants->u_zbin[q][1];
      quants->u_round[q][i] = quants->u_round[q][1];
      deq->u_dequant_QTX[q][i] = deq->u_dequant_QTX[q][1];
      quants->v_quant[q][i] = quants->u_quant[q][1];
      quants->v_quant_fp[q][i] = quants->v_quant_fp[q][1];
      quants->v_round_fp[q][i] = quants->v_round_fp[q][1];
      quants->v_quant_shift[q][i] = quants->v_quant_shift[q][1];
      quants->v_zbin[q][i] = quants->v_zbin[q][1];
      quants->v_round[q][i] = quants->v_round[q][1];
      deq->v_dequant_QTX[q][i] = deq->v_dequant_QTX[q][1];
    }
  }
}

void av1_init_quantizer(EncQuantDequantParams *const enc_quant_dequant_params,
                        const CommonQuantParams *quant_params,
                        aom_bit_depth_t bit_depth) {
  QUANTS *const quants = &enc_quant_dequant_params->quants;
  Dequants *const dequants = &enc_quant_dequant_params->dequants;
  av1_build_quantizer(bit_depth, quant_params->y_dc_delta_q,
                      quant_params->u_dc_delta_q, quant_params->u_ac_delta_q,
                      quant_params->v_dc_delta_q, quant_params->v_ac_delta_q,
                      quants, dequants);
}

void av1_init_plane_quantizers(const AV1_COMP *cpi, MACROBLOCK *x,
                               int segment_id) {
  const AV1_COMMON *const cm = &cpi->common;
  const CommonQuantParams *const quant_params = &cm->quant_params;
  MACROBLOCKD *const xd = &x->e_mbd;
<<<<<<< HEAD
  const QUANTS *const quants = &cpi->quants;

  int current_qindex = AOMMAX(
      0, AOMMIN(QINDEX_RANGE - 1, cm->delta_q_info.delta_q_present_flag
                                      ? cm->base_qindex + xd->delta_qindex
                                      : cm->base_qindex));
=======
  const QUANTS *const quants = &cpi->enc_quant_dequant_params.quants;
  const Dequants *const dequants = &cpi->enc_quant_dequant_params.dequants;

  const int current_qindex =
      AOMMAX(0, AOMMIN(QINDEX_RANGE - 1,
                       cm->delta_q_info.delta_q_present_flag
                           ? quant_params->base_qindex + xd->delta_qindex
                           : quant_params->base_qindex));
>>>>>>> 148bd354
  const int qindex = av1_get_qindex(&cm->seg, segment_id, current_qindex);
  const int rdmult =
      av1_compute_rd_mult(cpi, qindex + quant_params->y_dc_delta_q);
  const int use_qmatrix = av1_use_qmatrix(quant_params, xd, segment_id);

  // Y
  const int qmlevel_y =
      use_qmatrix ? quant_params->qmatrix_level_y : NUM_QM_LEVELS - 1;
  x->plane[0].quant_QTX = quants->y_quant[qindex];
  x->plane[0].quant_fp_QTX = quants->y_quant_fp[qindex];
  x->plane[0].round_fp_QTX = quants->y_round_fp[qindex];
  x->plane[0].quant_shift_QTX = quants->y_quant_shift[qindex];
  x->plane[0].zbin_QTX = quants->y_zbin[qindex];
  x->plane[0].round_QTX = quants->y_round[qindex];
<<<<<<< HEAD
  x->plane[0].dequant_QTX = cpi->dequants.y_dequant_QTX[qindex];
  memcpy(&xd->plane[0].seg_qmatrix[segment_id], cm->gqmatrix[qmlevel][0],
         sizeof(cm->gqmatrix[qmlevel][0]));
  memcpy(&xd->plane[0].seg_iqmatrix[segment_id], cm->giqmatrix[qmlevel][0],
         sizeof(cm->giqmatrix[qmlevel][0]));

  // U
  qmlevel = (xd->lossless[segment_id] || cm->using_qmatrix == 0)
                ? NUM_QM_LEVELS - 1
                : cm->qm_u;
  {
    x->plane[1].quant_QTX = quants->u_quant[qindex];
    x->plane[1].quant_fp_QTX = quants->u_quant_fp[qindex];
    x->plane[1].round_fp_QTX = quants->u_round_fp[qindex];
    x->plane[1].quant_shift_QTX = quants->u_quant_shift[qindex];
    x->plane[1].zbin_QTX = quants->u_zbin[qindex];
    x->plane[1].round_QTX = quants->u_round[qindex];
    x->plane[1].dequant_QTX = cpi->dequants.u_dequant_QTX[qindex];
    memcpy(&xd->plane[1].seg_qmatrix[segment_id], cm->gqmatrix[qmlevel][1],
           sizeof(cm->gqmatrix[qmlevel][1]));
    memcpy(&xd->plane[1].seg_iqmatrix[segment_id], cm->giqmatrix[qmlevel][1],
           sizeof(cm->giqmatrix[qmlevel][1]));
  }
  // V
  qmlevel = (xd->lossless[segment_id] || cm->using_qmatrix == 0)
                ? NUM_QM_LEVELS - 1
                : cm->qm_v;
  {
    x->plane[2].quant_QTX = quants->v_quant[qindex];
    x->plane[2].quant_fp_QTX = quants->v_quant_fp[qindex];
    x->plane[2].round_fp_QTX = quants->v_round_fp[qindex];
    x->plane[2].quant_shift_QTX = quants->v_quant_shift[qindex];
    x->plane[2].zbin_QTX = quants->v_zbin[qindex];
    x->plane[2].round_QTX = quants->v_round[qindex];
    x->plane[2].dequant_QTX = cpi->dequants.v_dequant_QTX[qindex];
    memcpy(&xd->plane[2].seg_qmatrix[segment_id], cm->gqmatrix[qmlevel][2],
           sizeof(cm->gqmatrix[qmlevel][2]));
    memcpy(&xd->plane[2].seg_iqmatrix[segment_id], cm->giqmatrix[qmlevel][2],
           sizeof(cm->giqmatrix[qmlevel][2]));
  }
=======
  x->plane[0].dequant_QTX = dequants->y_dequant_QTX[qindex];
  memcpy(&xd->plane[0].seg_qmatrix[segment_id],
         quant_params->gqmatrix[qmlevel_y][0],
         sizeof(quant_params->gqmatrix[qmlevel_y][0]));
  memcpy(&xd->plane[0].seg_iqmatrix[segment_id],
         quant_params->giqmatrix[qmlevel_y][0],
         sizeof(quant_params->giqmatrix[qmlevel_y][0]));

  // U
  const int qmlevel_u =
      use_qmatrix ? quant_params->qmatrix_level_u : NUM_QM_LEVELS - 1;
  x->plane[1].quant_QTX = quants->u_quant[qindex];
  x->plane[1].quant_fp_QTX = quants->u_quant_fp[qindex];
  x->plane[1].round_fp_QTX = quants->u_round_fp[qindex];
  x->plane[1].quant_shift_QTX = quants->u_quant_shift[qindex];
  x->plane[1].zbin_QTX = quants->u_zbin[qindex];
  x->plane[1].round_QTX = quants->u_round[qindex];
  x->plane[1].dequant_QTX = dequants->u_dequant_QTX[qindex];
  memcpy(&xd->plane[1].seg_qmatrix[segment_id],
         quant_params->gqmatrix[qmlevel_u][1],
         sizeof(quant_params->gqmatrix[qmlevel_u][1]));
  memcpy(&xd->plane[1].seg_iqmatrix[segment_id],
         quant_params->giqmatrix[qmlevel_u][1],
         sizeof(quant_params->giqmatrix[qmlevel_u][1]));
  // V
  const int qmlevel_v =
      use_qmatrix ? quant_params->qmatrix_level_v : NUM_QM_LEVELS - 1;
  x->plane[2].quant_QTX = quants->v_quant[qindex];
  x->plane[2].quant_fp_QTX = quants->v_quant_fp[qindex];
  x->plane[2].round_fp_QTX = quants->v_round_fp[qindex];
  x->plane[2].quant_shift_QTX = quants->v_quant_shift[qindex];
  x->plane[2].zbin_QTX = quants->v_zbin[qindex];
  x->plane[2].round_QTX = quants->v_round[qindex];
  x->plane[2].dequant_QTX = dequants->v_dequant_QTX[qindex];
  memcpy(&xd->plane[2].seg_qmatrix[segment_id],
         quant_params->gqmatrix[qmlevel_v][2],
         sizeof(quant_params->gqmatrix[qmlevel_v][2]));
  memcpy(&xd->plane[2].seg_iqmatrix[segment_id],
         quant_params->giqmatrix[qmlevel_v][2],
         sizeof(quant_params->giqmatrix[qmlevel_v][2]));
>>>>>>> 148bd354
  x->skip_block = segfeature_active(&cm->seg, segment_id, SEG_LVL_SKIP);
  x->qindex = qindex;

  set_error_per_bit(x, rdmult);

  av1_initialize_me_consts(cpi, x, qindex);
}

void av1_frame_init_quantizer(AV1_COMP *cpi) {
  MACROBLOCK *const x = &cpi->td.mb;
  MACROBLOCKD *const xd = &x->e_mbd;
  av1_init_plane_quantizers(cpi, x, xd->mi[0]->segment_id);
}

void av1_set_quantizer(AV1_COMMON *const cm, int min_qmlevel, int max_qmlevel,
                       int q) {
  // quantizer has to be reinitialized with av1_init_quantizer() if any
  // delta_q changes.
<<<<<<< HEAD
  cm->base_qindex = AOMMAX(cm->delta_q_info.delta_q_present_flag, q);
  cm->y_dc_delta_q = 0;
  cm->u_dc_delta_q = 0;
  cm->u_ac_delta_q = 0;
  cm->v_dc_delta_q = 0;
  cm->v_ac_delta_q = 0;
  cm->qm_y = aom_get_qmlevel(cm->base_qindex, cm->min_qmlevel, cm->max_qmlevel);
  cm->qm_u = aom_get_qmlevel(cm->base_qindex + cm->u_ac_delta_q,
                             cm->min_qmlevel, cm->max_qmlevel);
=======
  CommonQuantParams *quant_params = &cm->quant_params;
  quant_params->base_qindex = AOMMAX(cm->delta_q_info.delta_q_present_flag, q);
  quant_params->y_dc_delta_q = 0;
  quant_params->u_dc_delta_q = 0;
  quant_params->u_ac_delta_q = 0;
  quant_params->v_dc_delta_q = 0;
  quant_params->v_ac_delta_q = 0;
  quant_params->qmatrix_level_y =
      aom_get_qmlevel(quant_params->base_qindex, min_qmlevel, max_qmlevel);
  quant_params->qmatrix_level_u =
      aom_get_qmlevel(quant_params->base_qindex + quant_params->u_ac_delta_q,
                      min_qmlevel, max_qmlevel);
>>>>>>> 148bd354

  if (!cm->seq_params.separate_uv_delta_q)
    quant_params->qmatrix_level_v = quant_params->qmatrix_level_u;
  else
    quant_params->qmatrix_level_v =
        aom_get_qmlevel(quant_params->base_qindex + quant_params->v_ac_delta_q,
                        min_qmlevel, max_qmlevel);
}

// Table that converts 0-63 Q-range values passed in outside to the Qindex
// range used internally.
static const int quantizer_to_qindex[] = {
  0,   4,   8,   12,  16,  20,  24,  28,  32,  36,  40,  44,  48,
  52,  56,  60,  64,  68,  72,  76,  80,  84,  88,  92,  96,  100,
  104, 108, 112, 116, 120, 124, 128, 132, 136, 140, 144, 148, 152,
  156, 160, 164, 168, 172, 176, 180, 184, 188, 192, 196, 200, 204,
  208, 212, 216, 220, 224, 228, 232, 236, 240, 244, 249, 255,
};

int av1_quantizer_to_qindex(int quantizer) {
  return quantizer_to_qindex[quantizer];
}

int av1_qindex_to_quantizer(int qindex) {
  int quantizer;

  for (quantizer = 0; quantizer < 64; ++quantizer)
    if (quantizer_to_qindex[quantizer] >= qindex) return quantizer;

  return 63;
}<|MERGE_RESOLUTION|>--- conflicted
+++ resolved
@@ -57,11 +57,7 @@
       const int rc = scan[i];
       const int32_t thresh = (int32_t)(dequant_ptr[rc != 0]);
       const int coeff = coeff_ptr[rc];
-<<<<<<< HEAD
-      const int coeff_sign = (coeff >> 31);
-=======
       const int coeff_sign = AOMSIGN(coeff);
->>>>>>> 148bd354
       int64_t abs_coeff = (coeff ^ coeff_sign) - coeff_sign;
       int tmp32 = 0;
       if ((abs_coeff << (1 + log_scale)) >= thresh) {
@@ -668,14 +664,6 @@
   const AV1_COMMON *const cm = &cpi->common;
   const CommonQuantParams *const quant_params = &cm->quant_params;
   MACROBLOCKD *const xd = &x->e_mbd;
-<<<<<<< HEAD
-  const QUANTS *const quants = &cpi->quants;
-
-  int current_qindex = AOMMAX(
-      0, AOMMIN(QINDEX_RANGE - 1, cm->delta_q_info.delta_q_present_flag
-                                      ? cm->base_qindex + xd->delta_qindex
-                                      : cm->base_qindex));
-=======
   const QUANTS *const quants = &cpi->enc_quant_dequant_params.quants;
   const Dequants *const dequants = &cpi->enc_quant_dequant_params.dequants;
 
@@ -684,7 +672,6 @@
                        cm->delta_q_info.delta_q_present_flag
                            ? quant_params->base_qindex + xd->delta_qindex
                            : quant_params->base_qindex));
->>>>>>> 148bd354
   const int qindex = av1_get_qindex(&cm->seg, segment_id, current_qindex);
   const int rdmult =
       av1_compute_rd_mult(cpi, qindex + quant_params->y_dc_delta_q);
@@ -699,48 +686,6 @@
   x->plane[0].quant_shift_QTX = quants->y_quant_shift[qindex];
   x->plane[0].zbin_QTX = quants->y_zbin[qindex];
   x->plane[0].round_QTX = quants->y_round[qindex];
-<<<<<<< HEAD
-  x->plane[0].dequant_QTX = cpi->dequants.y_dequant_QTX[qindex];
-  memcpy(&xd->plane[0].seg_qmatrix[segment_id], cm->gqmatrix[qmlevel][0],
-         sizeof(cm->gqmatrix[qmlevel][0]));
-  memcpy(&xd->plane[0].seg_iqmatrix[segment_id], cm->giqmatrix[qmlevel][0],
-         sizeof(cm->giqmatrix[qmlevel][0]));
-
-  // U
-  qmlevel = (xd->lossless[segment_id] || cm->using_qmatrix == 0)
-                ? NUM_QM_LEVELS - 1
-                : cm->qm_u;
-  {
-    x->plane[1].quant_QTX = quants->u_quant[qindex];
-    x->plane[1].quant_fp_QTX = quants->u_quant_fp[qindex];
-    x->plane[1].round_fp_QTX = quants->u_round_fp[qindex];
-    x->plane[1].quant_shift_QTX = quants->u_quant_shift[qindex];
-    x->plane[1].zbin_QTX = quants->u_zbin[qindex];
-    x->plane[1].round_QTX = quants->u_round[qindex];
-    x->plane[1].dequant_QTX = cpi->dequants.u_dequant_QTX[qindex];
-    memcpy(&xd->plane[1].seg_qmatrix[segment_id], cm->gqmatrix[qmlevel][1],
-           sizeof(cm->gqmatrix[qmlevel][1]));
-    memcpy(&xd->plane[1].seg_iqmatrix[segment_id], cm->giqmatrix[qmlevel][1],
-           sizeof(cm->giqmatrix[qmlevel][1]));
-  }
-  // V
-  qmlevel = (xd->lossless[segment_id] || cm->using_qmatrix == 0)
-                ? NUM_QM_LEVELS - 1
-                : cm->qm_v;
-  {
-    x->plane[2].quant_QTX = quants->v_quant[qindex];
-    x->plane[2].quant_fp_QTX = quants->v_quant_fp[qindex];
-    x->plane[2].round_fp_QTX = quants->v_round_fp[qindex];
-    x->plane[2].quant_shift_QTX = quants->v_quant_shift[qindex];
-    x->plane[2].zbin_QTX = quants->v_zbin[qindex];
-    x->plane[2].round_QTX = quants->v_round[qindex];
-    x->plane[2].dequant_QTX = cpi->dequants.v_dequant_QTX[qindex];
-    memcpy(&xd->plane[2].seg_qmatrix[segment_id], cm->gqmatrix[qmlevel][2],
-           sizeof(cm->gqmatrix[qmlevel][2]));
-    memcpy(&xd->plane[2].seg_iqmatrix[segment_id], cm->giqmatrix[qmlevel][2],
-           sizeof(cm->giqmatrix[qmlevel][2]));
-  }
-=======
   x->plane[0].dequant_QTX = dequants->y_dequant_QTX[qindex];
   memcpy(&xd->plane[0].seg_qmatrix[segment_id],
          quant_params->gqmatrix[qmlevel_y][0],
@@ -781,7 +726,6 @@
   memcpy(&xd->plane[2].seg_iqmatrix[segment_id],
          quant_params->giqmatrix[qmlevel_v][2],
          sizeof(quant_params->giqmatrix[qmlevel_v][2]));
->>>>>>> 148bd354
   x->skip_block = segfeature_active(&cm->seg, segment_id, SEG_LVL_SKIP);
   x->qindex = qindex;
 
@@ -800,17 +744,6 @@
                        int q) {
   // quantizer has to be reinitialized with av1_init_quantizer() if any
   // delta_q changes.
-<<<<<<< HEAD
-  cm->base_qindex = AOMMAX(cm->delta_q_info.delta_q_present_flag, q);
-  cm->y_dc_delta_q = 0;
-  cm->u_dc_delta_q = 0;
-  cm->u_ac_delta_q = 0;
-  cm->v_dc_delta_q = 0;
-  cm->v_ac_delta_q = 0;
-  cm->qm_y = aom_get_qmlevel(cm->base_qindex, cm->min_qmlevel, cm->max_qmlevel);
-  cm->qm_u = aom_get_qmlevel(cm->base_qindex + cm->u_ac_delta_q,
-                             cm->min_qmlevel, cm->max_qmlevel);
-=======
   CommonQuantParams *quant_params = &cm->quant_params;
   quant_params->base_qindex = AOMMAX(cm->delta_q_info.delta_q_present_flag, q);
   quant_params->y_dc_delta_q = 0;
@@ -823,7 +756,6 @@
   quant_params->qmatrix_level_u =
       aom_get_qmlevel(quant_params->base_qindex + quant_params->u_ac_delta_q,
                       min_qmlevel, max_qmlevel);
->>>>>>> 148bd354
 
   if (!cm->seq_params.separate_uv_delta_q)
     quant_params->qmatrix_level_v = quant_params->qmatrix_level_u;
