--- conflicted
+++ resolved
@@ -173,16 +173,6 @@
     shared_bufs.coeff_buf[i] = td->tree_coeff_buf[i];
     shared_bufs.qcoeff_buf[i] = td->tree_qcoeff_buf[i];
     shared_bufs.dqcoeff_buf[i] = td->tree_dqcoeff_buf[i];
-<<<<<<< HEAD
-  }
-
-  // Sets up all the leaf nodes in the tree.
-  for (pc_tree_index = 0; pc_tree_index < leaf_nodes; ++pc_tree_index) {
-    PC_TREE *const tree = &td->pc_tree[pc_tree_index];
-    tree->block_size = square[0];
-    alloc_tree_contexts(cm, tree, 16, 1, &shared_bufs);
-=======
->>>>>>> 148bd354
   }
 
   if (!stat_generation_stage) {
@@ -192,31 +182,10 @@
     // Sets up all the leaf nodes in the tree.
     for (pc_tree_index = 0; pc_tree_index < leaf_nodes; ++pc_tree_index) {
       PC_TREE *const tree = &td->pc_tree[pc_tree_index];
-<<<<<<< HEAD
-      alloc_tree_contexts(cm, tree, 16 << (2 * square_index), 0, &shared_bufs);
-      tree->block_size = square[square_index];
-      for (j = 0; j < 4; j++) tree->split[j] = this_pc++;
-      ++pc_tree_index;
-=======
       tree->block_size = square[0];
       alloc_tree_contexts(cm, tree, 16, 1, &shared_bufs);
->>>>>>> 148bd354
-    }
-
-<<<<<<< HEAD
-  // Set up the root node for the largest superblock size
-  i = MAX_MIB_SIZE_LOG2 - MIN_MIB_SIZE_LOG2;
-  td->pc_root[i] = &td->pc_tree[tree_nodes - 1];
-#if CONFIG_INTERNAL_STATS
-  td->pc_root[i]->none.best_mode_index = THR_INVALID;
-#endif  // CONFIG_INTERNAL_STATS
-  // Set up the root nodes for the rest of the possible superblock sizes
-  while (--i >= 0) {
-    td->pc_root[i] = td->pc_root[i + 1]->split[0];
-#if CONFIG_INTERNAL_STATS
-    td->pc_root[i]->none.best_mode_index = THR_INVALID;
-#endif  // CONFIG_INTERNAL_STATS
-=======
+    }
+
     // Each node has 4 leaf nodes, fill each block_size level of the tree
     // from leafs to the root.
     for (nodes = leaf_nodes >> 2; nodes > 0; nodes >>= 2) {
@@ -238,7 +207,6 @@
     square_index = 2;
     alloc_tree_contexts(cm, tree, 16 << (2 * square_index), 1, &shared_bufs);
     tree->block_size = square[square_index];
->>>>>>> 148bd354
   }
 
   // Set up the root node for the applicable superblock size
