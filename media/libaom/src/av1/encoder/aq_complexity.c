/*
 * Copyright (c) 2016, Alliance for Open Media. All rights reserved
 *
 * This source code is subject to the terms of the BSD 2 Clause License and
 * the Alliance for Open Media Patent License 1.0. If the BSD 2 Clause License
 * was not distributed with this source code in the LICENSE file, you can
 * obtain it at www.aomedia.org/license/software. If the Alliance for Open
 * Media Patent License 1.0 was not distributed with this source code in the
 * PATENTS file, you can obtain it at www.aomedia.org/license/patent.
 */

#include <limits.h>
#include <math.h>

#include "av1/encoder/aq_complexity.h"
#include "av1/encoder/aq_variance.h"
#include "av1/encoder/encodeframe.h"
#include "av1/common/seg_common.h"
#include "av1/encoder/segmentation.h"
#include "aom_dsp/aom_dsp_common.h"
#include "aom_ports/system_state.h"

#define AQ_C_SEGMENTS 5
#define DEFAULT_AQ2_SEG 3  // Neutral Q segment
#define AQ_C_STRENGTHS 3
static const double aq_c_q_adj_factor[AQ_C_STRENGTHS][AQ_C_SEGMENTS] = {
  { 1.75, 1.25, 1.05, 1.00, 0.90 },
  { 2.00, 1.50, 1.15, 1.00, 0.85 },
  { 2.50, 1.75, 1.25, 1.00, 0.80 }
};
static const double aq_c_transitions[AQ_C_STRENGTHS][AQ_C_SEGMENTS] = {
  { 0.15, 0.30, 0.55, 2.00, 100.0 },
  { 0.20, 0.40, 0.65, 2.00, 100.0 },
  { 0.25, 0.50, 0.75, 2.00, 100.0 }
};
static const double aq_c_var_thresholds[AQ_C_STRENGTHS][AQ_C_SEGMENTS] = {
  { -4.0, -3.0, -2.0, 100.00, 100.0 },
  { -3.5, -2.5, -1.5, 100.00, 100.0 },
  { -3.0, -2.0, -1.0, 100.00, 100.0 }
};

static int get_aq_c_strength(int q_index, aom_bit_depth_t bit_depth) {
  // Approximate base quatizer (truncated to int)
  const int base_quant = av1_ac_quant_QTX(q_index, 0, bit_depth) / 4;
  return (base_quant > 10) + (base_quant > 25);
}

static bool is_frame_aq_enabled(const AV1_COMP *const cpi) {
  const AV1_COMMON *const cm = &cpi->common;

  return frame_is_intra_only(cm) || cm->features.error_resilient_mode ||
         cpi->refresh_alt_ref_frame ||
         (cpi->refresh_golden_frame && !cpi->rc.is_src_frame_alt_ref);
}

// Segmentation only makes sense if the target bits per SB is above a threshold.
// Below this the overheads will usually outweigh any benefit.
static bool is_sb_aq_enabled(const AV1_COMP *const cpi) {
  return cpi->rc.sb64_target_rate >= 256;
}

void av1_setup_in_frame_q_adj(AV1_COMP *cpi) {
  AV1_COMMON *const cm = &cpi->common;
  const int base_qindex = cm->quant_params.base_qindex;
  struct segmentation *const seg = &cm->seg;
  const int resolution_change =
      cm->prev_frame && (cm->width != cm->prev_frame->width ||
                         cm->height != cm->prev_frame->height);

  // Make SURE use of floating point in this function is safe.
  aom_clear_system_state();

  if (resolution_change) {
    memset(cpi->enc_seg.map, 0, cm->mi_params.mi_rows * cm->mi_params.mi_cols);
    av1_clearall_segfeatures(seg);
    av1_disable_segmentation(seg);
    return;
  }

  if (is_frame_aq_enabled(cpi)) {
    int segment;
    const int aq_strength =
        get_aq_c_strength(base_qindex, cm->seq_params.bit_depth);

    // Clear down the segment map.
    memset(cpi->enc_seg.map, DEFAULT_AQ2_SEG,
           cm->mi_params.mi_rows * cm->mi_params.mi_cols);

    av1_clearall_segfeatures(seg);

    if (!is_sb_aq_enabled(cpi)) {
      av1_disable_segmentation(seg);
      return;
    }

    av1_enable_segmentation(seg);

    // Default segment "Q" feature is disabled so it defaults to the baseline Q.
    av1_disable_segfeature(seg, DEFAULT_AQ2_SEG, SEG_LVL_ALT_Q);

    // Use some of the segments for in frame Q adjustment.
    for (segment = 0; segment < AQ_C_SEGMENTS; ++segment) {
      int qindex_delta;

      if (segment == DEFAULT_AQ2_SEG) continue;

      qindex_delta = av1_compute_qdelta_by_rate(
<<<<<<< HEAD
          &cpi->rc, cm->current_frame.frame_type, cm->base_qindex,
=======
          &cpi->rc, cm->current_frame.frame_type, base_qindex,
>>>>>>> 148bd354
          aq_c_q_adj_factor[aq_strength][segment], cm->seq_params.bit_depth);

      // For AQ complexity mode, we dont allow Q0 in a segment if the base
      // Q is not 0. Q0 (lossless) implies 4x4 only and in AQ mode 2 a segment
      // Q delta is sometimes applied without going back around the rd loop.
      // This could lead to an illegal combination of partition size and q.
      if ((base_qindex != 0) && ((base_qindex + qindex_delta) == 0)) {
        qindex_delta = -base_qindex + 1;
      }
      if ((base_qindex + qindex_delta) > 0) {
        av1_enable_segfeature(seg, segment, SEG_LVL_ALT_Q);
        av1_set_segdata(seg, segment, SEG_LVL_ALT_Q, qindex_delta);
      }
    }
  }
}

#define DEFAULT_LV_THRESH 10.0
#define MIN_DEFAULT_LV_THRESH 8.0
// Select a segment for the current block.
// The choice of segment for a block depends on the ratio of the projected
// bits for the block vs a target average and its spatial complexity.
void av1_caq_select_segment(const AV1_COMP *cpi, MACROBLOCK *mb, BLOCK_SIZE bs,
                            int mi_row, int mi_col, int projected_rate) {
  if ((!is_frame_aq_enabled(cpi)) || (!is_sb_aq_enabled(cpi))) return;
  const AV1_COMMON *const cm = &cpi->common;
  const int num_planes = av1_num_planes(cm);

  const int mi_offset = mi_row * cm->mi_params.mi_cols + mi_col;
  const int xmis = AOMMIN(cm->mi_params.mi_cols - mi_col, mi_size_wide[bs]);
  const int ymis = AOMMIN(cm->mi_params.mi_rows - mi_row, mi_size_high[bs]);
  int x, y;
  int i;
  unsigned char segment;

  if (0) {
    segment = DEFAULT_AQ2_SEG;
  } else {
    // Rate depends on fraction of a SB64 in frame (xmis * ymis / bw * bh).
    // It is converted to bits << AV1_PROB_COST_SHIFT units.
    const int64_t num = (int64_t)(cpi->rc.sb64_target_rate * xmis * ymis)
                        << AV1_PROB_COST_SHIFT;
    const int denom = cm->seq_params.mib_size * cm->seq_params.mib_size;
    const int target_rate = (int)(num / denom);
    double logvar;
    double low_var_thresh;
    const int aq_strength = get_aq_c_strength(cm->quant_params.base_qindex,
                                              cm->seq_params.bit_depth);

    aom_clear_system_state();
    low_var_thresh =
        (is_stat_consumption_stage_twopass(cpi))
            ? AOMMAX(exp(cpi->twopass.mb_av_energy), MIN_DEFAULT_LV_THRESH)
            : DEFAULT_LV_THRESH;

    av1_setup_src_planes(mb, cpi->source, mi_row, mi_col, num_planes, bs);
    logvar = av1_log_block_var(cpi, mb, bs);

    segment = AQ_C_SEGMENTS - 1;  // Just in case no break out below.
    for (i = 0; i < AQ_C_SEGMENTS; ++i) {
      // Test rate against a threshold value and variance against a threshold.
      // Increasing segment number (higher variance and complexity) = higher Q.
      if ((projected_rate < target_rate * aq_c_transitions[aq_strength][i]) &&
          (logvar < (low_var_thresh + aq_c_var_thresholds[aq_strength][i]))) {
        segment = i;
        break;
      }
    }
  }

  // Fill in the entires in the segment map corresponding to this SB64.
  for (y = 0; y < ymis; y++) {
    for (x = 0; x < xmis; x++) {
      cpi->enc_seg.map[mi_offset + y * cm->mi_params.mi_cols + x] = segment;
    }
  }
}<|MERGE_RESOLUTION|>--- conflicted
+++ resolved
@@ -105,11 +105,7 @@
       if (segment == DEFAULT_AQ2_SEG) continue;
 
       qindex_delta = av1_compute_qdelta_by_rate(
-<<<<<<< HEAD
-          &cpi->rc, cm->current_frame.frame_type, cm->base_qindex,
-=======
           &cpi->rc, cm->current_frame.frame_type, base_qindex,
->>>>>>> 148bd354
           aq_c_q_adj_factor[aq_strength][segment], cm->seq_params.bit_depth);
 
       // For AQ complexity mode, we dont allow Q0 in a segment if the base
