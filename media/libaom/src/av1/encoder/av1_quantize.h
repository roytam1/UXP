--- conflicted
+++ resolved
@@ -31,11 +31,8 @@
   const qm_val_t *qmatrix;
   const qm_val_t *iqmatrix;
   int use_quant_b_adapt;
-<<<<<<< HEAD
-=======
   int use_optimize_b;
   int xform_quant_idx;
->>>>>>> 148bd354
 } QUANT_PARAM;
 
 typedef void (*AV1_QUANT_FACADE)(const tran_low_t *coeff_ptr, intptr_t n_coeffs,
