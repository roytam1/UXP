--- conflicted
+++ resolved
@@ -12,7 +12,6 @@
 #include <math.h>
 #include <limits.h>
 
-#include "av1/common/blockd.h"
 #include "config/aom_config.h"
 
 #include "av1/common/alloccommon.h"
@@ -32,548 +31,6 @@
 #include "aom_dsp/aom_dsp_common.h"
 #include "aom_mem/aom_mem.h"
 #include "aom_ports/aom_timer.h"
-<<<<<<< HEAD
-#include "aom_ports/system_state.h"
-#include "aom_scale/aom_scale.h"
-
-#define EXPERIMENT_TEMPORAL_FILTER 1
-#define WINDOW_LENGTH 2
-#define WINDOW_SIZE 25
-#define SCALE 1000
-
-static unsigned int index_mult[14] = { 0,     0,     0,     0,     49152,
-                                       39322, 32768, 28087, 24576, 21846,
-                                       19661, 17874, 0,     15124 };
-
-static int64_t highbd_index_mult[14] = { 0U,          0U,          0U,
-                                         0U,          3221225472U, 2576980378U,
-                                         2147483648U, 1840700270U, 1610612736U,
-                                         1431655766U, 1288490189U, 1171354718U,
-                                         0U,          991146300U };
-
-static void temporal_filter_predictors_mb_c(
-    MACROBLOCKD *xd, uint8_t *y_mb_ptr, uint8_t *u_mb_ptr, uint8_t *v_mb_ptr,
-    int stride, int uv_block_width, int uv_block_height, int mv_row, int mv_col,
-    uint8_t *pred, struct scale_factors *scale, int x, int y, int num_planes,
-    MV *blk_mvs, int use_32x32) {
-  int uv_stride;
-  const int_interpfilters interp_filters =
-      av1_broadcast_interp_filter(MULTITAP_SHARP);
-  WarpTypesAllowed warp_types;
-  memset(&warp_types, 0, sizeof(WarpTypesAllowed));
-
-  const int ssx = (uv_block_width == (BW >> 1)) ? 1 : 0;
-  if (ssx) {
-    uv_stride = (stride + 1) >> 1;
-  } else {
-    uv_stride = stride;
-  }
-
-  InterPredParams inter_pred_params;
-
-  av1_init_inter_params(&inter_pred_params, BW, BH, x, y, 0, 0, xd->bd,
-                        is_cur_buf_hbd(xd), 0, scale, interp_filters);
-  inter_pred_params.conv_params = get_conv_params(0, 0, xd->bd);
-
-  if (use_32x32) {
-    assert(mv_row >= INT16_MIN && mv_row <= INT16_MAX && mv_col >= INT16_MIN &&
-           mv_col <= INT16_MAX);
-    const MV mv = { (int16_t)mv_row, (int16_t)mv_col };
-
-    av1_build_inter_predictor(y_mb_ptr, stride, &pred[0], BW, &mv, x, y,
-                              &inter_pred_params);
-
-    if (num_planes > 1) {
-      av1_init_inter_params(&inter_pred_params, uv_block_width, uv_block_height,
-                            x, y, xd->plane[1].subsampling_x,
-                            xd->plane[1].subsampling_y, xd->bd,
-                            is_cur_buf_hbd(xd), 0, scale, interp_filters);
-      inter_pred_params.conv_params = get_conv_params(0, 1, xd->bd);
-      av1_build_inter_predictor(u_mb_ptr, uv_stride, &pred[BLK_PELS],
-                                uv_block_width, &mv, x, y, &inter_pred_params);
-
-      inter_pred_params.conv_params = get_conv_params(0, 2, xd->bd);
-      av1_build_inter_predictor(v_mb_ptr, uv_stride, &pred[(BLK_PELS << 1)],
-                                uv_block_width, &mv, x, y, &inter_pred_params);
-    }
-
-    return;
-  }
-
-  // While use_32x32 = 0, construct the 32x32 predictor using 4 16x16
-  // predictors.
-  int i, j, k = 0, ys = (BH >> 1), xs = (BW >> 1);
-  // Y predictor
-  av1_init_inter_params(&inter_pred_params, xs, ys, x, y, 0, 0, xd->bd,
-                        is_cur_buf_hbd(xd), 0, scale, interp_filters);
-  inter_pred_params.conv_params = get_conv_params(0, 0, xd->bd);
-  for (i = 0; i < BH; i += ys) {
-    for (j = 0; j < BW; j += xs) {
-      const MV mv = blk_mvs[k];
-      const int y_offset = i * stride + j;
-      const int p_offset = i * BW + j;
-
-      av1_build_inter_predictor(y_mb_ptr + y_offset, stride, &pred[p_offset],
-                                BW, &mv, x, y, &inter_pred_params);
-      k++;
-    }
-  }
-
-  // U and V predictors
-  if (num_planes > 1) {
-    ys = (uv_block_height >> 1);
-    xs = (uv_block_width >> 1);
-    k = 0;
-
-    for (i = 0; i < uv_block_height; i += ys) {
-      for (j = 0; j < uv_block_width; j += xs) {
-        const MV mv = blk_mvs[k];
-        const int uv_offset = i * uv_stride + j;
-        const int p_offset = i * uv_block_width + j;
-
-        av1_init_inter_params(&inter_pred_params, xs, ys, x, y,
-                              xd->plane[1].subsampling_x,
-                              xd->plane[1].subsampling_y, xd->bd,
-                              is_cur_buf_hbd(xd), 0, scale, interp_filters);
-        inter_pred_params.conv_params = get_conv_params(0, 1, xd->bd);
-
-        av1_build_inter_predictor(u_mb_ptr + uv_offset, uv_stride,
-                                  &pred[BLK_PELS + p_offset], uv_block_width,
-                                  &mv, x, y, &inter_pred_params);
-
-        inter_pred_params.conv_params = get_conv_params(0, 1, xd->bd);
-        av1_build_inter_predictor(
-            v_mb_ptr + uv_offset, uv_stride, &pred[(BLK_PELS << 1) + p_offset],
-            uv_block_width, &mv, x, y, &inter_pred_params);
-        k++;
-      }
-    }
-  }
-}
-
-static void apply_temporal_filter_self(const uint8_t *pred, int buf_stride,
-                                       unsigned int block_width,
-                                       unsigned int block_height,
-                                       int filter_weight, uint32_t *accumulator,
-                                       uint16_t *count,
-                                       int use_new_temporal_mode) {
-  const int modifier = use_new_temporal_mode ? SCALE : filter_weight * 16;
-  unsigned int i, j, k = 0;
-  assert(filter_weight == 2);
-
-  for (i = 0; i < block_height; i++) {
-    for (j = 0; j < block_width; j++) {
-      const int pixel_value = pred[i * buf_stride + j];
-      count[k] += modifier;
-      accumulator[k] += modifier * pixel_value;
-      ++k;
-    }
-  }
-}
-
-static void highbd_apply_temporal_filter_self(
-    const uint8_t *pred8, int buf_stride, unsigned int block_width,
-    unsigned int block_height, int filter_weight, uint32_t *accumulator,
-    uint16_t *count, int use_new_temporal_mode) {
-  const int modifier = use_new_temporal_mode ? SCALE : filter_weight * 16;
-  const uint16_t *pred = CONVERT_TO_SHORTPTR(pred8);
-  unsigned int i, j, k = 0;
-  assert(filter_weight == 2);
-
-  for (i = 0; i < block_height; i++) {
-    for (j = 0; j < block_width; j++) {
-      const int pixel_value = pred[i * buf_stride + j];
-      count[k] += modifier;
-      accumulator[k] += modifier * pixel_value;
-      ++k;
-    }
-  }
-}
-
-static INLINE int mod_index(int sum_dist, int index, int rounding, int strength,
-                            int filter_weight) {
-  assert(index >= 0 && index <= 13);
-  assert(index_mult[index] != 0);
-
-  int mod = (clamp(sum_dist, 0, UINT16_MAX) * index_mult[index]) >> 16;
-  mod += rounding;
-  mod >>= strength;
-
-  mod = AOMMIN(16, mod);
-
-  mod = 16 - mod;
-  mod *= filter_weight;
-
-  return mod;
-}
-
-static INLINE int highbd_mod_index(int64_t sum_dist, int index, int rounding,
-                                   int strength, int filter_weight) {
-  assert(index >= 0 && index <= 13);
-  assert(highbd_index_mult[index] != 0);
-
-  int mod =
-      (int)((AOMMIN(sum_dist, INT32_MAX) * highbd_index_mult[index]) >> 32);
-  mod += rounding;
-  mod >>= strength;
-
-  mod = AOMMIN(16, mod);
-
-  mod = 16 - mod;
-  mod *= filter_weight;
-
-  return mod;
-}
-
-static INLINE void calculate_squared_errors(const uint8_t *s, int s_stride,
-                                            const uint8_t *p, int p_stride,
-                                            uint16_t *diff_sse, unsigned int w,
-                                            unsigned int h) {
-  int idx = 0;
-  unsigned int i, j;
-
-  for (i = 0; i < h; i++) {
-    for (j = 0; j < w; j++) {
-      const int16_t diff = s[i * s_stride + j] - p[i * p_stride + j];
-      diff_sse[idx] = diff * diff;
-      idx++;
-    }
-  }
-}
-
-static INLINE int get_filter_weight(unsigned int i, unsigned int j,
-                                    unsigned int block_height,
-                                    unsigned int block_width, const int *blk_fw,
-                                    int use_32x32) {
-  if (use_32x32)
-    // blk_fw[0] ~ blk_fw[3] are the same.
-    return blk_fw[0];
-
-  int filter_weight = 0;
-  if (i < block_height / 2) {
-    if (j < block_width / 2)
-      filter_weight = blk_fw[0];
-    else
-      filter_weight = blk_fw[1];
-  } else {
-    if (j < block_width / 2)
-      filter_weight = blk_fw[2];
-    else
-      filter_weight = blk_fw[3];
-  }
-  return filter_weight;
-}
-
-void av1_apply_temporal_filter_c(
-    const uint8_t *y_frame1, int y_stride, const uint8_t *y_pred,
-    int y_buf_stride, const uint8_t *u_frame1, const uint8_t *v_frame1,
-    int uv_stride, const uint8_t *u_pred, const uint8_t *v_pred,
-    int uv_buf_stride, unsigned int block_width, unsigned int block_height,
-    int ss_x, int ss_y, int strength, const int *blk_fw, int use_32x32,
-    uint32_t *y_accumulator, uint16_t *y_count, uint32_t *u_accumulator,
-    uint16_t *u_count, uint32_t *v_accumulator, uint16_t *v_count) {
-  unsigned int i, j, k, m;
-  int modifier;
-  const int rounding = (1 << strength) >> 1;
-  const unsigned int uv_block_width = block_width >> ss_x;
-  const unsigned int uv_block_height = block_height >> ss_y;
-  DECLARE_ALIGNED(16, uint16_t, y_diff_sse[BLK_PELS]);
-  DECLARE_ALIGNED(16, uint16_t, u_diff_sse[BLK_PELS]);
-  DECLARE_ALIGNED(16, uint16_t, v_diff_sse[BLK_PELS]);
-
-  int idx = 0, idy;
-
-  memset(y_diff_sse, 0, BLK_PELS * sizeof(uint16_t));
-  memset(u_diff_sse, 0, BLK_PELS * sizeof(uint16_t));
-  memset(v_diff_sse, 0, BLK_PELS * sizeof(uint16_t));
-
-  // Calculate diff^2 for each pixel of the block.
-  // TODO(yunqing): the following code needs to be optimized.
-  calculate_squared_errors(y_frame1, y_stride, y_pred, y_buf_stride, y_diff_sse,
-                           block_width, block_height);
-  calculate_squared_errors(u_frame1, uv_stride, u_pred, uv_buf_stride,
-                           u_diff_sse, uv_block_width, uv_block_height);
-  calculate_squared_errors(v_frame1, uv_stride, v_pred, uv_buf_stride,
-                           v_diff_sse, uv_block_width, uv_block_height);
-
-  for (i = 0, k = 0, m = 0; i < block_height; i++) {
-    for (j = 0; j < block_width; j++) {
-      const int pixel_value = y_pred[i * y_buf_stride + j];
-      int filter_weight =
-          get_filter_weight(i, j, block_height, block_width, blk_fw, use_32x32);
-
-      // non-local mean approach
-      int y_index = 0;
-
-      const int uv_r = i >> ss_y;
-      const int uv_c = j >> ss_x;
-      modifier = 0;
-
-      for (idy = -1; idy <= 1; ++idy) {
-        for (idx = -1; idx <= 1; ++idx) {
-          const int row = (int)i + idy;
-          const int col = (int)j + idx;
-
-          if (row >= 0 && row < (int)block_height && col >= 0 &&
-              col < (int)block_width) {
-            modifier += y_diff_sse[row * (int)block_width + col];
-            ++y_index;
-          }
-        }
-      }
-
-      assert(y_index > 0);
-
-      modifier += u_diff_sse[uv_r * uv_block_width + uv_c];
-      modifier += v_diff_sse[uv_r * uv_block_width + uv_c];
-
-      y_index += 2;
-
-      modifier =
-          (int)mod_index(modifier, y_index, rounding, strength, filter_weight);
-
-      y_count[k] += modifier;
-      y_accumulator[k] += modifier * pixel_value;
-
-      ++k;
-
-      // Process chroma component
-      if (!(i & ss_y) && !(j & ss_x)) {
-        const int u_pixel_value = u_pred[uv_r * uv_buf_stride + uv_c];
-        const int v_pixel_value = v_pred[uv_r * uv_buf_stride + uv_c];
-
-        // non-local mean approach
-        int cr_index = 0;
-        int u_mod = 0, v_mod = 0;
-        int y_diff = 0;
-
-        for (idy = -1; idy <= 1; ++idy) {
-          for (idx = -1; idx <= 1; ++idx) {
-            const int row = uv_r + idy;
-            const int col = uv_c + idx;
-
-            if (row >= 0 && row < (int)uv_block_height && col >= 0 &&
-                col < (int)uv_block_width) {
-              u_mod += u_diff_sse[row * uv_block_width + col];
-              v_mod += v_diff_sse[row * uv_block_width + col];
-              ++cr_index;
-            }
-          }
-        }
-
-        assert(cr_index > 0);
-
-        for (idy = 0; idy < 1 + ss_y; ++idy) {
-          for (idx = 0; idx < 1 + ss_x; ++idx) {
-            const int row = (uv_r << ss_y) + idy;
-            const int col = (uv_c << ss_x) + idx;
-            y_diff += y_diff_sse[row * (int)block_width + col];
-            ++cr_index;
-          }
-        }
-
-        u_mod += y_diff;
-        v_mod += y_diff;
-
-        u_mod =
-            (int)mod_index(u_mod, cr_index, rounding, strength, filter_weight);
-        v_mod =
-            (int)mod_index(v_mod, cr_index, rounding, strength, filter_weight);
-
-        u_count[m] += u_mod;
-        u_accumulator[m] += u_mod * u_pixel_value;
-        v_count[m] += v_mod;
-        v_accumulator[m] += v_mod * v_pixel_value;
-
-        ++m;
-      }  // Complete YUV pixel
-    }
-  }
-}
-
-static INLINE void highbd_calculate_squared_errors(
-    const uint16_t *s, int s_stride, const uint16_t *p, int p_stride,
-    uint32_t *diff_sse, unsigned int w, unsigned int h) {
-  int idx = 0;
-  unsigned int i, j;
-
-  for (i = 0; i < h; i++) {
-    for (j = 0; j < w; j++) {
-      const int16_t diff = s[i * s_stride + j] - p[i * p_stride + j];
-      diff_sse[idx] = diff * diff;
-      idx++;
-    }
-  }
-}
-
-void av1_highbd_apply_temporal_filter_c(
-    const uint8_t *yf, int y_stride, const uint8_t *yp, int y_buf_stride,
-    const uint8_t *uf, const uint8_t *vf, int uv_stride, const uint8_t *up,
-    const uint8_t *vp, int uv_buf_stride, unsigned int block_width,
-    unsigned int block_height, int ss_x, int ss_y, int strength,
-    const int *blk_fw, int use_32x32, uint32_t *y_accumulator,
-    uint16_t *y_count, uint32_t *u_accumulator, uint16_t *u_count,
-    uint32_t *v_accumulator, uint16_t *v_count) {
-  unsigned int i, j, k, m;
-  int64_t modifier;
-  const int rounding = (1 << strength) >> 1;
-  const unsigned int uv_block_width = block_width >> ss_x;
-  const unsigned int uv_block_height = block_height >> ss_y;
-  DECLARE_ALIGNED(16, uint32_t, y_diff_sse[BLK_PELS]);
-  DECLARE_ALIGNED(16, uint32_t, u_diff_sse[BLK_PELS]);
-  DECLARE_ALIGNED(16, uint32_t, v_diff_sse[BLK_PELS]);
-
-  const uint16_t *y_frame1 = CONVERT_TO_SHORTPTR(yf);
-  const uint16_t *u_frame1 = CONVERT_TO_SHORTPTR(uf);
-  const uint16_t *v_frame1 = CONVERT_TO_SHORTPTR(vf);
-  const uint16_t *y_pred = CONVERT_TO_SHORTPTR(yp);
-  const uint16_t *u_pred = CONVERT_TO_SHORTPTR(up);
-  const uint16_t *v_pred = CONVERT_TO_SHORTPTR(vp);
-  int idx = 0, idy;
-
-  memset(y_diff_sse, 0, BLK_PELS * sizeof(uint32_t));
-  memset(u_diff_sse, 0, BLK_PELS * sizeof(uint32_t));
-  memset(v_diff_sse, 0, BLK_PELS * sizeof(uint32_t));
-
-  // Calculate diff^2 for each pixel of the block.
-  // TODO(yunqing): the following code needs to be optimized.
-  highbd_calculate_squared_errors(y_frame1, y_stride, y_pred, y_buf_stride,
-                                  y_diff_sse, block_width, block_height);
-  highbd_calculate_squared_errors(u_frame1, uv_stride, u_pred, uv_buf_stride,
-                                  u_diff_sse, uv_block_width, uv_block_height);
-  highbd_calculate_squared_errors(v_frame1, uv_stride, v_pred, uv_buf_stride,
-                                  v_diff_sse, uv_block_width, uv_block_height);
-
-  for (i = 0, k = 0, m = 0; i < block_height; i++) {
-    for (j = 0; j < block_width; j++) {
-      const int pixel_value = y_pred[i * y_buf_stride + j];
-      int filter_weight =
-          get_filter_weight(i, j, block_height, block_width, blk_fw, use_32x32);
-
-      // non-local mean approach
-      int y_index = 0;
-
-      const int uv_r = i >> ss_y;
-      const int uv_c = j >> ss_x;
-      modifier = 0;
-
-      for (idy = -1; idy <= 1; ++idy) {
-        for (idx = -1; idx <= 1; ++idx) {
-          const int row = (int)i + idy;
-          const int col = (int)j + idx;
-
-          if (row >= 0 && row < (int)block_height && col >= 0 &&
-              col < (int)block_width) {
-            modifier += y_diff_sse[row * (int)block_width + col];
-            ++y_index;
-          }
-        }
-      }
-
-      assert(y_index > 0);
-
-      modifier += u_diff_sse[uv_r * uv_block_width + uv_c];
-      modifier += v_diff_sse[uv_r * uv_block_width + uv_c];
-
-      y_index += 2;
-
-      const int final_y_mod = highbd_mod_index(modifier, y_index, rounding,
-                                               strength, filter_weight);
-
-      y_count[k] += final_y_mod;
-      y_accumulator[k] += final_y_mod * pixel_value;
-
-      ++k;
-
-      // Process chroma component
-      if (!(i & ss_y) && !(j & ss_x)) {
-        const int u_pixel_value = u_pred[uv_r * uv_buf_stride + uv_c];
-        const int v_pixel_value = v_pred[uv_r * uv_buf_stride + uv_c];
-
-        // non-local mean approach
-        int cr_index = 0;
-        int64_t u_mod = 0, v_mod = 0;
-        int y_diff = 0;
-
-        for (idy = -1; idy <= 1; ++idy) {
-          for (idx = -1; idx <= 1; ++idx) {
-            const int row = uv_r + idy;
-            const int col = uv_c + idx;
-
-            if (row >= 0 && row < (int)uv_block_height && col >= 0 &&
-                col < (int)uv_block_width) {
-              u_mod += u_diff_sse[row * uv_block_width + col];
-              v_mod += v_diff_sse[row * uv_block_width + col];
-              ++cr_index;
-            }
-          }
-        }
-
-        assert(cr_index > 0);
-
-        for (idy = 0; idy < 1 + ss_y; ++idy) {
-          for (idx = 0; idx < 1 + ss_x; ++idx) {
-            const int row = (uv_r << ss_y) + idy;
-            const int col = (uv_c << ss_x) + idx;
-            y_diff += y_diff_sse[row * (int)block_width + col];
-            ++cr_index;
-          }
-        }
-
-        u_mod += y_diff;
-        v_mod += y_diff;
-
-        const int final_u_mod = highbd_mod_index(u_mod, cr_index, rounding,
-                                                 strength, filter_weight);
-        const int final_v_mod = highbd_mod_index(v_mod, cr_index, rounding,
-                                                 strength, filter_weight);
-
-        u_count[m] += final_u_mod;
-        u_accumulator[m] += final_u_mod * u_pixel_value;
-        v_count[m] += final_v_mod;
-        v_accumulator[m] += final_v_mod * v_pixel_value;
-
-        ++m;
-      }  // Complete YUV pixel
-    }
-  }
-}
-
-// Only used in single plane case
-void av1_temporal_filter_apply_c(uint8_t *frame1, unsigned int stride,
-                                 uint8_t *frame2, unsigned int block_width,
-                                 unsigned int block_height, int strength,
-                                 const int *blk_fw, int use_32x32,
-                                 unsigned int *accumulator, uint16_t *count) {
-  unsigned int i, j, k;
-  int modifier;
-  int byte = 0;
-  const int rounding = strength > 0 ? 1 << (strength - 1) : 0;
-
-  for (i = 0, k = 0; i < block_height; i++) {
-    for (j = 0; j < block_width; j++, k++) {
-      int pixel_value = *frame2;
-      int filter_weight =
-          get_filter_weight(i, j, block_height, block_width, blk_fw, use_32x32);
-
-      // non-local mean approach
-      int diff_sse[9] = { 0 };
-      int idx, idy, index = 0;
-
-      for (idy = -1; idy <= 1; ++idy) {
-        for (idx = -1; idx <= 1; ++idx) {
-          int row = (int)i + idy;
-          int col = (int)j + idx;
-
-          if (row >= 0 && row < (int)block_height && col >= 0 &&
-              col < (int)block_width) {
-            int diff = frame1[byte + idy * (int)stride + idx] -
-                       frame2[idy * (int)block_width + idx];
-            diff_sse[index] = diff * diff;
-            ++index;
-          }
-        }
-=======
 #include "aom_ports/mem.h"
 #include "aom_ports/system_state.h"
 #include "aom_scale/aom_scale.h"
@@ -733,7 +190,6 @@
         subblock_mses[subblock_idx] = DIVIDE_AND_ROUND(error, subblock_pels);
         subblock_mvs[subblock_idx] = best_mv.as_mv;
         ++subblock_idx;
->>>>>>> 148bd354
       }
     }
   }
@@ -915,43 +371,6 @@
   }
 }
 
-<<<<<<< HEAD
-// Only used in single plane case
-void av1_highbd_temporal_filter_apply_c(
-    uint8_t *frame1_8, unsigned int stride, uint8_t *frame2_8,
-    unsigned int block_width, unsigned int block_height, int strength,
-    int *blk_fw, int use_32x32, unsigned int *accumulator, uint16_t *count) {
-  uint16_t *frame1 = CONVERT_TO_SHORTPTR(frame1_8);
-  uint16_t *frame2 = CONVERT_TO_SHORTPTR(frame2_8);
-  unsigned int i, j, k;
-  int modifier;
-  int byte = 0;
-  const int rounding = strength > 0 ? 1 << (strength - 1) : 0;
-
-  for (i = 0, k = 0; i < block_height; i++) {
-    for (j = 0; j < block_width; j++, k++) {
-      int pixel_value = *frame2;
-      int filter_weight =
-          get_filter_weight(i, j, block_height, block_width, blk_fw, use_32x32);
-
-      // non-local mean approach
-      int diff_sse[9] = { 0 };
-      int idx, idy, index = 0;
-
-      for (idy = -1; idy <= 1; ++idy) {
-        for (idx = -1; idx <= 1; ++idx) {
-          int row = (int)i + idy;
-          int col = (int)j + idx;
-
-          if (row >= 0 && row < (int)block_height && col >= 0 &&
-              col < (int)block_width) {
-            int diff = frame1[byte + idy * (int)stride + idx] -
-                       frame2[idy * (int)block_width + idx];
-            diff_sse[index] = diff * diff;
-            ++index;
-          }
-        }
-=======
 // Computes temporal filter weights and accumulators for the frame to be
 // filtered. More concretely, the filter weights for all pixels are the same.
 // Inputs:
@@ -996,7 +415,6 @@
         accum[idx] += filter_weight * pred_value;
         count[idx] += filter_weight;
         ++pred_idx;
->>>>>>> 148bd354
       }
     }
     plane_offset += mb_pels;
@@ -1050,233 +468,6 @@
   }
 }
 
-<<<<<<< HEAD
-#if EXPERIMENT_TEMPORAL_FILTER
-void av1_temporal_filter_plane_c(uint8_t *frame1, unsigned int stride,
-                                 uint8_t *frame2, unsigned int stride2,
-                                 int block_width, int block_height,
-                                 int strength, double sigma, int decay_control,
-                                 const int *blk_fw, int use_32x32,
-                                 unsigned int *accumulator, uint16_t *count) {
-  (void)strength;
-  (void)blk_fw;
-  (void)use_32x32;
-  const double decay = decay_control * exp(1 - sigma);
-  const double h = decay * sigma;
-  const double beta = 1.0;
-  for (int i = 0, k = 0; i < block_height; i++) {
-    for (int j = 0; j < block_width; j++, k++) {
-      const int pixel_value = frame2[i * stride2 + j];
-
-      int diff_sse = 0;
-      for (int idy = -WINDOW_LENGTH; idy <= WINDOW_LENGTH; ++idy) {
-        for (int idx = -WINDOW_LENGTH; idx <= WINDOW_LENGTH; ++idx) {
-          int row = i + idy;
-          int col = j + idx;
-          if (row < 0) row = 0;
-          if (row >= block_height) row = block_height - 1;
-          if (col < 0) col = 0;
-          if (col >= block_width) col = block_width - 1;
-
-          int diff = frame1[row * (int)stride + col] -
-                     frame2[row * (int)stride2 + col];
-          diff_sse += diff * diff;
-        }
-      }
-      diff_sse /= WINDOW_SIZE;
-
-      double scaled_diff = -diff_sse / (2 * beta * h * h);
-      // clamp the value to avoid underflow in exp()
-      if (scaled_diff < -15) scaled_diff = -15;
-      double w = exp(scaled_diff);
-      const int weight = (int)(w * SCALE);
-
-      count[k] += weight;
-      accumulator[k] += weight * pixel_value;
-    }
-  }
-}
-
-void av1_highbd_temporal_filter_plane_c(
-    uint8_t *frame1_8bit, unsigned int stride, uint8_t *frame2_8bit,
-    unsigned int stride2, int block_width, int block_height, int strength,
-    double sigma, int decay_control, const int *blk_fw, int use_32x32,
-    unsigned int *accumulator, uint16_t *count) {
-  (void)strength;
-  (void)blk_fw;
-  (void)use_32x32;
-  uint16_t *frame1 = CONVERT_TO_SHORTPTR(frame1_8bit);
-  uint16_t *frame2 = CONVERT_TO_SHORTPTR(frame2_8bit);
-  const double decay = decay_control * exp(1 - sigma);
-  const double h = decay * sigma;
-  const double beta = 1.0;
-  for (int i = 0, k = 0; i < block_height; i++) {
-    for (int j = 0; j < block_width; j++, k++) {
-      const int pixel_value = frame2[i * stride2 + j];
-
-      int diff_sse = 0;
-      for (int idy = -WINDOW_LENGTH; idy <= WINDOW_LENGTH; ++idy) {
-        for (int idx = -WINDOW_LENGTH; idx <= WINDOW_LENGTH; ++idx) {
-          int row = i + idy;
-          int col = j + idx;
-          if (row < 0) row = 0;
-          if (row >= block_height) row = block_height - 1;
-          if (col < 0) col = 0;
-          if (col >= block_width) col = block_width - 1;
-
-          int diff = frame1[row * (int)stride + col] -
-                     frame2[row * (int)stride2 + col];
-          diff_sse += diff * diff;
-        }
-      }
-      diff_sse /= WINDOW_SIZE;
-
-      double scaled_diff = -diff_sse / (2 * beta * h * h);
-      // clamp the value to avoid underflow in exp()
-      if (scaled_diff < -20) scaled_diff = -20;
-      double w = exp(scaled_diff);
-      const int weight = (int)(w * SCALE);
-
-      count[k] += weight;
-      accumulator[k] += weight * pixel_value;
-    }
-  }
-}
-
-void apply_temporal_filter_block(YV12_BUFFER_CONFIG *frame, MACROBLOCKD *mbd,
-                                 int mb_y_src_offset, int mb_uv_src_offset,
-                                 int mb_uv_width, int mb_uv_height,
-                                 int num_planes, uint8_t *predictor,
-                                 int frame_height, int strength, double sigma,
-                                 int *blk_fw, int use_32x32,
-                                 unsigned int *accumulator, uint16_t *count,
-                                 int use_new_temporal_mode) {
-  const int is_hbd = is_cur_buf_hbd(mbd);
-  // High bitdepth
-  if (is_hbd) {
-    if (use_new_temporal_mode) {
-      // Apply frame size dependent non-local means filtering.
-      int decay_control;
-      // The decay is obtained empirically, subject to better tuning.
-      if (frame_height >= 720) {
-        decay_control = 7;
-      } else if (frame_height >= 480) {
-        decay_control = 5;
-      } else {
-        decay_control = 3;
-      }
-      av1_highbd_temporal_filter_plane_c(frame->y_buffer + mb_y_src_offset,
-                                         frame->y_stride, predictor, BW, BW, BH,
-                                         strength, sigma, decay_control, blk_fw,
-                                         use_32x32, accumulator, count);
-      if (num_planes > 1) {
-        av1_highbd_temporal_filter_plane_c(
-            frame->u_buffer + mb_uv_src_offset, frame->uv_stride,
-            predictor + BLK_PELS, mb_uv_width, mb_uv_width, mb_uv_height,
-            strength, sigma, decay_control, blk_fw, use_32x32,
-            accumulator + BLK_PELS, count + BLK_PELS);
-        av1_highbd_temporal_filter_plane_c(
-            frame->v_buffer + mb_uv_src_offset, frame->uv_stride,
-            predictor + (BLK_PELS << 1), mb_uv_width, mb_uv_width, mb_uv_height,
-            strength, sigma, decay_control, blk_fw, use_32x32,
-            accumulator + (BLK_PELS << 1), count + (BLK_PELS << 1));
-      }
-    } else {
-      // Apply original non-local means filtering for small resolution
-      const int adj_strength = strength + 2 * (mbd->bd - 8);
-      if (num_planes <= 1) {
-        // Single plane case
-        av1_highbd_temporal_filter_apply_c(
-            frame->y_buffer + mb_y_src_offset, frame->y_stride, predictor, BW,
-            BH, adj_strength, blk_fw, use_32x32, accumulator, count);
-      } else {
-        // Process 3 planes together.
-        av1_highbd_apply_temporal_filter(
-            frame->y_buffer + mb_y_src_offset, frame->y_stride, predictor, BW,
-            frame->u_buffer + mb_uv_src_offset,
-            frame->v_buffer + mb_uv_src_offset, frame->uv_stride,
-            predictor + BLK_PELS, predictor + (BLK_PELS << 1), mb_uv_width, BW,
-            BH, mbd->plane[1].subsampling_x, mbd->plane[1].subsampling_y,
-            adj_strength, blk_fw, use_32x32, accumulator, count,
-            accumulator + BLK_PELS, count + BLK_PELS,
-            accumulator + (BLK_PELS << 1), count + (BLK_PELS << 1));
-      }
-    }
-    return;
-  }
-
-  // Low bitdepth
-  if (use_new_temporal_mode) {
-    // Apply frame size dependent non-local means filtering.
-    int decay_control;
-    // The decay is obtained empirically, subject to better tuning.
-    if (frame_height >= 720) {
-      decay_control = 7;
-    } else if (frame_height >= 480) {
-      decay_control = 5;
-    } else {
-      decay_control = 3;
-    }
-    av1_temporal_filter_plane_c(frame->y_buffer + mb_y_src_offset,
-                                frame->y_stride, predictor, BW, BW, BH,
-                                strength, sigma, decay_control, blk_fw,
-                                use_32x32, accumulator, count);
-    if (num_planes > 1) {
-      av1_temporal_filter_plane_c(
-          frame->u_buffer + mb_uv_src_offset, frame->uv_stride,
-          predictor + BLK_PELS, mb_uv_width, mb_uv_width, mb_uv_height,
-          strength, sigma, decay_control, blk_fw, use_32x32,
-          accumulator + BLK_PELS, count + BLK_PELS);
-      av1_temporal_filter_plane_c(
-          frame->v_buffer + mb_uv_src_offset, frame->uv_stride,
-          predictor + (BLK_PELS << 1), mb_uv_width, mb_uv_width, mb_uv_height,
-          strength, sigma, decay_control, blk_fw, use_32x32,
-          accumulator + (BLK_PELS << 1), count + (BLK_PELS << 1));
-    }
-  } else {
-    // Apply original non-local means filtering for small resolution
-    if (num_planes <= 1) {
-      // Single plane case
-      av1_temporal_filter_apply_c(frame->y_buffer + mb_y_src_offset,
-                                  frame->y_stride, predictor, BW, BH, strength,
-                                  blk_fw, use_32x32, accumulator, count);
-    } else {
-      // Process 3 planes together.
-      av1_apply_temporal_filter(
-          frame->y_buffer + mb_y_src_offset, frame->y_stride, predictor, BW,
-          frame->u_buffer + mb_uv_src_offset,
-          frame->v_buffer + mb_uv_src_offset, frame->uv_stride,
-          predictor + BLK_PELS, predictor + (BLK_PELS << 1), mb_uv_width, BW,
-          BH, mbd->plane[1].subsampling_x, mbd->plane[1].subsampling_y,
-          strength, blk_fw, use_32x32, accumulator, count,
-          accumulator + BLK_PELS, count + BLK_PELS,
-          accumulator + (BLK_PELS << 1), count + (BLK_PELS << 1));
-    }
-  }
-}
-#endif  // EXPERIMENT_TEMPORAL_FILTER
-
-static int temporal_filter_find_matching_mb_c(
-    AV1_COMP *cpi, uint8_t *arf_frame_buf, uint8_t *frame_ptr_buf, int stride,
-    int x_pos, int y_pos, MV *blk_mvs, int *blk_bestsme, MV *best_ref_mv1,
-    int step_param) {
-  MACROBLOCK *const x = &cpi->td.mb;
-  MACROBLOCKD *const xd = &x->e_mbd;
-  const MV_SPEED_FEATURES *const mv_sf = &cpi->sf.mv;
-  int sadpb = x->sadperbit16;
-  int bestsme = INT_MAX;
-  int distortion;
-  unsigned int sse;
-  int cost_list[5];
-  MvLimits tmp_mv_limits = x->mv_limits;
-  MV best_ref_mv1_full; /* full-pixel value of best_ref_mv1 */
-  MV ref_mv = kZeroMv;
-  // Save input state
-  struct buf_2d src = x->plane[0].src;
-  struct buf_2d pre = xd->plane[0].pre[0];
-  best_ref_mv1_full.col = best_ref_mv1->col >> 3;
-  best_ref_mv1_full.row = best_ref_mv1->row >> 3;
-=======
 // Function to adjust the filter weight when use YUV strategy.
 // Inputs:
 //   filter_weight: Original filter weight.
@@ -1412,24 +603,12 @@
             }
           }
         }
->>>>>>> 148bd354
 
         // Base filter weight estimated by motion search error.
         const int subblock_idx =
             use_subblock ? (i >= h / 2) * 2 + (j >= w / 2) : 0;
         const int filter_weight = subblock_filter_weights[subblock_idx];
 
-<<<<<<< HEAD
-  av1_set_mv_search_range(&x->mv_limits, &ref_mv);
-
-  // av1_full_pixel_search() parameters: best_ref_mv1_full is the start mv, and
-  // ref_mv is for mv rate calculation. The search result is stored in
-  // x->best_mv.
-  av1_full_pixel_search(cpi, x, TF_BLOCK, &best_ref_mv1_full, step_param, NSTEP,
-                        1, sadpb, cond_cost_list(cpi, cost_list), &ref_mv, 0, 0,
-                        x_pos, y_pos, 0, &cpi->ss_cfg[SS_CFG_LOOKAHEAD], 0);
-  x->mv_limits = tmp_mv_limits;
-=======
         const int idx = plane_offset + pred_idx;  // Index with plane shift.
         const int pred_value = is_high_bitdepth ? pred16[idx] : pred[idx];
         const int adjusted_weight = adjust_filter_weight_yuv(
@@ -1505,7 +684,6 @@
                         square_diff + plane_offset);
     plane_offset += mb_pels;
   }
->>>>>>> 148bd354
 
   // Get window size for pixel-wise filtering.
   assert(TF_PLANEWISE_FILTER_WINDOW_LENGTH % 2 == 1);
@@ -1558,69 +736,6 @@
           }
         }
 
-<<<<<<< HEAD
-    bestsme = cpi->fn_ptr[TF_BLOCK].vf(y + offset, y_stride, src_address,
-                                       src_stride, &sse);
-
-    x->e_mbd.mi[0]->mv[0] = x->best_mv;
-
-    // Restore input state
-    x->plane[0].src = src;
-    xd->plane[0].pre[0] = pre;
-
-    return bestsme;
-  }
-
-  // find_fractional_mv_step parameters: ref_mv is for mv rate cost
-  // calculation. The start full mv and the search result are stored in
-  // x->best_mv. mi_row and mi_col are only needed for "av1_is_scaled(sf)=1"
-  // case.
-  bestsme = cpi->find_fractional_mv_step(
-      x, &cpi->common, 0, 0, &ref_mv, cpi->common.allow_high_precision_mv,
-      x->errorperbit, &cpi->fn_ptr[TF_BLOCK], 0, mv_sf->subpel_iters_per_step,
-      cond_cost_list(cpi, cost_list), NULL, NULL, &distortion, &sse, NULL, NULL,
-      0, 0, BW, BH, USE_8_TAPS, 1);
-
-  x->e_mbd.mi[0]->mv[0] = x->best_mv;
-
-  // DO motion search on 4 16x16 sub_blocks.
-  int i, j, k = 0;
-  best_ref_mv1->row = x->e_mbd.mi[0]->mv[0].as_mv.row;
-  best_ref_mv1->col = x->e_mbd.mi[0]->mv[0].as_mv.col;
-  best_ref_mv1_full.col = best_ref_mv1->col >> 3;
-  best_ref_mv1_full.row = best_ref_mv1->row >> 3;
-
-  for (i = 0; i < BH; i += SUB_BH) {
-    for (j = 0; j < BW; j += SUB_BW) {
-      // Setup frame pointers
-      x->plane[0].src.buf = arf_frame_buf + i * stride + j;
-      x->plane[0].src.stride = stride;
-      xd->plane[0].pre[0].buf = frame_ptr_buf + i * stride + j;
-      xd->plane[0].pre[0].stride = stride;
-
-      av1_set_mv_search_range(&x->mv_limits, &ref_mv);
-      av1_full_pixel_search(cpi, x, TF_SUB_BLOCK, &best_ref_mv1_full,
-                            step_param, NSTEP, 1, sadpb,
-                            cond_cost_list(cpi, cost_list), &ref_mv, 0, 0,
-                            x_pos, y_pos, 0, &cpi->ss_cfg[SS_CFG_LOOKAHEAD], 0);
-      x->mv_limits = tmp_mv_limits;
-
-      blk_bestsme[k] = cpi->find_fractional_mv_step(
-          x, &cpi->common, 0, 0, &ref_mv, cpi->common.allow_high_precision_mv,
-          x->errorperbit, &cpi->fn_ptr[TF_SUB_BLOCK], 0,
-          mv_sf->subpel_iters_per_step, cond_cost_list(cpi, cost_list), NULL,
-          NULL, &distortion, &sse, NULL, NULL, 0, 0, SUB_BW, SUB_BH, USE_8_TAPS,
-          1);
-
-      blk_mvs[k] = x->best_mv.as_mv;
-      k++;
-    }
-  }
-
-  // Restore input state
-  x->plane[0].src = src;
-  xd->plane[0].pre[0] = pre;
-=======
         // Scale down the difference for high bit depth input.
         if (mbd->bd > 8) sum_square_diff >>= (mbd->bd - 8) * (mbd->bd - 8);
         const double window_error = (double)(sum_square_diff) / num_ref_pixels;
@@ -1652,7 +767,6 @@
 
   aom_free(square_diff);
 }
->>>>>>> 148bd354
 
 // Computes temporal filter weights and accumulators from all reference frames
 // excluding the current frame to be filtered.
@@ -1730,61 +844,6 @@
   }
 }
 
-<<<<<<< HEAD
-static int get_rows(int h) { return (h + BH - 1) >> BH_LOG2; }
-static int get_cols(int w) { return (w + BW - 1) >> BW_LOG2; }
-
-typedef struct {
-  int64_t sum;
-  int64_t sse;
-} FRAME_DIFF;
-
-static FRAME_DIFF temporal_filter_iterate_c(
-    AV1_COMP *cpi, YV12_BUFFER_CONFIG **frames, int frame_count,
-    int alt_ref_index, int strength, double sigma, int is_key_frame,
-    struct scale_factors *ref_scale_factors) {
-  const AV1_COMMON *cm = &cpi->common;
-  const int num_planes = av1_num_planes(cm);
-  const int mb_cols = get_cols(frames[alt_ref_index]->y_crop_width);
-  const int mb_rows = get_rows(frames[alt_ref_index]->y_crop_height);
-  // TODO(any): the thresholds in this function need to adjusted based on bit_
-  // depth, so that they work better in HBD encoding.
-  const int bd_shift = cm->seq_params.bit_depth - 8;
-  int byte;
-  int frame;
-  int mb_col, mb_row;
-  int mb_y_offset = 0;
-  int mb_y_src_offset = 0;
-  int mb_uv_offset = 0;
-  int mb_uv_src_offset = 0;
-  DECLARE_ALIGNED(16, unsigned int, accumulator[BLK_PELS * 3]);
-  DECLARE_ALIGNED(16, uint16_t, count[BLK_PELS * 3]);
-  MACROBLOCKD *mbd = &cpi->td.mb.e_mbd;
-  YV12_BUFFER_CONFIG *f = frames[alt_ref_index];
-  uint8_t *dst1, *dst2;
-  DECLARE_ALIGNED(32, uint16_t, predictor16[BLK_PELS * 3]);
-  DECLARE_ALIGNED(32, uint8_t, predictor8[BLK_PELS * 3]);
-  uint8_t *predictor;
-  const int mb_uv_height = BH >> mbd->plane[1].subsampling_y;
-  const int mb_uv_width = BW >> mbd->plane[1].subsampling_x;
-#if EXPERIMENT_TEMPORAL_FILTER
-  const int is_screen_content_type = cm->allow_screen_content_tools != 0;
-  const int use_new_temporal_mode = AOMMIN(cm->width, cm->height) >= 480 &&
-                                    !is_screen_content_type && !is_key_frame;
-#else
-  (void)sigma;
-  const int use_new_temporal_mode = 0;
-#endif
-
-  // Save input state
-  uint8_t *input_buffer[MAX_MB_PLANE];
-  int i;
-  const int is_hbd = is_cur_buf_hbd(mbd);
-  if (is_hbd) {
-    predictor = CONVERT_TO_BYTEPTR(predictor16);
-  } else {
-    predictor = predictor8;
-=======
 // Normalizes the accumulated filtering result to produce the filtered frame.
 // Inputs:
 //   mbd: Pointer to the block for filtering, which is ONLY used to get
@@ -1838,72 +897,13 @@
       frame_idx += (frame_stride - plane_w);
     }
     plane_offset += mb_pels;
->>>>>>> 148bd354
-  }
-}
-
-<<<<<<< HEAD
-  const unsigned int dim = AOMMIN(frames[alt_ref_index]->y_crop_width,
-                                  frames[alt_ref_index]->y_crop_height);
-  // Decide search param based on image resolution.
-  const int step_param = av1_init_search_range(dim);
-
-  mbd->block_ref_scale_factors[0] = ref_scale_factors;
-  mbd->block_ref_scale_factors[1] = ref_scale_factors;
-
-  for (i = 0; i < num_planes; i++) input_buffer[i] = mbd->plane[i].pre[0].buf;
-
-  // Make a temporary mbmi for temporal filtering
-  MB_MODE_INFO **backup_mi_grid = mbd->mi;
-  MB_MODE_INFO mbmi;
-  memset(&mbmi, 0, sizeof(mbmi));
-  MB_MODE_INFO *mbmi_ptr = &mbmi;
-  mbd->mi = &mbmi_ptr;
-
-  FRAME_DIFF diff = { 0, 0 };
-
-  for (mb_row = 0; mb_row < mb_rows; mb_row++) {
-    // Source frames are extended to 16 pixels. This is different than
-    //  L/A/G reference frames that have a border of 32 (AV1ENCBORDERINPIXELS)
-    // A 6/8 tap filter is used for motion search.  This requires 2 pixels
-    //  before and 3 pixels after.  So the largest Y mv on a border would
-    //  then be 16 - AOM_INTERP_EXTEND. The UV blocks are half the size of the
-    //  Y and therefore only extended by 8.  The largest mv that a UV block
-    //  can support is 8 - AOM_INTERP_EXTEND.  A UV mv is half of a Y mv.
-    //  (16 - AOM_INTERP_EXTEND) >> 1 which is greater than
-    //  8 - AOM_INTERP_EXTEND.
-    // To keep the mv in play for both Y and UV planes the max that it
-    //  can be on a border is therefore 16 - (2*AOM_INTERP_EXTEND+1).
-    cpi->td.mb.mv_limits.row_min =
-        -((mb_row * BH) + (17 - 2 * AOM_INTERP_EXTEND));
-    cpi->td.mb.mv_limits.row_max =
-        ((mb_rows - 1 - mb_row) * BH) + (17 - 2 * AOM_INTERP_EXTEND);
-
-    for (mb_col = 0; mb_col < mb_cols; mb_col++) {
-      int j, k;
-      int stride;
-      MV best_ref_mv1 = kZeroMv;
-
-      memset(accumulator, 0, BLK_PELS * 3 * sizeof(accumulator[0]));
-      memset(count, 0, BLK_PELS * 3 * sizeof(count[0]));
-
-      cpi->td.mb.mv_limits.col_min =
-          -((mb_col * BW) + (17 - 2 * AOM_INTERP_EXTEND));
-      cpi->td.mb.mv_limits.col_max =
-          ((mb_cols - 1 - mb_col) * BW) + (17 - 2 * AOM_INTERP_EXTEND);
-
-      for (frame = 0; frame < frame_count; frame++) {
-        // MVs for 4 16x16 sub blocks.
-        MV blk_mvs[4];
-        // Filter weights for 4 16x16 sub blocks.
-        int blk_fw[4] = { 0, 0, 0, 0 };
-        int use_32x32 = 0;
-=======
+  }
+}
+
 // Helper function to compute number of blocks on either side of the frame.
 static INLINE int get_num_blocks(const int frame_length, const int mb_length) {
   return (frame_length + mb_length - 1) / mb_length;
 }
->>>>>>> 148bd354
 
 typedef struct {
   int64_t sum;
@@ -1990,348 +990,6 @@
       for (int frame = 0; frame < num_frames; frame++) {
         if (frames[frame] == NULL) continue;
 
-<<<<<<< HEAD
-        mbd->mi[0]->mv[0].as_mv.row = 0;
-        mbd->mi[0]->mv[0].as_mv.col = 0;
-        mbd->mi[0]->motion_mode = SIMPLE_TRANSLATION;
-        blk_mvs[0] = kZeroMv;
-        blk_mvs[1] = kZeroMv;
-        blk_mvs[2] = kZeroMv;
-        blk_mvs[3] = kZeroMv;
-
-        if (frame == alt_ref_index) {
-          blk_fw[0] = blk_fw[1] = blk_fw[2] = blk_fw[3] = 2;
-          use_32x32 = 1;
-          // Change ref_mv sign for following frames.
-          best_ref_mv1.row *= -1;
-          best_ref_mv1.col *= -1;
-        } else {
-          int thresh_low = 10000;
-          int thresh_high = 20000;
-          int blk_bestsme[4] = { INT_MAX, INT_MAX, INT_MAX, INT_MAX };
-
-          // Find best match in this frame by MC
-          int err = temporal_filter_find_matching_mb_c(
-              cpi, frames[alt_ref_index]->y_buffer + mb_y_src_offset,
-              frames[frame]->y_buffer + mb_y_src_offset,
-              frames[frame]->y_stride, mb_col * BW, mb_row * BH, blk_mvs,
-              blk_bestsme, &best_ref_mv1, step_param);
-
-          int err16 =
-              blk_bestsme[0] + blk_bestsme[1] + blk_bestsme[2] + blk_bestsme[3];
-          int max_err = INT_MIN, min_err = INT_MAX;
-          for (k = 0; k < 4; k++) {
-            if (min_err > blk_bestsme[k]) min_err = blk_bestsme[k];
-            if (max_err < blk_bestsme[k]) max_err = blk_bestsme[k];
-          }
-
-          if (((err * 15 < (err16 << 4)) && max_err - min_err < 12000) ||
-              ((err * 14 < (err16 << 4)) && max_err - min_err < 6000)) {
-            use_32x32 = 1;
-            // Assign higher weight to matching MB if it's error
-            // score is lower. If not applying MC default behavior
-            // is to weight all MBs equal.
-            blk_fw[0] = err < (thresh_low << THR_SHIFT)
-                            ? 2
-                            : err < (thresh_high << THR_SHIFT) ? 1 : 0;
-            blk_fw[1] = blk_fw[2] = blk_fw[3] = blk_fw[0];
-          } else {
-            use_32x32 = 0;
-            for (k = 0; k < 4; k++)
-              blk_fw[k] = blk_bestsme[k] < thresh_low
-                              ? 2
-                              : blk_bestsme[k] < thresh_high ? 1 : 0;
-          }
-
-          // Don't use previous frame's mv result if error is large.
-          if (err > (3000 << bd_shift)) best_ref_mv1 = kZeroMv;
-        }
-
-        if (blk_fw[0] || blk_fw[1] || blk_fw[2] || blk_fw[3]) {
-          // Construct the predictors
-          temporal_filter_predictors_mb_c(
-              mbd, frames[frame]->y_buffer + mb_y_src_offset,
-              frames[frame]->u_buffer + mb_uv_src_offset,
-              frames[frame]->v_buffer + mb_uv_src_offset,
-              frames[frame]->y_stride, mb_uv_width, mb_uv_height,
-              mbd->mi[0]->mv[0].as_mv.row, mbd->mi[0]->mv[0].as_mv.col,
-              predictor, ref_scale_factors, mb_col * BW, mb_row * BH,
-              num_planes, blk_mvs, use_32x32);
-
-          // Apply the filter (YUV)
-          if (frame == alt_ref_index) {
-            uint8_t *pred = predictor;
-            uint32_t *accum = accumulator;
-            uint16_t *cnt = count;
-            int plane;
-
-            // All 4 blk_fws are equal to 2.
-            for (plane = 0; plane < num_planes; ++plane) {
-              const int pred_stride = plane ? mb_uv_width : BW;
-              const unsigned int w = plane ? mb_uv_width : BW;
-              const unsigned int h = plane ? mb_uv_height : BH;
-
-              if (is_hbd) {
-                highbd_apply_temporal_filter_self(pred, pred_stride, w, h,
-                                                  blk_fw[0], accum, cnt,
-                                                  use_new_temporal_mode);
-              } else {
-                apply_temporal_filter_self(pred, pred_stride, w, h, blk_fw[0],
-                                           accum, cnt, use_new_temporal_mode);
-              }
-
-              pred += BLK_PELS;
-              accum += BLK_PELS;
-              cnt += BLK_PELS;
-            }
-          } else {
-            if (is_hbd) {
-#if EXPERIMENT_TEMPORAL_FILTER
-              apply_temporal_filter_block(
-                  f, mbd, mb_y_src_offset, mb_uv_src_offset, mb_uv_width,
-                  mb_uv_height, num_planes, predictor, cm->height, strength,
-                  sigma, blk_fw, use_32x32, accumulator, count,
-                  use_new_temporal_mode);
-#else
-              const int adj_strength = strength + 2 * (mbd->bd - 8);
-              if (num_planes <= 1) {
-                // Single plane case
-                av1_highbd_temporal_filter_apply_c(
-                    f->y_buffer + mb_y_src_offset, f->y_stride, predictor, BW,
-                    BH, adj_strength, blk_fw, use_32x32, accumulator, count);
-              } else {
-                // Process 3 planes together.
-                av1_highbd_apply_temporal_filter(
-                    f->y_buffer + mb_y_src_offset, f->y_stride, predictor, BW,
-                    f->u_buffer + mb_uv_src_offset,
-                    f->v_buffer + mb_uv_src_offset, f->uv_stride,
-                    predictor + BLK_PELS, predictor + (BLK_PELS << 1),
-                    mb_uv_width, BW, BH, mbd->plane[1].subsampling_x,
-                    mbd->plane[1].subsampling_y, adj_strength, blk_fw,
-                    use_32x32, accumulator, count, accumulator + BLK_PELS,
-                    count + BLK_PELS, accumulator + (BLK_PELS << 1),
-                    count + (BLK_PELS << 1));
-              }
-#endif  // EXPERIMENT_TEMPORAL_FILTER
-            } else {
-#if EXPERIMENT_TEMPORAL_FILTER
-              apply_temporal_filter_block(
-                  f, mbd, mb_y_src_offset, mb_uv_src_offset, mb_uv_width,
-                  mb_uv_height, num_planes, predictor, cm->height, strength,
-                  sigma, blk_fw, use_32x32, accumulator, count,
-                  use_new_temporal_mode);
-#else
-              if (num_planes <= 1) {
-                // Single plane case
-                av1_temporal_filter_apply_c(
-                    f->y_buffer + mb_y_src_offset, f->y_stride, predictor, BW,
-                    BH, strength, blk_fw, use_32x32, accumulator, count);
-              } else {
-                // Process 3 planes together.
-                av1_apply_temporal_filter(
-                    f->y_buffer + mb_y_src_offset, f->y_stride, predictor, BW,
-                    f->u_buffer + mb_uv_src_offset,
-                    f->v_buffer + mb_uv_src_offset, f->uv_stride,
-                    predictor + BLK_PELS, predictor + (BLK_PELS << 1),
-                    mb_uv_width, BW, BH, mbd->plane[1].subsampling_x,
-                    mbd->plane[1].subsampling_y, strength, blk_fw, use_32x32,
-                    accumulator, count, accumulator + BLK_PELS,
-                    count + BLK_PELS, accumulator + (BLK_PELS << 1),
-                    count + (BLK_PELS << 1));
-              }
-#endif  // EXPERIMENT_TEMPORAL_FILTER
-            }
-          }
-        }
-      }
-
-      // Normalize filter output to produce AltRef frame
-      if (is_hbd) {
-        uint16_t *dst1_16;
-        uint16_t *dst2_16;
-        dst1 = cpi->alt_ref_buffer.y_buffer;
-        dst1_16 = CONVERT_TO_SHORTPTR(dst1);
-        stride = cpi->alt_ref_buffer.y_stride;
-        byte = mb_y_offset;
-        for (i = 0, k = 0; i < BH; i++) {
-          for (j = 0; j < BW; j++, k++) {
-            dst1_16[byte] =
-                (uint16_t)OD_DIVU(accumulator[k] + (count[k] >> 1), count[k]);
-
-            // move to next pixel
-            byte++;
-          }
-
-          byte += stride - BW;
-        }
-        if (num_planes > 1) {
-          dst1 = cpi->alt_ref_buffer.u_buffer;
-          dst2 = cpi->alt_ref_buffer.v_buffer;
-          dst1_16 = CONVERT_TO_SHORTPTR(dst1);
-          dst2_16 = CONVERT_TO_SHORTPTR(dst2);
-          stride = cpi->alt_ref_buffer.uv_stride;
-          byte = mb_uv_offset;
-          for (i = 0, k = BLK_PELS; i < mb_uv_height; i++) {
-            for (j = 0; j < mb_uv_width; j++, k++) {
-              int m = k + BLK_PELS;
-              // U
-              dst1_16[byte] =
-                  (uint16_t)OD_DIVU(accumulator[k] + (count[k] >> 1), count[k]);
-              // V
-              dst2_16[byte] =
-                  (uint16_t)OD_DIVU(accumulator[m] + (count[m] >> 1), count[m]);
-              // move to next pixel
-              byte++;
-            }
-            byte += stride - mb_uv_width;
-          }
-        }
-      } else {
-        dst1 = cpi->alt_ref_buffer.y_buffer;
-        stride = cpi->alt_ref_buffer.y_stride;
-        byte = mb_y_offset;
-        for (i = 0, k = 0; i < BH; i++) {
-          for (j = 0; j < BW; j++, k++) {
-            dst1[byte] =
-                (uint8_t)OD_DIVU(accumulator[k] + (count[k] >> 1), count[k]);
-
-            // move to next pixel
-            byte++;
-          }
-          byte += stride - BW;
-        }
-        if (num_planes > 1) {
-          dst1 = cpi->alt_ref_buffer.u_buffer;
-          dst2 = cpi->alt_ref_buffer.v_buffer;
-          stride = cpi->alt_ref_buffer.uv_stride;
-          byte = mb_uv_offset;
-          for (i = 0, k = BLK_PELS; i < mb_uv_height; i++) {
-            for (j = 0; j < mb_uv_width; j++, k++) {
-              int m = k + BLK_PELS;
-              // U
-              dst1[byte] =
-                  (uint8_t)OD_DIVU(accumulator[k] + (count[k] >> 1), count[k]);
-              // V
-              dst2[byte] =
-                  (uint8_t)OD_DIVU(accumulator[m] + (count[m] >> 1), count[m]);
-              // move to next pixel
-              byte++;
-            }
-            byte += stride - mb_uv_width;
-          }
-        }
-      }
-
-      if (!is_key_frame && cpi->sf.adaptive_overlay_encoding) {
-        // Calculate the difference(dist) between source and filtered source.
-        dst1 = cpi->alt_ref_buffer.y_buffer + mb_y_offset;
-        stride = cpi->alt_ref_buffer.y_stride;
-        const uint8_t *src = f->y_buffer + mb_y_src_offset;
-        const int src_stride = f->y_stride;
-        const BLOCK_SIZE bsize = dims_to_size(BW, BH);
-        unsigned int sse = 0;
-        cpi->fn_ptr[bsize].vf(src, src_stride, dst1, stride, &sse);
-
-        diff.sum += sse;
-        diff.sse += sse * sse;
-      }
-
-      mb_y_offset += BW;
-      mb_y_src_offset += BW;
-      mb_uv_offset += mb_uv_width;
-      mb_uv_src_offset += mb_uv_width;
-    }
-    mb_y_offset += BH * cpi->alt_ref_buffer.y_stride - BW * mb_cols;
-    mb_y_src_offset += BH * f->y_stride - BW * mb_cols;
-    mb_uv_src_offset += mb_uv_height * f->uv_stride - mb_uv_width * mb_cols;
-    mb_uv_offset +=
-        mb_uv_height * cpi->alt_ref_buffer.uv_stride - mb_uv_width * mb_cols;
-  }
-
-  // Restore input state
-  for (i = 0; i < num_planes; i++) mbd->plane[i].pre[0].buf = input_buffer[i];
-
-  mbd->mi = backup_mi_grid;
-  return diff;
-}
-
-// This is an adaptation of the mehtod in the following paper:
-// Shen-Chuan Tai, Shih-Ming Yang, "A fast method for image noise
-// estimation using Laplacian operator and adaptive edge detection,"
-// Proc. 3rd International Symposium on Communications, Control and
-// Signal Processing, 2008, St Julians, Malta.
-//
-// Return noise estimate, or -1.0 if there was a failure
-double estimate_noise(const uint8_t *src, int width, int height, int stride,
-                      int edge_thresh) {
-  int64_t sum = 0;
-  int64_t num = 0;
-  for (int i = 1; i < height - 1; ++i) {
-    for (int j = 1; j < width - 1; ++j) {
-      const int k = i * stride + j;
-      // Sobel gradients
-      const int Gx = (src[k - stride - 1] - src[k - stride + 1]) +
-                     (src[k + stride - 1] - src[k + stride + 1]) +
-                     2 * (src[k - 1] - src[k + 1]);
-      const int Gy = (src[k - stride - 1] - src[k + stride - 1]) +
-                     (src[k - stride + 1] - src[k + stride + 1]) +
-                     2 * (src[k - stride] - src[k + stride]);
-      const int Ga = abs(Gx) + abs(Gy);
-      if (Ga < edge_thresh) {  // Smooth pixels
-        // Find Laplacian
-        const int v =
-            4 * src[k] -
-            2 * (src[k - 1] + src[k + 1] + src[k - stride] + src[k + stride]) +
-            (src[k - stride - 1] + src[k - stride + 1] + src[k + stride - 1] +
-             src[k + stride + 1]);
-        sum += abs(v);
-        ++num;
-      }
-    }
-  }
-  // If very few smooth pels, return -1 since the estimate is unreliable
-  if (num < 16) return -1.0;
-
-  const double sigma = (double)sum / (6 * num) * SQRT_PI_BY_2;
-  return sigma;
-}
-
-// Return noise estimate, or -1.0 if there was a failure
-double highbd_estimate_noise(const uint8_t *src8, int width, int height,
-                             int stride, int bd, int edge_thresh) {
-  uint16_t *src = CONVERT_TO_SHORTPTR(src8);
-  int64_t sum = 0;
-  int64_t num = 0;
-  for (int i = 1; i < height - 1; ++i) {
-    for (int j = 1; j < width - 1; ++j) {
-      const int k = i * stride + j;
-      // Sobel gradients
-      const int Gx = (src[k - stride - 1] - src[k - stride + 1]) +
-                     (src[k + stride - 1] - src[k + stride + 1]) +
-                     2 * (src[k - 1] - src[k + 1]);
-      const int Gy = (src[k - stride - 1] - src[k + stride - 1]) +
-                     (src[k - stride + 1] - src[k + stride + 1]) +
-                     2 * (src[k - stride] - src[k + stride]);
-      const int Ga = ROUND_POWER_OF_TWO(abs(Gx) + abs(Gy), bd - 8);
-      if (Ga < edge_thresh) {  // Smooth pixels
-        // Find Laplacian
-        const int v =
-            4 * src[k] -
-            2 * (src[k - 1] + src[k + 1] + src[k - stride] + src[k + stride]) +
-            (src[k - stride - 1] + src[k - stride + 1] + src[k + stride - 1] +
-             src[k + stride + 1]);
-        sum += ROUND_POWER_OF_TWO(abs(v), bd - 8);
-        ++num;
-      }
-    }
-  }
-  // If very few smooth pels, return -1 since the estimate is unreliable
-  if (num < 16) return -1.0;
-
-  const double sigma = (double)sum / (6 * num) * SQRT_PI_BY_2;
-  return sigma;
-}
-=======
         // Motion search.
         MV subblock_mvs[4] = { kZeroMv, kZeroMv, kZeroMv, kZeroMv };
         int subblock_filter_weights[4] = { 0, 0, 0, 0 };
@@ -2491,75 +1149,8 @@
       strength = strength + 1;
     }
   }
->>>>>>> 148bd354
-
-static int estimate_strength(AV1_COMP *cpi, int distance, int group_boost,
-                             double *sigma) {
+
   // Adjust the strength based on active max q.
-<<<<<<< HEAD
-  int q;
-  if (cpi->common.current_frame.frame_number > 1)
-    q = ((int)av1_convert_qindex_to_q(cpi->rc.avg_frame_qindex[INTER_FRAME],
-                                      cpi->common.seq_params.bit_depth));
-  else
-    q = ((int)av1_convert_qindex_to_q(cpi->rc.avg_frame_qindex[KEY_FRAME],
-                                      cpi->common.seq_params.bit_depth));
-  MACROBLOCKD *mbd = &cpi->td.mb.e_mbd;
-  struct lookahead_entry *buf = av1_lookahead_peek(cpi->lookahead, distance);
-  int strength;
-  double noiselevel;
-  if (is_cur_buf_hbd(mbd)) {
-    noiselevel = highbd_estimate_noise(
-        buf->img.y_buffer, buf->img.y_crop_width, buf->img.y_crop_height,
-        buf->img.y_stride, mbd->bd, EDGE_THRESHOLD);
-    *sigma = noiselevel;
-  } else {
-    noiselevel = estimate_noise(buf->img.y_buffer, buf->img.y_crop_width,
-                                buf->img.y_crop_height, buf->img.y_stride,
-                                EDGE_THRESHOLD);
-    *sigma = noiselevel;
-  }
-  int adj_strength = cpi->oxcf.arnr_strength;
-  if (noiselevel > 0) {
-    // Get 4 integer adjustment levels in [-2, 1]
-    int noiselevel_adj;
-    if (noiselevel < 0.75)
-      noiselevel_adj = -2;
-    else if (noiselevel < 1.75)
-      noiselevel_adj = -1;
-    else if (noiselevel < 4.0)
-      noiselevel_adj = 0;
-    else
-      noiselevel_adj = 1;
-    adj_strength += noiselevel_adj;
-  }
-  // printf("[noise level: %g, strength = %d]\n", noiselevel, adj_strength);
-
-  if (q > 16) {
-    strength = adj_strength;
-  } else {
-    strength = adj_strength - ((16 - q) / 2);
-    if (strength < 0) strength = 0;
-  }
-
-  if (strength > group_boost / 300) {
-    strength = group_boost / 300;
-  }
-
-  return strength;
-}
-
-// Apply buffer limits and context specific adjustments to arnr filter.
-static void adjust_arnr_filter(AV1_COMP *cpi, int distance, int group_boost,
-                               int *arnr_frames, int *arnr_strength,
-                               double *sigma, int *frm_bwd, int *frm_fwd) {
-  int frames = cpi->oxcf.arnr_max_frames;
-
-  // Adjust number of frames in filter and strength based on gf boost level.
-  if (frames > group_boost / 150) {
-    frames = group_boost / 150;
-    frames += !(frames & 1);
-=======
   const FRAME_TYPE frame_type =
       (cpi->common.current_frame.frame_number > 1) ? INTER_FRAME : KEY_FRAME;
   const int q = (int)av1_convert_qindex_to_q(
@@ -2630,97 +1221,9 @@
     struct lookahead_entry *buf = av1_lookahead_peek(
         cpi->lookahead, lookahead_idx, cpi->compressor_stage);
     frames[frame] = (buf == NULL) ? NULL : &buf->img;
->>>>>>> 148bd354
-  }
-}
-
-<<<<<<< HEAD
-  const int frames_after_arf =
-      av1_lookahead_depth(cpi->lookahead) - distance - 1;
-  int frames_fwd = (frames - 1) >> 1;
-  int frames_bwd = frames >> 1;
-
-  // Define the forward and backwards filter limits for this arnr group.
-  if (frames_fwd > frames_after_arf) frames_fwd = frames_after_arf;
-  if (frames_bwd > distance) frames_bwd = distance;
-
-  // Set the baseline active filter size.
-  frames = frames_bwd + 1 + frames_fwd;
-
-  *arnr_frames = frames;
-  *arnr_strength = estimate_strength(cpi, distance, group_boost, sigma);
-  *frm_bwd = frames_bwd;
-  *frm_fwd = frames_fwd;
-}
-
-int av1_temporal_filter(AV1_COMP *cpi, int distance,
-                        int *show_existing_alt_ref) {
-  RATE_CONTROL *const rc = &cpi->rc;
-  int frame;
-  int frames_to_blur;
-  int start_frame;
-  int strength;
-  int frames_to_blur_backward;
-  int frames_to_blur_forward;
-  struct scale_factors sf;
-
-  YV12_BUFFER_CONFIG *frames[MAX_LAG_BUFFERS] = { NULL };
-  const GF_GROUP *const gf_group = &cpi->gf_group;
-  int rdmult = 0;
-  double sigma = 0;
-
-  // TODO(yunqing): For INTNL_ARF_UPDATE type, the following me initialization
-  // is used somewhere unexpectedly. Should be resolved later.
-  // Initialize errorperbit, sadperbit16 and sadperbit4.
-  rdmult = av1_compute_rd_mult_based_on_qindex(cpi, ARNR_FILT_QINDEX);
-  set_error_per_bit(&cpi->td.mb, rdmult);
-  av1_initialize_me_consts(cpi, &cpi->td.mb, ARNR_FILT_QINDEX);
-  av1_fill_mv_costs(cpi->common.fc, cpi->common.cur_frame_force_integer_mv,
-                    cpi->common.allow_high_precision_mv, &cpi->td.mb);
-
-  // Apply context specific adjustments to the arnr filter parameters.
-  if (gf_group->update_type[gf_group->index] == INTNL_ARF_UPDATE) {
-    // TODO(weitinglin): Currently, we enforce the filtering strength on
-    // internal ARFs to be zeros. We should investigate in which case it is more
-    // beneficial to use non-zero strength filtering.
-    strength = 0;
-    frames_to_blur = 1;
-    return 0;
-  }
-
-  if (distance == -1) {
-    // Apply temporal filtering on key frame.
-    strength = estimate_strength(cpi, distance, rc->gfu_boost, &sigma);
-    // Number of frames for temporal filtering, could be tuned.
-    frames_to_blur = NUM_KEY_FRAME_DENOISING;
-    frames_to_blur_backward = 0;
-    frames_to_blur_forward = frames_to_blur - 1;
-    start_frame = distance + frames_to_blur_forward;
-  } else {
-    adjust_arnr_filter(cpi, distance, rc->gfu_boost, &frames_to_blur, &strength,
-                       &sigma, &frames_to_blur_backward,
-                       &frames_to_blur_forward);
-    start_frame = distance + frames_to_blur_forward;
-  }
-
-  cpi->common.showable_frame =
-      (strength == 0 && frames_to_blur == 1) ||
-      (cpi->oxcf.enable_overlay == 0 || cpi->sf.disable_overlay_frames);
-
-  // Setup frame pointers, NULL indicates frame not included in filter.
-  for (frame = 0; frame < frames_to_blur; ++frame) {
-    const int which_buffer = start_frame - frame;
-    struct lookahead_entry *buf =
-        av1_lookahead_peek(cpi->lookahead, which_buffer);
-    if (buf == NULL) {
-      frames[frames_to_blur - 1 - frame] = NULL;
-    } else {
-      frames[frames_to_blur - 1 - frame] = &buf->img;
-    }
-  }
-
-  if (frames_to_blur > 0 && frames[0] != NULL) {
-=======
+  }
+}
+
 int av1_temporal_filter(AV1_COMP *cpi, const int filter_frame_lookahead_idx,
                         int *show_existing_arf) {
   // Basic informaton of the current frame.
@@ -2777,7 +1280,6 @@
   const int is_key_frame = (filter_frame_lookahead_idx < 0);
   FRAME_DIFF diff = { 0, 0 };
   if (num_frames_for_filtering > 0 && frames[0] != NULL) {
->>>>>>> 148bd354
     // Setup scaling factors. Scaling on each of the arnr frames is not
     // supported.
     // ARF is produced at the native frame size and resized when coded.
@@ -2832,41 +1334,5 @@
     }
   }
 
-<<<<<<< HEAD
-  FRAME_DIFF diff = temporal_filter_iterate_c(cpi, frames, frames_to_blur,
-                                              frames_to_blur_backward, strength,
-                                              sigma, distance == -1, &sf);
-
-  if (distance == -1) return 1;
-
-  if (show_existing_alt_ref != NULL && cpi->sf.adaptive_overlay_encoding) {
-    AV1_COMMON *const cm = &cpi->common;
-    int top_index = 0, bottom_index = 0;
-
-    aom_clear_system_state();
-    // TODO(yunqing): This can be combined with TPL q calculation later.
-    cpi->rc.base_frame_target = gf_group->bit_allocation[gf_group->index];
-    av1_set_target_rate(cpi, cm->width, cm->height);
-    const int q = av1_rc_pick_q_and_bounds(cpi, &cpi->rc, cpi->oxcf.width,
-                                           cpi->oxcf.height, gf_group->index,
-                                           &bottom_index, &top_index);
-    const int ac_q = av1_ac_quant_QTX(q, 0, cm->seq_params.bit_depth);
-    const int ac_q_2 = ac_q * ac_q;
-    const int mb_cols = get_cols(frames[frames_to_blur_backward]->y_crop_width);
-    const int mb_rows =
-        get_rows(frames[frames_to_blur_backward]->y_crop_height);
-    const int mbs = AOMMAX(1, mb_rows * mb_cols);
-    const float mean = (float)diff.sum / mbs;
-    const float std = (float)sqrt((float)diff.sse / mbs - mean * mean);
-    const float threshold = 0.7f;
-
-    *show_existing_alt_ref = 0;
-    if (mean / ac_q_2 < threshold && std < mean * 1.2)
-      *show_existing_alt_ref = 1;
-    cpi->common.showable_frame |= *show_existing_alt_ref;
-  }
-
-=======
->>>>>>> 148bd354
   return 1;
 }