--- conflicted
+++ resolved
@@ -184,19 +184,6 @@
   // First of all generate stats regarding how well the last segment map
   // predicts this one
   if (!scale_up) {
-<<<<<<< HEAD
-    for (tile_row = 0; tile_row < cm->tile_rows; tile_row++) {
-      TileInfo tile_info;
-      av1_tile_set_row(&tile_info, cm, tile_row);
-      for (tile_col = 0; tile_col < cm->tile_cols; tile_col++) {
-        MB_MODE_INFO **mi_ptr;
-        av1_tile_set_col(&tile_info, cm, tile_col);
-        mi_ptr = cm->mi_grid_base + tile_info.mi_row_start * cm->mi_stride +
-                 tile_info.mi_col_start;
-        for (mi_row = tile_info.mi_row_start; mi_row < tile_info.mi_row_end;
-             mi_row += cm->seq_params.mib_size,
-            mi_ptr += cm->seq_params.mib_size * cm->mi_stride) {
-=======
     for (tile_row = 0; tile_row < cm->tiles.rows; tile_row++) {
       TileInfo tile_info;
       av1_tile_set_row(&tile_info, cm, tile_row);
@@ -209,7 +196,6 @@
         for (mi_row = tile_info.mi_row_start; mi_row < tile_info.mi_row_end;
              mi_row += cm->seq_params.mib_size,
             mi_ptr += cm->seq_params.mib_size * cm->mi_params.mi_stride) {
->>>>>>> 148bd354
           MB_MODE_INFO **mi = mi_ptr;
           for (mi_col = tile_info.mi_col_start; mi_col < tile_info.mi_col_end;
                mi_col += cm->seq_params.mib_size,
