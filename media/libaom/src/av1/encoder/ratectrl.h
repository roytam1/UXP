/*
 * Copyright (c) 2016, Alliance for Open Media. All rights reserved
 *
 * This source code is subject to the terms of the BSD 2 Clause License and
 * the Alliance for Open Media Patent License 1.0. If the BSD 2 Clause License
 * was not distributed with this source code in the LICENSE file, you can
 * obtain it at www.aomedia.org/license/software. If the Alliance for Open
 * Media Patent License 1.0 was not distributed with this source code in the
 * PATENTS file, you can obtain it at www.aomedia.org/license/patent.
 */

#ifndef AOM_AV1_ENCODER_RATECTRL_H_
#define AOM_AV1_ENCODER_RATECTRL_H_

#include "aom/aom_codec.h"
#include "aom/aom_integer.h"

#include "aom_ports/mem.h"

<<<<<<< HEAD
=======
#include "av1/common/av1_common_int.h"
>>>>>>> 148bd354
#include "av1/common/blockd.h"
#include "av1/common/onyxc_int.h"

#ifdef __cplusplus
extern "C" {
#endif

// Bits Per MB at different Q (Multiplied by 512)
#define BPER_MB_NORMBITS 9

// Use this macro to turn on/off use of alt-refs in one-pass mode.
#define USE_ALTREF_FOR_ONE_PASS 1

// Threshold used to define if a KF group is static (e.g. a slide show).
// Essentially, this means that no frame in the group has more than 1% of MBs
// that are not marked as coded with 0,0 motion in the first pass.
#define STATIC_KF_GROUP_THRESH 99
#define STATIC_KF_GROUP_FLOAT_THRESH 0.99

// The maximum duration of a GF group that is static (e.g. a slide show).
#define MAX_STATIC_GF_GROUP_LENGTH 250

// Minimum and maximum height for the new pyramid structure.
// (Old structure supports height = 1, but does NOT support height = 4).
#define MIN_PYRAMID_LVL 0
#define MAX_PYRAMID_LVL 4

#define MIN_GF_INTERVAL 4
#define MAX_GF_INTERVAL 32
#define FIXED_GF_INTERVAL 8  // Used in some testing modes only
#define MAX_GF_LENGTH_LAP 16

<<<<<<< HEAD
=======
#define MAX_NUM_GF_INTERVALS 15

#define MAX_ARF_LAYERS 6
// #define STRICT_RC

>>>>>>> 148bd354
typedef struct {
  int resize_width;
  int resize_height;
  uint8_t superres_denom;
} size_params_type;

enum {
  INTER_NORMAL,
  GF_ARF_LOW,
  GF_ARF_STD,
  KF_STD,
  RATE_FACTOR_LEVELS
} UENUM1BYTE(RATE_FACTOR_LEVEL);

enum {
  KF_UPDATE,
  LF_UPDATE,
  GF_UPDATE,
  ARF_UPDATE,
  OVERLAY_UPDATE,
  INTNL_OVERLAY_UPDATE,  // Internal Overlay Frame
  INTNL_ARF_UPDATE,      // Internal Altref Frame
  FRAME_UPDATE_TYPES
} UENUM1BYTE(FRAME_UPDATE_TYPE);

typedef struct {
  // Rate targetting variables
  int base_frame_target;  // A baseline frame target before adjustment
                          // for previous under or over shoot.
  int this_frame_target;  // Actual frame target after rc adjustment.

  // gop bit budget
  int64_t gf_group_bits;

  int projected_frame_size;
  int sb64_target_rate;
  int last_q[FRAME_TYPES];  // Separate values for Intra/Inter
  int last_boosted_qindex;  // Last boosted GF/KF/ARF q
  int last_kf_qindex;       // Q index of the last key frame coded.

  int gfu_boost;
  int kf_boost;

  double rate_correction_factors[RATE_FACTOR_LEVELS];

  int frames_since_golden;
  int frames_till_gf_update_due;

  // number of determined gf group length left
  int intervals_till_gf_calculate_due;
  // stores gf group length intervals
  int gf_intervals[MAX_NUM_GF_INTERVALS];
  // the current index in gf_intervals
  int cur_gf_index;

  int min_gf_interval;
  int max_gf_interval;
  int static_scene_max_gf_interval;
  int baseline_gf_interval;
  int constrained_gf_group;
  int frames_to_key;
  int frames_since_key;
  int this_key_frame_forced;
  int next_key_frame_forced;
  int source_alt_ref_pending;
  int source_alt_ref_active;
  int is_src_frame_alt_ref;
  int sframe_due;

  int avg_frame_bandwidth;  // Average frame size target for clip
  int min_frame_bandwidth;  // Minimum allocation used for any frame
  int max_frame_bandwidth;  // Maximum burst rate allowed for a frame.
  int prev_avg_frame_bandwidth;

  int ni_av_qi;
  int ni_tot_qi;
  int ni_frames;
  int avg_frame_qindex[FRAME_TYPES];
  double tot_q;
  double avg_q;

  int64_t buffer_level;
  int64_t bits_off_target;
  int64_t vbr_bits_off_target;
  int64_t vbr_bits_off_target_fast;

  int decimation_factor;
  int decimation_count;

  int rolling_target_bits;
  int rolling_actual_bits;

  int long_rolling_target_bits;
  int long_rolling_actual_bits;

  int rate_error_estimate;

  int64_t total_actual_bits;
  int64_t total_target_bits;
  int64_t total_target_vs_actual;

  int worst_quality;
  int best_quality;

  int64_t starting_buffer_level;
  int64_t optimal_buffer_level;
  int64_t maximum_buffer_size;

  // rate control history for last frame(1) and the frame before(2).
  // -1: undershot
  //  1: overshoot
  //  0: not initialized.
  int rc_1_frame;
  int rc_2_frame;
  int q_1_frame;
  int q_2_frame;

  float_t arf_boost_factor;
  // Q index used for ALT frame
  int arf_q;
  int active_worst_quality;
<<<<<<< HEAD
  int base_layer_qp;
=======
  int active_best_quality[MAX_ARF_LAYERS + 1];
  int base_layer_qp;

  // Total number of stats used only for kf_boost calculation.
  int num_stats_used_for_kf_boost;
  // Total number of stats used only for gfu_boost calculation.
  int num_stats_used_for_gfu_boost;
  // Total number of stats required by gfu_boost calculation.
  int num_stats_required_for_gfu_boost;
  int next_is_fwd_key;
  int enable_scenecut_detection;
>>>>>>> 148bd354
} RATE_CONTROL;

struct AV1_COMP;
struct AV1EncoderConfig;

void av1_rc_init(const struct AV1EncoderConfig *oxcf, int pass,
                 RATE_CONTROL *rc);

int av1_estimate_bits_at_q(FRAME_TYPE frame_kind, int q, int mbs,
                           double correction_factor, aom_bit_depth_t bit_depth);

double av1_convert_qindex_to_q(int qindex, aom_bit_depth_t bit_depth);

void av1_rc_init_minq_luts(void);

int av1_rc_get_default_min_gf_interval(int width, int height, double framerate);
// Note av1_rc_get_default_max_gf_interval() requires the min_gf_interval to
// be passed in to ensure that the max_gf_interval returned is at least as bis
// as that.
int av1_rc_get_default_max_gf_interval(double framerate, int min_gf_interval);

// Generally at the high level, the following flow is expected
// to be enforced for rate control:
// First call per frame, one of:
//   av1_rc_get_first_pass_params()
//   av1_rc_get_second_pass_params()
// depending on the usage to set the rate control encode parameters desired.
//
// Then, call encode_frame_to_data_rate() to perform the
// actual encode. This function will in turn call encode_frame()
// one or more times, followed by one of:
//   av1_rc_postencode_update()
//   av1_rc_postencode_update_drop_frame()
//
// The majority of rate control parameters are only expected
// to be set in the av1_rc_get_..._params() functions and
// updated during the av1_rc_postencode_update...() functions.
// The only exceptions are av1_rc_drop_frame() and
// av1_rc_update_rate_correction_factors() functions.

// Functions to set parameters for encoding before the actual
// encode_frame_to_data_rate() function.
struct EncodeFrameParams;

// Post encode update of the rate control parameters based
// on bytes used
void av1_rc_postencode_update(struct AV1_COMP *cpi, uint64_t bytes_used);
// Post encode update of the rate control parameters for dropped frames
void av1_rc_postencode_update_drop_frame(struct AV1_COMP *cpi);

// Updates rate correction factors
// Changes only the rate correction factors in the rate control structure.
void av1_rc_update_rate_correction_factors(struct AV1_COMP *cpi, int width,
                                           int height);

// Decide if we should drop this frame: For 1-pass CBR.
// Changes only the decimation count in the rate control structure
int av1_rc_drop_frame(struct AV1_COMP *cpi);

// Computes frame size bounds.
void av1_rc_compute_frame_size_bounds(const struct AV1_COMP *cpi,
                                      int this_frame_target,
                                      int *frame_under_shoot_limit,
                                      int *frame_over_shoot_limit);

// Picks q and q bounds given the target for bits
int av1_rc_pick_q_and_bounds(const struct AV1_COMP *cpi, RATE_CONTROL *rc,
                             int width, int height, int gf_index,
                             int *bottom_index, int *top_index);

// Estimates q to achieve a target bits per frame
int av1_rc_regulate_q(const struct AV1_COMP *cpi, int target_bits_per_frame,
                      int active_best_quality, int active_worst_quality,
                      int width, int height);

// Estimates bits per mb for a given qindex and correction factor.
int av1_rc_bits_per_mb(FRAME_TYPE frame_type, int qindex,
                       double correction_factor, aom_bit_depth_t bit_depth);

// Clamping utilities for bitrate targets for iframes and pframes.
int av1_rc_clamp_iframe_target_size(const struct AV1_COMP *const cpi,
                                    int target);
int av1_rc_clamp_pframe_target_size(const struct AV1_COMP *const cpi,
                                    int target, uint8_t frame_update_type);

// Find q_index corresponding to desired_q, within [best_qindex, worst_qindex].
// To be precise, 'q_index' is the smallest integer, for which the corresponding
// q >= desired_q.
// If no such q index is found, returns 'worst_qindex'.
int av1_find_qindex(double desired_q, aom_bit_depth_t bit_depth,
                    int best_qindex, int worst_qindex);

// Computes a q delta (in "q index" terms) to get from a starting q value
// to a target q value
int av1_compute_qdelta(const RATE_CONTROL *rc, double qstart, double qtarget,
                       aom_bit_depth_t bit_depth);

// Computes a q delta (in "q index" terms) to get from a starting q value
// to a value that should equate to the given rate ratio.
int av1_compute_qdelta_by_rate(const RATE_CONTROL *rc, FRAME_TYPE frame_type,
                               int qindex, double rate_target_ratio,
                               aom_bit_depth_t bit_depth);

int av1_frame_type_qdelta(const struct AV1_COMP *cpi, int q);

void av1_rc_update_framerate(struct AV1_COMP *cpi, int width, int height);

void av1_rc_set_gf_interval_range(const struct AV1_COMP *const cpi,
                                  RATE_CONTROL *const rc);

void av1_set_target_rate(struct AV1_COMP *cpi, int width, int height);

int av1_resize_one_pass_cbr(struct AV1_COMP *cpi);

void av1_rc_set_frame_target(struct AV1_COMP *cpi, int target, int width,
                             int height);

int av1_calc_pframe_target_size_one_pass_vbr(
    const struct AV1_COMP *const cpi, FRAME_UPDATE_TYPE frame_update_type);

int av1_calc_iframe_target_size_one_pass_vbr(const struct AV1_COMP *const cpi);

int av1_calc_pframe_target_size_one_pass_cbr(
    const struct AV1_COMP *cpi, FRAME_UPDATE_TYPE frame_update_type);

int av1_calc_iframe_target_size_one_pass_cbr(const struct AV1_COMP *cpi);

void av1_get_one_pass_rt_params(struct AV1_COMP *cpi,
                                struct EncodeFrameParams *const frame_params,
                                unsigned int frame_flags);

#ifdef __cplusplus
}  // extern "C"
#endif

#endif  // AOM_AV1_ENCODER_RATECTRL_H_<|MERGE_RESOLUTION|>--- conflicted
+++ resolved
@@ -17,12 +17,8 @@
 
 #include "aom_ports/mem.h"
 
-<<<<<<< HEAD
-=======
 #include "av1/common/av1_common_int.h"
->>>>>>> 148bd354
 #include "av1/common/blockd.h"
-#include "av1/common/onyxc_int.h"
 
 #ifdef __cplusplus
 extern "C" {
@@ -53,14 +49,11 @@
 #define FIXED_GF_INTERVAL 8  // Used in some testing modes only
 #define MAX_GF_LENGTH_LAP 16
 
-<<<<<<< HEAD
-=======
 #define MAX_NUM_GF_INTERVALS 15
 
 #define MAX_ARF_LAYERS 6
 // #define STRICT_RC
 
->>>>>>> 148bd354
 typedef struct {
   int resize_width;
   int resize_height;
@@ -182,9 +175,6 @@
   // Q index used for ALT frame
   int arf_q;
   int active_worst_quality;
-<<<<<<< HEAD
-  int base_layer_qp;
-=======
   int active_best_quality[MAX_ARF_LAYERS + 1];
   int base_layer_qp;
 
@@ -196,7 +186,6 @@
   int num_stats_required_for_gfu_boost;
   int next_is_fwd_key;
   int enable_scenecut_detection;
->>>>>>> 148bd354
 } RATE_CONTROL;
 
 struct AV1_COMP;
