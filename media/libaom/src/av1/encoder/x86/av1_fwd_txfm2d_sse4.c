/*
 * Copyright (c) 2016, Alliance for Open Media. All rights reserved
 *
 * This source code is subject to the terms of the BSD 2 Clause License and
 * the Alliance for Open Media Patent License 1.0. If the BSD 2 Clause License
 * was not distributed with this source code in the LICENSE file, you can
 * obtain it at www.aomedia.org/license/software. If the Alliance for Open
 * Media Patent License 1.0 was not distributed with this source code in the
 * PATENTS file, you can obtain it at www.aomedia.org/license/patent.
 */

#include "config/av1_rtcd.h"

#include "av1/common/enums.h"
#include "av1/common/av1_txfm.h"
#include "av1/common/x86/av1_txfm_sse2.h"
#include "av1/common/x86/highbd_txfm_utility_sse4.h"
#include "av1/encoder/av1_fwd_txfm1d_cfg.h"
#include "av1/encoder/x86/av1_txfm1d_sse4.h"
#include "av1/encoder/x86/av1_fwd_txfm_sse2.h"

static INLINE void int16_array_with_stride_to_int32_array_without_stride(
    const int16_t *input, int stride, int32_t *output, int txfm1d_size) {
  int r, c;
  for (r = 0; r < txfm1d_size; r++) {
    for (c = 0; c < txfm1d_size; c++) {
      output[r * txfm1d_size + c] = (int32_t)input[r * stride + c];
    }
  }
}

typedef void (*TxfmFuncSSE2)(__m128i *input, __m128i *output,
                             const int8_t cos_bit, const int8_t *stage_range);

<<<<<<< HEAD
static void fdct32_new_sse4_1(__m128i *input, __m128i *output,
                              const int8_t cos_bit, const int8_t *stage_range) {
=======
static void fdct32_sse4_1(__m128i *input, __m128i *output, const int8_t cos_bit,
                          const int8_t *stage_range) {
>>>>>>> 148bd354
  const int txfm_size = 32;
  const int num_per_128 = 4;
  int col_num = txfm_size / num_per_128;
  int col;
  (void)stage_range;
  for (col = 0; col < col_num; col++) {
<<<<<<< HEAD
    av1_fdct32_new_sse4_1((input + col), (output + col), cos_bit, col_num);
=======
    av1_fdct32_sse4_1((input + col), (output + col), cos_bit, col_num);
>>>>>>> 148bd354
  }
}

static void fdct64_new_sse4_1(__m128i *input, __m128i *output,
                              const int8_t cos_bit, const int8_t *stage_range) {
  const int txfm_size = 64;
  const int num_per_128 = 4;
  int col_num = txfm_size / num_per_128;
  (void)stage_range;
  for (int col = 0; col < col_num; col++) {
    av1_fdct64_sse4_1((input + col), (output + col), cos_bit, col_num, col_num);
  }
}
static void idtx32x32_sse4_1(__m128i *input, __m128i *output,
                             const int8_t cos_bit, const int8_t *stage_range) {
  (void)stage_range;

  for (int i = 0; i < 8; i++) {
    av1_idtx32_sse4_1(&input[i * 32], &output[i * 32], cos_bit, 1);
  }
}
static void idtx32x32_sse4_1(__m128i *input, __m128i *output,
                             const int8_t cos_bit, const int8_t *stage_range) {
  (void)stage_range;

  for (int i = 0; i < 8; i++) {
    av1_idtx32_new_sse4_1(&input[i * 32], &output[i * 32], cos_bit, 1);
  }
}

static INLINE TxfmFuncSSE2 fwd_txfm_type_to_func(TXFM_TYPE txfm_type) {
  switch (txfm_type) {
    case TXFM_TYPE_DCT32: return fdct32_sse4_1; break;
    case TXFM_TYPE_DCT64: return fdct64_new_sse4_1; break;
    case TXFM_TYPE_IDENTITY32: return idtx32x32_sse4_1; break;
    default: assert(0);
  }
  return NULL;
}

static INLINE void fwd_txfm2d_sse4_1(const int16_t *input, int32_t *output,
                                     const int stride,
                                     const TXFM_2D_FLIP_CFG *cfg,
                                     int32_t *txfm_buf) {
  // TODO(sarahparker) This does not currently support rectangular transforms
  // and will break without splitting txfm_size out into row and col size.
  // Rectangular transforms use c code only, so it should be ok for now.
  // It will be corrected when there are sse implementations for rectangular
  // transforms.
  assert(cfg->tx_size < TX_SIZES);
  const int txfm_size = tx_size_wide[cfg->tx_size];
  const int8_t *shift = cfg->shift;
  const int8_t *stage_range_col = cfg->stage_range_col;
  const int8_t *stage_range_row = cfg->stage_range_row;
  const int8_t cos_bit_col = cfg->cos_bit_col;
  const int8_t cos_bit_row = cfg->cos_bit_row;
  const TxfmFuncSSE2 txfm_func_col = fwd_txfm_type_to_func(cfg->txfm_type_col);
  const TxfmFuncSSE2 txfm_func_row = fwd_txfm_type_to_func(cfg->txfm_type_row);

  __m128i *buf_128 = (__m128i *)txfm_buf;
  __m128i *out_128 = (__m128i *)output;
  int num_per_128 = 4;
  int txfm2d_size_128 = txfm_size * txfm_size / num_per_128;

  int16_array_with_stride_to_int32_array_without_stride(input, stride, txfm_buf,
                                                        txfm_size);
  av1_round_shift_array_32_sse4_1(buf_128, out_128, txfm2d_size_128, -shift[0]);
  txfm_func_col(out_128, buf_128, cos_bit_col, stage_range_col);
  av1_round_shift_array_32_sse4_1(buf_128, out_128, txfm2d_size_128, -shift[1]);
  transpose_32(txfm_size, out_128, buf_128);
  txfm_func_row(buf_128, out_128, cos_bit_row, stage_range_row);
  av1_round_shift_array_32_sse4_1(out_128, buf_128, txfm2d_size_128, -shift[2]);
  transpose_32(txfm_size, buf_128, out_128);
}

static INLINE void fwd_txfm2d_64x64_sse4_1(const int16_t *input,
                                           int32_t *output, const int stride,
                                           const TXFM_2D_FLIP_CFG *cfg,
                                           int32_t *txfm_buf) {
  assert(cfg->tx_size < TX_SIZES);
  const int txfm_size = tx_size_wide[cfg->tx_size];
  const int8_t *shift = cfg->shift;
  const int8_t *stage_range_col = cfg->stage_range_col;
  const int8_t cos_bit_col = cfg->cos_bit_col;
  const int8_t cos_bit_row = cfg->cos_bit_row;
  const TxfmFuncSSE2 txfm_func_col = fwd_txfm_type_to_func(cfg->txfm_type_col);
  __m128i *buf_128 = (__m128i *)txfm_buf;
  __m128i *out_128 = (__m128i *)output;

  const int num_per_128 = 4;
  int txfm2d_size_128 = txfm_size * txfm_size / num_per_128;
  int col_num = txfm_size / num_per_128;

  int16_array_with_stride_to_int32_array_without_stride(input, stride, output,
                                                        txfm_size);
  /*col wise transform*/
  txfm_func_col(out_128, buf_128, cos_bit_col, stage_range_col);
  av1_round_shift_array_32_sse4_1(buf_128, out_128, txfm2d_size_128, -shift[1]);
  transpose_32(txfm_size, out_128, buf_128);

  /*row wise transform*/
  for (int col = 0; col < (col_num >> 1); col++) {
    av1_fdct64_sse4_1((buf_128 + col), (out_128 + col), cos_bit_row, col_num,
                      (col_num >> 1));
  }

  txfm2d_size_128 = (col_num >> 1) * (txfm_size >> 1);
  av1_round_shift_array_32_sse4_1(out_128, buf_128, txfm2d_size_128, -shift[2]);
  transpose_8nx8n(buf_128, out_128, 32, 32);
}

void av1_fwd_txfm2d_32x32_sse4_1(const int16_t *input, int32_t *output,
                                 int stride, TX_TYPE tx_type, int bd) {
  DECLARE_ALIGNED(16, int32_t, txfm_buf[1024]);
  TXFM_2D_FLIP_CFG cfg;
  av1_get_fwd_txfm_cfg(tx_type, TX_32X32, &cfg);
  (void)bd;
  fwd_txfm2d_sse4_1(input, output, stride, &cfg, txfm_buf);
}

void av1_fwd_txfm2d_64x64_sse4_1(const int16_t *input, int32_t *output,
                                 int stride, TX_TYPE tx_type, int bd) {
  DECLARE_ALIGNED(16, int32_t, txfm_buf[4096]);
  TXFM_2D_FLIP_CFG cfg;
  av1_get_fwd_txfm_cfg(tx_type, TX_64X64, &cfg);
  (void)bd;
  fwd_txfm2d_64x64_sse4_1(input, output, stride, &cfg, txfm_buf);
}

static INLINE void transpose_32_4x4x2(int stride, const __m128i *inputA,
                                      const __m128i *inputB, __m128i *output) {
  __m128i temp0 = _mm_unpacklo_epi32(inputA[0], inputA[2]);
  __m128i temp1 = _mm_unpackhi_epi32(inputA[0], inputA[2]);
  __m128i temp2 = _mm_unpacklo_epi32(inputA[1], inputA[3]);
  __m128i temp3 = _mm_unpackhi_epi32(inputA[1], inputA[3]);

  output[0 * stride] = _mm_unpacklo_epi32(temp0, temp2);
  output[1 * stride] = _mm_unpackhi_epi32(temp0, temp2);
  output[2 * stride] = _mm_unpacklo_epi32(temp1, temp3);
  output[3 * stride] = _mm_unpackhi_epi32(temp1, temp3);

  temp0 = _mm_unpacklo_epi32(inputB[0], inputB[2]);
  temp1 = _mm_unpackhi_epi32(inputB[0], inputB[2]);
  temp2 = _mm_unpacklo_epi32(inputB[1], inputB[3]);
  temp3 = _mm_unpackhi_epi32(inputB[1], inputB[3]);

  output[4 * stride] = _mm_unpacklo_epi32(temp0, temp2);
  output[5 * stride] = _mm_unpackhi_epi32(temp0, temp2);
  output[6 * stride] = _mm_unpacklo_epi32(temp1, temp3);
  output[7 * stride] = _mm_unpackhi_epi32(temp1, temp3);
}

static void lowbd_fwd_txfm2d_64x64_sse4_1(const int16_t *input, int32_t *output,
                                          int stride, TX_TYPE tx_type, int bd) {
  (void)bd;
  (void)tx_type;
  assert(tx_type == DCT_DCT);
  const TX_SIZE tx_size = TX_64X64;
  __m128i buf0[64], buf1[512];
  const int8_t *shift = av1_fwd_txfm_shift_ls[tx_size];
  const int txw_idx = get_txw_idx(tx_size);
  const int txh_idx = get_txh_idx(tx_size);
  const int cos_bit_col = av1_fwd_cos_bit_col[txw_idx][txh_idx];
  const int cos_bit_row = av1_fwd_cos_bit_row[txw_idx][txh_idx];
  const int width = tx_size_wide[tx_size];
  const int height = tx_size_high[tx_size];
  const transform_1d_sse2 col_txfm = av1_fdct8x64_new_sse2;
  const int width_div8 = (width >> 3);
  const int height_div8 = (height >> 3);

  for (int i = 0; i < width_div8; i++) {
    load_buffer_16bit_to_16bit(input + 8 * i, stride, buf0, height);
    round_shift_16bit(buf0, height, shift[0]);
    col_txfm(buf0, buf0, cos_bit_col);
    round_shift_16bit(buf0, height, shift[1]);
    for (int j = 0; j < AOMMIN(4, height_div8); ++j) {
      transpose_16bit_8x8(buf0 + j * 8, buf1 + j * width + 8 * i);
    }
  }
  for (int i = 0; i < AOMMIN(4, height_div8); i++) {
    __m128i bufA[64];
    __m128i bufB[64];
    __m128i *buf = buf1 + width * i;
    for (int j = 0; j < width; ++j) {
      bufA[j] = _mm_cvtepi16_epi32(buf[j]);
      bufB[j] = _mm_cvtepi16_epi32(_mm_unpackhi_epi64(buf[j], buf[j]));
    }
    av1_fdct64_sse4_1(bufA, bufA, cos_bit_row, 1, 1);
    av1_fdct64_sse4_1(bufB, bufB, cos_bit_row, 1, 1);
    av1_round_shift_array_32_sse4_1(bufA, bufA, 32, -shift[2]);
    av1_round_shift_array_32_sse4_1(bufB, bufB, 32, -shift[2]);

    int32_t *output8 = output + 8 * 32 * i;
    for (int j = 0; j < width_div8; ++j) {
      __m128i *out = (__m128i *)(output8 + 4 * j);
      transpose_32_4x4x2(8, bufA + 4 * j, bufB + 4 * j, out);
    }
  }
}

static void lowbd_fwd_txfm2d_64x32_sse4_1(const int16_t *input, int32_t *output,
                                          int stride, TX_TYPE tx_type, int bd) {
  (void)bd;
  const TX_SIZE tx_size = TX_64X32;
  __m128i buf0[64], buf1[256];
  const int8_t *shift = av1_fwd_txfm_shift_ls[tx_size];
  const int txw_idx = get_txw_idx(tx_size);
  const int txh_idx = get_txh_idx(tx_size);
  const int cos_bit_col = av1_fwd_cos_bit_col[txw_idx][txh_idx];
  const int cos_bit_row = av1_fwd_cos_bit_row[txw_idx][txh_idx];
  const int width = tx_size_wide[tx_size];
  const int height = tx_size_high[tx_size];
  const transform_1d_sse2 col_txfm = col_txfm8x32_arr[tx_type];
  const int width_div8 = (width >> 3);
  const int height_div8 = (height >> 3);

  for (int i = 0; i < width_div8; i++) {
    load_buffer_16bit_to_16bit(input + 8 * i, stride, buf0, height);
    round_shift_16bit(buf0, height, shift[0]);
    col_txfm(buf0, buf0, cos_bit_col);
    round_shift_16bit(buf0, height, shift[1]);
    for (int j = 0; j < AOMMIN(4, height_div8); ++j) {
      transpose_16bit_8x8(buf0 + j * 8, buf1 + j * width + 8 * i);
    }
  }
  assert(tx_type == DCT_DCT);
  for (int i = 0; i < AOMMIN(4, height_div8); i++) {
    __m128i bufA[64];
    __m128i bufB[64];
    __m128i *buf = buf1 + width * i;
    for (int j = 0; j < width; ++j) {
      bufA[j] = _mm_cvtepi16_epi32(buf[j]);
      bufB[j] = _mm_cvtepi16_epi32(_mm_unpackhi_epi64(buf[j], buf[j]));
    }
    av1_fdct64_sse4_1(bufA, bufA, cos_bit_row, 1, 1);
    av1_fdct64_sse4_1(bufB, bufB, cos_bit_row, 1, 1);
    av1_round_shift_rect_array_32_sse4_1(bufA, bufA, 32, -shift[2], NewSqrt2);
    av1_round_shift_rect_array_32_sse4_1(bufB, bufB, 32, -shift[2], NewSqrt2);

    int32_t *output8 = output + 8 * 32 * i;
    for (int j = 0; j < width_div8; ++j) {
      __m128i *out = (__m128i *)(output8 + 4 * j);
      transpose_32_4x4x2(8, bufA + 4 * j, bufB + 4 * j, out);
    }
  }
}

static void lowbd_fwd_txfm2d_32x64_sse4_1(const int16_t *input, int32_t *output,
                                          int stride, TX_TYPE tx_type, int bd) {
  (void)bd;
  (void)tx_type;
  assert(tx_type == DCT_DCT);
  const TX_SIZE tx_size = TX_32X64;
  __m128i buf0[64], buf1[256];
  const int8_t *shift = av1_fwd_txfm_shift_ls[tx_size];
  const int txw_idx = get_txw_idx(tx_size);
  const int txh_idx = get_txh_idx(tx_size);
  const int cos_bit_col = av1_fwd_cos_bit_col[txw_idx][txh_idx];
  const int cos_bit_row = av1_fwd_cos_bit_row[txw_idx][txh_idx];
  const int width = tx_size_wide[tx_size];
  const int height = tx_size_high[tx_size];
  const transform_1d_sse2 col_txfm = av1_fdct8x64_new_sse2;
  const int width_div8 = (width >> 3);
  const int height_div8 = (height >> 3);

  for (int i = 0; i < width_div8; i++) {
    load_buffer_16bit_to_16bit(input + 8 * i, stride, buf0, height);
    round_shift_16bit(buf0, height, shift[0]);
    col_txfm(buf0, buf0, cos_bit_col);
    round_shift_16bit(buf0, height, shift[1]);
    for (int j = 0; j < AOMMIN(4, height_div8); ++j) {
      transpose_16bit_8x8(buf0 + j * 8, buf1 + j * width + 8 * i);
    }
  }

  for (int i = 0; i < AOMMIN(4, height_div8); i++) {
    __m128i bufA[32];
    __m128i bufB[32];
    __m128i *buf = buf1 + width * i;
    for (int j = 0; j < width; ++j) {
      bufA[j] = _mm_cvtepi16_epi32(buf[j]);
      bufB[j] = _mm_cvtepi16_epi32(_mm_unpackhi_epi64(buf[j], buf[j]));
    }
<<<<<<< HEAD
    av1_fdct32_new_sse4_1(bufA, bufA, cos_bit_row, 1);
    av1_fdct32_new_sse4_1(bufB, bufB, cos_bit_row, 1);
=======
    av1_fdct32_sse4_1(bufA, bufA, cos_bit_row, 1);
    av1_fdct32_sse4_1(bufB, bufB, cos_bit_row, 1);
>>>>>>> 148bd354
    av1_round_shift_rect_array_32_sse4_1(bufA, bufA, 32, -shift[2], NewSqrt2);
    av1_round_shift_rect_array_32_sse4_1(bufB, bufB, 32, -shift[2], NewSqrt2);

    int32_t *output8 = output + 8 * 32 * i;
    for (int j = 0; j < (32 / 4); ++j) {
      __m128i *out = (__m128i *)(output8 + 4 * j);
      transpose_32_4x4x2(8, bufA + 4 * j, bufB + 4 * j, out);
    }
  }
}

static FwdTxfm2dFunc fwd_txfm2d_func_ls[TX_SIZES_ALL] = {
  av1_lowbd_fwd_txfm2d_4x4_sse2,    // 4x4 transform
  av1_lowbd_fwd_txfm2d_8x8_sse2,    // 8x8 transform
  av1_lowbd_fwd_txfm2d_16x16_sse2,  // 16x16 transform
  av1_lowbd_fwd_txfm2d_32x32_sse2,  // 32x32 transform
  lowbd_fwd_txfm2d_64x64_sse4_1,    // 64x64 transform
  av1_lowbd_fwd_txfm2d_4x8_sse2,    // 4x8 transform
  av1_lowbd_fwd_txfm2d_8x4_sse2,    // 8x4 transform
  av1_lowbd_fwd_txfm2d_8x16_sse2,   // 8x16 transform
  av1_lowbd_fwd_txfm2d_16x8_sse2,   // 16x8 transform
  av1_lowbd_fwd_txfm2d_16x32_sse2,  // 16x32 transform
  av1_lowbd_fwd_txfm2d_32x16_sse2,  // 32x16 transform
  lowbd_fwd_txfm2d_32x64_sse4_1,    // 32x64 transform
  lowbd_fwd_txfm2d_64x32_sse4_1,    // 64x32 transform
  av1_lowbd_fwd_txfm2d_4x16_sse2,   // 4x16 transform
  av1_lowbd_fwd_txfm2d_16x4_sse2,   // 16x4 transform
  av1_lowbd_fwd_txfm2d_8x32_sse2,   // 8x32 transform
  av1_lowbd_fwd_txfm2d_32x8_sse2,   // 32x8 transform
  av1_lowbd_fwd_txfm2d_16x64_sse2,  // 16x64 transform
  av1_lowbd_fwd_txfm2d_64x16_sse2,  // 64x16 transform
};

void av1_lowbd_fwd_txfm_sse4_1(const int16_t *src_diff, tran_low_t *coeff,
                               int diff_stride, TxfmParam *txfm_param) {
  FwdTxfm2dFunc fwd_txfm2d_func = fwd_txfm2d_func_ls[txfm_param->tx_size];
  if ((fwd_txfm2d_func == NULL) ||
      (txfm_param->lossless && txfm_param->tx_size == TX_4X4)) {
    av1_lowbd_fwd_txfm_c(src_diff, coeff, diff_stride, txfm_param);
  } else {
    fwd_txfm2d_func(src_diff, coeff, diff_stride, txfm_param->tx_type,
                    txfm_param->bd);
  }
}<|MERGE_RESOLUTION|>--- conflicted
+++ resolved
@@ -32,24 +32,15 @@
 typedef void (*TxfmFuncSSE2)(__m128i *input, __m128i *output,
                              const int8_t cos_bit, const int8_t *stage_range);
 
-<<<<<<< HEAD
-static void fdct32_new_sse4_1(__m128i *input, __m128i *output,
-                              const int8_t cos_bit, const int8_t *stage_range) {
-=======
 static void fdct32_sse4_1(__m128i *input, __m128i *output, const int8_t cos_bit,
                           const int8_t *stage_range) {
->>>>>>> 148bd354
   const int txfm_size = 32;
   const int num_per_128 = 4;
   int col_num = txfm_size / num_per_128;
   int col;
   (void)stage_range;
   for (col = 0; col < col_num; col++) {
-<<<<<<< HEAD
-    av1_fdct32_new_sse4_1((input + col), (output + col), cos_bit, col_num);
-=======
     av1_fdct32_sse4_1((input + col), (output + col), cos_bit, col_num);
->>>>>>> 148bd354
   }
 }
 
@@ -69,14 +60,6 @@
 
   for (int i = 0; i < 8; i++) {
     av1_idtx32_sse4_1(&input[i * 32], &output[i * 32], cos_bit, 1);
-  }
-}
-static void idtx32x32_sse4_1(__m128i *input, __m128i *output,
-                             const int8_t cos_bit, const int8_t *stage_range) {
-  (void)stage_range;
-
-  for (int i = 0; i < 8; i++) {
-    av1_idtx32_new_sse4_1(&input[i * 32], &output[i * 32], cos_bit, 1);
   }
 }
 
@@ -333,13 +316,8 @@
       bufA[j] = _mm_cvtepi16_epi32(buf[j]);
       bufB[j] = _mm_cvtepi16_epi32(_mm_unpackhi_epi64(buf[j], buf[j]));
     }
-<<<<<<< HEAD
-    av1_fdct32_new_sse4_1(bufA, bufA, cos_bit_row, 1);
-    av1_fdct32_new_sse4_1(bufB, bufB, cos_bit_row, 1);
-=======
     av1_fdct32_sse4_1(bufA, bufA, cos_bit_row, 1);
     av1_fdct32_sse4_1(bufB, bufB, cos_bit_row, 1);
->>>>>>> 148bd354
     av1_round_shift_rect_array_32_sse4_1(bufA, bufA, 32, -shift[2], NewSqrt2);
     av1_round_shift_rect_array_32_sse4_1(bufB, bufB, 32, -shift[2], NewSqrt2);
 
