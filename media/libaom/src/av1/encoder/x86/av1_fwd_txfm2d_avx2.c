--- conflicted
+++ resolved
@@ -711,13 +711,8 @@
   output[63] = x1[63];
 }
 
-<<<<<<< HEAD
-static INLINE void fdct32_new_avx2(const __m256i *input, __m256i *output,
-                                   int8_t cos_bit) {
-=======
 static INLINE void fdct32_avx2(const __m256i *input, __m256i *output,
                                int8_t cos_bit) {
->>>>>>> 148bd354
   __m256i x1[32];
   const int32_t *cospi = cospi_arr(cos_bit);
   const __m256i _r = _mm256_set1_epi32(1 << (cos_bit - 1));
@@ -1896,13 +1891,8 @@
       bufA[j] = _mm256_cvtepi16_epi32(buf[j * 2]);
       bufB[j] = _mm256_cvtepi16_epi32(buf[j * 2 + 1]);
     }
-<<<<<<< HEAD
-    fdct32_new_avx2(bufA, bufA, cos_bit_row);
-    fdct32_new_avx2(bufB, bufB, cos_bit_row);
-=======
     fdct32_avx2(bufA, bufA, cos_bit_row);
     fdct32_avx2(bufB, bufB, cos_bit_row);
->>>>>>> 148bd354
     av1_round_shift_rect_array_32_avx2(bufA, bufA, 32, -shift[2], NewSqrt2);
     av1_round_shift_rect_array_32_avx2(bufB, bufB, 32, -shift[2], NewSqrt2);
 
