--- conflicted
+++ resolved
@@ -255,7 +255,6 @@
               (H_int_[n * 8 + m] +
                (avg_square_sum - (int64_t)avg * (sumY[k][l] + sumY[n][m]))) /
               bit_depth_divider;
-<<<<<<< HEAD
         }
       }
     }
@@ -364,116 +363,6 @@
   }
 }
 
-=======
-        }
-      }
-    }
-  }
-}
-
-static INLINE void acc_stat_highbd_win5_one_line_avx2(
-    const uint16_t *dgd, const uint16_t *src, int h_start, int h_end,
-    int dgd_stride, const __m256i *shuffle, int32_t *sumX,
-    int32_t sumY[WIENER_WIN_CHROMA][WIENER_WIN_CHROMA],
-    int64_t M_int[WIENER_WIN_CHROMA][WIENER_WIN_CHROMA],
-    int64_t H_int[WIENER_WIN2_CHROMA][WIENER_WIN_CHROMA * 8]) {
-  int j, k, l;
-  const int wiener_win = WIENER_WIN_CHROMA;
-  for (j = h_start; j < h_end; j += 2) {
-    const uint16_t X1 = src[j];
-    const uint16_t X2 = src[j + 1];
-    *sumX += X1 + X2;
-    const uint16_t *dgd_ij = dgd + j;
-    for (k = 0; k < wiener_win; k++) {
-      const uint16_t *dgd_ijk = dgd_ij + k * dgd_stride;
-      for (l = 0; l < wiener_win; l++) {
-        int64_t *H_ = &H_int[(l * wiener_win + k)][0];
-        const uint16_t D1 = dgd_ijk[l];
-        const uint16_t D2 = dgd_ijk[l + 1];
-        sumY[k][l] += D1 + D2;
-        M_int[k][l] += D1 * X1 + D2 * X2;
-
-        // Load two u16 values from dgd_ijkl combined as a u32,
-        // then broadcast to 8x u32 slots of a 256
-        const __m256i dgd_ijkl =
-            _mm256_set1_epi32(*((uint32_t *)(dgd_ijk + l)));
-        // dgd_ijkl = [x y x y x y x y] [x y x y x y x y] where each is a u16
-
-        acc_stat_highbd_avx2(H_ + 0 * 8, dgd_ij + 0 * dgd_stride, shuffle,
-                             &dgd_ijkl);
-        acc_stat_highbd_avx2(H_ + 1 * 8, dgd_ij + 1 * dgd_stride, shuffle,
-                             &dgd_ijkl);
-        acc_stat_highbd_avx2(H_ + 2 * 8, dgd_ij + 2 * dgd_stride, shuffle,
-                             &dgd_ijkl);
-        acc_stat_highbd_avx2(H_ + 3 * 8, dgd_ij + 3 * dgd_stride, shuffle,
-                             &dgd_ijkl);
-        acc_stat_highbd_avx2(H_ + 4 * 8, dgd_ij + 4 * dgd_stride, shuffle,
-                             &dgd_ijkl);
-      }
-    }
-  }
-}
-
-static INLINE void compute_stats_highbd_win5_opt_avx2(
-    const uint8_t *dgd8, const uint8_t *src8, int h_start, int h_end,
-    int v_start, int v_end, int dgd_stride, int src_stride, int64_t *M,
-    int64_t *H, aom_bit_depth_t bit_depth) {
-  int i, j, k, l, m, n;
-  const int wiener_win = WIENER_WIN_CHROMA;
-  const int pixel_count = (h_end - h_start) * (v_end - v_start);
-  const int wiener_win2 = wiener_win * wiener_win;
-  const int wiener_halfwin = (wiener_win >> 1);
-  const uint16_t *src = CONVERT_TO_SHORTPTR(src8);
-  const uint16_t *dgd = CONVERT_TO_SHORTPTR(dgd8);
-  const uint16_t avg =
-      find_average_highbd(dgd, h_start, h_end, v_start, v_end, dgd_stride);
-
-  int64_t M_int64[WIENER_WIN_CHROMA][WIENER_WIN_CHROMA] = { { 0 } };
-  DECLARE_ALIGNED(
-      32, int64_t,
-      H_int64[WIENER_WIN2_CHROMA][WIENER_WIN_CHROMA * 8]) = { { 0 } };
-  int32_t sumY[WIENER_WIN_CHROMA][WIENER_WIN_CHROMA] = { { 0 } };
-  int32_t sumX = 0;
-  const uint16_t *dgd_win = dgd - wiener_halfwin * dgd_stride - wiener_halfwin;
-
-  const __m256i shuffle = yy_loadu_256(g_shuffle_stats_highbd_data);
-  for (j = v_start; j < v_end; j += 64) {
-    const int vert_end = AOMMIN(64, v_end - j) + j;
-    for (i = j; i < vert_end; i++) {
-      acc_stat_highbd_win5_one_line_avx2(
-          dgd_win + i * dgd_stride, src + i * src_stride, h_start, h_end,
-          dgd_stride, &shuffle, &sumX, sumY, M_int64, H_int64);
-    }
-  }
-
-  uint8_t bit_depth_divider = 1;
-  if (bit_depth == AOM_BITS_12)
-    bit_depth_divider = 16;
-  else if (bit_depth == AOM_BITS_10)
-    bit_depth_divider = 4;
-
-  const int64_t avg_square_sum = (int64_t)avg * (int64_t)avg * pixel_count;
-  for (k = 0; k < wiener_win; k++) {
-    for (l = 0; l < wiener_win; l++) {
-      const int32_t idx0 = l * wiener_win + k;
-      M[idx0] = (M_int64[k][l] +
-                 (avg_square_sum - (int64_t)avg * (sumX + sumY[k][l]))) /
-                bit_depth_divider;
-      int64_t *H_ = H + idx0 * wiener_win2;
-      int64_t *H_int_ = &H_int64[idx0][0];
-      for (m = 0; m < wiener_win; m++) {
-        for (n = 0; n < wiener_win; n++) {
-          H_[m * wiener_win + n] =
-              (H_int_[n * 8 + m] +
-               (avg_square_sum - (int64_t)avg * (sumY[k][l] + sumY[n][m]))) /
-              bit_depth_divider;
-        }
-      }
-    }
-  }
-}
-
->>>>>>> 148bd354
 void av1_compute_stats_highbd_avx2(int wiener_win, const uint8_t *dgd8,
                                    const uint8_t *src8, int h_start, int h_end,
                                    int v_start, int v_end, int dgd_stride,
@@ -751,13 +640,8 @@
   const uint8_t *src = src8;
   const uint8_t *dat = dat8;
   __m256i h00, h01, h11, c0, c1;
-<<<<<<< HEAD
-  h00 = _mm256_setzero_si256();
-  h01 = h11 = c0 = c1 = h00;
-=======
   const __m256i zero = _mm256_setzero_si256();
   h01 = h11 = c0 = c1 = h00 = zero;
->>>>>>> 148bd354
 
   for (int i = 0; i < height; ++i) {
     for (int j = 0; j < width; j += 8) {
@@ -804,44 +688,6 @@
       c1 = _mm256_add_epi64(c1, c1_odd);
     }
   }
-<<<<<<< HEAD
-  const __m128i h00_128bit = _mm_add_epi64(_mm256_extracti128_si256(h00, 1),
-                                           _mm256_castsi256_si128(h00));
-  const __m128i h00_val =
-      _mm_add_epi64(h00_128bit, _mm_srli_si128(h00_128bit, 8));
-
-  const __m128i h01_128bit = _mm_add_epi64(_mm256_extracti128_si256(h01, 1),
-                                           _mm256_castsi256_si128(h01));
-  const __m128i h01_val =
-      _mm_add_epi64(h01_128bit, _mm_srli_si128(h01_128bit, 8));
-
-  const __m128i h11_128bit = _mm_add_epi64(_mm256_extracti128_si256(h11, 1),
-                                           _mm256_castsi256_si128(h11));
-  const __m128i h11_val =
-      _mm_add_epi64(h11_128bit, _mm_srli_si128(h11_128bit, 8));
-
-  const __m128i c0_128bit = _mm_add_epi64(_mm256_extracti128_si256(c0, 1),
-                                          _mm256_castsi256_si128(c0));
-  const __m128i c0_val = _mm_add_epi64(c0_128bit, _mm_srli_si128(c0_128bit, 8));
-
-  const __m128i c1_128bit = _mm_add_epi64(_mm256_extracti128_si256(c1, 1),
-                                          _mm256_castsi256_si128(c1));
-  const __m128i c1_val = _mm_add_epi64(c1_128bit, _mm_srli_si128(c1_128bit, 8));
-
-#if ARCH_X86_64
-  H[0][0] = _mm_extract_epi64(h00_val, 0);
-  H[0][1] = _mm_extract_epi64(h01_val, 0);
-  H[1][1] = _mm_extract_epi64(h11_val, 0);
-  C[0] = _mm_extract_epi64(c0_val, 0);
-  C[1] = _mm_extract_epi64(c1_val, 0);
-#else
-  xx_storel_64(&H[0][0], h00_val);
-  xx_storel_64(&H[0][1], h01_val);
-  xx_storel_64(&H[1][1], h11_val);
-  xx_storel_64(&C[0], c0_val);
-  xx_storel_64(&C[1], c1_val);
-#endif
-=======
 
   __m256i c_low = _mm256_unpacklo_epi64(c0, c1);
   const __m256i c_high = _mm256_unpackhi_epi64(c0, c1);
@@ -866,16 +712,12 @@
   xx_storeu_128(C, c_128bit);
   xx_storeu_128(H[0], h0x_128bit);
   xx_storeu_128(H[1], h1x_128bit);
->>>>>>> 148bd354
 
   H[0][0] /= size;
   H[0][1] /= size;
   H[1][1] /= size;
-<<<<<<< HEAD
-=======
 
   // Since H is a symmetric matrix
->>>>>>> 148bd354
   H[1][0] = H[0][1];
   C[0] /= size;
   C[1] /= size;
@@ -893,13 +735,8 @@
   const uint8_t *src = src8;
   const uint8_t *dat = dat8;
   __m256i h00, c0;
-<<<<<<< HEAD
-  h00 = _mm256_setzero_si256();
-  c0 = h00;
-=======
   const __m256i zero = _mm256_setzero_si256();
   c0 = h00 = zero;
->>>>>>> 148bd354
 
   for (int i = 0; i < height; ++i) {
     for (int j = 0; j < width; j += 8) {
@@ -935,21 +772,11 @@
                                           _mm256_castsi256_si128(c0));
   const __m128i c0_val = _mm_add_epi64(c0_128bit, _mm_srli_si128(c0_128bit, 8));
 
-<<<<<<< HEAD
-#if ARCH_X86_64
-  H[0][0] = _mm_extract_epi64(h00_val, 0);
-  C[0] = _mm_extract_epi64(c0_val, 0);
-#else
-  xx_storel_64(&H[0][0], h00_val);
-  xx_storel_64(&C[0], c0_val);
-#endif
-=======
   const __m128i c = _mm_unpacklo_epi64(c0_val, _mm256_castsi256_si128(zero));
   const __m128i h0x = _mm_unpacklo_epi64(h00_val, _mm256_castsi256_si128(zero));
 
   xx_storeu_128(C, c);
   xx_storeu_128(H[0], h0x);
->>>>>>> 148bd354
 
   H[0][0] /= size;
   C[0] /= size;
@@ -967,13 +794,8 @@
   const uint8_t *src = src8;
   const uint8_t *dat = dat8;
   __m256i h11, c1;
-<<<<<<< HEAD
-  h11 = _mm256_setzero_si256();
-  c1 = h11;
-=======
   const __m256i zero = _mm256_setzero_si256();
   c1 = h11 = zero;
->>>>>>> 148bd354
 
   for (int i = 0; i < height; ++i) {
     for (int j = 0; j < width; j += 8) {
@@ -1010,21 +832,11 @@
                                           _mm256_castsi256_si128(c1));
   const __m128i c1_val = _mm_add_epi64(c1_128bit, _mm_srli_si128(c1_128bit, 8));
 
-<<<<<<< HEAD
-#if ARCH_X86_64
-  H[1][1] = _mm_extract_epi64(h11_val, 0);
-  C[1] = _mm_extract_epi64(c1_val, 0);
-#else
-  xx_storel_64(&H[1][1], h11_val);
-  xx_storel_64(&C[1], c1_val);
-#endif
-=======
   const __m128i c = _mm_unpacklo_epi64(_mm256_castsi256_si128(zero), c1_val);
   const __m128i h1x = _mm_unpacklo_epi64(_mm256_castsi256_si128(zero), h11_val);
 
   xx_storeu_128(C, c);
   xx_storeu_128(H[1], h1x);
->>>>>>> 148bd354
 
   H[1][1] /= size;
   C[1] /= size;
