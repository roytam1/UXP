--- conflicted
+++ resolved
@@ -29,8 +29,6 @@
 #define MIN_MV_IN_OUT 0.4
 
 #define VLOW_MOTION_THRESHOLD 950
-
-#define MAX_ARF_LAYERS 5
 
 typedef struct {
   // Frame number in display order, if stats are for a single frame.
@@ -112,12 +110,9 @@
   unsigned char index;
   FRAME_UPDATE_TYPE update_type[MAX_STATIC_GF_GROUP_LENGTH];
   unsigned char arf_src_offset[MAX_STATIC_GF_GROUP_LENGTH];
-<<<<<<< HEAD
-=======
   // The number of frames displayed so far within the GOP at a given coding
   // frame.
   unsigned char cur_frame_idx[MAX_STATIC_GF_GROUP_LENGTH];
->>>>>>> 148bd354
   unsigned char frame_disp_idx[MAX_STATIC_GF_GROUP_LENGTH];
   int ref_frame_disp_idx[MAX_STATIC_GF_GROUP_LENGTH][REF_FRAMES];
   int ref_frame_gop_idx[MAX_STATIC_GF_GROUP_LENGTH][REF_FRAMES];
@@ -144,18 +139,10 @@
 
 typedef struct {
   unsigned int section_intra_rating;
-<<<<<<< HEAD
-  FIRSTPASS_STATS total_stats;
-  // Circular queue of first pass stats stored for most recent frames.
-  // cpi->output_pkt_list[i].data.twopass_stats.buf points to actual data stored
-  // here.
-  FIRSTPASS_STATS frame_stats_arr[MAX_LAG_BUFFERS];
-=======
   // Circular queue of first pass stats stored for most recent frames.
   // cpi->output_pkt_list[i].data.twopass_stats.buf points to actual data stored
   // here.
   FIRSTPASS_STATS *frame_stats_arr[MAX_LAP_BUFFERS + 1];
->>>>>>> 148bd354
   int frame_stats_next_idx;  // Index to next unused element in frame_stats_arr.
   const FIRSTPASS_STATS *stats_in;
   STATS_BUFFER_CTX *stats_buf_ctx;
@@ -175,13 +162,6 @@
 
   // Error score of frames still to be coded in kf group
   int64_t kf_group_error_left;
-
-  // Over time correction for bits per macro block estimation
-  double bpm_factor;
-
-  // Record of target and actual bits spent in current ARF group
-  int rolling_arf_group_target_bits;
-  int rolling_arf_group_actual_bits;
 
   // Over time correction for bits per macro block estimation
   double bpm_factor;
