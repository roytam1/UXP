/*
 * Copyright (c) 2016, Alliance for Open Media. All rights reserved
 *
 * This source code is subject to the terms of the BSD 2 Clause License and
 * the Alliance for Open Media Patent License 1.0. If the BSD 2 Clause License
 * was not distributed with this source code in the LICENSE file, you can
 * obtain it at www.aomedia.org/license/software. If the Alliance for Open
 * Media Patent License 1.0 was not distributed with this source code in the
 * PATENTS file, you can obtain it at www.aomedia.org/license/patent.
 */

#ifndef AOM_AV1_ENCODER_TOKENIZE_H_
#define AOM_AV1_ENCODER_TOKENIZE_H_

#include "av1/common/entropy.h"
#include "av1/encoder/block.h"
#include "aom_dsp/bitwriter.h"

#ifdef __cplusplus
extern "C" {
#endif

typedef struct {
  aom_cdf_prob *color_map_cdf;
  uint8_t token;
} TOKENEXTRA;

struct AV1_COMP;
struct ThreadData;
struct FRAME_COUNTS;

enum {
  OUTPUT_ENABLED = 0,
  DRY_RUN_NORMAL,
  DRY_RUN_COSTCOEFFS,
} UENUM1BYTE(RUN_TYPE);

struct tokenize_b_args {
  const struct AV1_COMP *cpi;
  struct ThreadData *td;
  int this_rate;
  uint8_t allow_update_cdf;
  RUN_TYPE dry_run;
};

<<<<<<< HEAD
enum {
  OUTPUT_ENABLED = 0,
  DRY_RUN_NORMAL,
  DRY_RUN_COSTCOEFFS,
} UENUM1BYTE(RUN_TYPE);

=======
>>>>>>> 148bd354
// Note in all the tokenize functions rate if non NULL is incremented
// with the coefficient token cost only if dry_run = DRY_RUN_COSTCOEFS,
// otherwise rate is not incremented.
void av1_tokenize_sb_vartx(const struct AV1_COMP *cpi, struct ThreadData *td,
<<<<<<< HEAD
                           RUN_TYPE dry_run, int mi_row, int mi_col,
                           BLOCK_SIZE bsize, int *rate,
=======
                           RUN_TYPE dry_run, BLOCK_SIZE bsize, int *rate,
>>>>>>> 148bd354
                           uint8_t allow_update_cdf);

int av1_cost_color_map(const MACROBLOCK *const x, int plane, BLOCK_SIZE bsize,
                       TX_SIZE tx_size, COLOR_MAP_TYPE type);

void av1_tokenize_color_map(const MACROBLOCK *const x, int plane,
                            TOKENEXTRA **t, BLOCK_SIZE bsize, TX_SIZE tx_size,
                            COLOR_MAP_TYPE type, int allow_update_cdf,
                            struct FRAME_COUNTS *counts);

static INLINE int av1_get_tx_eob(const struct segmentation *seg, int segment_id,
                                 TX_SIZE tx_size) {
  const int eob_max = av1_get_max_eob(tx_size);
  return segfeature_active(seg, segment_id, SEG_LVL_SKIP) ? 0 : eob_max;
}

#ifdef __cplusplus
}  // extern "C"
#endif

#endif  // AOM_AV1_ENCODER_TOKENIZE_H_<|MERGE_RESOLUTION|>--- conflicted
+++ resolved
@@ -43,25 +43,11 @@
   RUN_TYPE dry_run;
 };
 
-<<<<<<< HEAD
-enum {
-  OUTPUT_ENABLED = 0,
-  DRY_RUN_NORMAL,
-  DRY_RUN_COSTCOEFFS,
-} UENUM1BYTE(RUN_TYPE);
-
-=======
->>>>>>> 148bd354
 // Note in all the tokenize functions rate if non NULL is incremented
 // with the coefficient token cost only if dry_run = DRY_RUN_COSTCOEFS,
 // otherwise rate is not incremented.
 void av1_tokenize_sb_vartx(const struct AV1_COMP *cpi, struct ThreadData *td,
-<<<<<<< HEAD
-                           RUN_TYPE dry_run, int mi_row, int mi_col,
-                           BLOCK_SIZE bsize, int *rate,
-=======
                            RUN_TYPE dry_run, BLOCK_SIZE bsize, int *rate,
->>>>>>> 148bd354
                            uint8_t allow_update_cdf);
 
 int av1_cost_color_map(const MACROBLOCK *const x, int plane, BLOCK_SIZE bsize,
