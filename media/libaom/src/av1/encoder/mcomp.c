--- conflicted
+++ resolved
@@ -19,7 +19,6 @@
 #include "aom_dsp/aom_dsp_common.h"
 #include "aom_mem/aom_mem.h"
 #include "aom_ports/mem.h"
-#include "aom_ports/system_state.h"
 
 #include "av1/common/av1_common_int.h"
 #include "av1/common/common.h"
@@ -30,7 +29,6 @@
 #include "av1/encoder/encoder.h"
 #include "av1/encoder/encodemv.h"
 #include "av1/encoder/mcomp.h"
-#include "av1/encoder/partition_strategy.h"
 #include "av1/encoder/rdopt.h"
 #include "av1/encoder/reconinter_enc.h"
 
@@ -224,14 +222,6 @@
   }
 }
 
-<<<<<<< HEAD
-static int mvsad_err_cost(const MACROBLOCK *x, const MV *mv, const MV *ref,
-                          int sad_per_bit) {
-  const MV diff = { (mv->row - ref->row) * 8, (mv->col - ref->col) * 8 };
-  return ROUND_POWER_OF_TWO(
-      (unsigned)mv_cost(&diff, x->nmv_vec_cost, x->mv_cost_stack) * sad_per_bit,
-      AV1_PROB_COST_SHIFT);
-=======
 static INLINE int mv_err_cost_(const MV *mv,
                                const MV_COST_PARAMS *mv_cost_params) {
   return mv_err_cost(mv, mv_cost_params->ref_mv, mv_cost_params->mvjcost,
@@ -271,7 +261,6 @@
                         mv_cost_params->mvjcost, mv_cost_params->mvcost,
                         mv_cost_params->sad_per_bit,
                         mv_cost_params->mv_cost_type);
->>>>>>> 148bd354
 }
 
 // =============================================================================
@@ -292,17 +281,11 @@
   for (int radius = MAX_FIRST_STEP; radius > 0; radius /= 2) {
     int num_search_pts = 8;
 
-<<<<<<< HEAD
-  cfg->ss[0].mv.col = cfg->ss[0].mv.row = 0;
-  cfg->ss[0].offset = 0;
-  cfg->stride = stride;
-=======
     const FULLPEL_MV ss_mvs[13] = {
       { 0, 0 },           { -radius, 0 },      { radius, 0 },
       { 0, -radius },     { 0, radius },       { -radius, -radius },
       { radius, radius }, { -radius, radius }, { radius, -radius },
     };
->>>>>>> 148bd354
 
     int i;
     for (i = 0; i <= num_search_pts; ++i) {
@@ -322,13 +305,8 @@
   int ss_count = 0;
   int stage_index = MAX_MVSEARCH_STEPS - 1;
 
-<<<<<<< HEAD
-  cfg->ss[0].mv.col = cfg->ss[0].mv.row = 0;
-  cfg->ss[0].offset = 0;
-=======
   cfg->ss[stage_index][0].mv.col = cfg->ss[stage_index][0].mv.row = 0;
   cfg->ss[stage_index][0].offset = 0;
->>>>>>> 148bd354
   cfg->stride = stride;
 
   for (int radius = MAX_FIRST_STEP; radius > 0; radius /= 2) {
@@ -367,219 +345,6 @@
   cfg->ss_count = ss_count;
 }
 
-<<<<<<< HEAD
-/*
- * To avoid the penalty for crossing cache-line read, preload the reference
- * area in a small buffer, which is aligned to make sure there won't be crossing
- * cache-line read while reading from this buffer. This reduced the cpu
- * cycles spent on reading ref data in sub-pixel filter functions.
- * TODO: Currently, since sub-pixel search range here is -3 ~ 3, copy 22 rows x
- * 32 cols area that is enough for 16x16 macroblock. Later, for SPLITMV, we
- * could reduce the area.
- */
-
-// convert motion vector component to offset for sv[a]f calc
-static INLINE int sp(int x) { return x & 7; }
-
-static INLINE const uint8_t *pre(const uint8_t *buf, int stride, int r, int c) {
-  const int offset = (r >> 3) * stride + (c >> 3);
-  return buf + offset;
-}
-
-/* checks if (r, c) has better score than previous best */
-#define CHECK_BETTER(v, r, c)                                             \
-  if (c >= minc && c <= maxc && r >= minr && r <= maxr) {                 \
-    MV this_mv = { r, c };                                                \
-    v = mv_err_cost(&this_mv, ref_mv, mvjcost, mvcost, error_per_bit);    \
-    if (second_pred == NULL) {                                            \
-      thismse = vfp->svf(pre(y, y_stride, r, c), y_stride, sp(c), sp(r),  \
-                         src_address, src_stride, &sse);                  \
-    } else if (mask) {                                                    \
-      thismse = vfp->msvf(pre(y, y_stride, r, c), y_stride, sp(c), sp(r), \
-                          src_address, src_stride, second_pred, mask,     \
-                          mask_stride, invert_mask, &sse);                \
-    } else {                                                              \
-      thismse = vfp->svaf(pre(y, y_stride, r, c), y_stride, sp(c), sp(r), \
-                          src_address, src_stride, &sse, second_pred);    \
-    }                                                                     \
-    v += thismse;                                                         \
-    if (v < besterr) {                                                    \
-      besterr = v;                                                        \
-      br = r;                                                             \
-      bc = c;                                                             \
-      *distortion = thismse;                                              \
-      *sse1 = sse;                                                        \
-    }                                                                     \
-  } else {                                                                \
-    v = INT_MAX;                                                          \
-  }
-
-#define CHECK_BETTER0(v, r, c) CHECK_BETTER(v, r, c)
-
-/* checks if (r, c) has better score than previous best */
-#define CHECK_BETTER1(v, r, c)                                             \
-  if (c >= minc && c <= maxc && r >= minr && r <= maxr) {                  \
-    MV this_mv = { r, c };                                                 \
-    thismse = upsampled_pref_error(                                        \
-        xd, cm, mi_row, mi_col, &this_mv, vfp, src_address, src_stride,    \
-        pre(y, y_stride, r, c), y_stride, sp(c), sp(r), second_pred, mask, \
-        mask_stride, invert_mask, w, h, &sse, use_accurate_subpel_search); \
-    v = mv_err_cost(&this_mv, ref_mv, mvjcost, mvcost, error_per_bit);     \
-    v += thismse;                                                          \
-    if (v < besterr) {                                                     \
-      besterr = v;                                                         \
-      br = r;                                                              \
-      bc = c;                                                              \
-      *distortion = thismse;                                               \
-      *sse1 = sse;                                                         \
-    }                                                                      \
-  } else {                                                                 \
-    v = INT_MAX;                                                           \
-  }
-
-#define FIRST_LEVEL_CHECKS                                       \
-  {                                                              \
-    unsigned int left, right, up, down, diag;                    \
-    CHECK_BETTER(left, tr, tc - hstep);                          \
-    CHECK_BETTER(right, tr, tc + hstep);                         \
-    CHECK_BETTER(up, tr - hstep, tc);                            \
-    CHECK_BETTER(down, tr + hstep, tc);                          \
-    whichdir = (left < right ? 0 : 1) + (up < down ? 0 : 2);     \
-    switch (whichdir) {                                          \
-      case 0: CHECK_BETTER(diag, tr - hstep, tc - hstep); break; \
-      case 1: CHECK_BETTER(diag, tr - hstep, tc + hstep); break; \
-      case 2: CHECK_BETTER(diag, tr + hstep, tc - hstep); break; \
-      case 3: CHECK_BETTER(diag, tr + hstep, tc + hstep); break; \
-    }                                                            \
-  }
-
-#define SECOND_LEVEL_CHECKS                                       \
-  {                                                               \
-    int kr, kc;                                                   \
-    unsigned int second;                                          \
-    if (tr != br && tc != bc) {                                   \
-      kr = br - tr;                                               \
-      kc = bc - tc;                                               \
-      CHECK_BETTER(second, tr + kr, tc + 2 * kc);                 \
-      CHECK_BETTER(second, tr + 2 * kr, tc + kc);                 \
-    } else if (tr == br && tc != bc) {                            \
-      kc = bc - tc;                                               \
-      CHECK_BETTER(second, tr + hstep, tc + 2 * kc);              \
-      CHECK_BETTER(second, tr - hstep, tc + 2 * kc);              \
-      switch (whichdir) {                                         \
-        case 0:                                                   \
-        case 1: CHECK_BETTER(second, tr + hstep, tc + kc); break; \
-        case 2:                                                   \
-        case 3: CHECK_BETTER(second, tr - hstep, tc + kc); break; \
-      }                                                           \
-    } else if (tr != br && tc == bc) {                            \
-      kr = br - tr;                                               \
-      CHECK_BETTER(second, tr + 2 * kr, tc + hstep);              \
-      CHECK_BETTER(second, tr + 2 * kr, tc - hstep);              \
-      switch (whichdir) {                                         \
-        case 0:                                                   \
-        case 2: CHECK_BETTER(second, tr + kr, tc + hstep); break; \
-        case 1:                                                   \
-        case 3: CHECK_BETTER(second, tr + kr, tc - hstep); break; \
-      }                                                           \
-    }                                                             \
-  }
-
-// TODO(yunqingwang): SECOND_LEVEL_CHECKS_BEST was a rewrote of
-// SECOND_LEVEL_CHECKS, and SECOND_LEVEL_CHECKS should be rewritten
-// later in the same way.
-#define SECOND_LEVEL_CHECKS_BEST(k)                \
-  {                                                \
-    unsigned int second;                           \
-    int br0 = br;                                  \
-    int bc0 = bc;                                  \
-    assert(tr == br || tc == bc);                  \
-    if (tr == br && tc != bc) {                    \
-      kc = bc - tc;                                \
-    } else if (tr != br && tc == bc) {             \
-      kr = br - tr;                                \
-    }                                              \
-    CHECK_BETTER##k(second, br0 + kr, bc0);        \
-    CHECK_BETTER##k(second, br0, bc0 + kc);        \
-    if (br0 != br || bc0 != bc) {                  \
-      CHECK_BETTER##k(second, br0 + kr, bc0 + kc); \
-    }                                              \
-  }
-
-#define SETUP_SUBPEL_SEARCH                                             \
-  const uint8_t *const src_address = x->plane[0].src.buf;               \
-  const int src_stride = x->plane[0].src.stride;                        \
-  const MACROBLOCKD *xd = &x->e_mbd;                                    \
-  unsigned int besterr = INT_MAX;                                       \
-  unsigned int sse;                                                     \
-  unsigned int whichdir;                                                \
-  int thismse;                                                          \
-  MV *bestmv = &x->best_mv.as_mv;                                       \
-  const unsigned int halfiters = iters_per_step;                        \
-  const unsigned int quarteriters = iters_per_step;                     \
-  const unsigned int eighthiters = iters_per_step;                      \
-  const int y_stride = xd->plane[0].pre[0].stride;                      \
-  const int offset = bestmv->row * y_stride + bestmv->col;              \
-  const uint8_t *const y = xd->plane[0].pre[0].buf;                     \
-                                                                        \
-  int br = bestmv->row * 8;                                             \
-  int bc = bestmv->col * 8;                                             \
-  int hstep = 4;                                                        \
-  int minc, maxc, minr, maxr;                                           \
-  int tr = br;                                                          \
-  int tc = bc;                                                          \
-                                                                        \
-  set_subpel_mv_search_range(&x->mv_limits, &minc, &maxc, &minr, &maxr, \
-                             ref_mv);                                   \
-                                                                        \
-  bestmv->row *= 8;                                                     \
-  bestmv->col *= 8;
-
-static unsigned int setup_center_error(
-    const MACROBLOCKD *xd, const MV *bestmv, const MV *ref_mv,
-    int error_per_bit, const aom_variance_fn_ptr_t *vfp,
-    const uint8_t *const src, const int src_stride, const uint8_t *const y,
-    int y_stride, const uint8_t *second_pred, const uint8_t *mask,
-    int mask_stride, int invert_mask, int w, int h, int offset, int *mvjcost,
-    int *mvcost[2], unsigned int *sse1, int *distortion) {
-  unsigned int besterr;
-  if (second_pred != NULL) {
-#if CONFIG_AV1_HIGHBITDEPTH
-    if (is_cur_buf_hbd(xd)) {
-      DECLARE_ALIGNED(16, uint16_t, comp_pred16[MAX_SB_SQUARE]);
-      uint8_t *comp_pred = CONVERT_TO_BYTEPTR(comp_pred16);
-      if (mask) {
-        aom_highbd_comp_mask_pred(comp_pred, second_pred, w, h, y + offset,
-                                  y_stride, mask, mask_stride, invert_mask);
-      } else {
-        aom_highbd_comp_avg_pred(comp_pred, second_pred, w, h, y + offset,
-                                 y_stride);
-      }
-      besterr = vfp->vf(comp_pred, w, src, src_stride, sse1);
-    } else {
-      DECLARE_ALIGNED(16, uint8_t, comp_pred[MAX_SB_SQUARE]);
-      if (mask) {
-        aom_comp_mask_pred(comp_pred, second_pred, w, h, y + offset, y_stride,
-                           mask, mask_stride, invert_mask);
-      } else {
-        aom_comp_avg_pred(comp_pred, second_pred, w, h, y + offset, y_stride);
-      }
-      besterr = vfp->vf(comp_pred, w, src, src_stride, sse1);
-    }
-#else
-    (void)xd;
-    DECLARE_ALIGNED(16, uint8_t, comp_pred[MAX_SB_SQUARE]);
-    if (mask) {
-      aom_comp_mask_pred(comp_pred, second_pred, w, h, y + offset, y_stride,
-                         mask, mask_stride, invert_mask);
-    } else {
-      aom_comp_avg_pred(comp_pred, second_pred, w, h, y + offset, y_stride);
-    }
-    besterr = vfp->vf(comp_pred, w, src, src_stride, sse1);
-#endif
-  } else {
-    besterr = vfp->vf(y + offset, y_stride, src, src_stride, sse1);
-=======
 void av1_init3smotion_compensation(search_site_config *cfg, int stride) {
   int ss_count = 0;
   int stage_index = 0;
@@ -618,7 +383,6 @@
     ++ss_count;
     if (stage_index < 12)
       radius = (int)AOMMAX((radius * 1.5 + 0.5), radius + 1);
->>>>>>> 148bd354
   }
   cfg->ss_count = ss_count;
 }
@@ -645,54 +409,10 @@
   unsigned unused;
   int bestsme;
 
-<<<<<<< HEAD
-// Returns surface minima estimate at given precision in 1/2^n bits.
-// Assume a model for the cost surface: S = A(x - x0)^2 + B(y - y0)^2 + C
-// For a given set of costs S0, S1, S2, S3, S4 at points
-// (y, x) = (0, 0), (0, -1), (1, 0), (0, 1) and (-1, 0) respectively,
-// the solution for the location of the minima (x0, y0) is given by:
-// x0 = 1/2 (S1 - S3)/(S1 + S3 - 2*S0),
-// y0 = 1/2 (S4 - S2)/(S4 + S2 - 2*S0).
-// The code below is an integerized version of that.
-static AOM_INLINE void get_cost_surf_min(int *cost_list, int *ir, int *ic,
-                                         int bits) {
-  *ic = divide_and_round((cost_list[1] - cost_list[3]) * (1 << (bits - 1)),
-                         (cost_list[1] - 2 * cost_list[0] + cost_list[3]));
-  *ir = divide_and_round((cost_list[4] - cost_list[2]) * (1 << (bits - 1)),
-                         (cost_list[4] - 2 * cost_list[0] + cost_list[2]));
-}
-
-int av1_find_best_sub_pixel_tree_pruned_evenmore(
-    MACROBLOCK *x, const AV1_COMMON *const cm, int mi_row, int mi_col,
-    const MV *ref_mv, int allow_hp, int error_per_bit,
-    const aom_variance_fn_ptr_t *vfp, int forced_stop, int iters_per_step,
-    int *cost_list, int *mvjcost, int *mvcost[2], int *distortion,
-    unsigned int *sse1, const uint8_t *second_pred, const uint8_t *mask,
-    int mask_stride, int invert_mask, int w, int h,
-    int use_accurate_subpel_search, const int do_reset_fractional_mv) {
-  SETUP_SUBPEL_SEARCH;
-  besterr = setup_center_error(xd, bestmv, ref_mv, error_per_bit, vfp,
-                               src_address, src_stride, y, y_stride,
-                               second_pred, mask, mask_stride, invert_mask, w,
-                               h, offset, mvjcost, mvcost, sse1, distortion);
-  (void)halfiters;
-  (void)quarteriters;
-  (void)eighthiters;
-  (void)whichdir;
-  (void)allow_hp;
-  (void)forced_stop;
-  (void)hstep;
-  (void)use_accurate_subpel_search;
-  (void)cm;
-  (void)mi_row;
-  (void)mi_col;
-  (void)do_reset_fractional_mv;
-=======
   bestsme = vfp->vf(src_buf, src_stride, get_buf_from_fullmv(ref, this_mv),
                     ref_stride, &unused);
 
   bestsme += mv_err_cost_(&sub_this_mv, &ms_params->mv_cost_params);
->>>>>>> 148bd354
 
   return bestsme;
 }
@@ -742,22 +462,6 @@
   return bestsme;
 }
 
-<<<<<<< HEAD
-int av1_find_best_sub_pixel_tree_pruned_more(
-    MACROBLOCK *x, const AV1_COMMON *const cm, int mi_row, int mi_col,
-    const MV *ref_mv, int allow_hp, int error_per_bit,
-    const aom_variance_fn_ptr_t *vfp, int forced_stop, int iters_per_step,
-    int *cost_list, int *mvjcost, int *mvcost[2], int *distortion,
-    unsigned int *sse1, const uint8_t *second_pred, const uint8_t *mask,
-    int mask_stride, int invert_mask, int w, int h,
-    int use_accurate_subpel_search, const int do_reset_fractional_mv) {
-  SETUP_SUBPEL_SEARCH;
-  (void)use_accurate_subpel_search;
-  (void)cm;
-  (void)mi_row;
-  (void)mi_col;
-  (void)do_reset_fractional_mv;
-=======
 static INLINE int get_mvpred_compound_sad(
     const FULLPEL_MOTION_SEARCH_PARAMS *ms_params,
     const struct buf_2d *const src, const uint8_t *const ref_address,
@@ -765,7 +469,6 @@
   const aom_variance_fn_ptr_t *vfp = ms_params->vfp;
   const uint8_t *src_buf = src->buf;
   const int src_stride = src->stride;
->>>>>>> 148bd354
 
   const uint8_t *mask = ms_params->ms_buffers.mask;
   const uint8_t *second_pred = ms_params->ms_buffers.second_pred;
@@ -819,59 +522,6 @@
   }
 }
 
-<<<<<<< HEAD
-int av1_find_best_sub_pixel_tree_pruned(
-    MACROBLOCK *x, const AV1_COMMON *const cm, int mi_row, int mi_col,
-    const MV *ref_mv, int allow_hp, int error_per_bit,
-    const aom_variance_fn_ptr_t *vfp, int forced_stop, int iters_per_step,
-    int *cost_list, int *mvjcost, int *mvcost[2], int *distortion,
-    unsigned int *sse1, const uint8_t *second_pred, const uint8_t *mask,
-    int mask_stride, int invert_mask, int w, int h,
-    int use_accurate_subpel_search, const int do_reset_fractional_mv) {
-  SETUP_SUBPEL_SEARCH;
-  (void)use_accurate_subpel_search;
-  (void)cm;
-  (void)mi_row;
-  (void)mi_col;
-  (void)do_reset_fractional_mv;
-
-  besterr = setup_center_error(xd, bestmv, ref_mv, error_per_bit, vfp,
-                               src_address, src_stride, y, y_stride,
-                               second_pred, mask, mask_stride, invert_mask, w,
-                               h, offset, mvjcost, mvcost, sse1, distortion);
-  if (cost_list && cost_list[0] != INT_MAX && cost_list[1] != INT_MAX &&
-      cost_list[2] != INT_MAX && cost_list[3] != INT_MAX &&
-      cost_list[4] != INT_MAX) {
-    unsigned int left, right, up, down, diag;
-    whichdir = (cost_list[1] < cost_list[3] ? 0 : 1) +
-               (cost_list[2] < cost_list[4] ? 0 : 2);
-    switch (whichdir) {
-      case 0:
-        CHECK_BETTER(left, tr, tc - hstep);
-        CHECK_BETTER(down, tr + hstep, tc);
-        CHECK_BETTER(diag, tr + hstep, tc - hstep);
-        break;
-      case 1:
-        CHECK_BETTER(right, tr, tc + hstep);
-        CHECK_BETTER(down, tr + hstep, tc);
-        CHECK_BETTER(diag, tr + hstep, tc + hstep);
-        break;
-      case 2:
-        CHECK_BETTER(left, tr, tc - hstep);
-        CHECK_BETTER(up, tr - hstep, tc);
-        CHECK_BETTER(diag, tr - hstep, tc - hstep);
-        break;
-      case 3:
-        CHECK_BETTER(right, tr, tc + hstep);
-        CHECK_BETTER(up, tr - hstep, tc);
-        CHECK_BETTER(diag, tr - hstep, tc + hstep);
-        break;
-    }
-  } else {
-    FIRST_LEVEL_CHECKS;
-    if (halfiters > 1) {
-      SECOND_LEVEL_CHECKS;
-=======
 // calc_int_sad_list uses sad to populate the costlist, which is less accurate
 // than var but faster.
 static AOM_FORCE_INLINE void calc_int_sad_list(
@@ -911,7 +561,6 @@
               ms_params, src, get_buf_from_fullmv(ref, &this_mv), ref_stride);
         }
       }
->>>>>>> 148bd354
     }
   }
 
@@ -980,32 +629,6 @@
                                get_buf_from_fullmv(ref, &start_mv), ref_stride);
   bestsad = raw_bestsad + mvsad_err_cost_(&start_mv, mv_cost_params);
 
-<<<<<<< HEAD
-static int upsampled_pref_error(MACROBLOCKD *xd, const AV1_COMMON *const cm,
-                                int mi_row, int mi_col, const MV *const mv,
-                                const aom_variance_fn_ptr_t *vfp,
-                                const uint8_t *const src, const int src_stride,
-                                const uint8_t *const y, int y_stride,
-                                int subpel_x_q3, int subpel_y_q3,
-                                const uint8_t *second_pred, const uint8_t *mask,
-                                int mask_stride, int invert_mask, int w, int h,
-                                unsigned int *sse, int subpel_search) {
-  unsigned int besterr;
-#if CONFIG_AV1_HIGHBITDEPTH
-  if (is_cur_buf_hbd(xd)) {
-    DECLARE_ALIGNED(16, uint16_t, pred16[MAX_SB_SQUARE]);
-    uint8_t *pred8 = CONVERT_TO_BYTEPTR(pred16);
-    if (second_pred != NULL) {
-      if (mask) {
-        aom_highbd_comp_mask_upsampled_pred(
-            xd, cm, mi_row, mi_col, mv, pred8, second_pred, w, h, subpel_x_q3,
-            subpel_y_q3, y, y_stride, mask, mask_stride, invert_mask, xd->bd,
-            subpel_search);
-      } else {
-        aom_highbd_comp_avg_upsampled_pred(
-            xd, cm, mi_row, mi_col, mv, pred8, second_pred, w, h, subpel_x_q3,
-            subpel_y_q3, y, y_stride, xd->bd, subpel_search);
-=======
   // Search all possible scales up to the search param around the center point
   // pick the scale of the point that is best as the starting scale of
   // further steps around it.
@@ -1031,536 +654,6 @@
               ms_params, src, get_buf_from_fullmv(ref, &this_mv), ref_stride);
           CHECK_BETTER
         }
->>>>>>> 148bd354
-      }
-      if (best_site == -1) {
-        continue;
-      } else {
-<<<<<<< HEAD
-        aom_comp_avg_upsampled_pred(xd, cm, mi_row, mi_col, mv, pred,
-                                    second_pred, w, h, subpel_x_q3, subpel_y_q3,
-                                    y, y_stride, subpel_search);
-      }
-    } else {
-      aom_upsampled_pred(xd, cm, mi_row, mi_col, mv, pred, w, h, subpel_x_q3,
-                         subpel_y_q3, y, y_stride, subpel_search);
-    }
-
-    besterr = vfp->vf(pred, w, src, src_stride, sse);
-  }
-#else
-  DECLARE_ALIGNED(16, uint8_t, pred[MAX_SB_SQUARE]);
-  if (second_pred != NULL) {
-    if (mask) {
-      aom_comp_mask_upsampled_pred(xd, cm, mi_row, mi_col, mv, pred,
-                                   second_pred, w, h, subpel_x_q3, subpel_y_q3,
-                                   y, y_stride, mask, mask_stride, invert_mask,
-                                   subpel_search);
-    } else {
-      aom_comp_avg_upsampled_pred(xd, cm, mi_row, mi_col, mv, pred, second_pred,
-                                  w, h, subpel_x_q3, subpel_y_q3, y, y_stride,
-                                  subpel_search);
-    }
-  } else {
-    aom_upsampled_pred(xd, cm, mi_row, mi_col, mv, pred, w, h, subpel_x_q3,
-                       subpel_y_q3, y, y_stride, subpel_search);
-  }
-
-  besterr = vfp->vf(pred, w, src, src_stride, sse);
-#endif
-  return besterr;
-}
-
-static unsigned int upsampled_setup_center_error(
-    MACROBLOCKD *xd, const AV1_COMMON *const cm, int mi_row, int mi_col,
-    const MV *bestmv, const MV *ref_mv, int error_per_bit,
-    const aom_variance_fn_ptr_t *vfp, const uint8_t *const src,
-    const int src_stride, const uint8_t *const y, int y_stride,
-    const uint8_t *second_pred, const uint8_t *mask, int mask_stride,
-    int invert_mask, int w, int h, int offset, int *mvjcost, int *mvcost[2],
-    unsigned int *sse1, int *distortion, int subpel_search) {
-  unsigned int besterr =
-      upsampled_pref_error(xd, cm, mi_row, mi_col, bestmv, vfp, src, src_stride,
-                           y + offset, y_stride, 0, 0, second_pred, mask,
-                           mask_stride, invert_mask, w, h, sse1, subpel_search);
-  *distortion = besterr;
-  besterr += mv_err_cost(bestmv, ref_mv, mvjcost, mvcost, error_per_bit);
-  return besterr;
-}
-
-// when use_accurate_subpel_search == 0
-static INLINE unsigned int estimate_upsampled_pref_error(
-    const aom_variance_fn_ptr_t *vfp, const uint8_t *const src,
-    const int src_stride, const uint8_t *const pre, int y_stride,
-    int subpel_x_q3, int subpel_y_q3, const uint8_t *second_pred,
-    const uint8_t *mask, int mask_stride, int invert_mask, unsigned int *sse) {
-  if (second_pred == NULL) {
-    return vfp->svf(pre, y_stride, subpel_x_q3, subpel_y_q3, src, src_stride,
-                    sse);
-  } else if (mask) {
-    return vfp->msvf(pre, y_stride, subpel_x_q3, subpel_y_q3, src, src_stride,
-                     second_pred, mask, mask_stride, invert_mask, sse);
-  } else {
-    return vfp->svaf(pre, y_stride, subpel_x_q3, subpel_y_q3, src, src_stride,
-                     sse, second_pred);
-  }
-}
-
-int av1_find_best_sub_pixel_tree(
-    MACROBLOCK *x, const AV1_COMMON *const cm, int mi_row, int mi_col,
-    const MV *ref_mv, int allow_hp, int error_per_bit,
-    const aom_variance_fn_ptr_t *vfp, int forced_stop, int iters_per_step,
-    int *cost_list, int *mvjcost, int *mvcost[2], int *distortion,
-    unsigned int *sse1, const uint8_t *second_pred, const uint8_t *mask,
-    int mask_stride, int invert_mask, int w, int h,
-    int use_accurate_subpel_search, const int do_reset_fractional_mv) {
-  const uint8_t *const src_address = x->plane[0].src.buf;
-  const int src_stride = x->plane[0].src.stride;
-  MACROBLOCKD *xd = &x->e_mbd;
-  unsigned int besterr = INT_MAX;
-  unsigned int sse;
-  unsigned int thismse;
-  const int y_stride = xd->plane[0].pre[0].stride;
-  MV *bestmv = &x->best_mv.as_mv;
-  const int offset = bestmv->row * y_stride + bestmv->col;
-  const uint8_t *const y = xd->plane[0].pre[0].buf;
-
-  int br = bestmv->row * 8;
-  int bc = bestmv->col * 8;
-  int hstep = 4;
-  int iter, round = 3 - forced_stop;
-  int tr = br;
-  int tc = bc;
-  const MV *search_step = search_step_table;
-  int idx, best_idx = -1;
-  unsigned int cost_array[5];
-  int kr, kc;
-  int minc, maxc, minr, maxr;
-
-  set_subpel_mv_search_range(&x->mv_limits, &minc, &maxc, &minr, &maxr, ref_mv);
-
-  if (!allow_hp)
-    if (round == 3) round = 2;
-
-  bestmv->row *= 8;
-  bestmv->col *= 8;
-
-  if (use_accurate_subpel_search)
-    besterr = upsampled_setup_center_error(
-        xd, cm, mi_row, mi_col, bestmv, ref_mv, error_per_bit, vfp, src_address,
-        src_stride, y, y_stride, second_pred, mask, mask_stride, invert_mask, w,
-        h, offset, mvjcost, mvcost, sse1, distortion,
-        use_accurate_subpel_search);
-  else
-    besterr = setup_center_error(xd, bestmv, ref_mv, error_per_bit, vfp,
-                                 src_address, src_stride, y, y_stride,
-                                 second_pred, mask, mask_stride, invert_mask, w,
-                                 h, offset, mvjcost, mvcost, sse1, distortion);
-
-  (void)cost_list;  // to silence compiler warning
-
-  if (do_reset_fractional_mv) {
-    av1_set_fractional_mv(x->fractional_best_mv);
-  }
-
-  for (iter = 0; iter < round; ++iter) {
-    if ((x->fractional_best_mv[iter].as_mv.row == br) &&
-        (x->fractional_best_mv[iter].as_mv.col == bc))
-      return INT_MAX;
-    x->fractional_best_mv[iter].as_mv.row = br;
-    x->fractional_best_mv[iter].as_mv.col = bc;
-    // Check vertical and horizontal sub-pixel positions.
-    for (idx = 0; idx < 4; ++idx) {
-      tr = br + search_step[idx].row;
-      tc = bc + search_step[idx].col;
-      if (tc >= minc && tc <= maxc && tr >= minr && tr <= maxr) {
-        MV this_mv = { tr, tc };
-
-        if (use_accurate_subpel_search) {
-          thismse = upsampled_pref_error(
-              xd, cm, mi_row, mi_col, &this_mv, vfp, src_address, src_stride,
-              pre(y, y_stride, tr, tc), y_stride, sp(tc), sp(tr), second_pred,
-              mask, mask_stride, invert_mask, w, h, &sse,
-              use_accurate_subpel_search);
-        } else {
-          thismse = estimate_upsampled_pref_error(
-              vfp, src_address, src_stride, pre(y, y_stride, tr, tc), y_stride,
-              sp(tc), sp(tr), second_pred, mask, mask_stride, invert_mask,
-              &sse);
-        }
-
-        cost_array[idx] = thismse + mv_err_cost(&this_mv, ref_mv, mvjcost,
-                                                mvcost, error_per_bit);
-
-        if (cost_array[idx] < besterr) {
-          best_idx = idx;
-          besterr = cost_array[idx];
-          *distortion = thismse;
-          *sse1 = sse;
-        }
-      } else {
-        cost_array[idx] = INT_MAX;
-      }
-    }
-
-    // Check diagonal sub-pixel position
-    kc = (cost_array[0] <= cost_array[1] ? -hstep : hstep);
-    kr = (cost_array[2] <= cost_array[3] ? -hstep : hstep);
-
-    tc = bc + kc;
-    tr = br + kr;
-    if (tc >= minc && tc <= maxc && tr >= minr && tr <= maxr) {
-      MV this_mv = { tr, tc };
-
-      if (use_accurate_subpel_search) {
-        thismse = upsampled_pref_error(
-            xd, cm, mi_row, mi_col, &this_mv, vfp, src_address, src_stride,
-            pre(y, y_stride, tr, tc), y_stride, sp(tc), sp(tr), second_pred,
-            mask, mask_stride, invert_mask, w, h, &sse,
-            use_accurate_subpel_search);
-      } else {
-        thismse = estimate_upsampled_pref_error(
-            vfp, src_address, src_stride, pre(y, y_stride, tr, tc), y_stride,
-            sp(tc), sp(tr), second_pred, mask, mask_stride, invert_mask, &sse);
-      }
-
-      cost_array[4] = thismse + mv_err_cost(&this_mv, ref_mv, mvjcost, mvcost,
-                                            error_per_bit);
-
-      if (cost_array[4] < besterr) {
-        best_idx = 4;
-        besterr = cost_array[4];
-        *distortion = thismse;
-        *sse1 = sse;
-      }
-    } else {
-      cost_array[idx] = INT_MAX;
-    }
-
-    if (best_idx < 4 && best_idx >= 0) {
-      br += search_step[best_idx].row;
-      bc += search_step[best_idx].col;
-    } else if (best_idx == 4) {
-      br = tr;
-      bc = tc;
-    }
-
-    if (iters_per_step > 1 && best_idx != -1) {
-      if (use_accurate_subpel_search) {
-        SECOND_LEVEL_CHECKS_BEST(1);
-      } else {
-        SECOND_LEVEL_CHECKS_BEST(0);
-      }
-    }
-
-    search_step += 4;
-    hstep >>= 1;
-    best_idx = -1;
-  }
-
-  // These lines insure static analysis doesn't warn that
-  // tr and tc aren't used after the above point.
-  (void)tr;
-  (void)tc;
-
-  bestmv->row = br;
-  bestmv->col = bc;
-
-  return besterr;
-}
-
-#undef PRE
-#undef CHECK_BETTER
-
-unsigned int av1_compute_motion_cost(const AV1_COMP *cpi, MACROBLOCK *const x,
-                                     BLOCK_SIZE bsize, int mi_row, int mi_col,
-                                     const MV *this_mv) {
-  const AV1_COMMON *const cm = &cpi->common;
-  MACROBLOCKD *xd = &x->e_mbd;
-  const uint8_t *const src = x->plane[0].src.buf;
-  const int src_stride = x->plane[0].src.stride;
-  uint8_t *const dst = xd->plane[0].dst.buf;
-  const int dst_stride = xd->plane[0].dst.stride;
-  const aom_variance_fn_ptr_t *vfp = &cpi->fn_ptr[bsize];
-  const int_mv ref_mv = av1_get_ref_mv(x, 0);
-  unsigned int mse;
-  unsigned int sse;
-
-  av1_enc_build_inter_predictor(cm, xd, mi_row, mi_col, NULL, bsize,
-                                AOM_PLANE_Y, AOM_PLANE_Y);
-  mse = vfp->vf(dst, dst_stride, src, src_stride, &sse);
-  mse += mv_err_cost(this_mv, &ref_mv.as_mv, x->nmv_vec_cost, x->mv_cost_stack,
-                     x->errorperbit);
-  return mse;
-}
-
-// Refine MV in a small range
-unsigned int av1_refine_warped_mv(const AV1_COMP *cpi, MACROBLOCK *const x,
-                                  BLOCK_SIZE bsize, int mi_row, int mi_col,
-                                  int *pts0, int *pts_inref0,
-                                  int total_samples) {
-  const AV1_COMMON *const cm = &cpi->common;
-  MACROBLOCKD *xd = &x->e_mbd;
-  MB_MODE_INFO *mbmi = xd->mi[0];
-  const MV neighbors[8] = { { 0, -1 }, { 1, 0 }, { 0, 1 }, { -1, 0 },
-                            { 0, -2 }, { 2, 0 }, { 0, 2 }, { -2, 0 } };
-  const int_mv ref_mv = av1_get_ref_mv(x, 0);
-  int16_t br = mbmi->mv[0].as_mv.row;
-  int16_t bc = mbmi->mv[0].as_mv.col;
-  int16_t *tr = &mbmi->mv[0].as_mv.row;
-  int16_t *tc = &mbmi->mv[0].as_mv.col;
-  WarpedMotionParams best_wm_params = mbmi->wm_params;
-  int best_num_proj_ref = mbmi->num_proj_ref;
-  unsigned int bestmse;
-  int minc, maxc, minr, maxr;
-  const int start = cm->allow_high_precision_mv ? 0 : 4;
-  int ite;
-
-  set_subpel_mv_search_range(&x->mv_limits, &minc, &maxc, &minr, &maxr,
-                             &ref_mv.as_mv);
-
-  // Calculate the center position's error
-  assert(bc >= minc && bc <= maxc && br >= minr && br <= maxr);
-  bestmse = av1_compute_motion_cost(cpi, x, bsize, mi_row, mi_col,
-                                    &mbmi->mv[0].as_mv);
-
-  // MV search
-  for (ite = 0; ite < 2; ++ite) {
-    int best_idx = -1;
-    int idx;
-
-    for (idx = start; idx < start + 4; ++idx) {
-      unsigned int thismse;
-
-      *tr = br + neighbors[idx].row;
-      *tc = bc + neighbors[idx].col;
-
-      if (*tc >= minc && *tc <= maxc && *tr >= minr && *tr <= maxr) {
-        MV this_mv = { *tr, *tc };
-        int pts[SAMPLES_ARRAY_SIZE], pts_inref[SAMPLES_ARRAY_SIZE];
-
-        memcpy(pts, pts0, total_samples * 2 * sizeof(*pts0));
-        memcpy(pts_inref, pts_inref0, total_samples * 2 * sizeof(*pts_inref0));
-        if (total_samples > 1)
-          mbmi->num_proj_ref =
-              av1_selectSamples(&this_mv, pts, pts_inref, total_samples, bsize);
-
-        if (!av1_find_projection(mbmi->num_proj_ref, pts, pts_inref, bsize, *tr,
-                                 *tc, &mbmi->wm_params, mi_row, mi_col)) {
-          thismse =
-              av1_compute_motion_cost(cpi, x, bsize, mi_row, mi_col, &this_mv);
-
-          if (thismse < bestmse) {
-            best_idx = idx;
-            best_wm_params = mbmi->wm_params;
-            best_num_proj_ref = mbmi->num_proj_ref;
-            bestmse = thismse;
-          }
-        }
-      }
-    }
-
-    if (best_idx == -1) break;
-
-    if (best_idx >= 0) {
-      br += neighbors[best_idx].row;
-      bc += neighbors[best_idx].col;
-    }
-  }
-
-  *tr = br;
-  *tc = bc;
-  mbmi->wm_params = best_wm_params;
-  mbmi->num_proj_ref = best_num_proj_ref;
-  return bestmse;
-}
-
-static INLINE int check_bounds(const MvLimits *mv_limits, int row, int col,
-                               int range) {
-  return ((row - range) >= mv_limits->row_min) &
-         ((row + range) <= mv_limits->row_max) &
-         ((col - range) >= mv_limits->col_min) &
-         ((col + range) <= mv_limits->col_max);
-}
-
-static INLINE int is_mv_in(const MvLimits *mv_limits, const MV *mv) {
-  return (mv->col >= mv_limits->col_min) && (mv->col <= mv_limits->col_max) &&
-         (mv->row >= mv_limits->row_min) && (mv->row <= mv_limits->row_max);
-}
-
-#define CHECK_BETTER                                                      \
-  {                                                                       \
-    if (thissad < bestsad) {                                              \
-      if (use_mvcost)                                                     \
-        thissad += mvsad_err_cost(x, &this_mv, &fcenter_mv, sad_per_bit); \
-      if (thissad < bestsad) {                                            \
-        bestsad = thissad;                                                \
-        best_site = i;                                                    \
-      }                                                                   \
-    }                                                                     \
-  }
-
-#define MAX_PATTERN_SCALES 11
-#define MAX_PATTERN_CANDIDATES 8  // max number of canddiates per scale
-#define PATTERN_CANDIDATES_REF 3  // number of refinement candidates
-
-// Calculate and return a sad+mvcost list around an integer best pel.
-static INLINE void calc_int_cost_list(const MACROBLOCK *x,
-                                      const MV *const ref_mv, int sadpb,
-                                      const aom_variance_fn_ptr_t *fn_ptr,
-                                      const MV *best_mv, int *cost_list) {
-  static const MV neighbors[4] = { { 0, -1 }, { 1, 0 }, { 0, 1 }, { -1, 0 } };
-  const struct buf_2d *const what = &x->plane[0].src;
-  const struct buf_2d *const in_what = &x->e_mbd.plane[0].pre[0];
-  const MV fcenter_mv = { ref_mv->row >> 3, ref_mv->col >> 3 };
-  const int br = best_mv->row;
-  const int bc = best_mv->col;
-  int i;
-  unsigned int sse;
-  const MV this_mv = { br, bc };
-
-  cost_list[0] =
-      fn_ptr->vf(what->buf, what->stride, get_buf_from_mv(in_what, &this_mv),
-                 in_what->stride, &sse) +
-      mvsad_err_cost(x, &this_mv, &fcenter_mv, sadpb);
-  if (check_bounds(&x->mv_limits, br, bc, 1)) {
-    for (i = 0; i < 4; i++) {
-      const MV neighbor_mv = { br + neighbors[i].row, bc + neighbors[i].col };
-      cost_list[i + 1] = fn_ptr->vf(what->buf, what->stride,
-                                    get_buf_from_mv(in_what, &neighbor_mv),
-                                    in_what->stride, &sse) +
-                         mv_err_cost(&neighbor_mv, &fcenter_mv, x->nmv_vec_cost,
-                                     x->mv_cost_stack, x->errorperbit);
-    }
-  } else {
-    for (i = 0; i < 4; i++) {
-      const MV neighbor_mv = { br + neighbors[i].row, bc + neighbors[i].col };
-      if (!is_mv_in(&x->mv_limits, &neighbor_mv))
-        cost_list[i + 1] = INT_MAX;
-      else
-        cost_list[i + 1] =
-            fn_ptr->vf(what->buf, what->stride,
-                       get_buf_from_mv(in_what, &neighbor_mv), in_what->stride,
-                       &sse) +
-            mv_err_cost(&neighbor_mv, &fcenter_mv, x->nmv_vec_cost,
-                        x->mv_cost_stack, x->errorperbit);
-    }
-  }
-}
-
-static INLINE void calc_int_sad_list(const MACROBLOCK *x,
-                                     const MV *const ref_mv, int sadpb,
-                                     const aom_variance_fn_ptr_t *fn_ptr,
-                                     const MV *best_mv, int *cost_list,
-                                     const int use_mvcost, const int bestsad) {
-  static const MV neighbors[4] = { { 0, -1 }, { 1, 0 }, { 0, 1 }, { -1, 0 } };
-  const struct buf_2d *const what = &x->plane[0].src;
-  const struct buf_2d *const in_what = &x->e_mbd.plane[0].pre[0];
-  const MV fcenter_mv = { ref_mv->row >> 3, ref_mv->col >> 3 };
-  int i;
-  const int br = best_mv->row;
-  const int bc = best_mv->col;
-
-  if (cost_list[0] == INT_MAX) {
-    cost_list[0] = bestsad;
-    if (check_bounds(&x->mv_limits, br, bc, 1)) {
-      for (i = 0; i < 4; i++) {
-        const MV this_mv = { br + neighbors[i].row, bc + neighbors[i].col };
-        cost_list[i + 1] =
-            fn_ptr->sdf(what->buf, what->stride,
-                        get_buf_from_mv(in_what, &this_mv), in_what->stride);
-      }
-    } else {
-      for (i = 0; i < 4; i++) {
-        const MV this_mv = { br + neighbors[i].row, bc + neighbors[i].col };
-        if (!is_mv_in(&x->mv_limits, &this_mv))
-          cost_list[i + 1] = INT_MAX;
-        else
-          cost_list[i + 1] =
-              fn_ptr->sdf(what->buf, what->stride,
-                          get_buf_from_mv(in_what, &this_mv), in_what->stride);
-      }
-    }
-  } else {
-    if (use_mvcost) {
-      for (i = 0; i < 4; i++) {
-        const MV this_mv = { br + neighbors[i].row, bc + neighbors[i].col };
-        if (cost_list[i + 1] != INT_MAX) {
-          cost_list[i + 1] += mvsad_err_cost(x, &this_mv, &fcenter_mv, sadpb);
-        }
-      }
-    }
-  }
-}
-
-// Generic pattern search function that searches over multiple scales.
-// Each scale can have a different number of candidates and shape of
-// candidates as indicated in the num_candidates and candidates arrays
-// passed into this function
-//
-static int pattern_search(
-    MACROBLOCK *x, MV *start_mv, int search_param, int sad_per_bit,
-    int do_init_search, int *cost_list, const aom_variance_fn_ptr_t *vfp,
-    int use_mvcost, const MV *center_mv,
-    const int num_candidates[MAX_PATTERN_SCALES],
-    const MV candidates[MAX_PATTERN_SCALES][MAX_PATTERN_CANDIDATES]) {
-  const MACROBLOCKD *const xd = &x->e_mbd;
-  static const int search_param_to_steps[MAX_MVSEARCH_STEPS] = {
-    10, 9, 8, 7, 6, 5, 4, 3, 2, 1, 0,
-  };
-  int i, s, t;
-  const struct buf_2d *const what = &x->plane[0].src;
-  const struct buf_2d *const in_what = &xd->plane[0].pre[0];
-  const int last_is_4 = num_candidates[0] == 4;
-  int br, bc;
-  int bestsad = INT_MAX;
-  int thissad;
-  int k = -1;
-  const MV fcenter_mv = { center_mv->row >> 3, center_mv->col >> 3 };
-  assert(search_param < MAX_MVSEARCH_STEPS);
-  int best_init_s = search_param_to_steps[search_param];
-  // adjust ref_mv to make sure it is within MV range
-  clamp_mv(start_mv, x->mv_limits.col_min, x->mv_limits.col_max,
-           x->mv_limits.row_min, x->mv_limits.row_max);
-  br = start_mv->row;
-  bc = start_mv->col;
-  if (cost_list != NULL) {
-    cost_list[0] = cost_list[1] = cost_list[2] = cost_list[3] = cost_list[4] =
-        INT_MAX;
-  }
-
-  // Work out the start point for the search
-  bestsad = vfp->sdf(what->buf, what->stride,
-                     get_buf_from_mv(in_what, start_mv), in_what->stride) +
-            mvsad_err_cost(x, start_mv, &fcenter_mv, sad_per_bit);
-
-  // Search all possible scales upto the search param around the center point
-  // pick the scale of the point that is best as the starting scale of
-  // further steps around it.
-  if (do_init_search) {
-    s = best_init_s;
-    best_init_s = -1;
-    for (t = 0; t <= s; ++t) {
-      int best_site = -1;
-      if (check_bounds(&x->mv_limits, br, bc, 1 << t)) {
-        for (i = 0; i < num_candidates[t]; i++) {
-          const MV this_mv = { br + candidates[t][i].row,
-                               bc + candidates[t][i].col };
-          thissad =
-              vfp->sdf(what->buf, what->stride,
-                       get_buf_from_mv(in_what, &this_mv), in_what->stride);
-          CHECK_BETTER
-        }
-      } else {
-        for (i = 0; i < num_candidates[t]; i++) {
-          const MV this_mv = { br + candidates[t][i].row,
-                               bc + candidates[t][i].col };
-          if (!is_mv_in(&x->mv_limits, &this_mv)) continue;
-          thissad =
-              vfp->sdf(what->buf, what->stride,
-                       get_buf_from_mv(in_what, &this_mv), in_what->stride);
-          CHECK_BETTER
-        }
       }
       if (best_site == -1) {
         continue;
@@ -1568,11 +661,6 @@
         best_init_s = t;
         k = best_site;
       }
-=======
-        best_init_s = t;
-        k = best_site;
-      }
->>>>>>> 148bd354
     }
     if (best_init_s != -1) {
       br += candidates[best_init_s][k].row;
@@ -1750,68 +838,11 @@
       calc_int_cost_list(*best_mv, ms_params, cost_list);
     }
   }
-<<<<<<< HEAD
-  x->best_mv.as_mv.row = br;
-  x->best_mv.as_mv.col = bc;
-  return bestsad;
-}
-
-int av1_get_mvpred_var(const MACROBLOCK *x, const MV *best_mv,
-                       const MV *center_mv, const aom_variance_fn_ptr_t *vfp,
-                       int use_mvcost) {
-  const MACROBLOCKD *const xd = &x->e_mbd;
-  const struct buf_2d *const what = &x->plane[0].src;
-  const struct buf_2d *const in_what = &xd->plane[0].pre[0];
-  const MV mv = { best_mv->row * 8, best_mv->col * 8 };
-  unsigned int unused;
-
-  return vfp->vf(what->buf, what->stride, get_buf_from_mv(in_what, best_mv),
-                 in_what->stride, &unused) +
-         (use_mvcost ? mv_err_cost(&mv, center_mv, x->nmv_vec_cost,
-                                   x->mv_cost_stack, x->errorperbit)
-                     : 0);
-}
-
-int av1_get_mvpred_av_var(const MACROBLOCK *x, const MV *best_mv,
-                          const MV *center_mv, const uint8_t *second_pred,
-                          const aom_variance_fn_ptr_t *vfp, int use_mvcost) {
-  const MACROBLOCKD *const xd = &x->e_mbd;
-  const struct buf_2d *const what = &x->plane[0].src;
-  const struct buf_2d *const in_what = &xd->plane[0].pre[0];
-  const MV mv = { best_mv->row * 8, best_mv->col * 8 };
-  unsigned int unused;
-
-  return vfp->svaf(get_buf_from_mv(in_what, best_mv), in_what->stride, 0, 0,
-                   what->buf, what->stride, &unused, second_pred) +
-         (use_mvcost ? mv_err_cost(&mv, center_mv, x->nmv_vec_cost,
-                                   x->mv_cost_stack, x->errorperbit)
-                     : 0);
-}
-
-int av1_get_mvpred_mask_var(const MACROBLOCK *x, const MV *best_mv,
-                            const MV *center_mv, const uint8_t *second_pred,
-                            const uint8_t *mask, int mask_stride,
-                            int invert_mask, const aom_variance_fn_ptr_t *vfp,
-                            int use_mvcost) {
-  const MACROBLOCKD *const xd = &x->e_mbd;
-  const struct buf_2d *const what = &x->plane[0].src;
-  const struct buf_2d *const in_what = &xd->plane[0].pre[0];
-  const MV mv = { best_mv->row * 8, best_mv->col * 8 };
-  unsigned int unused;
-
-  return vfp->msvf(what->buf, what->stride, 0, 0,
-                   get_buf_from_mv(in_what, best_mv), in_what->stride,
-                   second_pred, mask, mask_stride, invert_mask, &unused) +
-         (use_mvcost ? mv_err_cost(&mv, center_mv, x->nmv_vec_cost,
-                                   x->mv_cost_stack, x->errorperbit)
-                     : 0);
-=======
   best_mv->row = br;
   best_mv->col = bc;
 
   const int var_cost = get_mvpred_var_cost(ms_params, best_mv);
   return var_cost;
->>>>>>> 148bd354
 }
 #undef CHECK_BETTER
 
@@ -2087,20 +1118,6 @@
 /* do_refine: If last step (1-away) of n-step search doesn't pick the center
               point as the best match, we will do a final 1-away diamond
               refining search  */
-<<<<<<< HEAD
-static int full_pixel_diamond(const AV1_COMP *const cpi, MACROBLOCK *x,
-                              MV *mvp_full, int step_param, int sadpb,
-                              int further_steps, int do_refine, int *cost_list,
-                              const aom_variance_fn_ptr_t *fn_ptr,
-                              const MV *ref_mv, const search_site_config *cfg) {
-  MV temp_mv;
-  int thissme, n, num00 = 0;
-  int bestsme = cpi->diamond_search_sad(x, cfg, mvp_full, &temp_mv, step_param,
-                                        sadpb, &n, fn_ptr, ref_mv);
-  if (bestsme < INT_MAX)
-    bestsme = av1_get_mvpred_var(x, &temp_mv, ref_mv, fn_ptr, 1);
-  x->best_mv.as_mv = temp_mv;
-=======
 static int full_pixel_diamond(const FULLPEL_MV start_mv,
                               const FULLPEL_MOTION_SEARCH_PARAMS *ms_params,
                               const int step_param, int *cost_list,
@@ -2113,7 +1130,6 @@
   if (bestsme < INT_MAX) {
     bestsme = get_mvpred_compound_var_cost(ms_params, best_mv);
   }
->>>>>>> 148bd354
 
   // If there won't be more n-step search, check to see if refining search is
   // needed.
@@ -2124,16 +1140,6 @@
     if (num00) {
       num00--;
     } else {
-<<<<<<< HEAD
-      thissme =
-          cpi->diamond_search_sad(x, cfg, mvp_full, &temp_mv, step_param + n,
-                                  sadpb, &num00, fn_ptr, ref_mv);
-      if (thissme < INT_MAX)
-        thissme = av1_get_mvpred_var(x, &temp_mv, ref_mv, fn_ptr, 1);
-
-      // check to see if refining search is needed.
-      if (num00 > further_steps - n) do_refine = 0;
-=======
       // TODO(chiyotsai@google.com): There is another bug here where the second
       // best mv gets incorrectly overwritten. Fix it later.
       FULLPEL_MV tmp_best_mv;
@@ -2143,7 +1149,6 @@
       if (thissme < INT_MAX) {
         thissme = get_mvpred_compound_var_cost(ms_params, &tmp_best_mv);
       }
->>>>>>> 148bd354
 
       if (thissme < bestsme) {
         bestsme = thissme;
@@ -2261,14 +1266,6 @@
 
 // Runs an limited range exhaustive mesh search using a pattern set
 // according to the encode speed profile.
-<<<<<<< HEAD
-static int full_pixel_exhaustive(
-    MACROBLOCK *x, const MV *centre_mv_full, int sadpb, int *cost_list,
-    const aom_variance_fn_ptr_t *fn_ptr, const MV *ref_mv, MV *dst_mv,
-    const struct MESH_PATTERN *const mesh_patterns) {
-  MV temp_mv = { centre_mv_full->row, centre_mv_full->col };
-  MV f_ref_mv = { ref_mv->row >> 3, ref_mv->col >> 3 };
-=======
 static int full_pixel_exhaustive(const FULLPEL_MV start_mv,
                                  const FULLPEL_MOTION_SEARCH_PARAMS *ms_params,
                                  const struct MESH_PATTERN *const mesh_patterns,
@@ -2278,19 +1275,13 @@
   const int kMaxRange = 256;
   const int kMinInterval = 1;
 
->>>>>>> 148bd354
   int bestsme;
   int i;
   int interval = mesh_patterns[0].interval;
   int range = mesh_patterns[0].range;
   int baseline_interval_divisor;
 
-<<<<<<< HEAD
-  // Keep track of number of exhaustive calls (this frame in this thread).
-  if (x->ex_search_count_ptr != NULL) ++(*x->ex_search_count_ptr);
-=======
   *best_mv = start_mv;
->>>>>>> 148bd354
 
   // Trap illegal values for interval and range for this function.
   if ((range < kMinRange) || (range > kMaxRange) || (interval < kMinInterval) ||
@@ -2314,15 +1305,9 @@
     // till we reach a step size of 1. Then break out.
     for (i = 1; i < MAX_MESH_STEP; ++i) {
       // First pass with coarser step and longer range
-<<<<<<< HEAD
-      bestsme = exhuastive_mesh_search(
-          x, &f_ref_mv, &temp_mv, mesh_patterns[i].range,
-          mesh_patterns[i].interval, sadpb, fn_ptr, &temp_mv);
-=======
       bestsme = exhaustive_mesh_search(
           *best_mv, ms_params, mesh_patterns[i].range,
           mesh_patterns[i].interval, best_mv, second_best_mv);
->>>>>>> 148bd354
 
       if (mesh_patterns[i].interval == 1) break;
     }
@@ -2358,37 +1343,12 @@
     { { -1, 1 }, -1 * SEARCH_GRID_STRIDE_8P + 1 },
     { { 1, 1 }, 1 * SEARCH_GRID_STRIDE_8P + 1 }
   };
-<<<<<<< HEAD
-  const MACROBLOCKD *const xd = &x->e_mbd;
-  const struct buf_2d *const what = &x->plane[0].src;
-  const struct buf_2d *const in_what = &xd->plane[0].pre[0];
-  const MV fcenter_mv = { center_mv->row >> 3, center_mv->col >> 3 };
-  MV *best_mv = &x->best_mv.as_mv;
-  unsigned int best_sad = INT_MAX;
-  int i, j;
-=======
-
->>>>>>> 148bd354
+
   uint8_t do_refine_search_grid[SEARCH_GRID_STRIDE_8P *
                                 SEARCH_GRID_STRIDE_8P] = { 0 };
   int grid_center = SEARCH_GRID_CENTER_8P;
   int grid_coord = grid_center;
 
-<<<<<<< HEAD
-  clamp_mv(best_mv, x->mv_limits.col_min, x->mv_limits.col_max,
-           x->mv_limits.row_min, x->mv_limits.row_max);
-  if (mask) {
-    best_sad = fn_ptr->msdf(what->buf, what->stride,
-                            get_buf_from_mv(in_what, best_mv), in_what->stride,
-                            second_pred, mask, mask_stride, invert_mask) +
-               mvsad_err_cost(x, best_mv, &fcenter_mv, error_per_bit);
-  } else {
-    best_sad =
-        fn_ptr->sdaf(what->buf, what->stride, get_buf_from_mv(in_what, best_mv),
-                     in_what->stride, second_pred) +
-        mvsad_err_cost(x, best_mv, &fcenter_mv, error_per_bit);
-  }
-=======
   const MV_COST_PARAMS *mv_cost_params = &ms_params->mv_cost_params;
   const FullMvLimits *mv_limits = &ms_params->mv_limits;
   const MSBuffers *ms_buffers = &ms_params->ms_buffers;
@@ -2402,7 +1362,6 @@
   unsigned int best_sad = get_mvpred_compound_sad(
       ms_params, src, get_buf_from_fullmv(ref, best_mv), ref_stride);
   best_sad += mvsad_err_cost_(best_mv, mv_cost_params);
->>>>>>> 148bd354
 
   do_refine_search_grid[grid_coord] = 1;
 
@@ -2420,20 +1379,8 @@
       do_refine_search_grid[grid_coord] = 1;
       if (av1_is_fullmv_in_range(mv_limits, mv)) {
         unsigned int sad;
-<<<<<<< HEAD
-        if (mask) {
-          sad = fn_ptr->msdf(what->buf, what->stride,
-                             get_buf_from_mv(in_what, &mv), in_what->stride,
-                             second_pred, mask, mask_stride, invert_mask);
-        } else {
-          sad = fn_ptr->sdaf(what->buf, what->stride,
-                             get_buf_from_mv(in_what, &mv), in_what->stride,
-                             second_pred);
-        }
-=======
         sad = get_mvpred_compound_sad(
             ms_params, src, get_buf_from_fullmv(ref, &mv), ref_stride);
->>>>>>> 148bd354
         if (sad < best_sad) {
           sad += mvsad_err_cost_(&mv, mv_cost_params);
 
@@ -2456,243 +1403,6 @@
   return best_sad;
 }
 
-<<<<<<< HEAD
-#define MIN_EX_SEARCH_LIMIT 128
-static int is_exhaustive_allowed(const AV1_COMP *const cpi, MACROBLOCK *x,
-                                 int max_exhaustive_pct) {
-  const SPEED_FEATURES *const sf = &cpi->sf;
-  int is_allowed = sf->allow_exhaustive_searches &&
-                   (sf->exhaustive_searches_thresh < INT_MAX) &&
-                   !cpi->rc.is_src_frame_alt_ref;
-  if (x->m_search_count_ptr != NULL && x->ex_search_count_ptr != NULL) {
-    const int max_ex =
-        AOMMAX(MIN_EX_SEARCH_LIMIT,
-               (*x->m_search_count_ptr * max_exhaustive_pct) / 100);
-    is_allowed = *x->ex_search_count_ptr <= max_ex && is_allowed;
-  }
-  return is_allowed;
-}
-
-static int vector_match(int16_t *ref, int16_t *src, int bwl) {
-  int best_sad = INT_MAX;
-  int this_sad;
-  int d;
-  int center, offset = 0;
-  int bw = 4 << bwl;  // redundant variable, to be changed in the experiments.
-  for (d = 0; d <= bw; d += 16) {
-    this_sad = aom_vector_var(&ref[d], src, bwl);
-    if (this_sad < best_sad) {
-      best_sad = this_sad;
-      offset = d;
-    }
-  }
-  center = offset;
-
-  for (d = -8; d <= 8; d += 16) {
-    int this_pos = offset + d;
-    // check limit
-    if (this_pos < 0 || this_pos > bw) continue;
-    this_sad = aom_vector_var(&ref[this_pos], src, bwl);
-    if (this_sad < best_sad) {
-      best_sad = this_sad;
-      center = this_pos;
-    }
-  }
-  offset = center;
-
-  for (d = -4; d <= 4; d += 8) {
-    int this_pos = offset + d;
-    // check limit
-    if (this_pos < 0 || this_pos > bw) continue;
-    this_sad = aom_vector_var(&ref[this_pos], src, bwl);
-    if (this_sad < best_sad) {
-      best_sad = this_sad;
-      center = this_pos;
-    }
-  }
-  offset = center;
-
-  for (d = -2; d <= 2; d += 4) {
-    int this_pos = offset + d;
-    // check limit
-    if (this_pos < 0 || this_pos > bw) continue;
-    this_sad = aom_vector_var(&ref[this_pos], src, bwl);
-    if (this_sad < best_sad) {
-      best_sad = this_sad;
-      center = this_pos;
-    }
-  }
-  offset = center;
-
-  for (d = -1; d <= 1; d += 2) {
-    int this_pos = offset + d;
-    // check limit
-    if (this_pos < 0 || this_pos > bw) continue;
-    this_sad = aom_vector_var(&ref[this_pos], src, bwl);
-    if (this_sad < best_sad) {
-      best_sad = this_sad;
-      center = this_pos;
-    }
-  }
-
-  return (center - (bw >> 1));
-}
-
-static const MV search_pos[4] = {
-  { -1, 0 },
-  { 0, -1 },
-  { 0, 1 },
-  { 1, 0 },
-};
-
-unsigned int av1_int_pro_motion_estimation(const AV1_COMP *cpi, MACROBLOCK *x,
-                                           BLOCK_SIZE bsize, int mi_row,
-                                           int mi_col, const MV *ref_mv) {
-  MACROBLOCKD *xd = &x->e_mbd;
-  MB_MODE_INFO *mi = xd->mi[0];
-  struct buf_2d backup_yv12[MAX_MB_PLANE] = { { 0, 0, 0, 0, 0 } };
-  DECLARE_ALIGNED(16, int16_t, hbuf[256]);
-  DECLARE_ALIGNED(16, int16_t, vbuf[256]);
-  DECLARE_ALIGNED(16, int16_t, src_hbuf[128]);
-  DECLARE_ALIGNED(16, int16_t, src_vbuf[128]);
-  int idx;
-  const int bw = 4 << mi_size_wide_log2[bsize];
-  const int bh = 4 << mi_size_high_log2[bsize];
-  const int search_width = bw << 1;
-  const int search_height = bh << 1;
-  const int src_stride = x->plane[0].src.stride;
-  const int ref_stride = xd->plane[0].pre[0].stride;
-  uint8_t const *ref_buf, *src_buf;
-  MV *tmp_mv = &xd->mi[0]->mv[0].as_mv;
-  unsigned int best_sad, tmp_sad, this_sad[4];
-  MV this_mv;
-  const int norm_factor = 3 + (bw >> 5);
-  const YV12_BUFFER_CONFIG *scaled_ref_frame =
-      av1_get_scaled_ref_frame(cpi, mi->ref_frame[0]);
-  MvLimits subpel_mv_limits;
-
-  if (scaled_ref_frame) {
-    int i;
-    // Swap out the reference frame for a version that's been scaled to
-    // match the resolution of the current frame, allowing the existing
-    // motion search code to be used without additional modifications.
-    for (i = 0; i < MAX_MB_PLANE; i++) backup_yv12[i] = xd->plane[i].pre[0];
-    av1_setup_pre_planes(xd, 0, scaled_ref_frame, mi_row, mi_col, NULL,
-                         MAX_MB_PLANE);
-  }
-
-  if (xd->bd != 8) {
-    unsigned int sad;
-    tmp_mv->row = 0;
-    tmp_mv->col = 0;
-    sad = cpi->fn_ptr[bsize].sdf(x->plane[0].src.buf, src_stride,
-                                 xd->plane[0].pre[0].buf, ref_stride);
-
-    if (scaled_ref_frame) {
-      int i;
-      for (i = 0; i < MAX_MB_PLANE; i++) xd->plane[i].pre[0] = backup_yv12[i];
-    }
-    return sad;
-  }
-
-  // Set up prediction 1-D reference set
-  ref_buf = xd->plane[0].pre[0].buf - (bw >> 1);
-  for (idx = 0; idx < search_width; idx += 16) {
-    aom_int_pro_row(&hbuf[idx], ref_buf, ref_stride, bh);
-    ref_buf += 16;
-  }
-
-  ref_buf = xd->plane[0].pre[0].buf - (bh >> 1) * ref_stride;
-  for (idx = 0; idx < search_height; ++idx) {
-    vbuf[idx] = aom_int_pro_col(ref_buf, bw) >> norm_factor;
-    ref_buf += ref_stride;
-  }
-
-  // Set up src 1-D reference set
-  for (idx = 0; idx < bw; idx += 16) {
-    src_buf = x->plane[0].src.buf + idx;
-    aom_int_pro_row(&src_hbuf[idx], src_buf, src_stride, bh);
-  }
-
-  src_buf = x->plane[0].src.buf;
-  for (idx = 0; idx < bh; ++idx) {
-    src_vbuf[idx] = aom_int_pro_col(src_buf, bw) >> norm_factor;
-    src_buf += src_stride;
-  }
-
-  // Find the best match per 1-D search
-  tmp_mv->col = vector_match(hbuf, src_hbuf, mi_size_wide_log2[bsize]);
-  tmp_mv->row = vector_match(vbuf, src_vbuf, mi_size_high_log2[bsize]);
-
-  this_mv = *tmp_mv;
-  src_buf = x->plane[0].src.buf;
-  ref_buf = xd->plane[0].pre[0].buf + this_mv.row * ref_stride + this_mv.col;
-  best_sad = cpi->fn_ptr[bsize].sdf(src_buf, src_stride, ref_buf, ref_stride);
-
-  {
-    const uint8_t *const pos[4] = {
-      ref_buf - ref_stride,
-      ref_buf - 1,
-      ref_buf + 1,
-      ref_buf + ref_stride,
-    };
-
-    cpi->fn_ptr[bsize].sdx4df(src_buf, src_stride, pos, ref_stride, this_sad);
-  }
-
-  for (idx = 0; idx < 4; ++idx) {
-    if (this_sad[idx] < best_sad) {
-      best_sad = this_sad[idx];
-      tmp_mv->row = search_pos[idx].row + this_mv.row;
-      tmp_mv->col = search_pos[idx].col + this_mv.col;
-    }
-  }
-
-  if (this_sad[0] < this_sad[3])
-    this_mv.row -= 1;
-  else
-    this_mv.row += 1;
-
-  if (this_sad[1] < this_sad[2])
-    this_mv.col -= 1;
-  else
-    this_mv.col += 1;
-
-  ref_buf = xd->plane[0].pre[0].buf + this_mv.row * ref_stride + this_mv.col;
-
-  tmp_sad = cpi->fn_ptr[bsize].sdf(src_buf, src_stride, ref_buf, ref_stride);
-  if (best_sad > tmp_sad) {
-    *tmp_mv = this_mv;
-    best_sad = tmp_sad;
-  }
-
-  tmp_mv->row *= 8;
-  tmp_mv->col *= 8;
-
-  set_subpel_mv_search_range(
-      &x->mv_limits, &subpel_mv_limits.col_min, &subpel_mv_limits.col_max,
-      &subpel_mv_limits.row_min, &subpel_mv_limits.row_max, ref_mv);
-  clamp_mv(tmp_mv, subpel_mv_limits.col_min, subpel_mv_limits.col_max,
-           subpel_mv_limits.row_min, subpel_mv_limits.row_max);
-
-  if (scaled_ref_frame) {
-    int i;
-    for (i = 0; i < MAX_MB_PLANE; i++) xd->plane[i].pre[0] = backup_yv12[i];
-  }
-
-  return best_sad;
-}
-
-int av1_full_pixel_search(const AV1_COMP *cpi, MACROBLOCK *x, BLOCK_SIZE bsize,
-                          MV *mvp_full, int step_param, int method,
-                          int run_mesh_search, int error_per_bit,
-                          int *cost_list, const MV *ref_mv, int var_max, int rd,
-                          int x_pos, int y_pos, int intra,
-                          const search_site_config *cfg,
-                          int use_intrabc_mesh_pattern) {
-  const SPEED_FEATURES *const sf = &cpi->sf;
-  const aom_variance_fn_ptr_t *fn_ptr = &cpi->fn_ptr[bsize];
-=======
 int av1_full_pixel_search(const FULLPEL_MV start_mv,
                           const FULLPEL_MOTION_SEARCH_PARAMS *ms_params,
                           const int step_param, int *cost_list,
@@ -2703,7 +1413,6 @@
   const int is_intra_mode = ms_params->is_intra_mode;
   int run_mesh_search = ms_params->run_mesh_search;
 
->>>>>>> 148bd354
   int var = 0;
   MARK_MV_INVALID(best_mv);
   if (second_best_mv) {
@@ -2722,14 +1431,7 @@
     cost_list[4] = INT_MAX;
   }
 
-<<<<<<< HEAD
-  // Keep track of number of searches (this frame in this thread).
-  if (x->m_search_count_ptr != NULL) ++(*x->m_search_count_ptr);
-
-  switch (method) {
-=======
   switch (search_method) {
->>>>>>> 148bd354
     case FAST_DIAMOND:
       var = fast_dia_search(start_mv, ms_params, step_param, 0, cost_list,
                             best_mv);
@@ -2750,39 +1452,20 @@
           bigdia_search(start_mv, ms_params, step_param, 1, cost_list, best_mv);
       break;
     case NSTEP:
-<<<<<<< HEAD
-      var = full_pixel_diamond(cpi, x, mvp_full, step_param, error_per_bit,
-                               MAX_MVSEARCH_STEPS - 1 - step_param, 1,
-                               cost_list, fn_ptr, ref_mv, cfg);
-=======
     case DIAMOND:
       var = full_pixel_diamond(start_mv, ms_params, step_param, cost_list,
                                best_mv, second_best_mv);
->>>>>>> 148bd354
       break;
     default: assert(0 && "Invalid search method.");
   }
 
   // Should we allow a follow on exhaustive search?
-<<<<<<< HEAD
-  // Pick the threshold for decision on the evaluation of exhaustive search
-  // based on the toolset (intraBC or non-intraBC)
-  const int max_exhaustive_pct = use_intrabc_mesh_pattern
-                                     ? sf->intrabc_max_exhaustive_pct
-                                     : sf->max_exhaustive_pct;
-  if (!run_mesh_search && method == NSTEP &&
-      is_exhaustive_allowed(cpi, x, max_exhaustive_pct)) {
-    int exhuastive_thr = sf->exhaustive_searches_thresh;
-=======
   if (!run_mesh_search && search_method == NSTEP) {
     int exhuastive_thr = ms_params->force_mesh_thresh;
->>>>>>> 148bd354
     exhuastive_thr >>=
         10 - (mi_size_wide_log2[bsize] + mi_size_high_log2[bsize]);
     // Threshold variance for an exhaustive full search.
     if (var > exhuastive_thr) run_mesh_search = 1;
-<<<<<<< HEAD
-=======
   }
 
   // TODO(yunqing): the following is used to reduce mesh search in temporal
@@ -2793,94 +1476,10 @@
     if (full_pel_mv_diff <= 4) {
       run_mesh_search = 0;
     }
->>>>>>> 148bd354
   }
 
   if (run_mesh_search) {
     int var_ex;
-<<<<<<< HEAD
-    MV tmp_mv_ex;
-    // Pick the mesh pattern for exhaustive search based on the toolset (intraBC
-    // or non-intraBC)
-    const MESH_PATTERN *const mesh_patterns = use_intrabc_mesh_pattern
-                                                  ? sf->intrabc_mesh_patterns
-                                                  : sf->mesh_patterns;
-    var_ex =
-        full_pixel_exhaustive(x, &x->best_mv.as_mv, error_per_bit, cost_list,
-                              fn_ptr, ref_mv, &tmp_mv_ex, mesh_patterns);
-    if (var_ex < var) {
-      var = var_ex;
-      x->best_mv.as_mv = tmp_mv_ex;
-    }
-  }
-
-  if (method != NSTEP && rd && var < var_max)
-    var = av1_get_mvpred_var(x, &x->best_mv.as_mv, ref_mv, fn_ptr, 1);
-
-  // Use hash-me for intrablock copy
-  do {
-    if (!intra || !av1_use_hash_me(&cpi->common)) break;
-
-    // already single ME
-    // get block size and original buffer of current block
-    const int block_height = block_size_high[bsize];
-    const int block_width = block_size_wide[bsize];
-    if (block_height == block_width && x_pos >= 0 && y_pos >= 0) {
-      if (block_width == 4 || block_width == 8 || block_width == 16 ||
-          block_width == 32 || block_width == 64 || block_width == 128) {
-        uint8_t *what = x->plane[0].src.buf;
-        const int what_stride = x->plane[0].src.stride;
-        uint32_t hash_value1, hash_value2;
-        MV best_hash_mv;
-        int best_hash_cost = INT_MAX;
-
-        // for the hashMap
-        hash_table *ref_frame_hash = &cpi->common.cur_frame->hash_table;
-
-        av1_get_block_hash_value(what, what_stride, block_width, &hash_value1,
-                                 &hash_value2, is_cur_buf_hbd(&x->e_mbd), x);
-
-        const int count = av1_hash_table_count(ref_frame_hash, hash_value1);
-        // for intra, at lest one matching can be found, itself.
-        if (count <= (intra ? 1 : 0)) {
-          break;
-        }
-
-        Iterator iterator =
-            av1_hash_get_first_iterator(ref_frame_hash, hash_value1);
-        for (int i = 0; i < count; i++, aom_iterator_increment(&iterator)) {
-          block_hash ref_block_hash =
-              *(block_hash *)(aom_iterator_get(&iterator));
-          if (hash_value2 == ref_block_hash.hash_value2) {
-            // For intra, make sure the prediction is from valid area.
-            if (intra) {
-              const int mi_col = x_pos / MI_SIZE;
-              const int mi_row = y_pos / MI_SIZE;
-              const MV dv = { 8 * (ref_block_hash.y - y_pos),
-                              8 * (ref_block_hash.x - x_pos) };
-              if (!av1_is_dv_valid(dv, &cpi->common, &x->e_mbd, mi_row, mi_col,
-                                   bsize, cpi->common.seq_params.mib_size_log2))
-                continue;
-            }
-            MV hash_mv;
-            hash_mv.col = ref_block_hash.x - x_pos;
-            hash_mv.row = ref_block_hash.y - y_pos;
-            if (!is_mv_in(&x->mv_limits, &hash_mv)) continue;
-            const int refCost =
-                av1_get_mvpred_var(x, &hash_mv, ref_mv, fn_ptr, 1);
-            if (refCost < best_hash_cost) {
-              best_hash_cost = refCost;
-              best_hash_mv = hash_mv;
-            }
-          }
-        }
-        if (best_hash_cost < var) {
-          x->second_best_mv = x->best_mv;
-          x->best_mv.as_mv = best_hash_mv;
-          var = best_hash_cost;
-        }
-      }
-=======
     FULLPEL_MV tmp_mv_ex;
     // Pick the mesh pattern for exhaustive search based on the toolset (intraBC
     // or non-intraBC)
@@ -2895,71 +1494,17 @@
     if (var_ex < var) {
       var = var_ex;
       *best_mv = tmp_mv_ex;
->>>>>>> 148bd354
     }
   }
 
   return var;
 }
 
-<<<<<<< HEAD
-/* returns subpixel variance error function */
-#define DIST(r, c) \
-  vfp->osvf(pre(y, y_stride, r, c), y_stride, sp(c), sp(r), z, mask, &sse)
-
-/* checks if (r, c) has better score than previous best */
-#define MVC(r, c)                                                              \
-  (unsigned int)(mvcost                                                        \
-                     ? ((mvjcost[((r) != rr) * 2 + ((c) != rc)] +              \
-                         mvcost[0][((r)-rr)] + (int64_t)mvcost[1][((c)-rc)]) * \
-                            error_per_bit +                                    \
-                        4096) >>                                               \
-                           13                                                  \
-                     : 0)
-
-#define CHECK_BETTER(v, r, c)                             \
-  if (c >= minc && c <= maxc && r >= minr && r <= maxr) { \
-    thismse = (DIST(r, c));                               \
-    if ((v = MVC(r, c) + thismse) < besterr) {            \
-      besterr = v;                                        \
-      br = r;                                             \
-      bc = c;                                             \
-      *distortion = thismse;                              \
-      *sse1 = sse;                                        \
-    }                                                     \
-  } else {                                                \
-    v = INT_MAX;                                          \
-  }
-
-#undef CHECK_BETTER0
-#define CHECK_BETTER0(v, r, c) CHECK_BETTER(v, r, c)
-
-#undef CHECK_BETTER1
-#define CHECK_BETTER1(v, r, c)                                                \
-  if (c >= minc && c <= maxc && r >= minr && r <= maxr) {                     \
-    MV this_mv = { r, c };                                                    \
-    thismse = upsampled_obmc_pref_error(xd, cm, mi_row, mi_col, &this_mv,     \
-                                        mask, vfp, z, pre(y, y_stride, r, c), \
-                                        y_stride, sp(c), sp(r), w, h, &sse,   \
-                                        use_accurate_subpel_search);          \
-    v = mv_err_cost(&this_mv, ref_mv, mvjcost, mvcost, error_per_bit);        \
-    if ((v + thismse) < besterr) {                                            \
-      besterr = v + thismse;                                                  \
-      br = r;                                                                 \
-      bc = c;                                                                 \
-      *distortion = thismse;                                                  \
-      *sse1 = sse;                                                            \
-    }                                                                         \
-  } else {                                                                    \
-    v = INT_MAX;                                                              \
-  }
-=======
 int av1_intrabc_hash_search(const AV1_COMP *cpi, const MACROBLOCKD *xd,
                             const FULLPEL_MOTION_SEARCH_PARAMS *ms_params,
                             IntraBCHashInfo *intrabc_hash_info,
                             FULLPEL_MV *best_mv) {
   if (!av1_use_hash_me(cpi)) return INT_MAX;
->>>>>>> 148bd354
 
   const BLOCK_SIZE bsize = ms_params->bsize;
   const int block_width = block_size_wide[bsize];
@@ -2967,36 +1512,11 @@
 
   if (block_width != block_height) return INT_MAX;
 
-<<<<<<< HEAD
-  DECLARE_ALIGNED(16, uint8_t, pred[2 * MAX_SB_SQUARE]);
-#if CONFIG_AV1_HIGHBITDEPTH
-  if (is_cur_buf_hbd(xd)) {
-    uint8_t *pred8 = CONVERT_TO_BYTEPTR(pred);
-    aom_highbd_upsampled_pred(xd, cm, mi_row, mi_col, mv, pred8, w, h,
-                              subpel_x_q3, subpel_y_q3, y, y_stride, xd->bd,
-                              subpel_search);
-    besterr = vfp->ovf(pred8, w, wsrc, mask, sse);
-  } else {
-    aom_upsampled_pred(xd, cm, mi_row, mi_col, mv, pred, w, h, subpel_x_q3,
-                       subpel_y_q3, y, y_stride, subpel_search);
-
-    besterr = vfp->ovf(pred, w, wsrc, mask, sse);
-  }
-#else
-  aom_upsampled_pred(xd, cm, mi_row, mi_col, mv, pred, w, h, subpel_x_q3,
-                     subpel_y_q3, y, y_stride, subpel_search);
-
-  besterr = vfp->ovf(pred, w, wsrc, mask, sse);
-#endif
-  return besterr;
-}
-=======
   const FullMvLimits *mv_limits = &ms_params->mv_limits;
   const MSBuffers *ms_buffer = &ms_params->ms_buffers;
 
   const uint8_t *src = ms_buffer->src->buf;
   const int src_stride = ms_buffer->src->stride;
->>>>>>> 148bd354
 
   const int mi_row = xd->mi_row;
   const int mi_col = xd->mi_col;
@@ -3266,28 +1786,6 @@
 
   return vfp->ovf(get_buf_from_fullmv(ref_buf, this_mv), ref_buf->stride, wsrc,
                   mask, &unused) +
-<<<<<<< HEAD
-         (use_mvcost ? mv_err_cost(&mv, center_mv, x->nmv_vec_cost,
-                                   x->mv_cost_stack, x->errorperbit)
-                     : 0);
-}
-
-static int obmc_refining_search_sad(const MACROBLOCK *x, const int32_t *wsrc,
-                                    const int32_t *mask, MV *ref_mv,
-                                    int error_per_bit, int search_range,
-                                    const aom_variance_fn_ptr_t *fn_ptr,
-                                    const MV *center_mv, int is_second) {
-  const MV neighbors[4] = { { -1, 0 }, { 0, -1 }, { 0, 1 }, { 1, 0 } };
-  const MACROBLOCKD *const xd = &x->e_mbd;
-  const struct buf_2d *const in_what = &xd->plane[0].pre[is_second];
-  const MV fcenter_mv = { center_mv->row >> 3, center_mv->col >> 3 };
-  unsigned int best_sad = fn_ptr->osdf(get_buf_from_mv(in_what, ref_mv),
-                                       in_what->stride, wsrc, mask) +
-                          mvsad_err_cost(x, ref_mv, &fcenter_mv, error_per_bit);
-  int i, j;
-
-  for (i = 0; i < search_range; i++) {
-=======
          mv_err_cost_(&mv, mv_cost_params);
 }
 
@@ -3307,7 +1805,6 @@
                           mvsad_err_cost_(best_mv, mv_cost_params);
 
   for (int i = 0; i < kSearchRange; i++) {
->>>>>>> 148bd354
     int best_site = -1;
 
     for (int j = 0; j < 4; j++) {
@@ -3337,17 +1834,6 @@
   return best_sad;
 }
 
-<<<<<<< HEAD
-static int obmc_diamond_search_sad(const MACROBLOCK *x,
-                                   const search_site_config *cfg,
-                                   const int32_t *wsrc, const int32_t *mask,
-                                   MV *ref_mv, MV *best_mv, int search_param,
-                                   int sad_per_bit, int *num00,
-                                   const aom_variance_fn_ptr_t *fn_ptr,
-                                   const MV *center_mv, int is_second) {
-  const MACROBLOCKD *const xd = &x->e_mbd;
-  const struct buf_2d *const in_what = &xd->plane[0].pre[is_second];
-=======
 static int obmc_diamond_search_sad(
     const FULLPEL_MOTION_SEARCH_PARAMS *ms_params, FULLPEL_MV start_mv,
     FULLPEL_MV *best_mv, int search_param, int *num00) {
@@ -3358,7 +1844,6 @@
   const int32_t *wsrc = ms_buffers->wsrc;
   const int32_t *mask = ms_buffers->obmc_mask;
   const struct buf_2d *const ref_buf = ms_buffers->ref;
->>>>>>> 148bd354
   // search_param determines the length of the initial step and hence the number
   // of iterations
   // 0 = initial step (MAX_FIRST_STEP) pel : 1 = (MAX_FIRST_STEP/2) pel, 2 =
@@ -3410,26 +1895,6 @@
   return best_sad;
 }
 
-<<<<<<< HEAD
-static int obmc_full_pixel_diamond(const AV1_COMP *cpi, MACROBLOCK *x,
-                                   MV *mvp_full, int step_param, int sadpb,
-                                   int further_steps, int do_refine,
-                                   const aom_variance_fn_ptr_t *fn_ptr,
-                                   const MV *ref_mv, MV *dst_mv, int is_second,
-                                   const search_site_config *cfg) {
-  (void)cpi;  // to silence compiler warning
-  const int32_t *wsrc = x->wsrc_buf;
-  const int32_t *mask = x->mask_buf;
-  MV temp_mv;
-  int thissme, n, num00 = 0;
-  int bestsme =
-      obmc_diamond_search_sad(x, cfg, wsrc, mask, mvp_full, &temp_mv,
-                              step_param, sadpb, &n, fn_ptr, ref_mv, is_second);
-  if (bestsme < INT_MAX)
-    bestsme = get_obmc_mvpred_var(x, wsrc, mask, &temp_mv, ref_mv, fn_ptr, 1,
-                                  is_second);
-  *dst_mv = temp_mv;
-=======
 static int obmc_full_pixel_diamond(
     const FULLPEL_MOTION_SEARCH_PARAMS *ms_params, const FULLPEL_MV start_mv,
     int step_param, int do_refine, FULLPEL_MV *best_mv) {
@@ -3440,7 +1905,6 @@
       obmc_diamond_search_sad(ms_params, start_mv, &tmp_mv, step_param, &n);
   if (bestsme < INT_MAX) bestsme = get_obmc_mvpred_var(ms_params, &tmp_mv);
   *best_mv = tmp_mv;
->>>>>>> 148bd354
 
   // If there won't be more n-step search, check to see if refining search is
   // needed.
@@ -3453,18 +1917,9 @@
     if (num00) {
       num00--;
     } else {
-<<<<<<< HEAD
-      thissme = obmc_diamond_search_sad(x, cfg, wsrc, mask, mvp_full, &temp_mv,
-                                        step_param + n, sadpb, &num00, fn_ptr,
-                                        ref_mv, is_second);
-      if (thissme < INT_MAX)
-        thissme = get_obmc_mvpred_var(x, wsrc, mask, &temp_mv, ref_mv, fn_ptr,
-                                      1, is_second);
-=======
       thissme = obmc_diamond_search_sad(ms_params, start_mv, &tmp_mv,
                                         step_param + n, &num00);
       if (thissme < INT_MAX) thissme = get_obmc_mvpred_var(ms_params, &tmp_mv);
->>>>>>> 148bd354
 
       // check to see if refining search is needed.
       if (num00 > further_steps - n) do_refine = 0;
@@ -3489,18 +1944,6 @@
   return bestsme;
 }
 
-<<<<<<< HEAD
-int av1_obmc_full_pixel_search(const AV1_COMP *cpi, MACROBLOCK *x, MV *mvp_full,
-                               int step_param, int sadpb, int further_steps,
-                               int do_refine,
-                               const aom_variance_fn_ptr_t *fn_ptr,
-                               const MV *ref_mv, MV *dst_mv, int is_second,
-                               const search_site_config *cfg) {
-  if (cpi->sf.obmc_full_pixel_search_level == 0) {
-    return obmc_full_pixel_diamond(cpi, x, mvp_full, step_param, sadpb,
-                                   further_steps, do_refine, fn_ptr, ref_mv,
-                                   dst_mv, is_second, cfg);
-=======
 int av1_obmc_full_pixel_search(const FULLPEL_MV start_mv,
                                const FULLPEL_MOTION_SEARCH_PARAMS *ms_params,
                                const int step_param, FULLPEL_MV *best_mv) {
@@ -3509,7 +1952,6 @@
     const int bestsme = obmc_full_pixel_diamond(ms_params, start_mv, step_param,
                                                 do_refine, best_mv);
     return bestsme;
->>>>>>> 148bd354
   } else {
     *best_mv = start_mv;
     clamp_fullmv(best_mv, &ms_params->mv_limits);
@@ -4386,59 +2828,6 @@
 // Note(yunqingwang): The following 2 functions are only used in the motion
 // vector unit test, which return extreme motion vectors allowed by the MV
 // limits.
-<<<<<<< HEAD
-#define COMMON_MV_TEST              \
-  SETUP_SUBPEL_SEARCH;              \
-                                    \
-  (void)error_per_bit;              \
-  (void)vfp;                        \
-  (void)src_address;                \
-  (void)src_stride;                 \
-  (void)y;                          \
-  (void)y_stride;                   \
-  (void)second_pred;                \
-  (void)w;                          \
-  (void)h;                          \
-  (void)use_accurate_subpel_search; \
-  (void)offset;                     \
-  (void)mvjcost;                    \
-  (void)mvcost;                     \
-  (void)sse1;                       \
-  (void)distortion;                 \
-                                    \
-  (void)halfiters;                  \
-  (void)quarteriters;               \
-  (void)eighthiters;                \
-  (void)whichdir;                   \
-  (void)forced_stop;                \
-  (void)hstep;                      \
-                                    \
-  (void)tr;                         \
-  (void)tc;                         \
-  (void)sse;                        \
-  (void)thismse;                    \
-  (void)cost_list;
-// Return the maximum MV.
-int av1_return_max_sub_pixel_mv(
-    MACROBLOCK *x, const AV1_COMMON *const cm, int mi_row, int mi_col,
-    const MV *ref_mv, int allow_hp, int error_per_bit,
-    const aom_variance_fn_ptr_t *vfp, int forced_stop, int iters_per_step,
-    int *cost_list, int *mvjcost, int *mvcost[2], int *distortion,
-    unsigned int *sse1, const uint8_t *second_pred, const uint8_t *mask,
-    int mask_stride, int invert_mask, int w, int h,
-    int use_accurate_subpel_search, const int do_reset_fractional_mv) {
-  COMMON_MV_TEST;
-  (void)mask;
-  (void)mask_stride;
-  (void)invert_mask;
-  (void)minr;
-  (void)minc;
-
-  (void)cm;
-  (void)mi_row;
-  (void)mi_col;
-  (void)do_reset_fractional_mv;
-=======
 // Returns the maximum MV.
 int av1_return_max_sub_pixel_mv(MACROBLOCKD *xd, const AV1_COMMON *const cm,
                                 const SUBPEL_MOTION_SEARCH_PARAMS *ms_params,
@@ -4459,31 +2848,12 @@
   bestmv->col = mv_limits->col_max;
 
   unsigned int besterr = 0;
->>>>>>> 148bd354
 
   // In the sub-pel motion search, if hp is not used, then the last bit of mv
   // has to be 0.
   lower_mv_precision(bestmv, allow_hp, 0);
   return besterr;
 }
-<<<<<<< HEAD
-// Return the minimum MV.
-int av1_return_min_sub_pixel_mv(
-    MACROBLOCK *x, const AV1_COMMON *const cm, int mi_row, int mi_col,
-    const MV *ref_mv, int allow_hp, int error_per_bit,
-    const aom_variance_fn_ptr_t *vfp, int forced_stop, int iters_per_step,
-    int *cost_list, int *mvjcost, int *mvcost[2], int *distortion,
-    unsigned int *sse1, const uint8_t *second_pred, const uint8_t *mask,
-    int mask_stride, int invert_mask, int w, int h,
-    int use_accurate_subpel_search, const int do_reset_fractional_mv) {
-  COMMON_MV_TEST;
-  (void)maxr;
-  (void)maxc;
-  (void)mask;
-  (void)mask_stride;
-  (void)invert_mask;
-=======
->>>>>>> 148bd354
 
 // Returns the minimum MV.
 int av1_return_min_sub_pixel_mv(MACROBLOCKD *xd, const AV1_COMMON *const cm,
@@ -4493,11 +2863,6 @@
                                 int_mv *last_mv_search_list) {
   (void)xd;
   (void)cm;
-<<<<<<< HEAD
-  (void)mi_row;
-  (void)mi_col;
-  (void)do_reset_fractional_mv;
-=======
   (void)start_mv;
   (void)sse1;
   (void)distortion;
@@ -4505,7 +2870,6 @@
 
   const int allow_hp = ms_params->allow_hp;
   const SubpelMvLimits *mv_limits = &ms_params->mv_limits;
->>>>>>> 148bd354
 
   bestmv->row = mv_limits->row_min;
   bestmv->col = mv_limits->col_min;
@@ -4517,122 +2881,6 @@
   return besterr;
 }
 
-<<<<<<< HEAD
-void av1_simple_motion_search(AV1_COMP *const cpi, MACROBLOCK *x, int mi_row,
-                              int mi_col, BLOCK_SIZE bsize, int ref,
-                              MV ref_mv_full, int num_planes,
-                              int use_subpixel) {
-  assert(num_planes == 1 &&
-         "Currently simple_motion_search only supports luma plane");
-  assert(!frame_is_intra_only(&cpi->common) &&
-         "Simple motion search only enabled for non-key frames");
-  AV1_COMMON *const cm = &cpi->common;
-  MACROBLOCKD *xd = &x->e_mbd;
-
-  set_offsets_for_motion_search(cpi, x, mi_row, mi_col, bsize);
-
-  MB_MODE_INFO *mbmi = xd->mi[0];
-  mbmi->sb_type = bsize;
-  mbmi->ref_frame[0] = ref;
-  mbmi->ref_frame[1] = NONE_FRAME;
-  mbmi->motion_mode = SIMPLE_TRANSLATION;
-
-  const YV12_BUFFER_CONFIG *yv12 = get_ref_frame_yv12_buf(cm, ref);
-  const YV12_BUFFER_CONFIG *scaled_ref_frame =
-      av1_get_scaled_ref_frame(cpi, ref);
-  struct buf_2d backup_yv12;
-  // ref_mv is used to code the motion vector. ref_mv_full is the initial point.
-  // ref_mv is in units of 1/8 pel whereas ref_mv_full is in units of pel.
-  MV ref_mv = { 0, 0 };
-  const int step_param = cpi->mv_step_param;
-  const MvLimits tmp_mv_limits = x->mv_limits;
-  const SEARCH_METHODS search_methods = cpi->sf.mv.search_method;
-  const int do_mesh_search = 0;
-  const int sadpb = x->sadperbit16;
-  int cost_list[5];
-  const int ref_idx = 0;
-  int var;
-
-  av1_setup_pre_planes(xd, ref_idx, yv12, mi_row, mi_col,
-                       get_ref_scale_factors(cm, ref), num_planes);
-  set_ref_ptrs(cm, xd, mbmi->ref_frame[0], mbmi->ref_frame[1]);
-  if (scaled_ref_frame) {
-    backup_yv12 = xd->plane[AOM_PLANE_Y].pre[ref_idx];
-    av1_setup_pre_planes(xd, ref_idx, scaled_ref_frame, mi_row, mi_col, NULL,
-                         num_planes);
-  }
-
-  // This overwrites the mv_limits so we will need to restore it later.
-  av1_set_mv_search_range(&x->mv_limits, &ref_mv);
-  var = av1_full_pixel_search(
-      cpi, x, bsize, &ref_mv_full, step_param, search_methods, do_mesh_search,
-      sadpb, cond_cost_list(cpi, cost_list), &ref_mv, INT_MAX, 1,
-      mi_col * MI_SIZE, mi_row * MI_SIZE, 0, &cpi->ss_cfg[SS_CFG_SRC], 0);
-  // Restore
-  x->mv_limits = tmp_mv_limits;
-
-  const int use_subpel_search =
-      var < INT_MAX && !cpi->common.cur_frame_force_integer_mv && use_subpixel;
-  if (scaled_ref_frame) {
-    xd->plane[AOM_PLANE_Y].pre[ref_idx] = backup_yv12;
-  }
-  if (use_subpel_search) {
-    int not_used = 0;
-    if (cpi->sf.use_accurate_subpel_search) {
-      const int pw = block_size_wide[bsize];
-      const int ph = block_size_high[bsize];
-      cpi->find_fractional_mv_step(
-          x, cm, mi_row, mi_col, &ref_mv, cm->allow_high_precision_mv,
-          x->errorperbit, &cpi->fn_ptr[bsize], cpi->sf.mv.subpel_force_stop,
-          cpi->sf.mv.subpel_iters_per_step, cond_cost_list(cpi, cost_list),
-          x->nmv_vec_cost, x->mv_cost_stack, &not_used, &x->pred_sse[ref], NULL,
-          NULL, 0, 0, pw, ph, cpi->sf.use_accurate_subpel_search, 1);
-    } else {
-      cpi->find_fractional_mv_step(
-          x, cm, mi_row, mi_col, &ref_mv, cm->allow_high_precision_mv,
-          x->errorperbit, &cpi->fn_ptr[bsize], cpi->sf.mv.subpel_force_stop,
-          cpi->sf.mv.subpel_iters_per_step, cond_cost_list(cpi, cost_list),
-          x->nmv_vec_cost, x->mv_cost_stack, &not_used, &x->pred_sse[ref], NULL,
-          NULL, 0, 0, 0, 0, 0, 1);
-    }
-  } else {
-    // Manually convert from units of pixel to 1/8-pixels if we are not doing
-    // subpel search
-    x->best_mv.as_mv.row *= 8;
-    x->best_mv.as_mv.col *= 8;
-  }
-
-  mbmi->mv[0].as_mv = x->best_mv.as_mv;
-
-  // Get a copy of the prediction output
-  av1_enc_build_inter_predictor(cm, xd, mi_row, mi_col, NULL, bsize,
-                                AOM_PLANE_Y, AOM_PLANE_Y);
-
-  aom_clear_system_state();
-
-  if (scaled_ref_frame) {
-    xd->plane[AOM_PLANE_Y].pre[ref_idx] = backup_yv12;
-  }
-}
-
-void av1_simple_motion_sse_var(AV1_COMP *cpi, MACROBLOCK *x, int mi_row,
-                               int mi_col, BLOCK_SIZE bsize,
-                               const MV ref_mv_full, int use_subpixel,
-                               unsigned int *sse, unsigned int *var) {
-  MACROBLOCKD *xd = &x->e_mbd;
-  const MV_REFERENCE_FRAME ref =
-      cpi->rc.is_src_frame_alt_ref ? ALTREF_FRAME : LAST_FRAME;
-
-  av1_simple_motion_search(cpi, x, mi_row, mi_col, bsize, ref, ref_mv_full, 1,
-                           use_subpixel);
-
-  const uint8_t *src = x->plane[0].src.buf;
-  const int src_stride = x->plane[0].src.stride;
-  const uint8_t *dst = xd->plane[0].dst.buf;
-  const int dst_stride = xd->plane[0].dst.stride;
-
-  *var = cpi->fn_ptr[bsize].vf(src, src_stride, dst, dst_stride, sse);
-=======
 // Computes the cost of the current predictor by going through the whole
 // av1_enc_build_inter_predictor pipeline. This is mainly used by warped mv
 // during motion_mode_rd. We are going through the whole
@@ -5140,5 +3388,4 @@
     return get_mvpred_av_var(mv_cost_params, best_mv, second_pred, vfp, src,
                              pre);
   }
->>>>>>> 148bd354
 }