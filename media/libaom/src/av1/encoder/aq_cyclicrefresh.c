/*
 * Copyright (c) 2016, Alliance for Open Media. All rights reserved
 *
 * This source code is subject to the terms of the BSD 2 Clause License and
 * the Alliance for Open Media Patent License 1.0. If the BSD 2 Clause License
 * was not distributed with this source code in the LICENSE file, you can
 * obtain it at www.aomedia.org/license/software. If the Alliance for Open
 * Media Patent License 1.0 was not distributed with this source code in the
 * PATENTS file, you can obtain it at www.aomedia.org/license/patent.
 */

#include <limits.h>
#include <math.h>

#include "av1/common/seg_common.h"
#include "av1/encoder/aq_cyclicrefresh.h"
#include "av1/encoder/ratectrl.h"
#include "av1/encoder/segmentation.h"
#include "aom_dsp/aom_dsp_common.h"
#include "aom_ports/system_state.h"

CYCLIC_REFRESH *av1_cyclic_refresh_alloc(int mi_rows, int mi_cols) {
  size_t last_coded_q_map_size;
  CYCLIC_REFRESH *const cr = aom_calloc(1, sizeof(*cr));
  if (cr == NULL) return NULL;

  cr->map = aom_calloc(mi_rows * mi_cols, sizeof(*cr->map));
  if (cr->map == NULL) {
    av1_cyclic_refresh_free(cr);
    return NULL;
  }
  last_coded_q_map_size = mi_rows * mi_cols * sizeof(*cr->last_coded_q_map);
  cr->last_coded_q_map = aom_malloc(last_coded_q_map_size);
  if (cr->last_coded_q_map == NULL) {
    av1_cyclic_refresh_free(cr);
    return NULL;
  }
  assert(MAXQ <= 255);
  memset(cr->last_coded_q_map, MAXQ, last_coded_q_map_size);
  cr->avg_frame_low_motion = 0.0;
  return cr;
}

void av1_cyclic_refresh_free(CYCLIC_REFRESH *cr) {
  if (cr != NULL) {
    aom_free(cr->map);
    aom_free(cr->last_coded_q_map);
    aom_free(cr);
  }
}

// Check if this coding block, of size bsize, should be considered for refresh
// (lower-qp coding). Decision can be based on various factors, such as
// size of the coding block (i.e., below min_block size rejected), coding
// mode, and rate/distortion.
static int candidate_refresh_aq(const CYCLIC_REFRESH *cr,
                                const MB_MODE_INFO *mbmi, int64_t rate,
                                int64_t dist, int bsize) {
  MV mv = mbmi->mv[0].as_mv;
  // Reject the block for lower-qp coding if projected distortion
  // is above the threshold, and any of the following is true:
  // 1) mode uses large mv
  // 2) mode is an intra-mode
  // Otherwise accept for refresh.
  if (dist > cr->thresh_dist_sb &&
      (mv.row > cr->motion_thresh || mv.row < -cr->motion_thresh ||
       mv.col > cr->motion_thresh || mv.col < -cr->motion_thresh ||
       !is_inter_block(mbmi)))
    return CR_SEGMENT_ID_BASE;
  else if (bsize >= BLOCK_16X16 && rate < cr->thresh_rate_sb &&
           is_inter_block(mbmi) && mbmi->mv[0].as_int == 0 &&
           cr->rate_boost_fac > 10)
    // More aggressive delta-q for bigger blocks with zero motion.
    return CR_SEGMENT_ID_BOOST2;
  else
    return CR_SEGMENT_ID_BOOST1;
}

// Compute delta-q for the segment.
static int compute_deltaq(const AV1_COMP *cpi, int q, double rate_factor) {
  const CYCLIC_REFRESH *const cr = cpi->cyclic_refresh;
  const RATE_CONTROL *const rc = &cpi->rc;
  int deltaq =
      av1_compute_qdelta_by_rate(rc, cpi->common.current_frame.frame_type, q,
                                 rate_factor, cpi->common.seq_params.bit_depth);
  if ((-deltaq) > cr->max_qdelta_perc * q / 100) {
    deltaq = -cr->max_qdelta_perc * q / 100;
  }
  return deltaq;
}

// For the just encoded frame, estimate the bits, incorporating the delta-q
// from non-base segment. For now ignore effect of multiple segments
// (with different delta-q). Note this function is called in the postencode
// (called from rc_update_rate_correction_factors()).
int av1_cyclic_refresh_estimate_bits_at_q(const AV1_COMP *cpi,
                                          double correction_factor) {
  const AV1_COMMON *const cm = &cpi->common;
  const FRAME_TYPE frame_type = cm->current_frame.frame_type;
  const int base_qindex = cm->quant_params.base_qindex;
  const int bit_depth = cm->seq_params.bit_depth;
  const CYCLIC_REFRESH *const cr = cpi->cyclic_refresh;
<<<<<<< HEAD
  int estimated_bits;
  int mbs = cm->MBs;
  int num4x4bl = mbs << 4;
  // Weight for non-base segments: use actual number of blocks refreshed in
  // previous/just encoded frame. Note number of blocks here is in 4x4 units.
  double weight_segment1 = (double)cr->actual_num_seg1_blocks / num4x4bl;
  double weight_segment2 = (double)cr->actual_num_seg2_blocks / num4x4bl;
=======
  const int mbs = cm->mi_params.MBs;
  const int num4x4bl = mbs << 4;
  // Weight for non-base segments: use actual number of blocks refreshed in
  // previous/just encoded frame. Note number of blocks here is in 4x4 units.
  const double weight_segment1 = (double)cr->actual_num_seg1_blocks / num4x4bl;
  const double weight_segment2 = (double)cr->actual_num_seg2_blocks / num4x4bl;
>>>>>>> 148bd354
  // Take segment weighted average for estimated bits.
  const int estimated_bits =
      (int)((1.0 - weight_segment1 - weight_segment2) *
<<<<<<< HEAD
                av1_estimate_bits_at_q(cm->current_frame.frame_type,
                                       cm->base_qindex, mbs, correction_factor,
                                       cm->seq_params.bit_depth) +
            weight_segment1 * av1_estimate_bits_at_q(
                                  cm->current_frame.frame_type,
                                  cm->base_qindex + cr->qindex_delta[1], mbs,
                                  correction_factor, cm->seq_params.bit_depth) +
            weight_segment2 * av1_estimate_bits_at_q(
                                  cm->current_frame.frame_type,
                                  cm->base_qindex + cr->qindex_delta[2], mbs,
                                  correction_factor, cm->seq_params.bit_depth));
=======
                av1_estimate_bits_at_q(frame_type, base_qindex, mbs,
                                       correction_factor, bit_depth) +
            weight_segment1 * av1_estimate_bits_at_q(
                                  frame_type, base_qindex + cr->qindex_delta[1],
                                  mbs, correction_factor, bit_depth) +
            weight_segment2 * av1_estimate_bits_at_q(
                                  frame_type, base_qindex + cr->qindex_delta[2],
                                  mbs, correction_factor, bit_depth));
>>>>>>> 148bd354
  return estimated_bits;
}

// Prior to encoding the frame, estimate the bits per mb, for a given q = i and
// a corresponding delta-q (for segment 1). This function is called in the
// rc_regulate_q() to set the base qp index.
// Note: the segment map is set to either 0/CR_SEGMENT_ID_BASE (no refresh) or
// to 1/CR_SEGMENT_ID_BOOST1 (refresh) for each superblock, prior to encoding.
int av1_cyclic_refresh_rc_bits_per_mb(const AV1_COMP *cpi, int i,
                                      double correction_factor) {
  const AV1_COMMON *const cm = &cpi->common;
  CYCLIC_REFRESH *const cr = cpi->cyclic_refresh;
  int bits_per_mb;
<<<<<<< HEAD
  int num4x4bl = cm->MBs << 4;
=======
  int num4x4bl = cm->mi_params.MBs << 4;
>>>>>>> 148bd354
  // Weight for segment prior to encoding: take the average of the target
  // number for the frame to be encoded and the actual from the previous frame.
  double weight_segment =
      (double)((cr->target_num_seg_blocks + cr->actual_num_seg1_blocks +
                cr->actual_num_seg2_blocks) >>
               1) /
      num4x4bl;
  // Compute delta-q corresponding to qindex i.
  int deltaq = compute_deltaq(cpi, i, cr->rate_ratio_qdelta);
  // Take segment weighted average for bits per mb.
  bits_per_mb =
      (int)((1.0 - weight_segment) *
                av1_rc_bits_per_mb(cm->current_frame.frame_type, i,
                                   correction_factor,
                                   cm->seq_params.bit_depth) +
            weight_segment * av1_rc_bits_per_mb(cm->current_frame.frame_type,
                                                i + deltaq, correction_factor,
                                                cm->seq_params.bit_depth));
  return bits_per_mb;
}

// Prior to coding a given prediction block, of size bsize at (mi_row, mi_col),
// check if we should reset the segment_id, and update the cyclic_refresh map
// and segmentation map.
void av1_cyclic_refresh_update_segment(const AV1_COMP *cpi,
                                       MB_MODE_INFO *const mbmi, int mi_row,
                                       int mi_col, BLOCK_SIZE bsize,
                                       int64_t rate, int64_t dist, int skip) {
  const AV1_COMMON *const cm = &cpi->common;
  CYCLIC_REFRESH *const cr = cpi->cyclic_refresh;
  const int bw = mi_size_wide[bsize];
  const int bh = mi_size_high[bsize];
  const int xmis = AOMMIN(cm->mi_params.mi_cols - mi_col, bw);
  const int ymis = AOMMIN(cm->mi_params.mi_rows - mi_row, bh);
  const int block_index = mi_row * cm->mi_params.mi_cols + mi_col;
  const int refresh_this_block =
      candidate_refresh_aq(cr, mbmi, rate, dist, bsize);
  // Default is to not update the refresh map.
  int new_map_value = cr->map[block_index];

  // If this block is labeled for refresh, check if we should reset the
  // segment_id.
  if (cyclic_refresh_segment_id_boosted(mbmi->segment_id)) {
    mbmi->segment_id = refresh_this_block;
    // Reset segment_id if will be skipped.
    if (skip) mbmi->segment_id = CR_SEGMENT_ID_BASE;
  }

  // Update the cyclic refresh map, to be used for setting segmentation map
  // for the next frame. If the block  will be refreshed this frame, mark it
  // as clean. The magnitude of the -ve influences how long before we consider
  // it for refresh again.
  if (cyclic_refresh_segment_id_boosted(mbmi->segment_id)) {
    new_map_value = -cr->time_for_refresh;
  } else if (refresh_this_block) {
    // Else if it is accepted as candidate for refresh, and has not already
    // been refreshed (marked as 1) then mark it as a candidate for cleanup
    // for future time (marked as 0), otherwise don't update it.
    if (cr->map[block_index] == 1) new_map_value = 0;
  } else {
    // Leave it marked as block that is not candidate for refresh.
    new_map_value = 1;
  }

  // Update entries in the cyclic refresh map with new_map_value, and
  // copy mbmi->segment_id into global segmentation map.
  for (int y = 0; y < ymis; y++)
    for (int x = 0; x < xmis; x++) {
<<<<<<< HEAD
      int map_offset = block_index + y * cm->mi_cols + x;
      cr->map[map_offset] = new_map_value;
      cpi->segmentation_map[map_offset] = mbmi->segment_id;
=======
      int map_offset = block_index + y * cm->mi_params.mi_cols + x;
      cr->map[map_offset] = new_map_value;
      cpi->enc_seg.map[map_offset] = mbmi->segment_id;
>>>>>>> 148bd354
    }
}

// Update the some stats after encode frame is done.
void av1_cyclic_refresh_postencode(AV1_COMP *const cpi) {
  AV1_COMMON *const cm = &cpi->common;
  const CommonModeInfoParams *const mi_params = &cm->mi_params;
  CYCLIC_REFRESH *const cr = cpi->cyclic_refresh;
<<<<<<< HEAD
  unsigned char *const seg_map = cpi->segmentation_map;
  cr->cnt_zeromv = 0;
  cr->actual_num_seg1_blocks = 0;
  cr->actual_num_seg2_blocks = 0;
  for (int mi_row = 0; mi_row < cm->mi_rows; mi_row++) {
    for (int mi_col = 0; mi_col < cm->mi_cols; mi_col++) {
      MB_MODE_INFO **mi = cm->mi_grid_base + mi_row * cm->mi_stride + mi_col;
      MV mv = mi[0]->mv[0].as_mv;
      int map_index = mi_row * cm->mi_cols + mi_col;
      if (cyclic_refresh_segment_id(seg_map[map_index]) == CR_SEGMENT_ID_BOOST1)
        cr->actual_num_seg1_blocks++;
      else if (cyclic_refresh_segment_id(seg_map[map_index]) ==
               CR_SEGMENT_ID_BOOST2)
        cr->actual_num_seg2_blocks++;
=======
  unsigned char *const seg_map = cpi->enc_seg.map;
  cr->cnt_zeromv = 0;
  cr->actual_num_seg1_blocks = 0;
  cr->actual_num_seg2_blocks = 0;
  for (int mi_row = 0; mi_row < mi_params->mi_rows; mi_row++) {
    for (int mi_col = 0; mi_col < mi_params->mi_cols; mi_col++) {
      MB_MODE_INFO **mi =
          mi_params->mi_grid_base + mi_row * mi_params->mi_stride + mi_col;
      MV mv = mi[0]->mv[0].as_mv;
      if (cm->seg.enabled) {
        int map_index = mi_row * mi_params->mi_cols + mi_col;
        if (cyclic_refresh_segment_id(seg_map[map_index]) ==
            CR_SEGMENT_ID_BOOST1)
          cr->actual_num_seg1_blocks++;
        else if (cyclic_refresh_segment_id(seg_map[map_index]) ==
                 CR_SEGMENT_ID_BOOST2)
          cr->actual_num_seg2_blocks++;
      }
>>>>>>> 148bd354
      // Accumulate low_content_frame.
      if (is_inter_block(mi[0]) && abs(mv.row) < 16 && abs(mv.col) < 16)
        cr->cnt_zeromv++;
    }
  }
<<<<<<< HEAD
  cr->cnt_zeromv = 100 * cr->cnt_zeromv / (cm->mi_rows * cm->mi_cols);
=======
  cr->cnt_zeromv =
      100 * cr->cnt_zeromv / (mi_params->mi_rows * mi_params->mi_cols);
>>>>>>> 148bd354
  cr->avg_frame_low_motion =
      (3 * cr->avg_frame_low_motion + (double)cr->cnt_zeromv) / 4;
}

// Set golden frame update interval, for 1 pass CBR mode.
void av1_cyclic_refresh_set_golden_update(AV1_COMP *const cpi) {
  RATE_CONTROL *const rc = &cpi->rc;
  CYCLIC_REFRESH *const cr = cpi->cyclic_refresh;
  // Set minimum gf_interval for GF update to a multiple of the refresh period,
  // with some max limit. Depending on past encoding stats, GF flag may be
  // reset and update may not occur until next baseline_gf_interval.
  if (cr->percent_refresh > 0)
    rc->baseline_gf_interval = AOMMIN(2 * (100 / cr->percent_refresh), 40);
  else
    rc->baseline_gf_interval = 20;
  if (cr->avg_frame_low_motion < 40) rc->baseline_gf_interval = 8;
}

// Update the segmentation map, and related quantities: cyclic refresh map,
// refresh sb_index, and target number of blocks to be refreshed.
// The map is set to either 0/CR_SEGMENT_ID_BASE (no refresh) or to
// 1/CR_SEGMENT_ID_BOOST1 (refresh) for each superblock.
// Blocks labeled as BOOST1 may later get set to BOOST2 (during the
// encoding of the superblock).
static void cyclic_refresh_update_map(AV1_COMP *const cpi) {
  AV1_COMMON *const cm = &cpi->common;
  const CommonModeInfoParams *const mi_params = &cm->mi_params;
  CYCLIC_REFRESH *const cr = cpi->cyclic_refresh;
  unsigned char *const seg_map = cpi->enc_seg.map;
  int i, block_count, bl_index, sb_rows, sb_cols, sbs_in_frame;
  int xmis, ymis, x, y;
  memset(seg_map, CR_SEGMENT_ID_BASE, mi_params->mi_rows * mi_params->mi_cols);
  sb_cols = (mi_params->mi_cols + cm->seq_params.mib_size - 1) /
            cm->seq_params.mib_size;
  sb_rows = (mi_params->mi_rows + cm->seq_params.mib_size - 1) /
            cm->seq_params.mib_size;
  sbs_in_frame = sb_cols * sb_rows;
  // Number of target blocks to get the q delta (segment 1).
  block_count =
      cr->percent_refresh * mi_params->mi_rows * mi_params->mi_cols / 100;
  // Set the segmentation map: cycle through the superblocks, starting at
  // cr->mb_index, and stopping when either block_count blocks have been found
  // to be refreshed, or we have passed through whole frame.
  if (cr->sb_index >= sbs_in_frame) cr->sb_index = 0;
  assert(cr->sb_index < sbs_in_frame);
  i = cr->sb_index;
  cr->target_num_seg_blocks = 0;
  do {
    int sum_map = 0;
    // Get the mi_row/mi_col corresponding to superblock index i.
    int sb_row_index = (i / sb_cols);
    int sb_col_index = i - sb_row_index * sb_cols;
    int mi_row = sb_row_index * cm->seq_params.mib_size;
    int mi_col = sb_col_index * cm->seq_params.mib_size;
    // TODO(any): Ensure the population of
<<<<<<< HEAD
    // cpi->common.allow_screen_content_tools and use the same instead of
    // cpi->oxcf.content == AOM_CONTENT_SCREEN
    int qindex_thresh =
        cpi->oxcf.content == AOM_CONTENT_SCREEN
            ? av1_get_qindex(&cm->seg, CR_SEGMENT_ID_BOOST2, cm->base_qindex)
            : 0;
    assert(mi_row >= 0 && mi_row < cm->mi_rows);
    assert(mi_col >= 0 && mi_col < cm->mi_cols);
    bl_index = mi_row * cm->mi_cols + mi_col;
=======
    // cpi->common.features.allow_screen_content_tools and use the same instead
    // of cpi->oxcf.content == AOM_CONTENT_SCREEN
    int qindex_thresh = cpi->oxcf.content == AOM_CONTENT_SCREEN
                            ? av1_get_qindex(&cm->seg, CR_SEGMENT_ID_BOOST2,
                                             cm->quant_params.base_qindex)
                            : 0;
    assert(mi_row >= 0 && mi_row < mi_params->mi_rows);
    assert(mi_col >= 0 && mi_col < mi_params->mi_cols);
    bl_index = mi_row * mi_params->mi_cols + mi_col;
>>>>>>> 148bd354
    // Loop through all MI blocks in superblock and update map.
    xmis = AOMMIN(mi_params->mi_cols - mi_col, cm->seq_params.mib_size);
    ymis = AOMMIN(mi_params->mi_rows - mi_row, cm->seq_params.mib_size);
    for (y = 0; y < ymis; y++) {
      for (x = 0; x < xmis; x++) {
        const int bl_index2 = bl_index + y * mi_params->mi_cols + x;
        // If the block is as a candidate for clean up then mark it
        // for possible boost/refresh (segment 1). The segment id may get
        // reset to 0 later if block gets coded anything other than GLOBALMV.
        if (cr->map[bl_index2] == 0) {
          if (cr->last_coded_q_map[bl_index2] > qindex_thresh) sum_map++;
        } else if (cr->map[bl_index2] < 0) {
          cr->map[bl_index2]++;
        }
      }
    }
    // Enforce constant segment over superblock.
    // If segment is at least half of superblock, set to 1.
    if (sum_map >= xmis * ymis / 2) {
      for (y = 0; y < ymis; y++)
        for (x = 0; x < xmis; x++) {
          seg_map[bl_index + y * mi_params->mi_cols + x] = CR_SEGMENT_ID_BOOST1;
        }
      cr->target_num_seg_blocks += xmis * ymis;
    }
    i++;
    if (i == sbs_in_frame) {
      i = 0;
    }
  } while (cr->target_num_seg_blocks < block_count && i != cr->sb_index);
  cr->sb_index = i;
}

// Set cyclic refresh parameters.
void av1_cyclic_refresh_update_parameters(AV1_COMP *const cpi) {
  // TODO(marpan): Parameters need to be tuned.
  const RATE_CONTROL *const rc = &cpi->rc;
  const AV1_COMMON *const cm = &cpi->common;
  CYCLIC_REFRESH *const cr = cpi->cyclic_refresh;
<<<<<<< HEAD
  int num4x4bl = cm->MBs << 4;
=======
  int num4x4bl = cm->mi_params.MBs << 4;
>>>>>>> 148bd354
  int target_refresh = 0;
  double weight_segment_target = 0;
  double weight_segment = 0;
  int qp_thresh = AOMMIN(20, rc->best_quality << 1);
  int qp_max_thresh = 118 * MAXQ >> 7;
  cr->apply_cyclic_refresh = 1;
  if (frame_is_intra_only(cm) || is_lossless_requested(&cpi->oxcf) ||
      cpi->svc.temporal_layer_id > 0 ||
      rc->avg_frame_qindex[INTER_FRAME] < qp_thresh ||
      (rc->frames_since_key > 20 &&
       rc->avg_frame_qindex[INTER_FRAME] > qp_max_thresh) ||
<<<<<<< HEAD
      (cr->avg_frame_low_motion < 20 && rc->frames_since_key > 40)) {
=======
      (cr->avg_frame_low_motion < 45 && rc->frames_since_key > 40)) {
>>>>>>> 148bd354
    cr->apply_cyclic_refresh = 0;
    return;
  }
  cr->percent_refresh = 10;
  cr->max_qdelta_perc = 60;
  cr->time_for_refresh = 0;
  cr->motion_thresh = 32;
  cr->rate_boost_fac = 15;
  // Use larger delta-qp (increase rate_ratio_qdelta) for first few (~4)
  // periods of the refresh cycle, after a key frame.
  // Account for larger interval on base layer for temporal layers.
  if (cr->percent_refresh > 0 &&
      rc->frames_since_key < 400 / cr->percent_refresh) {
    cr->rate_ratio_qdelta = 3.0;
  } else {
    cr->rate_ratio_qdelta = 2.0;
  }
  // Adjust some parameters for low resolutions.
  if (cm->width * cm->height <= 352 * 288) {
    if (rc->avg_frame_bandwidth < 3000) {
      cr->motion_thresh = 16;
      cr->rate_boost_fac = 13;
    } else {
      cr->max_qdelta_perc = 70;
      cr->rate_ratio_qdelta = AOMMAX(cr->rate_ratio_qdelta, 2.5);
    }
  }
  if (cpi->oxcf.rc_mode == AOM_VBR) {
    // To be adjusted for VBR mode, e.g., based on gf period and boost.
    // For now use smaller qp-delta (than CBR), no second boosted seg, and
    // turn-off (no refresh) on golden refresh (since it's already boosted).
    cr->percent_refresh = 10;
    cr->rate_ratio_qdelta = 1.5;
    cr->rate_boost_fac = 10;
    if (cpi->refresh_golden_frame == 1) {
      cr->percent_refresh = 0;
      cr->rate_ratio_qdelta = 1.0;
    }
  }
  // Weight for segment prior to encoding: take the average of the target
  // number for the frame to be encoded and the actual from the previous frame.
  // Use the target if its less. To be used for setting the base qp for the
<<<<<<< HEAD
  // frame in vp9_rc_regulate_q.
  target_refresh = cr->percent_refresh * cm->mi_rows * cm->mi_cols / 100;
=======
  // frame in av1_rc_regulate_q.
  target_refresh =
      cr->percent_refresh * cm->mi_params.mi_rows * cm->mi_params.mi_cols / 100;
>>>>>>> 148bd354
  weight_segment_target = (double)(target_refresh) / num4x4bl;
  weight_segment = (double)((target_refresh + cr->actual_num_seg1_blocks +
                             cr->actual_num_seg2_blocks) >>
                            1) /
                   num4x4bl;
  if (weight_segment_target < 7 * weight_segment / 8)
    weight_segment = weight_segment_target;
  cr->weight_segment = weight_segment;
}

// Setup cyclic background refresh: set delta q and segmentation map.
void av1_cyclic_refresh_setup(AV1_COMP *const cpi) {
  AV1_COMMON *const cm = &cpi->common;
  const RATE_CONTROL *const rc = &cpi->rc;
  CYCLIC_REFRESH *const cr = cpi->cyclic_refresh;
  struct segmentation *const seg = &cm->seg;
  int resolution_change =
      cm->prev_frame && (cm->width != cm->prev_frame->width ||
                         cm->height != cm->prev_frame->height);
  if (resolution_change) av1_cyclic_refresh_reset_resize(cpi);
  if (cm->current_frame.frame_number == 0) cr->low_content_avg = 0.0;
  if (!cr->apply_cyclic_refresh) {
    // Set segmentation map to 0 and disable.
    unsigned char *const seg_map = cpi->enc_seg.map;
    memset(seg_map, 0, cm->mi_params.mi_rows * cm->mi_params.mi_cols);
    av1_disable_segmentation(&cm->seg);
    if (cm->current_frame.frame_type == KEY_FRAME) {
      memset(cr->last_coded_q_map, MAXQ,
             cm->mi_params.mi_rows * cm->mi_params.mi_cols *
                 sizeof(*cr->last_coded_q_map));
      cr->sb_index = 0;
    }
    return;
  } else {
<<<<<<< HEAD
    const double q =
        av1_convert_qindex_to_q(cm->base_qindex, cm->seq_params.bit_depth);
=======
    const double q = av1_convert_qindex_to_q(cm->quant_params.base_qindex,
                                             cm->seq_params.bit_depth);
>>>>>>> 148bd354
    aom_clear_system_state();
    // Set rate threshold to some multiple (set to 2 for now) of the target
    // rate (target is given by sb64_target_rate and scaled by 256).
    cr->thresh_rate_sb = ((int64_t)(rc->sb64_target_rate) << 8) << 2;
    // Distortion threshold, quadratic in Q, scale factor to be adjusted.
    // q will not exceed 457, so (q * q) is within 32bit; see:
    // av1_convert_qindex_to_q(), av1_ac_quant(), ac_qlookup*[].
    cr->thresh_dist_sb = ((int64_t)(q * q)) << 2;

    // Set up segmentation.
    // Clear down the segment map.
    av1_enable_segmentation(&cm->seg);
    av1_clearall_segfeatures(seg);

    // Note: setting temporal_update has no effect, as the seg-map coding method
    // (temporal or spatial) is determined in
    // av1_choose_segmap_coding_method(),
    // based on the coding cost of each method. For error_resilient mode on the
    // last_frame_seg_map is set to 0, so if temporal coding is used, it is
    // relative to 0 previous map.
    // seg->temporal_update = 0;

    // Segment BASE "Q" feature is disabled so it defaults to the baseline Q.
    av1_disable_segfeature(seg, CR_SEGMENT_ID_BASE, SEG_LVL_ALT_Q);
    // Use segment BOOST1 for in-frame Q adjustment.
    av1_enable_segfeature(seg, CR_SEGMENT_ID_BOOST1, SEG_LVL_ALT_Q);
    // Use segment BOOST2 for more aggressive in-frame Q adjustment.
    av1_enable_segfeature(seg, CR_SEGMENT_ID_BOOST2, SEG_LVL_ALT_Q);

    // Set the q delta for segment BOOST1.
<<<<<<< HEAD
    int qindex_delta =
        compute_deltaq(cpi, cm->base_qindex, cr->rate_ratio_qdelta);
    cr->qindex_delta[1] = qindex_delta;

    // Compute rd-mult for segment BOOST1.
    const int qindex2 =
        clamp(cm->base_qindex + cm->y_dc_delta_q + qindex_delta, 0, MAXQ);
=======
    const CommonQuantParams *const quant_params = &cm->quant_params;
    int qindex_delta =
        compute_deltaq(cpi, quant_params->base_qindex, cr->rate_ratio_qdelta);
    cr->qindex_delta[1] = qindex_delta;

    // Compute rd-mult for segment BOOST1.
    const int qindex2 = clamp(
        quant_params->base_qindex + quant_params->y_dc_delta_q + qindex_delta,
        0, MAXQ);
>>>>>>> 148bd354
    cr->rdmult = av1_compute_rd_mult(cpi, qindex2);

    av1_set_segdata(seg, CR_SEGMENT_ID_BOOST1, SEG_LVL_ALT_Q, qindex_delta);

    // Set a more aggressive (higher) q delta for segment BOOST2.
    qindex_delta = compute_deltaq(
        cpi, quant_params->base_qindex,
        AOMMIN(CR_MAX_RATE_TARGET_RATIO,
               0.1 * cr->rate_boost_fac * cr->rate_ratio_qdelta));
    cr->qindex_delta[2] = qindex_delta;
    av1_set_segdata(seg, CR_SEGMENT_ID_BOOST2, SEG_LVL_ALT_Q, qindex_delta);

    // Update the segmentation and refresh map.
    cyclic_refresh_update_map(cpi);
  }
}

int av1_cyclic_refresh_get_rdmult(const CYCLIC_REFRESH *cr) {
  return cr->rdmult;
}

void av1_cyclic_refresh_reset_resize(AV1_COMP *const cpi) {
  const AV1_COMMON *const cm = &cpi->common;
  CYCLIC_REFRESH *const cr = cpi->cyclic_refresh;
  memset(cr->map, 0, cm->mi_params.mi_rows * cm->mi_params.mi_cols);
  cr->sb_index = 0;
  cpi->refresh_golden_frame = 1;
}<|MERGE_RESOLUTION|>--- conflicted
+++ resolved
@@ -100,38 +100,15 @@
   const int base_qindex = cm->quant_params.base_qindex;
   const int bit_depth = cm->seq_params.bit_depth;
   const CYCLIC_REFRESH *const cr = cpi->cyclic_refresh;
-<<<<<<< HEAD
-  int estimated_bits;
-  int mbs = cm->MBs;
-  int num4x4bl = mbs << 4;
-  // Weight for non-base segments: use actual number of blocks refreshed in
-  // previous/just encoded frame. Note number of blocks here is in 4x4 units.
-  double weight_segment1 = (double)cr->actual_num_seg1_blocks / num4x4bl;
-  double weight_segment2 = (double)cr->actual_num_seg2_blocks / num4x4bl;
-=======
   const int mbs = cm->mi_params.MBs;
   const int num4x4bl = mbs << 4;
   // Weight for non-base segments: use actual number of blocks refreshed in
   // previous/just encoded frame. Note number of blocks here is in 4x4 units.
   const double weight_segment1 = (double)cr->actual_num_seg1_blocks / num4x4bl;
   const double weight_segment2 = (double)cr->actual_num_seg2_blocks / num4x4bl;
->>>>>>> 148bd354
   // Take segment weighted average for estimated bits.
   const int estimated_bits =
       (int)((1.0 - weight_segment1 - weight_segment2) *
-<<<<<<< HEAD
-                av1_estimate_bits_at_q(cm->current_frame.frame_type,
-                                       cm->base_qindex, mbs, correction_factor,
-                                       cm->seq_params.bit_depth) +
-            weight_segment1 * av1_estimate_bits_at_q(
-                                  cm->current_frame.frame_type,
-                                  cm->base_qindex + cr->qindex_delta[1], mbs,
-                                  correction_factor, cm->seq_params.bit_depth) +
-            weight_segment2 * av1_estimate_bits_at_q(
-                                  cm->current_frame.frame_type,
-                                  cm->base_qindex + cr->qindex_delta[2], mbs,
-                                  correction_factor, cm->seq_params.bit_depth));
-=======
                 av1_estimate_bits_at_q(frame_type, base_qindex, mbs,
                                        correction_factor, bit_depth) +
             weight_segment1 * av1_estimate_bits_at_q(
@@ -140,7 +117,6 @@
             weight_segment2 * av1_estimate_bits_at_q(
                                   frame_type, base_qindex + cr->qindex_delta[2],
                                   mbs, correction_factor, bit_depth));
->>>>>>> 148bd354
   return estimated_bits;
 }
 
@@ -154,11 +130,7 @@
   const AV1_COMMON *const cm = &cpi->common;
   CYCLIC_REFRESH *const cr = cpi->cyclic_refresh;
   int bits_per_mb;
-<<<<<<< HEAD
-  int num4x4bl = cm->MBs << 4;
-=======
   int num4x4bl = cm->mi_params.MBs << 4;
->>>>>>> 148bd354
   // Weight for segment prior to encoding: take the average of the target
   // number for the frame to be encoded and the actual from the previous frame.
   double weight_segment =
@@ -227,15 +199,9 @@
   // copy mbmi->segment_id into global segmentation map.
   for (int y = 0; y < ymis; y++)
     for (int x = 0; x < xmis; x++) {
-<<<<<<< HEAD
-      int map_offset = block_index + y * cm->mi_cols + x;
-      cr->map[map_offset] = new_map_value;
-      cpi->segmentation_map[map_offset] = mbmi->segment_id;
-=======
       int map_offset = block_index + y * cm->mi_params.mi_cols + x;
       cr->map[map_offset] = new_map_value;
       cpi->enc_seg.map[map_offset] = mbmi->segment_id;
->>>>>>> 148bd354
     }
 }
 
@@ -244,22 +210,6 @@
   AV1_COMMON *const cm = &cpi->common;
   const CommonModeInfoParams *const mi_params = &cm->mi_params;
   CYCLIC_REFRESH *const cr = cpi->cyclic_refresh;
-<<<<<<< HEAD
-  unsigned char *const seg_map = cpi->segmentation_map;
-  cr->cnt_zeromv = 0;
-  cr->actual_num_seg1_blocks = 0;
-  cr->actual_num_seg2_blocks = 0;
-  for (int mi_row = 0; mi_row < cm->mi_rows; mi_row++) {
-    for (int mi_col = 0; mi_col < cm->mi_cols; mi_col++) {
-      MB_MODE_INFO **mi = cm->mi_grid_base + mi_row * cm->mi_stride + mi_col;
-      MV mv = mi[0]->mv[0].as_mv;
-      int map_index = mi_row * cm->mi_cols + mi_col;
-      if (cyclic_refresh_segment_id(seg_map[map_index]) == CR_SEGMENT_ID_BOOST1)
-        cr->actual_num_seg1_blocks++;
-      else if (cyclic_refresh_segment_id(seg_map[map_index]) ==
-               CR_SEGMENT_ID_BOOST2)
-        cr->actual_num_seg2_blocks++;
-=======
   unsigned char *const seg_map = cpi->enc_seg.map;
   cr->cnt_zeromv = 0;
   cr->actual_num_seg1_blocks = 0;
@@ -278,18 +228,13 @@
                  CR_SEGMENT_ID_BOOST2)
           cr->actual_num_seg2_blocks++;
       }
->>>>>>> 148bd354
       // Accumulate low_content_frame.
       if (is_inter_block(mi[0]) && abs(mv.row) < 16 && abs(mv.col) < 16)
         cr->cnt_zeromv++;
     }
   }
-<<<<<<< HEAD
-  cr->cnt_zeromv = 100 * cr->cnt_zeromv / (cm->mi_rows * cm->mi_cols);
-=======
   cr->cnt_zeromv =
       100 * cr->cnt_zeromv / (mi_params->mi_rows * mi_params->mi_cols);
->>>>>>> 148bd354
   cr->avg_frame_low_motion =
       (3 * cr->avg_frame_low_motion + (double)cr->cnt_zeromv) / 4;
 }
@@ -345,17 +290,6 @@
     int mi_row = sb_row_index * cm->seq_params.mib_size;
     int mi_col = sb_col_index * cm->seq_params.mib_size;
     // TODO(any): Ensure the population of
-<<<<<<< HEAD
-    // cpi->common.allow_screen_content_tools and use the same instead of
-    // cpi->oxcf.content == AOM_CONTENT_SCREEN
-    int qindex_thresh =
-        cpi->oxcf.content == AOM_CONTENT_SCREEN
-            ? av1_get_qindex(&cm->seg, CR_SEGMENT_ID_BOOST2, cm->base_qindex)
-            : 0;
-    assert(mi_row >= 0 && mi_row < cm->mi_rows);
-    assert(mi_col >= 0 && mi_col < cm->mi_cols);
-    bl_index = mi_row * cm->mi_cols + mi_col;
-=======
     // cpi->common.features.allow_screen_content_tools and use the same instead
     // of cpi->oxcf.content == AOM_CONTENT_SCREEN
     int qindex_thresh = cpi->oxcf.content == AOM_CONTENT_SCREEN
@@ -365,7 +299,6 @@
     assert(mi_row >= 0 && mi_row < mi_params->mi_rows);
     assert(mi_col >= 0 && mi_col < mi_params->mi_cols);
     bl_index = mi_row * mi_params->mi_cols + mi_col;
->>>>>>> 148bd354
     // Loop through all MI blocks in superblock and update map.
     xmis = AOMMIN(mi_params->mi_cols - mi_col, cm->seq_params.mib_size);
     ymis = AOMMIN(mi_params->mi_rows - mi_row, cm->seq_params.mib_size);
@@ -405,11 +338,7 @@
   const RATE_CONTROL *const rc = &cpi->rc;
   const AV1_COMMON *const cm = &cpi->common;
   CYCLIC_REFRESH *const cr = cpi->cyclic_refresh;
-<<<<<<< HEAD
-  int num4x4bl = cm->MBs << 4;
-=======
   int num4x4bl = cm->mi_params.MBs << 4;
->>>>>>> 148bd354
   int target_refresh = 0;
   double weight_segment_target = 0;
   double weight_segment = 0;
@@ -421,11 +350,7 @@
       rc->avg_frame_qindex[INTER_FRAME] < qp_thresh ||
       (rc->frames_since_key > 20 &&
        rc->avg_frame_qindex[INTER_FRAME] > qp_max_thresh) ||
-<<<<<<< HEAD
-      (cr->avg_frame_low_motion < 20 && rc->frames_since_key > 40)) {
-=======
       (cr->avg_frame_low_motion < 45 && rc->frames_since_key > 40)) {
->>>>>>> 148bd354
     cr->apply_cyclic_refresh = 0;
     return;
   }
@@ -468,14 +393,9 @@
   // Weight for segment prior to encoding: take the average of the target
   // number for the frame to be encoded and the actual from the previous frame.
   // Use the target if its less. To be used for setting the base qp for the
-<<<<<<< HEAD
-  // frame in vp9_rc_regulate_q.
-  target_refresh = cr->percent_refresh * cm->mi_rows * cm->mi_cols / 100;
-=======
   // frame in av1_rc_regulate_q.
   target_refresh =
       cr->percent_refresh * cm->mi_params.mi_rows * cm->mi_params.mi_cols / 100;
->>>>>>> 148bd354
   weight_segment_target = (double)(target_refresh) / num4x4bl;
   weight_segment = (double)((target_refresh + cr->actual_num_seg1_blocks +
                              cr->actual_num_seg2_blocks) >>
@@ -510,13 +430,8 @@
     }
     return;
   } else {
-<<<<<<< HEAD
-    const double q =
-        av1_convert_qindex_to_q(cm->base_qindex, cm->seq_params.bit_depth);
-=======
     const double q = av1_convert_qindex_to_q(cm->quant_params.base_qindex,
                                              cm->seq_params.bit_depth);
->>>>>>> 148bd354
     aom_clear_system_state();
     // Set rate threshold to some multiple (set to 2 for now) of the target
     // rate (target is given by sb64_target_rate and scaled by 256).
@@ -547,15 +462,6 @@
     av1_enable_segfeature(seg, CR_SEGMENT_ID_BOOST2, SEG_LVL_ALT_Q);
 
     // Set the q delta for segment BOOST1.
-<<<<<<< HEAD
-    int qindex_delta =
-        compute_deltaq(cpi, cm->base_qindex, cr->rate_ratio_qdelta);
-    cr->qindex_delta[1] = qindex_delta;
-
-    // Compute rd-mult for segment BOOST1.
-    const int qindex2 =
-        clamp(cm->base_qindex + cm->y_dc_delta_q + qindex_delta, 0, MAXQ);
-=======
     const CommonQuantParams *const quant_params = &cm->quant_params;
     int qindex_delta =
         compute_deltaq(cpi, quant_params->base_qindex, cr->rate_ratio_qdelta);
@@ -565,7 +471,6 @@
     const int qindex2 = clamp(
         quant_params->base_qindex + quant_params->y_dc_delta_q + qindex_delta,
         0, MAXQ);
->>>>>>> 148bd354
     cr->rdmult = av1_compute_rd_mult(cpi, qindex2);
 
     av1_set_segdata(seg, CR_SEGMENT_ID_BOOST1, SEG_LVL_ALT_Q, qindex_delta);
