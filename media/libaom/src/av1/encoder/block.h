--- conflicted
+++ resolved
@@ -19,14 +19,6 @@
 #include "av1/encoder/enc_enums.h"
 #if !CONFIG_REALTIME_ONLY
 #include "av1/encoder/partition_cnn_weights.h"
-<<<<<<< HEAD
-#endif
-
-#include "av1/encoder/hash.h"
-#if CONFIG_DIST_8X8
-#include "aom/aomcx.h"
-=======
->>>>>>> 148bd354
 #endif
 
 #include "av1/encoder/hash.h"
@@ -35,18 +27,6 @@
 extern "C" {
 #endif
 
-<<<<<<< HEAD
-// 1: use classic model 0: use count or saving stats
-#define USE_TPL_CLASSIC_MODEL 0
-#define MC_FLOW_BSIZE_1D 16
-#define MC_FLOW_NUM_PELS (MC_FLOW_BSIZE_1D * MC_FLOW_BSIZE_1D)
-#define MAX_MC_FLOW_BLK_IN_SB (MAX_SB_SIZE / MC_FLOW_BSIZE_1D)
-#define MAX_WINNER_MODE_COUNT 3
-typedef struct {
-  MB_MODE_INFO mbmi;
-  int64_t rd;
-  uint8_t color_index_map[64 * 64];
-=======
 #define MC_FLOW_BSIZE_1D 16
 #define MC_FLOW_NUM_PELS (MC_FLOW_BSIZE_1D * MC_FLOW_BSIZE_1D)
 #define MAX_MC_FLOW_BLK_IN_SB (MAX_SB_SIZE / MC_FLOW_BSIZE_1D)
@@ -60,7 +40,6 @@
   int rate_uv;
   uint8_t color_index_map[64 * 64];
   THR_MODES mode_index;
->>>>>>> 148bd354
 } WinnerModeStats;
 
 typedef struct {
@@ -128,23 +107,8 @@
   uint8_t ref_mv_count[MODE_CTX_REF_FRAMES];
 } MB_MODE_INFO_EXT;
 
-<<<<<<< HEAD
-// Structure to store winner reference mode information at frame level. This
-// frame level information will be used during bitstream preparation stage.
-typedef struct {
-  CANDIDATE_MV ref_mv_stack[USABLE_REF_MV_STACK_SIZE];
-  uint16_t weight[USABLE_REF_MV_STACK_SIZE];
-  // TODO(Ravi/Remya): Reduce the buffer size of global_mvs
-  int_mv global_mvs[REF_FRAMES];
-  int cb_offset;
-  int16_t mode_context;
-  uint8_t ref_mv_count;
-} MB_MODE_INFO_EXT_FRAME;
-
-=======
 // Structure to store best mode information at frame level. This
 // frame level information will be used during bitstream preparation stage.
->>>>>>> 148bd354
 typedef struct {
   CANDIDATE_MV ref_mv_stack[USABLE_REF_MV_STACK_SIZE];
   uint16_t weight[USABLE_REF_MV_STACK_SIZE];
@@ -220,44 +184,21 @@
 
 #define MAX_COMP_RD_STATS 64
 typedef struct {
-<<<<<<< HEAD
-  int_interpfilters filters;
-  int_mv mv[2];
-  int8_t ref_frames[2];
-  COMPOUND_TYPE comp_type;
-  int64_t rd;
-  unsigned int pred_sse;
-} INTERPOLATION_FILTER_STATS;
-
-#define MAX_COMP_RD_STATS 64
-typedef struct {
-  int32_t rate[COMPOUND_TYPES];
-  int64_t dist[COMPOUND_TYPES];
-  int64_t comp_model_rd[COMPOUND_TYPES];
-  int_mv mv[2];
-=======
   int32_t rate[COMPOUND_TYPES];
   int64_t dist[COMPOUND_TYPES];
   int32_t model_rate[COMPOUND_TYPES];
   int64_t model_dist[COMPOUND_TYPES];
   int comp_rs2[COMPOUND_TYPES];
   int_mv mv[2];
->>>>>>> 148bd354
   MV_REFERENCE_FRAME ref_frames[2];
   PREDICTION_MODE mode;
   int_interpfilters filter;
   int ref_mv_idx;
   int is_global[2];
-<<<<<<< HEAD
-} COMP_RD_STATS;
-
-// Struct for buffers used by compound_type_rd() function.
-=======
   INTERINTER_COMPOUND_DATA interinter_comp;
 } COMP_RD_STATS;
 
 // Struct for buffers used by av1_compound_type_rd() function.
->>>>>>> 148bd354
 // For sizes and alignment of these arrays, refer to
 // alloc_compound_type_rd_buffers() function.
 typedef struct {
@@ -268,8 +209,6 @@
   uint8_t *tmp_best_mask_buf;  // backup of the best segmentation mask
 } CompoundTypeRdBuffers;
 
-<<<<<<< HEAD
-=======
 enum {
   MV_COST_ENTROPY,    // Use the entropy rate of the mv as the cost
   MV_COST_L1_LOWRES,  // Use the l1 norm of the mv as the cost (<480p)
@@ -278,7 +217,6 @@
   MV_COST_NONE        // Use 0 as as cost irrespective of the current mv
 } UENUM1BYTE(MV_COST_TYPE);
 
->>>>>>> 148bd354
 struct inter_modes_info;
 typedef struct macroblock MACROBLOCK;
 struct macroblock {
@@ -289,13 +227,6 @@
   // to select transform kernel.
   int rd_model;
 
-<<<<<<< HEAD
-  // [comp_idx][saved stat_idx]
-  INTERPOLATION_FILTER_STATS interp_filter_stats[2][MAX_INTERP_FILTER_STATS];
-  int interp_filter_stats_idx[2];
-
-=======
->>>>>>> 148bd354
   // prune_comp_search_by_single_result (3:MAX_REF_MV_SEARCH)
   SimpleRDState simple_rd_state[SINGLE_REF_MODES][3];
 
@@ -315,12 +246,8 @@
   MB_MODE_INFO_EXT *mbmi_ext;
   MB_MODE_INFO_EXT_FRAME *mbmi_ext_frame;
   // Array of mode stats for winner mode processing
-<<<<<<< HEAD
-  WinnerModeStats winner_mode_stats[MAX_WINNER_MODE_COUNT];
-=======
   WinnerModeStats winner_mode_stats[AOMMAX(MAX_WINNER_MODE_COUNT_INTRA,
                                            MAX_WINNER_MODE_COUNT_INTER)];
->>>>>>> 148bd354
   int winner_mode_count;
   int skip_block;
   int qindex;
@@ -377,17 +304,6 @@
   // xd->tile_ctx will point to a temporary context while tile_pb_ctx will point
   // to the accurate tile context.
   FRAME_CONTEXT *tile_pb_ctx;
-<<<<<<< HEAD
-
-  struct inter_modes_info *inter_modes_info;
-
-  // buffer for hash value calculation of a block
-  // used only in av1_get_block_hash_value()
-  // [first hash/second hash]
-  // [two buffers used ping-pong]
-  uint32_t *hash_value_buffer[2][2];
-=======
->>>>>>> 148bd354
 
   struct inter_modes_info *inter_modes_info;
 
@@ -476,14 +392,6 @@
   // rectangular blocks.
   int picked_ref_frames_mask[32 * 32];
 
-  // Store the fractional best motion vector during sub/Qpel-pixel motion search
-  int_mv fractional_best_mv[3];
-
-  // Ref frames that are selected by square partition blocks within a super-
-  // block, in MI resolution. They can be used to prune ref frames for
-  // rectangular blocks.
-  int picked_ref_frames_mask[32 * 32];
-
   // use default transform and skip transform type search for intra modes
   int use_default_intra_tx_type;
   // use default transform and skip transform type search for inter modes
@@ -493,10 +401,7 @@
   int must_find_valid_partition;
   int recalc_luma_mc_data;  // Flag to indicate recalculation of MC data during
                             // interpolation filter search
-<<<<<<< HEAD
-=======
   int prune_mode;
->>>>>>> 148bd354
   uint32_t tx_domain_dist_threshold;
   int use_transform_domain_distortion;
   // The likelihood of an edge existing in the block (using partial Canny edge
@@ -525,12 +430,6 @@
   float log_q;
 #endif
   int thresh_freq_fact[BLOCK_SIZES_ALL][MAX_MODES];
-<<<<<<< HEAD
-  uint8_t variance_low[105];
-  // Strong color activity detection. Used in REALTIME coding mode to enhance
-  // the visual quality at the boundary of moving color objects.
-  uint8_t color_sensitivity[2];
-=======
   // 0 - 128x128
   // 1-2 - 128x64
   // 3-4 - 64x128
@@ -545,14 +444,10 @@
   // the visual quality at the boundary of moving color objects.
   uint8_t color_sensitivity[2];
   int nonrd_prune_ref_frame_search;
->>>>>>> 148bd354
 
   // Used to control the tx size search evaluation for mode processing
   // (normal/winner mode)
   int tx_size_search_method;
-<<<<<<< HEAD
-  TX_MODE tx_mode;
-=======
   // This tx_mode_search_type is used internally by the encoder, and is not
   // written to the bitstream. It determines what kind of tx_mode should be
   // searched. For example, we might set it to TX_MODE_LARGEST to find a good
@@ -562,15 +457,11 @@
   // Used to control aggressiveness of skip flag prediction for mode processing
   // (normal/winner mode)
   unsigned int predict_skip_level;
->>>>>>> 148bd354
 
   // Copy out this SB's TPL block stats.
   int valid_cost_b;
   int64_t inter_cost_b[MAX_MC_FLOW_BLK_IN_SB * MAX_MC_FLOW_BLK_IN_SB];
   int64_t intra_cost_b[MAX_MC_FLOW_BLK_IN_SB * MAX_MC_FLOW_BLK_IN_SB];
-<<<<<<< HEAD
-  int cost_stride;
-=======
   int_mv mv_b[MAX_MC_FLOW_BLK_IN_SB * MAX_MC_FLOW_BLK_IN_SB]
              [INTER_REFS_PER_FRAME];
   int cost_stride;
@@ -589,7 +480,6 @@
   void (*inv_txfm_add)(const int16_t *input, uint8_t *dest, int stride,
                        int eob);
 #endif
->>>>>>> 148bd354
 };
 
 // Only consider full SB, MC_FLOW_BSIZE_1D = 16.
