--- conflicted
+++ resolved
@@ -416,13 +416,8 @@
   set_flip_cfg(tx_type, cfg);
   const TX_TYPE_1D tx_type_1d_col = vtx_tab[tx_type];
   const TX_TYPE_1D tx_type_1d_row = htx_tab[tx_type];
-<<<<<<< HEAD
-  const int txw_idx = tx_size_wide_log2[tx_size] - tx_size_wide_log2[0];
-  const int txh_idx = tx_size_high_log2[tx_size] - tx_size_high_log2[0];
-=======
   const int txw_idx = get_txw_idx(tx_size);
   const int txh_idx = get_txh_idx(tx_size);
->>>>>>> 148bd354
   cfg->shift = av1_fwd_txfm_shift_ls[tx_size];
   cfg->cos_bit_col = av1_fwd_cos_bit_col[txw_idx][txh_idx];
   cfg->cos_bit_row = av1_fwd_cos_bit_row[txw_idx][txh_idx];
