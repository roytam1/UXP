/*
 * Copyright (c) 2016, Alliance for Open Media. All rights reserved
 *
 * This source code is subject to the terms of the BSD 2 Clause License and
 * the Alliance for Open Media Patent License 1.0. If the BSD 2 Clause License
 * was not distributed with this source code in the LICENSE file, you can
 * obtain it at www.aomedia.org/license/software. If the Alliance for Open
 * Media Patent License 1.0 was not distributed with this source code in the
 * PATENTS file, you can obtain it at www.aomedia.org/license/patent.
 */

#include <arm_neon.h>

#include <math.h>

#include "aom_mem/aom_mem.h"

#include "av1/common/quant_common.h"
#include "av1/common/seg_common.h"
#include "av1/common/arm/mem_neon.h"

#include "av1/encoder/av1_quantize.h"
#include "av1/encoder/encoder.h"
#include "av1/encoder/rd.h"

void av1_quantize_fp_neon(const tran_low_t *coeff_ptr, intptr_t count,
                          const int16_t *zbin_ptr, const int16_t *round_ptr,
                          const int16_t *quant_ptr,
                          const int16_t *quant_shift_ptr,
                          tran_low_t *qcoeff_ptr, tran_low_t *dqcoeff_ptr,
                          const int16_t *dequant_ptr, uint16_t *eob_ptr,
                          const int16_t *scan, const int16_t *iscan) {
  // TODO(jingning) Decide the need of these arguments after the
  // quantization process is completed.
  (void)zbin_ptr;
  (void)quant_shift_ptr;
  (void)scan;

  // Quantization pass: All coefficients with index >= zero_flag are
  // skippable. Note: zero_flag can be zero.
  int i;
  const int16x8_t v_zero = vdupq_n_s16(0);
  const int16x8_t v_one = vdupq_n_s16(1);
  int16x8_t v_eobmax_76543210 = vdupq_n_s16(-1);
  int16x8_t v_round = vmovq_n_s16(round_ptr[1]);
  int16x8_t v_quant = vmovq_n_s16(quant_ptr[1]);
  int16x8_t v_dequant = vmovq_n_s16(dequant_ptr[1]);
  // adjust for dc
  v_round = vsetq_lane_s16(round_ptr[0], v_round, 0);
  v_quant = vsetq_lane_s16(quant_ptr[0], v_quant, 0);
  v_dequant = vsetq_lane_s16(dequant_ptr[0], v_dequant, 0);
  // process dc and the first seven ac coeffs
  {
    const int16x8_t v_iscan = vld1q_s16(&iscan[0]);
    const int16x8_t v_coeff = load_tran_low_to_s16q(&coeff_ptr[0]);
    const int16x8_t v_coeff_sign = vshrq_n_s16(v_coeff, 15);
    const int16x8_t v_abs = vabsq_s16(v_coeff);
    const int16x8_t v_tmp = vqaddq_s16(v_abs, v_round);
    const int32x4_t v_tmp_lo =
        vmull_s16(vget_low_s16(v_tmp), vget_low_s16(v_quant));
    const int32x4_t v_tmp_hi =
        vmull_s16(vget_high_s16(v_tmp), vget_high_s16(v_quant));
    const int16x8_t v_tmp2 =
        vcombine_s16(vshrn_n_s32(v_tmp_lo, 16), vshrn_n_s32(v_tmp_hi, 16));
    const uint16x8_t v_nz_mask = vceqq_s16(v_tmp2, v_zero);
    const int16x8_t v_iscan_plus1 = vaddq_s16(v_iscan, v_one);
    const int16x8_t v_nz_iscan = vbslq_s16(v_nz_mask, v_zero, v_iscan_plus1);
    const int16x8_t v_qcoeff_a = veorq_s16(v_tmp2, v_coeff_sign);
    const int16x8_t v_qcoeff = vsubq_s16(v_qcoeff_a, v_coeff_sign);
    const int16x8_t v_dqcoeff = vmulq_s16(v_qcoeff, v_dequant);
    v_eobmax_76543210 = vmaxq_s16(v_eobmax_76543210, v_nz_iscan);
    store_s16q_to_tran_low(&qcoeff_ptr[0], v_qcoeff);
    store_s16q_to_tran_low(&dqcoeff_ptr[0], v_dqcoeff);
    v_round = vmovq_n_s16(round_ptr[1]);
    v_quant = vmovq_n_s16(quant_ptr[1]);
    v_dequant = vmovq_n_s16(dequant_ptr[1]);
  }
  // now process the rest of the ac coeffs
  for (i = 8; i < count; i += 8) {
    const int16x8_t v_iscan = vld1q_s16(&iscan[i]);
    const int16x8_t v_coeff = load_tran_low_to_s16q(&coeff_ptr[i]);
    const int16x8_t v_coeff_sign = vshrq_n_s16(v_coeff, 15);
    const int16x8_t v_abs = vabsq_s16(v_coeff);
    const int16x8_t v_tmp = vqaddq_s16(v_abs, v_round);
    const int32x4_t v_tmp_lo =
        vmull_s16(vget_low_s16(v_tmp), vget_low_s16(v_quant));
    const int32x4_t v_tmp_hi =
        vmull_s16(vget_high_s16(v_tmp), vget_high_s16(v_quant));
    const int16x8_t v_tmp2 =
        vcombine_s16(vshrn_n_s32(v_tmp_lo, 16), vshrn_n_s32(v_tmp_hi, 16));
    const uint16x8_t v_nz_mask = vceqq_s16(v_tmp2, v_zero);
    const int16x8_t v_iscan_plus1 = vaddq_s16(v_iscan, v_one);
    const int16x8_t v_nz_iscan = vbslq_s16(v_nz_mask, v_zero, v_iscan_plus1);
    const int16x8_t v_qcoeff_a = veorq_s16(v_tmp2, v_coeff_sign);
    const int16x8_t v_qcoeff = vsubq_s16(v_qcoeff_a, v_coeff_sign);
    const int16x8_t v_dqcoeff = vmulq_s16(v_qcoeff, v_dequant);
    v_eobmax_76543210 = vmaxq_s16(v_eobmax_76543210, v_nz_iscan);
    store_s16q_to_tran_low(&qcoeff_ptr[i], v_qcoeff);
    store_s16q_to_tran_low(&dqcoeff_ptr[i], v_dqcoeff);
  }
#ifdef __aarch64__
  *eob_ptr = vmaxvq_s16(v_eobmax_76543210);
#else
  {
    const int16x4_t v_eobmax_3210 = vmax_s16(vget_low_s16(v_eobmax_76543210),
                                             vget_high_s16(v_eobmax_76543210));
    const int64x1_t v_eobmax_xx32 =
        vshr_n_s64(vreinterpret_s64_s16(v_eobmax_3210), 32);
    const int16x4_t v_eobmax_tmp =
        vmax_s16(v_eobmax_3210, vreinterpret_s16_s64(v_eobmax_xx32));
    const int64x1_t v_eobmax_xxx3 =
        vshr_n_s64(vreinterpret_s64_s16(v_eobmax_tmp), 16);
    const int16x4_t v_eobmax_final =
        vmax_s16(v_eobmax_tmp, vreinterpret_s16_s64(v_eobmax_xxx3));
<<<<<<< HEAD
=======

    *eob_ptr = (uint16_t)vget_lane_s16(v_eobmax_final, 0);
  }
#endif  // __aarch64__
}

static INLINE void calculate_dqcoeff_lp_and_store(const int16x8_t qcoeff,
                                                  const int16x8_t dequant,
                                                  int16_t *dqcoeff) {
  const int32x4_t dqcoeff_0 =
      vmull_s16(vget_low_s16(qcoeff), vget_low_s16(dequant));
  const int32x4_t dqcoeff_1 =
      vmull_s16(vget_high_s16(qcoeff), vget_high_s16(dequant));

  vst1q_s16(dqcoeff, vcombine_s16(vmovn_s32(dqcoeff_0), vmovn_s32(dqcoeff_1)));
}

void av1_quantize_lp_neon(const int16_t *coeff_ptr, intptr_t count,
                          const int16_t *round_ptr, const int16_t *quant_ptr,
                          int16_t *qcoeff_ptr, int16_t *dqcoeff_ptr,
                          const int16_t *dequant_ptr, uint16_t *eob_ptr,
                          const int16_t *scan) {
  // Quantization pass: All coefficients with index >= zero_flag are
  // skippable. Note: zero_flag can be zero.
  const int16x8_t v_zero = vdupq_n_s16(0);
  const int16x8_t v_one = vdupq_n_s16(1);
  int16x8_t v_eobmax_76543210 = vdupq_n_s16(-1);
  int16x8_t v_round = vmovq_n_s16(round_ptr[1]);
  int16x8_t v_quant = vmovq_n_s16(quant_ptr[1]);
  int16x8_t v_dequant = vmovq_n_s16(dequant_ptr[1]);

  // adjust for dc
  v_round = vsetq_lane_s16(round_ptr[0], v_round, 0);
  v_quant = vsetq_lane_s16(quant_ptr[0], v_quant, 0);
  v_dequant = vsetq_lane_s16(dequant_ptr[0], v_dequant, 0);
  // process dc and the first seven ac coeffs
  {
    const int16x8_t v_iscan = vld1q_s16(&scan[0]);
    const int16x8_t v_coeff = vld1q_s16(coeff_ptr);
    const int16x8_t v_coeff_sign = vshrq_n_s16(v_coeff, 15);
    const int16x8_t v_abs = vabsq_s16(v_coeff);
    const int16x8_t v_tmp = vqaddq_s16(v_abs, v_round);
    const int32x4_t v_tmp_lo =
        vmull_s16(vget_low_s16(v_tmp), vget_low_s16(v_quant));
    const int32x4_t v_tmp_hi =
        vmull_s16(vget_high_s16(v_tmp), vget_high_s16(v_quant));
    const int16x8_t v_tmp2 =
        vcombine_s16(vshrn_n_s32(v_tmp_lo, 16), vshrn_n_s32(v_tmp_hi, 16));
    const uint16x8_t v_nz_mask = vceqq_s16(v_tmp2, v_zero);
    const int16x8_t v_iscan_plus1 = vaddq_s16(v_iscan, v_one);
    const int16x8_t v_nz_iscan = vbslq_s16(v_nz_mask, v_zero, v_iscan_plus1);
    const int16x8_t v_qcoeff_a = veorq_s16(v_tmp2, v_coeff_sign);
    const int16x8_t v_qcoeff = vsubq_s16(v_qcoeff_a, v_coeff_sign);
    calculate_dqcoeff_lp_and_store(v_qcoeff, v_dequant, dqcoeff_ptr);
    v_eobmax_76543210 = vmaxq_s16(v_eobmax_76543210, v_nz_iscan);
    vst1q_s16(qcoeff_ptr, v_qcoeff);
    v_round = vmovq_n_s16(round_ptr[1]);
    v_quant = vmovq_n_s16(quant_ptr[1]);
    v_dequant = vmovq_n_s16(dequant_ptr[1]);
  }
  // now process the rest of the ac coeffs
  for (int i = 8; i < count; i += 8) {
    const int16x8_t v_iscan = vld1q_s16(&scan[i]);
    const int16x8_t v_coeff = vld1q_s16(coeff_ptr + i);
    const int16x8_t v_coeff_sign = vshrq_n_s16(v_coeff, 15);
    const int16x8_t v_abs = vabsq_s16(v_coeff);
    const int16x8_t v_tmp = vqaddq_s16(v_abs, v_round);
    const int32x4_t v_tmp_lo =
        vmull_s16(vget_low_s16(v_tmp), vget_low_s16(v_quant));
    const int32x4_t v_tmp_hi =
        vmull_s16(vget_high_s16(v_tmp), vget_high_s16(v_quant));
    const int16x8_t v_tmp2 =
        vcombine_s16(vshrn_n_s32(v_tmp_lo, 16), vshrn_n_s32(v_tmp_hi, 16));
    const uint16x8_t v_nz_mask = vceqq_s16(v_tmp2, v_zero);
    const int16x8_t v_iscan_plus1 = vaddq_s16(v_iscan, v_one);
    const int16x8_t v_nz_iscan = vbslq_s16(v_nz_mask, v_zero, v_iscan_plus1);
    const int16x8_t v_qcoeff_a = veorq_s16(v_tmp2, v_coeff_sign);
    const int16x8_t v_qcoeff = vsubq_s16(v_qcoeff_a, v_coeff_sign);
    calculate_dqcoeff_lp_and_store(v_qcoeff, v_dequant, dqcoeff_ptr + i);
    v_eobmax_76543210 = vmaxq_s16(v_eobmax_76543210, v_nz_iscan);
    vst1q_s16(qcoeff_ptr + i, v_qcoeff);
  }
#ifdef __aarch64__
  *eob_ptr = vmaxvq_s16(v_eobmax_76543210);
#else
  {
    const int16x4_t v_eobmax_3210 = vmax_s16(vget_low_s16(v_eobmax_76543210),
                                             vget_high_s16(v_eobmax_76543210));
    const int64x1_t v_eobmax_xx32 =
        vshr_n_s64(vreinterpret_s64_s16(v_eobmax_3210), 32);
    const int16x4_t v_eobmax_tmp =
        vmax_s16(v_eobmax_3210, vreinterpret_s16_s64(v_eobmax_xx32));
    const int64x1_t v_eobmax_xxx3 =
        vshr_n_s64(vreinterpret_s64_s16(v_eobmax_tmp), 16);
    const int16x4_t v_eobmax_final =
        vmax_s16(v_eobmax_tmp, vreinterpret_s16_s64(v_eobmax_xxx3));
>>>>>>> 148bd354

    *eob_ptr = (uint16_t)vget_lane_s16(v_eobmax_final, 0);
  }
#endif  // __aarch64__
}<|MERGE_RESOLUTION|>--- conflicted
+++ resolved
@@ -112,8 +112,6 @@
         vshr_n_s64(vreinterpret_s64_s16(v_eobmax_tmp), 16);
     const int16x4_t v_eobmax_final =
         vmax_s16(v_eobmax_tmp, vreinterpret_s16_s64(v_eobmax_xxx3));
-<<<<<<< HEAD
-=======
 
     *eob_ptr = (uint16_t)vget_lane_s16(v_eobmax_final, 0);
   }
@@ -210,7 +208,6 @@
         vshr_n_s64(vreinterpret_s64_s16(v_eobmax_tmp), 16);
     const int16x4_t v_eobmax_final =
         vmax_s16(v_eobmax_tmp, vreinterpret_s16_s64(v_eobmax_xxx3));
->>>>>>> 148bd354
 
     *eob_ptr = (uint16_t)vget_lane_s16(v_eobmax_final, 0);
   }
