/*
 * Copyright (c) 2016, Alliance for Open Media. All rights reserved
 *
 * This source code is subject to the terms of the BSD 2 Clause License and
 * the Alliance for Open Media Patent License 1.0. If the BSD 2 Clause License
 * was not distributed with this source code in the LICENSE file, you can
 * obtain it at www.aomedia.org/license/software. If the Alliance for Open
 * Media Patent License 1.0 was not distributed with this source code in the
 * PATENTS file, you can obtain it at www.aomedia.org/license/patent.
 */

#include <assert.h>
#include <math.h>
#include <stdio.h>

#include "config/av1_rtcd.h"

#include "aom_dsp/aom_dsp_common.h"
#include "aom_mem/aom_mem.h"
#include "aom_ports/bitops.h"
#include "aom_ports/mem.h"
#include "aom_ports/system_state.h"

#include "av1/common/common.h"
#include "av1/common/entropy.h"
#include "av1/common/entropymode.h"
#include "av1/common/mvref_common.h"
#include "av1/common/pred_common.h"
#include "av1/common/quant_common.h"
#include "av1/common/reconinter.h"
#include "av1/common/reconintra.h"
#include "av1/common/seg_common.h"

#include "av1/encoder/av1_quantize.h"
#include "av1/encoder/cost.h"
#include "av1/encoder/encodemb.h"
#include "av1/encoder/encodemv.h"
#include "av1/encoder/encoder.h"
#include "av1/encoder/encodetxb.h"
#include "av1/encoder/mcomp.h"
#include "av1/encoder/ratectrl.h"
#include "av1/encoder/rd.h"
#include "av1/encoder/tokenize.h"

#define RD_THRESH_POW 1.25

// The baseline rd thresholds for breaking out of the rd loop for
// certain modes are assumed to be based on 8x8 blocks.
// This table is used to correct for block size.
// The factors here are << 2 (2 = x0.5, 32 = x8 etc).
static const uint8_t rd_thresh_block_size_factor[BLOCK_SIZES_ALL] = {
  2, 3, 3, 4, 6, 6, 8, 12, 12, 16, 24, 24, 32, 48, 48, 64, 4, 4, 8, 8, 16, 16
};

static const int use_intra_ext_tx_for_txsize[EXT_TX_SETS_INTRA]
                                            [EXT_TX_SIZES] = {
                                              { 1, 1, 1, 1 },  // unused
                                              { 1, 1, 0, 0 },
                                              { 0, 0, 1, 0 },
                                            };

static const int use_inter_ext_tx_for_txsize[EXT_TX_SETS_INTER]
                                            [EXT_TX_SIZES] = {
                                              { 1, 1, 1, 1 },  // unused
                                              { 1, 1, 0, 0 },
                                              { 0, 0, 1, 0 },
                                              { 0, 1, 1, 1 },
                                            };

static const int av1_ext_tx_set_idx_to_type[2][AOMMAX(EXT_TX_SETS_INTRA,
                                                      EXT_TX_SETS_INTER)] = {
  {
      // Intra
      EXT_TX_SET_DCTONLY,
      EXT_TX_SET_DTT4_IDTX_1DDCT,
      EXT_TX_SET_DTT4_IDTX,
  },
  {
      // Inter
      EXT_TX_SET_DCTONLY,
      EXT_TX_SET_ALL16,
      EXT_TX_SET_DTT9_IDTX_1DDCT,
      EXT_TX_SET_DCT_IDTX,
  },
};

void av1_fill_mode_rates(AV1_COMMON *const cm, MACROBLOCK *x,
                         FRAME_CONTEXT *fc) {
  int i, j;

  for (i = 0; i < PARTITION_CONTEXTS; ++i)
    av1_cost_tokens_from_cdf(x->partition_cost[i], fc->partition_cdf[i], NULL);

  if (cm->current_frame.skip_mode_info.skip_mode_flag) {
    for (i = 0; i < SKIP_CONTEXTS; ++i) {
      av1_cost_tokens_from_cdf(x->skip_mode_cost[i], fc->skip_mode_cdfs[i],
                               NULL);
    }
  }

  for (i = 0; i < SKIP_CONTEXTS; ++i) {
    av1_cost_tokens_from_cdf(x->skip_cost[i], fc->skip_cdfs[i], NULL);
  }

  for (i = 0; i < KF_MODE_CONTEXTS; ++i)
    for (j = 0; j < KF_MODE_CONTEXTS; ++j)
      av1_cost_tokens_from_cdf(x->y_mode_costs[i][j], fc->kf_y_cdf[i][j], NULL);

  for (i = 0; i < BLOCK_SIZE_GROUPS; ++i)
    av1_cost_tokens_from_cdf(x->mbmode_cost[i], fc->y_mode_cdf[i], NULL);
  for (i = 0; i < CFL_ALLOWED_TYPES; ++i)
    for (j = 0; j < INTRA_MODES; ++j)
      av1_cost_tokens_from_cdf(x->intra_uv_mode_cost[i][j],
                               fc->uv_mode_cdf[i][j], NULL);

  av1_cost_tokens_from_cdf(x->filter_intra_mode_cost, fc->filter_intra_mode_cdf,
                           NULL);
  for (i = 0; i < BLOCK_SIZES_ALL; ++i) {
    if (av1_filter_intra_allowed_bsize(cm, i))
      av1_cost_tokens_from_cdf(x->filter_intra_cost[i],
                               fc->filter_intra_cdfs[i], NULL);
  }

  for (i = 0; i < SWITCHABLE_FILTER_CONTEXTS; ++i)
    av1_cost_tokens_from_cdf(x->switchable_interp_costs[i],
                             fc->switchable_interp_cdf[i], NULL);

  for (i = 0; i < PALATTE_BSIZE_CTXS; ++i) {
    av1_cost_tokens_from_cdf(x->palette_y_size_cost[i],
                             fc->palette_y_size_cdf[i], NULL);
    av1_cost_tokens_from_cdf(x->palette_uv_size_cost[i],
                             fc->palette_uv_size_cdf[i], NULL);
    for (j = 0; j < PALETTE_Y_MODE_CONTEXTS; ++j) {
      av1_cost_tokens_from_cdf(x->palette_y_mode_cost[i][j],
                               fc->palette_y_mode_cdf[i][j], NULL);
    }
  }

  for (i = 0; i < PALETTE_UV_MODE_CONTEXTS; ++i) {
    av1_cost_tokens_from_cdf(x->palette_uv_mode_cost[i],
                             fc->palette_uv_mode_cdf[i], NULL);
  }

  for (i = 0; i < PALETTE_SIZES; ++i) {
    for (j = 0; j < PALETTE_COLOR_INDEX_CONTEXTS; ++j) {
      av1_cost_tokens_from_cdf(x->palette_y_color_cost[i][j],
                               fc->palette_y_color_index_cdf[i][j], NULL);
      av1_cost_tokens_from_cdf(x->palette_uv_color_cost[i][j],
                               fc->palette_uv_color_index_cdf[i][j], NULL);
    }
  }

  int sign_cost[CFL_JOINT_SIGNS];
  av1_cost_tokens_from_cdf(sign_cost, fc->cfl_sign_cdf, NULL);
  for (int joint_sign = 0; joint_sign < CFL_JOINT_SIGNS; joint_sign++) {
    int *cost_u = x->cfl_cost[joint_sign][CFL_PRED_U];
    int *cost_v = x->cfl_cost[joint_sign][CFL_PRED_V];
    if (CFL_SIGN_U(joint_sign) == CFL_SIGN_ZERO) {
      memset(cost_u, 0, CFL_ALPHABET_SIZE * sizeof(*cost_u));
    } else {
      const aom_cdf_prob *cdf_u = fc->cfl_alpha_cdf[CFL_CONTEXT_U(joint_sign)];
      av1_cost_tokens_from_cdf(cost_u, cdf_u, NULL);
    }
    if (CFL_SIGN_V(joint_sign) == CFL_SIGN_ZERO) {
      memset(cost_v, 0, CFL_ALPHABET_SIZE * sizeof(*cost_v));
    } else {
      const aom_cdf_prob *cdf_v = fc->cfl_alpha_cdf[CFL_CONTEXT_V(joint_sign)];
      av1_cost_tokens_from_cdf(cost_v, cdf_v, NULL);
    }
    for (int u = 0; u < CFL_ALPHABET_SIZE; u++)
      cost_u[u] += sign_cost[joint_sign];
  }

  for (i = 0; i < MAX_TX_CATS; ++i)
    for (j = 0; j < TX_SIZE_CONTEXTS; ++j)
      av1_cost_tokens_from_cdf(x->tx_size_cost[i][j], fc->tx_size_cdf[i][j],
                               NULL);

  for (i = 0; i < TXFM_PARTITION_CONTEXTS; ++i) {
    av1_cost_tokens_from_cdf(x->txfm_partition_cost[i],
                             fc->txfm_partition_cdf[i], NULL);
  }

  for (i = TX_4X4; i < EXT_TX_SIZES; ++i) {
    int s;
    for (s = 1; s < EXT_TX_SETS_INTER; ++s) {
      if (use_inter_ext_tx_for_txsize[s][i]) {
        av1_cost_tokens_from_cdf(
            x->inter_tx_type_costs[s][i], fc->inter_ext_tx_cdf[s][i],
            av1_ext_tx_inv[av1_ext_tx_set_idx_to_type[1][s]]);
      }
    }
    for (s = 1; s < EXT_TX_SETS_INTRA; ++s) {
      if (use_intra_ext_tx_for_txsize[s][i]) {
        for (j = 0; j < INTRA_MODES; ++j) {
          av1_cost_tokens_from_cdf(
              x->intra_tx_type_costs[s][i][j], fc->intra_ext_tx_cdf[s][i][j],
              av1_ext_tx_inv[av1_ext_tx_set_idx_to_type[0][s]]);
        }
      }
    }
  }
  for (i = 0; i < DIRECTIONAL_MODES; ++i) {
    av1_cost_tokens_from_cdf(x->angle_delta_cost[i], fc->angle_delta_cdf[i],
                             NULL);
  }
  av1_cost_tokens_from_cdf(x->switchable_restore_cost,
                           fc->switchable_restore_cdf, NULL);
  av1_cost_tokens_from_cdf(x->wiener_restore_cost, fc->wiener_restore_cdf,
                           NULL);
  av1_cost_tokens_from_cdf(x->sgrproj_restore_cost, fc->sgrproj_restore_cdf,
                           NULL);
  av1_cost_tokens_from_cdf(x->intrabc_cost, fc->intrabc_cdf, NULL);

  if (!frame_is_intra_only(cm)) {
    for (i = 0; i < COMP_INTER_CONTEXTS; ++i) {
      av1_cost_tokens_from_cdf(x->comp_inter_cost[i], fc->comp_inter_cdf[i],
                               NULL);
    }

    for (i = 0; i < REF_CONTEXTS; ++i) {
      for (j = 0; j < SINGLE_REFS - 1; ++j) {
        av1_cost_tokens_from_cdf(x->single_ref_cost[i][j],
                                 fc->single_ref_cdf[i][j], NULL);
      }
    }

    for (i = 0; i < COMP_REF_TYPE_CONTEXTS; ++i) {
      av1_cost_tokens_from_cdf(x->comp_ref_type_cost[i],
                               fc->comp_ref_type_cdf[i], NULL);
    }

    for (i = 0; i < UNI_COMP_REF_CONTEXTS; ++i) {
      for (j = 0; j < UNIDIR_COMP_REFS - 1; ++j) {
        av1_cost_tokens_from_cdf(x->uni_comp_ref_cost[i][j],
                                 fc->uni_comp_ref_cdf[i][j], NULL);
      }
    }

    for (i = 0; i < REF_CONTEXTS; ++i) {
      for (j = 0; j < FWD_REFS - 1; ++j) {
        av1_cost_tokens_from_cdf(x->comp_ref_cost[i][j], fc->comp_ref_cdf[i][j],
                                 NULL);
      }
    }

    for (i = 0; i < REF_CONTEXTS; ++i) {
      for (j = 0; j < BWD_REFS - 1; ++j) {
        av1_cost_tokens_from_cdf(x->comp_bwdref_cost[i][j],
                                 fc->comp_bwdref_cdf[i][j], NULL);
      }
    }

    for (i = 0; i < INTRA_INTER_CONTEXTS; ++i) {
      av1_cost_tokens_from_cdf(x->intra_inter_cost[i], fc->intra_inter_cdf[i],
                               NULL);
    }

    for (i = 0; i < NEWMV_MODE_CONTEXTS; ++i) {
      av1_cost_tokens_from_cdf(x->newmv_mode_cost[i], fc->newmv_cdf[i], NULL);
    }

    for (i = 0; i < GLOBALMV_MODE_CONTEXTS; ++i) {
      av1_cost_tokens_from_cdf(x->zeromv_mode_cost[i], fc->zeromv_cdf[i], NULL);
    }

    for (i = 0; i < REFMV_MODE_CONTEXTS; ++i) {
      av1_cost_tokens_from_cdf(x->refmv_mode_cost[i], fc->refmv_cdf[i], NULL);
    }

    for (i = 0; i < DRL_MODE_CONTEXTS; ++i) {
      av1_cost_tokens_from_cdf(x->drl_mode_cost0[i], fc->drl_cdf[i], NULL);
    }
    for (i = 0; i < INTER_MODE_CONTEXTS; ++i)
      av1_cost_tokens_from_cdf(x->inter_compound_mode_cost[i],
                               fc->inter_compound_mode_cdf[i], NULL);
    for (i = 0; i < BLOCK_SIZES_ALL; ++i)
      av1_cost_tokens_from_cdf(x->compound_type_cost[i],
                               fc->compound_type_cdf[i], NULL);
    for (i = 0; i < BLOCK_SIZES_ALL; ++i) {
      if (av1_is_wedge_used(i)) {
        av1_cost_tokens_from_cdf(x->wedge_idx_cost[i], fc->wedge_idx_cdf[i],
                                 NULL);
      }
    }
    for (i = 0; i < BLOCK_SIZE_GROUPS; ++i) {
      av1_cost_tokens_from_cdf(x->interintra_cost[i], fc->interintra_cdf[i],
                               NULL);
      av1_cost_tokens_from_cdf(x->interintra_mode_cost[i],
                               fc->interintra_mode_cdf[i], NULL);
    }
    for (i = 0; i < BLOCK_SIZES_ALL; ++i) {
      av1_cost_tokens_from_cdf(x->wedge_interintra_cost[i],
                               fc->wedge_interintra_cdf[i], NULL);
    }
    for (i = BLOCK_8X8; i < BLOCK_SIZES_ALL; i++) {
      av1_cost_tokens_from_cdf(x->motion_mode_cost[i], fc->motion_mode_cdf[i],
                               NULL);
    }
    for (i = BLOCK_8X8; i < BLOCK_SIZES_ALL; i++) {
      av1_cost_tokens_from_cdf(x->motion_mode_cost1[i], fc->obmc_cdf[i], NULL);
    }
    for (i = 0; i < COMP_INDEX_CONTEXTS; ++i) {
      av1_cost_tokens_from_cdf(x->comp_idx_cost[i], fc->compound_index_cdf[i],
                               NULL);
    }
    for (i = 0; i < COMP_GROUP_IDX_CONTEXTS; ++i) {
      av1_cost_tokens_from_cdf(x->comp_group_idx_cost[i],
                               fc->comp_group_idx_cdf[i], NULL);
    }
  }
}

// Values are now correlated to quantizer.
static int sad_per_bit_lut_8[QINDEX_RANGE];
static int sad_per_bit_lut_10[QINDEX_RANGE];
static int sad_per_bit_lut_12[QINDEX_RANGE];

static void init_me_luts_bd(int *bit16lut, int range,
                            aom_bit_depth_t bit_depth) {
  int i;
  // Initialize the sad lut tables using a formulaic calculation for now.
  // This is to make it easier to resolve the impact of experimental changes
  // to the quantizer tables.
  for (i = 0; i < range; i++) {
    const double q = av1_convert_qindex_to_q(i, bit_depth);
    bit16lut[i] = (int)(0.0418 * q + 2.4107);
  }
}

void av1_init_me_luts(void) {
  init_me_luts_bd(sad_per_bit_lut_8, QINDEX_RANGE, AOM_BITS_8);
  init_me_luts_bd(sad_per_bit_lut_10, QINDEX_RANGE, AOM_BITS_10);
  init_me_luts_bd(sad_per_bit_lut_12, QINDEX_RANGE, AOM_BITS_12);
}

static const int rd_boost_factor[16] = { 64, 32, 32, 32, 24, 16, 12, 12,
                                         8,  8,  4,  4,  2,  2,  1,  0 };
static const int rd_frame_type_factor[FRAME_UPDATE_TYPES] = { 128, 144, 128,
                                                              128, 144, 144,
                                                              128 };

int av1_compute_rd_mult_based_on_qindex(const AV1_COMP *cpi, int qindex) {
  const int q = av1_dc_quant_QTX(qindex, 0, cpi->common.seq_params.bit_depth);
  int rdmult = q * q;
  rdmult = rdmult * 3 + (rdmult * 2 / 3);
<<<<<<< HEAD
  switch (cpi->common.seq_params.bit_depth) {
    case AOM_BITS_8: break;
    case AOM_BITS_10: rdmult = ROUND_POWER_OF_TWO(rdmult, 4); break;
    case AOM_BITS_12: rdmult = ROUND_POWER_OF_TWO(rdmult, 8); break;
    default:
      assert(0 && "bit_depth should be AOM_BITS_8, AOM_BITS_10 or AOM_BITS_12");
      return -1;
  }
  return rdmult > 0 ? rdmult : 1;
}

int av1_compute_rd_mult(const AV1_COMP *cpi, int qindex) {
  int64_t rdmult = av1_compute_rd_mult_based_on_qindex(cpi, qindex);
  if (cpi->oxcf.pass == 2 &&
      (cpi->common.current_frame.frame_type != KEY_FRAME)) {
    const GF_GROUP *const gf_group = &cpi->gf_group;
    const FRAME_UPDATE_TYPE frame_type = gf_group->update_type[gf_group->index];
    const int boost_index = AOMMIN(15, (cpi->rc.gfu_boost / 100));

    rdmult = (rdmult * rd_frame_type_factor[frame_type]) >> 7;
    rdmult += ((rdmult * rd_boost_factor[boost_index]) >> 7);
  }
  return (int)rdmult;
}

int av1_get_deltaq_offset(const AV1_COMP *cpi, int qindex, double beta) {
  assert(beta > 0.0);
  int q = av1_dc_quant_QTX(qindex, 0, cpi->common.seq_params.bit_depth);
  int newq = (int)rint(q / sqrt(beta));
  int orig_qindex = qindex;
  if (newq < q) {
    do {
      qindex--;
      q = av1_dc_quant_QTX(qindex, 0, cpi->common.seq_params.bit_depth);
    } while (newq < q && qindex > 0);
  } else {
    do {
      qindex++;
      q = av1_dc_quant_QTX(qindex, 0, cpi->common.seq_params.bit_depth);
    } while (newq > q && qindex < MAXQ);
  }
  return qindex - orig_qindex;
}

int av1_get_adaptive_rdmult(const AV1_COMP *cpi, double beta) {
  assert(beta > 0.0);
  const AV1_COMMON *cm = &cpi->common;
  int64_t q =
      av1_dc_quant_QTX(cm->base_qindex, 0, cpi->common.seq_params.bit_depth);
  int64_t rdmult = 0;

  switch (cpi->common.seq_params.bit_depth) {
    case AOM_BITS_8: rdmult = (int)((88 * q * q / beta) / 24); break;
    case AOM_BITS_10:
      rdmult = ROUND_POWER_OF_TWO((int)((88 * q * q / beta) / 24), 4);
      break;
=======
  switch (cpi->common.seq_params.bit_depth) {
    case AOM_BITS_8: break;
    case AOM_BITS_10: rdmult = ROUND_POWER_OF_TWO(rdmult, 4); break;
    case AOM_BITS_12: rdmult = ROUND_POWER_OF_TWO(rdmult, 8); break;
>>>>>>> 148bd354
    default:
      assert(cpi->common.seq_params.bit_depth == AOM_BITS_12);
      rdmult = ROUND_POWER_OF_TWO((int)((88 * q * q / beta) / 24), 8);
      break;
  }
<<<<<<< HEAD

  if (cpi->oxcf.pass == 2 &&
      (cpi->common.current_frame.frame_type != KEY_FRAME)) {
    const GF_GROUP *const gf_group = &cpi->gf_group;
=======
  return rdmult > 0 ? rdmult : 1;
}

int av1_compute_rd_mult(const AV1_COMP *cpi, int qindex) {
  int64_t rdmult = av1_compute_rd_mult_based_on_qindex(cpi, qindex);
  if (is_stat_consumption_stage(cpi) &&
      (cpi->common.current_frame.frame_type != KEY_FRAME)) {
    const GF_GROUP *const gf_group = &cpi->gf_group;
    const FRAME_UPDATE_TYPE frame_type = gf_group->update_type[gf_group->index];
    const int boost_index = AOMMIN(15, (cpi->rc.gfu_boost / 100));

    rdmult = (rdmult * rd_frame_type_factor[frame_type]) >> 7;
    rdmult += ((rdmult * rd_boost_factor[boost_index]) >> 7);
  }
  return (int)rdmult;
}

int av1_get_deltaq_offset(const AV1_COMP *cpi, int qindex, double beta) {
  assert(beta > 0.0);
  int q = av1_dc_quant_QTX(qindex, 0, cpi->common.seq_params.bit_depth);
  int newq = (int)rint(q / sqrt(beta));
  int orig_qindex = qindex;
  if (newq < q) {
    do {
      qindex--;
      q = av1_dc_quant_QTX(qindex, 0, cpi->common.seq_params.bit_depth);
    } while (newq < q && qindex > 0);
  } else {
    do {
      qindex++;
      q = av1_dc_quant_QTX(qindex, 0, cpi->common.seq_params.bit_depth);
    } while (newq > q && qindex < MAXQ);
  }
  return qindex - orig_qindex;
}

int av1_get_adaptive_rdmult(const AV1_COMP *cpi, double beta) {
  assert(beta > 0.0);
  const AV1_COMMON *cm = &cpi->common;
  int64_t q = av1_dc_quant_QTX(cm->quant_params.base_qindex, 0,
                               cm->seq_params.bit_depth);
  int64_t rdmult = 0;

  switch (cm->seq_params.bit_depth) {
    case AOM_BITS_8: rdmult = (int)((88 * q * q / beta) / 24); break;
    case AOM_BITS_10:
      rdmult = ROUND_POWER_OF_TWO((int)((88 * q * q / beta) / 24), 4);
      break;
    default:
      assert(cm->seq_params.bit_depth == AOM_BITS_12);
      rdmult = ROUND_POWER_OF_TWO((int)((88 * q * q / beta) / 24), 8);
      break;
  }

  if (is_stat_consumption_stage(cpi) &&
      (cm->current_frame.frame_type != KEY_FRAME)) {
    const GF_GROUP *const gf_group = &cpi->gf_group;
>>>>>>> 148bd354
    const FRAME_UPDATE_TYPE frame_type = gf_group->update_type[gf_group->index];
    const int boost_index = AOMMIN(15, (cpi->rc.gfu_boost / 100));

    rdmult = (rdmult * rd_frame_type_factor[frame_type]) >> 7;
    rdmult += ((rdmult * rd_boost_factor[boost_index]) >> 7);
  }
  if (rdmult < 1) rdmult = 1;
  return (int)rdmult;
}

static int compute_rd_thresh_factor(int qindex, aom_bit_depth_t bit_depth) {
  double q;
  switch (bit_depth) {
    case AOM_BITS_8: q = av1_dc_quant_QTX(qindex, 0, AOM_BITS_8) / 4.0; break;
    case AOM_BITS_10:
      q = av1_dc_quant_QTX(qindex, 0, AOM_BITS_10) / 16.0;
      break;
    case AOM_BITS_12:
      q = av1_dc_quant_QTX(qindex, 0, AOM_BITS_12) / 64.0;
      break;
    default:
      assert(0 && "bit_depth should be AOM_BITS_8, AOM_BITS_10 or AOM_BITS_12");
      return -1;
  }
  // TODO(debargha): Adjust the function below.
  return AOMMAX((int)(pow(q, RD_THRESH_POW) * 5.12), 8);
}

void av1_initialize_me_consts(const AV1_COMP *cpi, MACROBLOCK *x, int qindex) {
  switch (cpi->common.seq_params.bit_depth) {
    case AOM_BITS_8: x->sadperbit = sad_per_bit_lut_8[qindex]; break;
    case AOM_BITS_10: x->sadperbit = sad_per_bit_lut_10[qindex]; break;
    case AOM_BITS_12: x->sadperbit = sad_per_bit_lut_12[qindex]; break;
    default:
      assert(0 && "bit_depth should be AOM_BITS_8, AOM_BITS_10 or AOM_BITS_12");
  }
}

static void set_block_thresholds(const AV1_COMMON *cm, RD_OPT *rd) {
  int i, bsize, segment_id;

  for (segment_id = 0; segment_id < MAX_SEGMENTS; ++segment_id) {
    const int qindex = clamp(
        av1_get_qindex(&cm->seg, segment_id, cm->quant_params.base_qindex) +
            cm->quant_params.y_dc_delta_q,
        0, MAXQ);
    const int q = compute_rd_thresh_factor(qindex, cm->seq_params.bit_depth);

    for (bsize = 0; bsize < BLOCK_SIZES_ALL; ++bsize) {
      // Threshold here seems unnecessarily harsh but fine given actual
      // range of values used for cpi->sf.thresh_mult[].
      const int t = q * rd_thresh_block_size_factor[bsize];
      const int thresh_max = INT_MAX / t;

      for (i = 0; i < MAX_MODES; ++i)
        rd->threshes[segment_id][bsize][i] = rd->thresh_mult[i] < thresh_max
                                                 ? rd->thresh_mult[i] * t / 4
                                                 : INT_MAX;
    }
  }
}

void av1_fill_coeff_costs(MACROBLOCK *x, FRAME_CONTEXT *fc,
                          const int num_planes) {
  const int nplanes = AOMMIN(num_planes, PLANE_TYPES);
  for (int eob_multi_size = 0; eob_multi_size < 7; ++eob_multi_size) {
    for (int plane = 0; plane < nplanes; ++plane) {
      LV_MAP_EOB_COST *pcost = &x->eob_costs[eob_multi_size][plane];

      for (int ctx = 0; ctx < 2; ++ctx) {
        aom_cdf_prob *pcdf;
        switch (eob_multi_size) {
          case 0: pcdf = fc->eob_flag_cdf16[plane][ctx]; break;
          case 1: pcdf = fc->eob_flag_cdf32[plane][ctx]; break;
          case 2: pcdf = fc->eob_flag_cdf64[plane][ctx]; break;
          case 3: pcdf = fc->eob_flag_cdf128[plane][ctx]; break;
          case 4: pcdf = fc->eob_flag_cdf256[plane][ctx]; break;
          case 5: pcdf = fc->eob_flag_cdf512[plane][ctx]; break;
          case 6:
          default: pcdf = fc->eob_flag_cdf1024[plane][ctx]; break;
        }
        av1_cost_tokens_from_cdf(pcost->eob_cost[ctx], pcdf, NULL);
      }
    }
  }
  for (int tx_size = 0; tx_size < TX_SIZES; ++tx_size) {
    for (int plane = 0; plane < nplanes; ++plane) {
      LV_MAP_COEFF_COST *pcost = &x->coeff_costs[tx_size][plane];

      for (int ctx = 0; ctx < TXB_SKIP_CONTEXTS; ++ctx)
        av1_cost_tokens_from_cdf(pcost->txb_skip_cost[ctx],
                                 fc->txb_skip_cdf[tx_size][ctx], NULL);

      for (int ctx = 0; ctx < SIG_COEF_CONTEXTS_EOB; ++ctx)
        av1_cost_tokens_from_cdf(pcost->base_eob_cost[ctx],
                                 fc->coeff_base_eob_cdf[tx_size][plane][ctx],
                                 NULL);
      for (int ctx = 0; ctx < SIG_COEF_CONTEXTS; ++ctx)
        av1_cost_tokens_from_cdf(pcost->base_cost[ctx],
                                 fc->coeff_base_cdf[tx_size][plane][ctx], NULL);

      for (int ctx = 0; ctx < SIG_COEF_CONTEXTS; ++ctx) {
        pcost->base_cost[ctx][4] = 0;
        pcost->base_cost[ctx][5] = pcost->base_cost[ctx][1] +
                                   av1_cost_literal(1) -
                                   pcost->base_cost[ctx][0];
        pcost->base_cost[ctx][6] =
            pcost->base_cost[ctx][2] - pcost->base_cost[ctx][1];
        pcost->base_cost[ctx][7] =
            pcost->base_cost[ctx][3] - pcost->base_cost[ctx][2];
      }

      for (int ctx = 0; ctx < EOB_COEF_CONTEXTS; ++ctx)
        av1_cost_tokens_from_cdf(pcost->eob_extra_cost[ctx],
                                 fc->eob_extra_cdf[tx_size][plane][ctx], NULL);

      for (int ctx = 0; ctx < DC_SIGN_CONTEXTS; ++ctx)
        av1_cost_tokens_from_cdf(pcost->dc_sign_cost[ctx],
                                 fc->dc_sign_cdf[plane][ctx], NULL);

      for (int ctx = 0; ctx < LEVEL_CONTEXTS; ++ctx) {
        int br_rate[BR_CDF_SIZE];
        int prev_cost = 0;
        int i, j;
        av1_cost_tokens_from_cdf(
            br_rate, fc->coeff_br_cdf[AOMMIN(tx_size, TX_32X32)][plane][ctx],
            NULL);
        // printf("br_rate: ");
        // for(j = 0; j < BR_CDF_SIZE; j++)
        //  printf("%4d ", br_rate[j]);
        // printf("\n");
        for (i = 0; i < COEFF_BASE_RANGE; i += BR_CDF_SIZE - 1) {
          for (j = 0; j < BR_CDF_SIZE - 1; j++) {
            pcost->lps_cost[ctx][i + j] = prev_cost + br_rate[j];
          }
          prev_cost += br_rate[j];
        }
        pcost->lps_cost[ctx][i] = prev_cost;
        // printf("lps_cost: %d %d %2d : ", tx_size, plane, ctx);
        // for (i = 0; i <= COEFF_BASE_RANGE; i++)
        //  printf("%5d ", pcost->lps_cost[ctx][i]);
        // printf("\n");
      }
      for (int ctx = 0; ctx < LEVEL_CONTEXTS; ++ctx) {
        pcost->lps_cost[ctx][0 + COEFF_BASE_RANGE + 1] =
            pcost->lps_cost[ctx][0];
        for (int i = 1; i <= COEFF_BASE_RANGE; ++i) {
          pcost->lps_cost[ctx][i + COEFF_BASE_RANGE + 1] =
              pcost->lps_cost[ctx][i] - pcost->lps_cost[ctx][i - 1];
        }
      }
    }
  }
}

void av1_fill_mv_costs(const FRAME_CONTEXT *fc, int integer_mv, int usehp,
                       MACROBLOCK *x) {
  x->nmvcost[0] = &x->nmv_costs[0][MV_MAX];
  x->nmvcost[1] = &x->nmv_costs[1][MV_MAX];
  x->nmvcost_hp[0] = &x->nmv_costs_hp[0][MV_MAX];
  x->nmvcost_hp[1] = &x->nmv_costs_hp[1][MV_MAX];
  if (integer_mv) {
    av1_build_nmv_cost_table(x->nmv_vec_cost, x->nmvcost, &fc->nmvc,
                             MV_SUBPEL_NONE);
    x->mv_cost_stack = (int **)&x->nmvcost;
  } else {
    int *(*src)[2] = usehp ? &x->nmvcost_hp : &x->nmvcost;
    x->mv_cost_stack = *src;
    av1_build_nmv_cost_table(
        x->nmv_vec_cost, usehp ? x->nmvcost_hp : x->nmvcost, &fc->nmvc, usehp);
  }
}

void av1_initialize_rd_consts(AV1_COMP *cpi) {
  AV1_COMMON *const cm = &cpi->common;
  MACROBLOCK *const x = &cpi->td.mb;
  RD_OPT *const rd = &cpi->rd;

  aom_clear_system_state();

  rd->RDMULT = av1_compute_rd_mult(
      cpi, cm->quant_params.base_qindex + cm->quant_params.y_dc_delta_q);

  set_error_per_bit(x, rd->RDMULT);

  set_block_thresholds(cm, rd);

<<<<<<< HEAD
  if ((!cpi->sf.use_nonrd_pick_mode &&
       cpi->oxcf.mv_cost_upd_freq != COST_UPD_OFF) ||
      frame_is_intra_only(cm) || (cm->current_frame.frame_number & 0x07) == 1)
    av1_fill_mv_costs(cm->fc, cm->cur_frame_force_integer_mv,
                      cm->allow_high_precision_mv, x);

  if (frame_is_intra_only(cm) && cm->allow_screen_content_tools &&
      cpi->oxcf.pass != 1) {
    int *dvcost[2] = { &cpi->dv_cost[0][MV_MAX], &cpi->dv_cost[1][MV_MAX] };
    av1_build_nmv_cost_table(cpi->dv_joint_cost, dvcost, &cm->fc->ndvc,
                             MV_SUBPEL_NONE);
  }

  if (cpi->oxcf.pass != 1) {
=======
  if ((!cpi->sf.rt_sf.use_nonrd_pick_mode &&
       cpi->oxcf.mv_cost_upd_freq != COST_UPD_OFF) ||
      frame_is_intra_only(cm) || (cm->current_frame.frame_number & 0x07) == 1)
    av1_fill_mv_costs(cm->fc, cm->features.cur_frame_force_integer_mv,
                      cm->features.allow_high_precision_mv, x);

  if (!cpi->sf.rt_sf.use_nonrd_pick_mode && frame_is_intra_only(cm) &&
      cm->features.allow_screen_content_tools &&
      !is_stat_generation_stage(cpi)) {
    IntraBCMVCosts *const dv_costs = &cpi->dv_costs;
    int *dvcost[2] = { &dv_costs->mv_component[0][MV_MAX],
                       &dv_costs->mv_component[1][MV_MAX] };
    av1_build_nmv_cost_table(dv_costs->joint_mv, dvcost, &cm->fc->ndvc,
                             MV_SUBPEL_NONE);
  }

  if (!is_stat_generation_stage(cpi)) {
>>>>>>> 148bd354
    for (int i = 0; i < TRANS_TYPES; ++i)
      // IDENTITY: 1 bit
      // TRANSLATION: 3 bits
      // ROTZOOM: 2 bits
      // AFFINE: 3 bits
      cpi->gm_info.type_cost[i] = (1 + (i > 0 ? (i == ROTZOOM ? 1 : 2) : 0))
                                  << AV1_PROB_COST_SHIFT;
  }
}

static void model_rd_norm(int xsq_q10, int *r_q10, int *d_q10) {
  // NOTE: The tables below must be of the same size.

  // The functions described below are sampled at the four most significant
  // bits of x^2 + 8 / 256.

  // Normalized rate:
  // This table models the rate for a Laplacian source with given variance
  // when quantized with a uniform quantizer with given stepsize. The
  // closed form expression is:
  // Rn(x) = H(sqrt(r)) + sqrt(r)*[1 + H(r)/(1 - r)],
  // where r = exp(-sqrt(2) * x) and x = qpstep / sqrt(variance),
  // and H(x) is the binary entropy function.
  static const int rate_tab_q10[] = {
    65536, 6086, 5574, 5275, 5063, 4899, 4764, 4651, 4553, 4389, 4255, 4142,
    4044,  3958, 3881, 3811, 3748, 3635, 3538, 3453, 3376, 3307, 3244, 3186,
    3133,  3037, 2952, 2877, 2809, 2747, 2690, 2638, 2589, 2501, 2423, 2353,
    2290,  2232, 2179, 2130, 2084, 2001, 1928, 1862, 1802, 1748, 1698, 1651,
    1608,  1530, 1460, 1398, 1342, 1290, 1243, 1199, 1159, 1086, 1021, 963,
    911,   864,  821,  781,  745,  680,  623,  574,  530,  490,  455,  424,
    395,   345,  304,  269,  239,  213,  190,  171,  154,  126,  104,  87,
    73,    61,   52,   44,   38,   28,   21,   16,   12,   10,   8,    6,
    5,     3,    2,    1,    1,    1,    0,    0,
  };
  // Normalized distortion:
  // This table models the normalized distortion for a Laplacian source
  // with given variance when quantized with a uniform quantizer
  // with given stepsize. The closed form expression is:
  // Dn(x) = 1 - 1/sqrt(2) * x / sinh(x/sqrt(2))
  // where x = qpstep / sqrt(variance).
  // Note the actual distortion is Dn * variance.
  static const int dist_tab_q10[] = {
    0,    0,    1,    1,    1,    2,    2,    2,    3,    3,    4,    5,
    5,    6,    7,    7,    8,    9,    11,   12,   13,   15,   16,   17,
    18,   21,   24,   26,   29,   31,   34,   36,   39,   44,   49,   54,
    59,   64,   69,   73,   78,   88,   97,   106,  115,  124,  133,  142,
    151,  167,  184,  200,  215,  231,  245,  260,  274,  301,  327,  351,
    375,  397,  418,  439,  458,  495,  528,  559,  587,  613,  637,  659,
    680,  717,  749,  777,  801,  823,  842,  859,  874,  899,  919,  936,
    949,  960,  969,  977,  983,  994,  1001, 1006, 1010, 1013, 1015, 1017,
    1018, 1020, 1022, 1022, 1023, 1023, 1023, 1024,
  };
  static const int xsq_iq_q10[] = {
    0,      4,      8,      12,     16,     20,     24,     28,     32,
    40,     48,     56,     64,     72,     80,     88,     96,     112,
    128,    144,    160,    176,    192,    208,    224,    256,    288,
    320,    352,    384,    416,    448,    480,    544,    608,    672,
    736,    800,    864,    928,    992,    1120,   1248,   1376,   1504,
    1632,   1760,   1888,   2016,   2272,   2528,   2784,   3040,   3296,
    3552,   3808,   4064,   4576,   5088,   5600,   6112,   6624,   7136,
    7648,   8160,   9184,   10208,  11232,  12256,  13280,  14304,  15328,
    16352,  18400,  20448,  22496,  24544,  26592,  28640,  30688,  32736,
    36832,  40928,  45024,  49120,  53216,  57312,  61408,  65504,  73696,
    81888,  90080,  98272,  106464, 114656, 122848, 131040, 147424, 163808,
    180192, 196576, 212960, 229344, 245728,
  };
  const int tmp = (xsq_q10 >> 2) + 8;
  const int k = get_msb(tmp) - 3;
  const int xq = (k << 3) + ((tmp >> k) & 0x7);
  const int one_q10 = 1 << 10;
  const int a_q10 = ((xsq_q10 - xsq_iq_q10[xq]) << 10) >> (2 + k);
  const int b_q10 = one_q10 - a_q10;
  *r_q10 = (rate_tab_q10[xq] * b_q10 + rate_tab_q10[xq + 1] * a_q10) >> 10;
  *d_q10 = (dist_tab_q10[xq] * b_q10 + dist_tab_q10[xq + 1] * a_q10) >> 10;
}

void av1_model_rd_from_var_lapndz(int64_t var, unsigned int n_log2,
                                  unsigned int qstep, int *rate,
                                  int64_t *dist) {
  // This function models the rate and distortion for a Laplacian
  // source with given variance when quantized with a uniform quantizer
  // with given stepsize. The closed form expressions are in:
  // Hang and Chen, "Source Model for transform video coder and its
  // application - Part I: Fundamental Theory", IEEE Trans. Circ.
  // Sys. for Video Tech., April 1997.
  if (var == 0) {
    *rate = 0;
    *dist = 0;
  } else {
    int d_q10, r_q10;
    static const uint32_t MAX_XSQ_Q10 = 245727;
    const uint64_t xsq_q10_64 =
        (((uint64_t)qstep * qstep << (n_log2 + 10)) + (var >> 1)) / var;
    const int xsq_q10 = (int)AOMMIN(xsq_q10_64, MAX_XSQ_Q10);
    model_rd_norm(xsq_q10, &r_q10, &d_q10);
    *rate = ROUND_POWER_OF_TWO(r_q10 << n_log2, 10 - AV1_PROB_COST_SHIFT);
    *dist = (var * (int64_t)d_q10 + 512) >> 10;
  }
}

static double interp_cubic(const double *p, double x) {
  return p[1] + 0.5 * x *
                    (p[2] - p[0] +
                     x * (2.0 * p[0] - 5.0 * p[1] + 4.0 * p[2] - p[3] +
                          x * (3.0 * (p[1] - p[2]) + p[3] - p[0])));
}

/*
static double interp_bicubic(const double *p, int p_stride, double x,
                             double y) {
  double q[4];
  q[0] = interp_cubic(p, x);
  q[1] = interp_cubic(p + p_stride, x);
  q[2] = interp_cubic(p + 2 * p_stride, x);
  q[3] = interp_cubic(p + 3 * p_stride, x);
  return interp_cubic(q, y);
}
*/

static const uint8_t bsize_curvfit_model_cat_lookup[BLOCK_SIZES_ALL] = {
  0, 0, 0, 1, 1, 1, 2, 2, 2, 3, 3, 3, 3, 3, 3, 3, 1, 1, 2, 2, 3, 3
};

static int sse_norm_curvfit_model_cat_lookup(double sse_norm) {
  return (sse_norm > 16.0);
}

// Models distortion by sse using a logistic function on
// l = log2(sse / q^2) as:
// dbysse = 16 / (1 + k exp(l + c))
static double get_dbysse_logistic(double l, double c, double k) {
  const double A = 16.0;
  const double dbysse = A / (1 + k * exp(l + c));
  return dbysse;
}

// Models rate using a clamped linear function on
// l = log2(sse / q^2) as:
// rate = max(0, a + b * l)
static double get_rate_clamplinear(double l, double a, double b) {
  const double rate = a + b * l;
  return (rate < 0 ? 0 : rate);
}

static const uint8_t bsize_surffit_model_cat_lookup[BLOCK_SIZES_ALL] = {
  0, 0, 0, 0, 1, 1, 2, 3, 3, 4, 5, 5, 6, 7, 7, 8, 0, 0, 2, 2, 4, 4
};

static const double surffit_rate_params[9][4] = {
  {
      638.390212,
      2.253108,
      166.585650,
      -3.939401,
  },
  {
      5.256905,
      81.997240,
      -1.321771,
      17.694216,
  },
  {
      -74.193045,
      72.431868,
      -19.033152,
      15.407276,
  },
  {
      416.770113,
      14.794188,
      167.686830,
      -6.997756,
  },
  {
      378.511276,
      9.558376,
      154.658843,
      -6.635663,
  },
  {
      277.818787,
      4.413180,
      150.317637,
      -9.893038,
  },
  {
      142.212132,
      11.542038,
      94.393964,
      -5.518517,
  },
  {
      219.100256,
      4.007421,
      108.932852,
      -6.981310,
  },
  {
      222.261971,
      3.251049,
      95.972916,
      -5.609789,
  },
};

static const double surffit_dist_params[7] = { 1.475844,  4.328362, -5.680233,
                                               -0.500994, 0.554585, 4.839478,
                                               -0.695837 };

static void rate_surffit_model_params_lookup(BLOCK_SIZE bsize, double xm,
                                             double *rpar) {
  const int cat = bsize_surffit_model_cat_lookup[bsize];
  rpar[0] = surffit_rate_params[cat][0] + surffit_rate_params[cat][1] * xm;
  rpar[1] = surffit_rate_params[cat][2] + surffit_rate_params[cat][3] * xm;
}

static void dist_surffit_model_params_lookup(BLOCK_SIZE bsize, double xm,
                                             double *dpar) {
  (void)bsize;
  const double *params = surffit_dist_params;
  dpar[0] = params[0] + params[1] / (1 + exp((xm + params[2]) * params[3]));
  dpar[1] = params[4] + params[5] * exp(params[6] * xm);
}

void av1_model_rd_surffit(BLOCK_SIZE bsize, double sse_norm, double xm,
                          double yl, double *rate_f, double *distbysse_f) {
  (void)sse_norm;
  double rpar[2], dpar[2];
  rate_surffit_model_params_lookup(bsize, xm, rpar);
  dist_surffit_model_params_lookup(bsize, xm, dpar);

  *rate_f = get_rate_clamplinear(yl, rpar[0], rpar[1]);
  *distbysse_f = get_dbysse_logistic(yl, dpar[0], dpar[1]);
}

static const double interp_rgrid_curv[4][65] = {
  {
      0.000000,    0.000000,    0.000000,    0.000000,    0.000000,
      0.000000,    0.000000,    0.000000,    0.000000,    0.000000,
      0.000000,    118.257702,  120.210658,  121.434853,  122.100487,
      122.377758,  122.436865,  72.290102,   96.974289,   101.652727,
      126.830141,  140.417377,  157.644879,  184.315291,  215.823873,
      262.300169,  335.919859,  420.624173,  519.185032,  619.854243,
      726.053595,  827.663369,  933.127475,  1037.988755, 1138.839609,
      1233.342933, 1333.508064, 1428.760126, 1533.396364, 1616.952052,
      1744.539319, 1803.413586, 1951.466618, 1994.227838, 2086.031680,
      2148.635443, 2239.068450, 2222.590637, 2338.859809, 2402.929011,
      2418.727875, 2435.342670, 2471.159469, 2523.187446, 2591.183827,
      2674.905840, 2774.110714, 2888.555675, 3017.997952, 3162.194773,
      3320.903365, 3493.880956, 3680.884773, 3881.672045, 4096.000000,
  },
  {
      0.000000,    0.000000,    0.000000,    0.000000,    0.000000,
      0.000000,    0.000000,    0.000000,    0.000000,    0.000000,
      0.000000,    13.087244,   15.919735,   25.930313,   24.412411,
      28.567417,   29.924194,   30.857010,   32.742979,   36.382570,
      39.210386,   42.265690,   47.378572,   57.014850,   82.740067,
      137.346562,  219.968084,  316.781856,  415.643773,  516.706538,
      614.914364,  714.303763,  815.512135,  911.210485,  1008.501528,
      1109.787854, 1213.772279, 1322.922561, 1414.752579, 1510.505641,
      1615.741888, 1697.989032, 1780.123933, 1847.453790, 1913.742309,
      1960.828122, 2047.500168, 2085.454095, 2129.230668, 2158.171824,
      2182.231724, 2217.684864, 2269.589211, 2337.264824, 2420.618694,
      2519.557814, 2633.989178, 2763.819779, 2908.956609, 3069.306660,
      3244.776927, 3435.274401, 3640.706076, 3860.978945, 4096.000000,
  },
  {
      0.000000,    0.000000,    0.000000,    0.000000,    0.000000,
      0.000000,    0.000000,    0.000000,    0.000000,    0.000000,
      0.000000,    4.656893,    5.123633,    5.594132,    6.162376,
      6.918433,    7.768444,    8.739415,    10.105862,   11.477328,
      13.236604,   15.421030,   19.093623,   25.801871,   46.724612,
      98.841054,   181.113466,  272.586364,  359.499769,  445.546343,
      525.944439,  605.188743,  681.793483,  756.668359,  838.486885,
      926.950356,  1015.482542, 1113.353926, 1204.897193, 1288.871992,
      1373.464145, 1455.746628, 1527.796460, 1588.475066, 1658.144771,
      1710.302500, 1807.563351, 1863.197608, 1927.281616, 1964.450872,
      2022.719898, 2100.041145, 2185.205712, 2280.993936, 2387.616216,
      2505.282950, 2634.204540, 2774.591385, 2926.653884, 3090.602436,
      3266.647443, 3454.999303, 3655.868416, 3869.465182, 4096.000000,
  },
  {
      0.000000,    0.000000,    0.000000,    0.000000,    0.000000,
      0.000000,    0.000000,    0.000000,    0.000000,    0.000000,
      0.000000,    0.337370,    0.391916,    0.468839,    0.566334,
      0.762564,    1.069225,    1.384361,    1.787581,    2.293948,
      3.251909,    4.412991,    8.050068,    11.606073,   27.668092,
      65.227758,   128.463938,  202.097653,  262.715851,  312.464873,
      355.601398,  400.609054,  447.201352,  495.761568,  552.871938,
      619.067625,  691.984883,  773.753288,  860.628503,  946.262808,
      1019.805896, 1106.061360, 1178.422145, 1244.852258, 1302.173987,
      1399.650266, 1548.092912, 1545.928652, 1670.817500, 1694.523823,
      1779.195362, 1882.155494, 1990.662097, 2108.325181, 2235.456119,
      2372.366287, 2519.367059, 2676.769812, 2844.885918, 3024.026754,
      3214.503695, 3416.628115, 3630.711389, 3857.064892, 4096.000000,
  },
};

static const double interp_dgrid_curv[3][65] = {
  {
      16.000000, 15.962891, 15.925174, 15.886888, 15.848074, 15.808770,
      15.769015, 15.728850, 15.688313, 15.647445, 15.606284, 15.564870,
      15.525918, 15.483820, 15.373330, 15.126844, 14.637442, 14.184387,
      13.560070, 12.880717, 12.165995, 11.378144, 10.438769, 9.130790,
      7.487633,  5.688649,  4.267515,  3.196300,  2.434201,  1.834064,
      1.369920,  1.035921,  0.775279,  0.574895,  0.427232,  0.314123,
      0.233236,  0.171440,  0.128188,  0.092762,  0.067569,  0.049324,
      0.036330,  0.027008,  0.019853,  0.015539,  0.011093,  0.008733,
      0.007624,  0.008105,  0.005427,  0.004065,  0.003427,  0.002848,
      0.002328,  0.001865,  0.001457,  0.001103,  0.000801,  0.000550,
      0.000348,  0.000193,  0.000085,  0.000021,  0.000000,
  },
  {
      16.000000, 15.996116, 15.984769, 15.966413, 15.941505, 15.910501,
      15.873856, 15.832026, 15.785466, 15.734633, 15.679981, 15.621967,
      15.560961, 15.460157, 15.288367, 15.052462, 14.466922, 13.921212,
      13.073692, 12.222005, 11.237799, 9.985848,  8.898823,  7.423519,
      5.995325,  4.773152,  3.744032,  2.938217,  2.294526,  1.762412,
      1.327145,  1.020728,  0.765535,  0.570548,  0.425833,  0.313825,
      0.232959,  0.171324,  0.128174,  0.092750,  0.067558,  0.049319,
      0.036330,  0.027008,  0.019853,  0.015539,  0.011093,  0.008733,
      0.007624,  0.008105,  0.005427,  0.004065,  0.003427,  0.002848,
      0.002328,  0.001865,  0.001457,  0.001103,  0.000801,  0.000550,
      0.000348,  0.000193,  0.000085,  0.000021,  -0.000000,
  },
};

void av1_model_rd_curvfit(BLOCK_SIZE bsize, double sse_norm, double xqr,
                          double *rate_f, double *distbysse_f) {
  const double x_start = -15.5;
  const double x_end = 16.5;
  const double x_step = 0.5;
  const double epsilon = 1e-6;
  const int rcat = bsize_curvfit_model_cat_lookup[bsize];
  const int dcat = sse_norm_curvfit_model_cat_lookup(sse_norm);
  (void)x_end;

  xqr = AOMMAX(xqr, x_start + x_step + epsilon);
  xqr = AOMMIN(xqr, x_end - x_step - epsilon);
  const double x = (xqr - x_start) / x_step;
  const int xi = (int)floor(x);
  const double xo = x - xi;

  assert(xi > 0);

  const double *prate = &interp_rgrid_curv[rcat][(xi - 1)];
  *rate_f = interp_cubic(prate, xo);
  const double *pdist = &interp_dgrid_curv[dcat][(xi - 1)];
  *distbysse_f = interp_cubic(pdist, xo);
}

static void get_entropy_contexts_plane(BLOCK_SIZE plane_bsize,
                                       const struct macroblockd_plane *pd,
                                       ENTROPY_CONTEXT t_above[MAX_MIB_SIZE],
                                       ENTROPY_CONTEXT t_left[MAX_MIB_SIZE]) {
  const int num_4x4_w = mi_size_wide[plane_bsize];
  const int num_4x4_h = mi_size_high[plane_bsize];
  const ENTROPY_CONTEXT *const above = pd->above_entropy_context;
  const ENTROPY_CONTEXT *const left = pd->left_entropy_context;

  memcpy(t_above, above, sizeof(ENTROPY_CONTEXT) * num_4x4_w);
  memcpy(t_left, left, sizeof(ENTROPY_CONTEXT) * num_4x4_h);
}

void av1_get_entropy_contexts(BLOCK_SIZE plane_bsize,
                              const struct macroblockd_plane *pd,
                              ENTROPY_CONTEXT t_above[MAX_MIB_SIZE],
                              ENTROPY_CONTEXT t_left[MAX_MIB_SIZE]) {
<<<<<<< HEAD
  assert(bsize < BLOCK_SIZES_ALL);
  const BLOCK_SIZE plane_bsize =
      get_plane_block_size(bsize, pd->subsampling_x, pd->subsampling_y);
=======
  assert(plane_bsize < BLOCK_SIZES_ALL);
>>>>>>> 148bd354
  get_entropy_contexts_plane(plane_bsize, pd, t_above, t_left);
}

void av1_mv_pred(const AV1_COMP *cpi, MACROBLOCK *x, uint8_t *ref_y_buffer,
                 int ref_y_stride, int ref_frame, BLOCK_SIZE block_size) {
  const MV_REFERENCE_FRAME ref_frames[2] = { ref_frame, NONE_FRAME };
  const int_mv ref_mv =
      av1_get_ref_mv_from_stack(0, ref_frames, 0, x->mbmi_ext);
  const int_mv ref_mv1 =
      av1_get_ref_mv_from_stack(0, ref_frames, 1, x->mbmi_ext);
  MV pred_mv[MAX_MV_REF_CANDIDATES + 1];
  int num_mv_refs = 0;
  pred_mv[num_mv_refs++] = ref_mv.as_mv;
  if (ref_mv.as_int != ref_mv1.as_int) {
    pred_mv[num_mv_refs++] = ref_mv1.as_mv;
  }
<<<<<<< HEAD
  if (cpi->sf.adaptive_motion_search && block_size < x->max_partition_size) {
=======
  if (cpi->sf.mv_sf.adaptive_motion_search &&
      block_size < x->max_partition_size) {
>>>>>>> 148bd354
    pred_mv[num_mv_refs++] = x->pred_mv[ref_frame];
  }

  assert(num_mv_refs <= (int)(sizeof(pred_mv) / sizeof(pred_mv[0])));

  const uint8_t *const src_y_ptr = x->plane[0].src.buf;
  int zero_seen = 0;
  int best_sad = INT_MAX;
  int max_mv = 0;
  // Get the sad for each candidate reference mv.
  for (int i = 0; i < num_mv_refs; ++i) {
    const MV *this_mv = &pred_mv[i];
    const int fp_row = (this_mv->row + 3 + (this_mv->row >= 0)) >> 3;
    const int fp_col = (this_mv->col + 3 + (this_mv->col >= 0)) >> 3;
    max_mv = AOMMAX(max_mv, AOMMAX(abs(this_mv->row), abs(this_mv->col)) >> 3);

    if (fp_row == 0 && fp_col == 0 && zero_seen) continue;
    zero_seen |= (fp_row == 0 && fp_col == 0);

    const uint8_t *const ref_y_ptr =
        &ref_y_buffer[ref_y_stride * fp_row + fp_col];
    // Find sad for current vector.
    const int this_sad = cpi->fn_ptr[block_size].sdf(
        src_y_ptr, x->plane[0].src.stride, ref_y_ptr, ref_y_stride);
    // Note if it is the best so far.
    if (this_sad < best_sad) {
      best_sad = this_sad;
    }
  }

  // Note the index of the mv that worked best in the reference list.
  x->max_mv_context[ref_frame] = max_mv;
  x->pred_mv_sad[ref_frame] = best_sad;
}

void av1_setup_pred_block(const MACROBLOCKD *xd,
                          struct buf_2d dst[MAX_MB_PLANE],
                          const YV12_BUFFER_CONFIG *src,
                          const struct scale_factors *scale,
                          const struct scale_factors *scale_uv,
                          const int num_planes) {
  dst[0].buf = src->y_buffer;
  dst[0].stride = src->y_stride;
  dst[1].buf = src->u_buffer;
  dst[2].buf = src->v_buffer;
  dst[1].stride = dst[2].stride = src->uv_stride;

  const int mi_row = xd->mi_row;
  const int mi_col = xd->mi_col;
  for (int i = 0; i < num_planes; ++i) {
    setup_pred_plane(dst + i, xd->mi[0]->sb_type, dst[i].buf,
                     i ? src->uv_crop_width : src->y_crop_width,
                     i ? src->uv_crop_height : src->y_crop_height,
                     dst[i].stride, mi_row, mi_col, i ? scale_uv : scale,
                     xd->plane[i].subsampling_x, xd->plane[i].subsampling_y);
  }
}

YV12_BUFFER_CONFIG *av1_get_scaled_ref_frame(const AV1_COMP *cpi,
                                             int ref_frame) {
  assert(ref_frame >= LAST_FRAME && ref_frame <= ALTREF_FRAME);
  RefCntBuffer *const scaled_buf = cpi->scaled_ref_buf[ref_frame - 1];
  const RefCntBuffer *const ref_buf =
      get_ref_frame_buf(&cpi->common, ref_frame);
  return (scaled_buf != ref_buf && scaled_buf != NULL) ? &scaled_buf->buf
                                                       : NULL;
}

int av1_get_switchable_rate(const MACROBLOCK *x, const MACROBLOCKD *xd,
                            InterpFilter interp_filter) {
  if (interp_filter == SWITCHABLE) {
    const MB_MODE_INFO *const mbmi = xd->mi[0];
    int inter_filter_cost = 0;
    int dir;

    for (dir = 0; dir < 2; ++dir) {
      const int ctx = av1_get_pred_context_switchable_interp(xd, dir);
      const InterpFilter filter =
          av1_extract_interp_filter(mbmi->interp_filters, dir);
      inter_filter_cost += x->switchable_interp_costs[ctx][filter];
    }
    return SWITCHABLE_INTERP_RATE_FACTOR * inter_filter_cost;
  } else {
    return 0;
  }
}

void av1_set_rd_speed_thresholds(AV1_COMP *cpi) {
  RD_OPT *const rd = &cpi->rd;

  // Set baseline threshold values.
<<<<<<< HEAD
  for (i = 0; i < MAX_MODES; ++i) rd->thresh_mult[i] = cpi->oxcf.mode == 0;

  if (sf->adaptive_rd_thresh) {
    rd->thresh_mult[THR_NEARESTMV] = 300;
    rd->thresh_mult[THR_NEARESTL2] = 300;
    rd->thresh_mult[THR_NEARESTL3] = 300;
    rd->thresh_mult[THR_NEARESTB] = 300;
    rd->thresh_mult[THR_NEARESTA2] = 300;
    rd->thresh_mult[THR_NEARESTA] = 300;
    rd->thresh_mult[THR_NEARESTG] = 300;
  } else {
    rd->thresh_mult[THR_NEARESTMV] = 0;
    rd->thresh_mult[THR_NEARESTL2] = 0;
    rd->thresh_mult[THR_NEARESTL3] = 100;
    rd->thresh_mult[THR_NEARESTB] = 0;
    rd->thresh_mult[THR_NEARESTA2] = 0;
    rd->thresh_mult[THR_NEARESTA] = 0;
    rd->thresh_mult[THR_NEARESTG] = 0;
  }

  rd->thresh_mult[THR_NEWMV] += 1000;
  rd->thresh_mult[THR_NEWL2] += 1000;
  rd->thresh_mult[THR_NEWL3] += 1000;
  rd->thresh_mult[THR_NEWB] += 1000;
  rd->thresh_mult[THR_NEWA2] = 1100;
  rd->thresh_mult[THR_NEWA] += 1000;
  rd->thresh_mult[THR_NEWG] += 1000;

  rd->thresh_mult[THR_NEARMV] += 1000;
  rd->thresh_mult[THR_NEARL2] += 1000;
  rd->thresh_mult[THR_NEARL3] += 1000;
  rd->thresh_mult[THR_NEARB] += 1000;
=======
  av1_zero(rd->thresh_mult);

  rd->thresh_mult[THR_NEARESTMV] = 300;
  rd->thresh_mult[THR_NEARESTL2] = 300;
  rd->thresh_mult[THR_NEARESTL3] = 300;
  rd->thresh_mult[THR_NEARESTB] = 300;
  rd->thresh_mult[THR_NEARESTA2] = 300;
  rd->thresh_mult[THR_NEARESTA] = 300;
  rd->thresh_mult[THR_NEARESTG] = 300;

  rd->thresh_mult[THR_NEWMV] = 1000;
  rd->thresh_mult[THR_NEWL2] = 1000;
  rd->thresh_mult[THR_NEWL3] = 1000;
  rd->thresh_mult[THR_NEWB] = 1000;
  rd->thresh_mult[THR_NEWA2] = 1100;
  rd->thresh_mult[THR_NEWA] = 1000;
  rd->thresh_mult[THR_NEWG] = 1000;

  rd->thresh_mult[THR_NEARMV] = 1000;
  rd->thresh_mult[THR_NEARL2] = 1000;
  rd->thresh_mult[THR_NEARL3] = 1000;
  rd->thresh_mult[THR_NEARB] = 1000;
>>>>>>> 148bd354
  rd->thresh_mult[THR_NEARA2] = 1000;
  rd->thresh_mult[THR_NEARA] = 1000;
  rd->thresh_mult[THR_NEARG] = 1000;

<<<<<<< HEAD
  rd->thresh_mult[THR_GLOBALMV] += 2200;
  rd->thresh_mult[THR_GLOBALL2] += 2000;
  rd->thresh_mult[THR_GLOBALL3] += 2000;
  rd->thresh_mult[THR_GLOBALB] += 2400;
  rd->thresh_mult[THR_GLOBALA2] = 2000;
  rd->thresh_mult[THR_GLOBALG] += 2000;
  rd->thresh_mult[THR_GLOBALA] += 2400;

  rd->thresh_mult[THR_COMP_NEAREST_NEARESTLA] += 1100;
  rd->thresh_mult[THR_COMP_NEAREST_NEARESTL2A] += 1000;
  rd->thresh_mult[THR_COMP_NEAREST_NEARESTL3A] += 800;
  rd->thresh_mult[THR_COMP_NEAREST_NEARESTGA] += 900;
  rd->thresh_mult[THR_COMP_NEAREST_NEARESTLB] += 1000;
  rd->thresh_mult[THR_COMP_NEAREST_NEARESTL2B] += 1000;
  rd->thresh_mult[THR_COMP_NEAREST_NEARESTL3B] += 1000;
  rd->thresh_mult[THR_COMP_NEAREST_NEARESTGB] += 1000;
  rd->thresh_mult[THR_COMP_NEAREST_NEARESTLA2] += 1000;
  rd->thresh_mult[THR_COMP_NEAREST_NEARESTL2A2] += 1000;
  rd->thresh_mult[THR_COMP_NEAREST_NEARESTL3A2] += 1000;
  rd->thresh_mult[THR_COMP_NEAREST_NEARESTGA2] += 1000;

  rd->thresh_mult[THR_COMP_NEAREST_NEARESTLL2] += 2000;
  rd->thresh_mult[THR_COMP_NEAREST_NEARESTLL3] += 2000;
  rd->thresh_mult[THR_COMP_NEAREST_NEARESTLG] += 2000;
  rd->thresh_mult[THR_COMP_NEAREST_NEARESTBA] += 2000;

  rd->thresh_mult[THR_COMP_NEAR_NEARLA] += 1200;
  rd->thresh_mult[THR_COMP_NEAREST_NEWLA] += 1500;
  rd->thresh_mult[THR_COMP_NEW_NEARESTLA] += 1500;
  rd->thresh_mult[THR_COMP_NEAR_NEWLA] += 1530;
  rd->thresh_mult[THR_COMP_NEW_NEARLA] += 1870;
  rd->thresh_mult[THR_COMP_NEW_NEWLA] += 2400;
  rd->thresh_mult[THR_COMP_GLOBAL_GLOBALLA] += 2750;

  rd->thresh_mult[THR_COMP_NEAR_NEARL2A] += 1200;
  rd->thresh_mult[THR_COMP_NEAREST_NEWL2A] += 1500;
  rd->thresh_mult[THR_COMP_NEW_NEARESTL2A] += 1500;
  rd->thresh_mult[THR_COMP_NEAR_NEWL2A] += 1870;
  rd->thresh_mult[THR_COMP_NEW_NEARL2A] += 1700;
  rd->thresh_mult[THR_COMP_NEW_NEWL2A] += 1800;
  rd->thresh_mult[THR_COMP_GLOBAL_GLOBALL2A] += 2500;

  rd->thresh_mult[THR_COMP_NEAR_NEARL3A] += 1200;
  rd->thresh_mult[THR_COMP_NEAREST_NEWL3A] += 1500;
  rd->thresh_mult[THR_COMP_NEW_NEARESTL3A] += 1500;
  rd->thresh_mult[THR_COMP_NEAR_NEWL3A] += 1700;
  rd->thresh_mult[THR_COMP_NEW_NEARL3A] += 1700;
  rd->thresh_mult[THR_COMP_NEW_NEWL3A] += 2000;
  rd->thresh_mult[THR_COMP_GLOBAL_GLOBALL3A] += 3000;

  rd->thresh_mult[THR_COMP_NEAR_NEARGA] += 1320;
  rd->thresh_mult[THR_COMP_NEAREST_NEWGA] += 1500;
  rd->thresh_mult[THR_COMP_NEW_NEARESTGA] += 1500;
  rd->thresh_mult[THR_COMP_NEAR_NEWGA] += 2040;
  rd->thresh_mult[THR_COMP_NEW_NEARGA] += 1700;
  rd->thresh_mult[THR_COMP_NEW_NEWGA] += 2000;
  rd->thresh_mult[THR_COMP_GLOBAL_GLOBALGA] += 2250;

  rd->thresh_mult[THR_COMP_NEAR_NEARLB] += 1200;
  rd->thresh_mult[THR_COMP_NEAREST_NEWLB] += 1500;
  rd->thresh_mult[THR_COMP_NEW_NEARESTLB] += 1500;
  rd->thresh_mult[THR_COMP_NEAR_NEWLB] += 1360;
  rd->thresh_mult[THR_COMP_NEW_NEARLB] += 1700;
  rd->thresh_mult[THR_COMP_NEW_NEWLB] += 2400;
  rd->thresh_mult[THR_COMP_GLOBAL_GLOBALLB] += 2250;

  rd->thresh_mult[THR_COMP_NEAR_NEARL2B] += 1200;
  rd->thresh_mult[THR_COMP_NEAREST_NEWL2B] += 1500;
  rd->thresh_mult[THR_COMP_NEW_NEARESTL2B] += 1500;
  rd->thresh_mult[THR_COMP_NEAR_NEWL2B] += 1700;
  rd->thresh_mult[THR_COMP_NEW_NEARL2B] += 1700;
  rd->thresh_mult[THR_COMP_NEW_NEWL2B] += 2000;
  rd->thresh_mult[THR_COMP_GLOBAL_GLOBALL2B] += 2500;

  rd->thresh_mult[THR_COMP_NEAR_NEARL3B] += 1200;
  rd->thresh_mult[THR_COMP_NEAREST_NEWL3B] += 1500;
  rd->thresh_mult[THR_COMP_NEW_NEARESTL3B] += 1500;
  rd->thresh_mult[THR_COMP_NEAR_NEWL3B] += 1870;
  rd->thresh_mult[THR_COMP_NEW_NEARL3B] += 1700;
  rd->thresh_mult[THR_COMP_NEW_NEWL3B] += 2000;
  rd->thresh_mult[THR_COMP_GLOBAL_GLOBALL3B] += 2500;

  rd->thresh_mult[THR_COMP_NEAR_NEARGB] += 1200;
  rd->thresh_mult[THR_COMP_NEAREST_NEWGB] += 1500;
  rd->thresh_mult[THR_COMP_NEW_NEARESTGB] += 1500;
  rd->thresh_mult[THR_COMP_NEAR_NEWGB] += 1700;
  rd->thresh_mult[THR_COMP_NEW_NEARGB] += 1700;
  rd->thresh_mult[THR_COMP_NEW_NEWGB] += 2000;
  rd->thresh_mult[THR_COMP_GLOBAL_GLOBALGB] += 2500;

  rd->thresh_mult[THR_COMP_NEAR_NEARLA2] += 1200;
  rd->thresh_mult[THR_COMP_NEAREST_NEWLA2] += 1800;
  rd->thresh_mult[THR_COMP_NEW_NEARESTLA2] += 1500;
  rd->thresh_mult[THR_COMP_NEAR_NEWLA2] += 1700;
  rd->thresh_mult[THR_COMP_NEW_NEARLA2] += 1700;
  rd->thresh_mult[THR_COMP_NEW_NEWLA2] += 2000;
  rd->thresh_mult[THR_COMP_GLOBAL_GLOBALLA2] += 2500;

  rd->thresh_mult[THR_COMP_NEAR_NEARL2A2] += 1200;
  rd->thresh_mult[THR_COMP_NEAREST_NEWL2A2] += 1500;
  rd->thresh_mult[THR_COMP_NEW_NEARESTL2A2] += 1500;
  rd->thresh_mult[THR_COMP_NEAR_NEWL2A2] += 1700;
  rd->thresh_mult[THR_COMP_NEW_NEARL2A2] += 1700;
  rd->thresh_mult[THR_COMP_NEW_NEWL2A2] += 2000;
  rd->thresh_mult[THR_COMP_GLOBAL_GLOBALL2A2] += 2500;

  rd->thresh_mult[THR_COMP_NEAR_NEARL3A2] += 1440;
  rd->thresh_mult[THR_COMP_NEAREST_NEWL3A2] += 1500;
  rd->thresh_mult[THR_COMP_NEW_NEARESTL3A2] += 1500;
  rd->thresh_mult[THR_COMP_NEAR_NEWL3A2] += 1700;
  rd->thresh_mult[THR_COMP_NEW_NEARL3A2] += 1700;
  rd->thresh_mult[THR_COMP_NEW_NEWL3A2] += 2000;
  rd->thresh_mult[THR_COMP_GLOBAL_GLOBALL3A2] += 2500;

  rd->thresh_mult[THR_COMP_NEAR_NEARGA2] += 1200;
  rd->thresh_mult[THR_COMP_NEAREST_NEWGA2] += 1500;
  rd->thresh_mult[THR_COMP_NEW_NEARESTGA2] += 1500;
  rd->thresh_mult[THR_COMP_NEAR_NEWGA2] += 1700;
  rd->thresh_mult[THR_COMP_NEW_NEARGA2] += 1700;
  rd->thresh_mult[THR_COMP_NEW_NEWGA2] += 2000;
  rd->thresh_mult[THR_COMP_GLOBAL_GLOBALGA2] += 2750;

  rd->thresh_mult[THR_COMP_NEAR_NEARLL2] += 1600;
  rd->thresh_mult[THR_COMP_NEAREST_NEWLL2] += 2000;
  rd->thresh_mult[THR_COMP_NEW_NEARESTLL2] += 2000;
  rd->thresh_mult[THR_COMP_NEAR_NEWLL2] += 2640;
  rd->thresh_mult[THR_COMP_NEW_NEARLL2] += 2200;
  rd->thresh_mult[THR_COMP_NEW_NEWLL2] += 2400;
  rd->thresh_mult[THR_COMP_GLOBAL_GLOBALLL2] += 3200;

  rd->thresh_mult[THR_COMP_NEAR_NEARLL3] += 1600;
  rd->thresh_mult[THR_COMP_NEAREST_NEWLL3] += 2000;
  rd->thresh_mult[THR_COMP_NEW_NEARESTLL3] += 1800;
  rd->thresh_mult[THR_COMP_NEAR_NEWLL3] += 2200;
  rd->thresh_mult[THR_COMP_NEW_NEARLL3] += 2200;
  rd->thresh_mult[THR_COMP_NEW_NEWLL3] += 2400;
  rd->thresh_mult[THR_COMP_GLOBAL_GLOBALLL3] += 3200;

  rd->thresh_mult[THR_COMP_NEAR_NEARLG] += 1760;
  rd->thresh_mult[THR_COMP_NEAREST_NEWLG] += 2400;
  rd->thresh_mult[THR_COMP_NEW_NEARESTLG] += 2000;
  rd->thresh_mult[THR_COMP_NEAR_NEWLG] += 1760;
  rd->thresh_mult[THR_COMP_NEW_NEARLG] += 2640;
  rd->thresh_mult[THR_COMP_NEW_NEWLG] += 2400;
  rd->thresh_mult[THR_COMP_GLOBAL_GLOBALLG] += 3200;

  rd->thresh_mult[THR_COMP_NEAR_NEARBA] += 1600;
  rd->thresh_mult[THR_COMP_NEAREST_NEWBA] += 2000;
  rd->thresh_mult[THR_COMP_NEW_NEARESTBA] += 2000;
  rd->thresh_mult[THR_COMP_NEAR_NEWBA] += 2200;
  rd->thresh_mult[THR_COMP_NEW_NEARBA] += 1980;
  rd->thresh_mult[THR_COMP_NEW_NEWBA] += 2640;
  rd->thresh_mult[THR_COMP_GLOBAL_GLOBALBA] += 3200;

  rd->thresh_mult[THR_DC] += 1000;
  rd->thresh_mult[THR_PAETH] += 1000;
  rd->thresh_mult[THR_SMOOTH] += 2200;
  rd->thresh_mult[THR_SMOOTH_V] += 2000;
  rd->thresh_mult[THR_SMOOTH_H] += 2000;
  rd->thresh_mult[THR_H_PRED] += 2000;
  rd->thresh_mult[THR_V_PRED] += 1800;
  rd->thresh_mult[THR_D135_PRED] += 2500;
  rd->thresh_mult[THR_D203_PRED] += 2000;
  rd->thresh_mult[THR_D157_PRED] += 2500;
  rd->thresh_mult[THR_D67_PRED] += 2000;
  rd->thresh_mult[THR_D113_PRED] += 2500;
  rd->thresh_mult[THR_D45_PRED] += 2500;
}

void av1_update_rd_thresh_fact(const AV1_COMMON *const cm,
                               int (*factor_buf)[MAX_MODES], int rd_thresh,
                               int bsize, int best_mode_index) {
  if (rd_thresh > 0) {
    const int top_mode = MAX_MODES;
    int mode;
    BLOCK_SIZE min_size;
    BLOCK_SIZE max_size;
    if (bsize <= cm->seq_params.sb_size) {
      min_size = AOMMAX(bsize - 1, BLOCK_4X4);
      max_size = AOMMIN(bsize + 2, (int)cm->seq_params.sb_size);
    } else {
      // This part handles block sizes with 1:4 and 4:1 aspect ratios
      // TODO(any): Experiment with threshold update for parent/child blocks
      min_size = bsize;
      max_size = bsize;
    }
    for (mode = 0; mode < top_mode; ++mode) {
      BLOCK_SIZE bs;
      for (bs = min_size; bs <= max_size; ++bs) {
        int *const fact = &factor_buf[bs][mode];
        if (mode == best_mode_index) {
          *fact -= (*fact >> 4);
        } else {
          *fact = AOMMIN(*fact + RD_THRESH_INC, rd_thresh * RD_THRESH_MAX_FACT);
        }
=======
  rd->thresh_mult[THR_GLOBALMV] = 2200;
  rd->thresh_mult[THR_GLOBALL2] = 2000;
  rd->thresh_mult[THR_GLOBALL3] = 2000;
  rd->thresh_mult[THR_GLOBALB] = 2400;
  rd->thresh_mult[THR_GLOBALA2] = 2000;
  rd->thresh_mult[THR_GLOBALG] = 2000;
  rd->thresh_mult[THR_GLOBALA] = 2400;

  rd->thresh_mult[THR_COMP_NEAREST_NEARESTLA] = 1100;
  rd->thresh_mult[THR_COMP_NEAREST_NEARESTL2A] = 1000;
  rd->thresh_mult[THR_COMP_NEAREST_NEARESTL3A] = 800;
  rd->thresh_mult[THR_COMP_NEAREST_NEARESTGA] = 900;
  rd->thresh_mult[THR_COMP_NEAREST_NEARESTLB] = 1000;
  rd->thresh_mult[THR_COMP_NEAREST_NEARESTL2B] = 1000;
  rd->thresh_mult[THR_COMP_NEAREST_NEARESTL3B] = 1000;
  rd->thresh_mult[THR_COMP_NEAREST_NEARESTGB] = 1000;
  rd->thresh_mult[THR_COMP_NEAREST_NEARESTLA2] = 1000;
  rd->thresh_mult[THR_COMP_NEAREST_NEARESTL2A2] = 1000;
  rd->thresh_mult[THR_COMP_NEAREST_NEARESTL3A2] = 1000;
  rd->thresh_mult[THR_COMP_NEAREST_NEARESTGA2] = 1000;

  rd->thresh_mult[THR_COMP_NEAREST_NEARESTLL2] = 2000;
  rd->thresh_mult[THR_COMP_NEAREST_NEARESTLL3] = 2000;
  rd->thresh_mult[THR_COMP_NEAREST_NEARESTLG] = 2000;
  rd->thresh_mult[THR_COMP_NEAREST_NEARESTBA] = 2000;

  rd->thresh_mult[THR_COMP_NEAR_NEARLA] = 1200;
  rd->thresh_mult[THR_COMP_NEAREST_NEWLA] = 1500;
  rd->thresh_mult[THR_COMP_NEW_NEARESTLA] = 1500;
  rd->thresh_mult[THR_COMP_NEAR_NEWLA] = 1530;
  rd->thresh_mult[THR_COMP_NEW_NEARLA] = 1870;
  rd->thresh_mult[THR_COMP_NEW_NEWLA] = 2400;
  rd->thresh_mult[THR_COMP_GLOBAL_GLOBALLA] = 2750;

  rd->thresh_mult[THR_COMP_NEAR_NEARL2A] = 1200;
  rd->thresh_mult[THR_COMP_NEAREST_NEWL2A] = 1500;
  rd->thresh_mult[THR_COMP_NEW_NEARESTL2A] = 1500;
  rd->thresh_mult[THR_COMP_NEAR_NEWL2A] = 1870;
  rd->thresh_mult[THR_COMP_NEW_NEARL2A] = 1700;
  rd->thresh_mult[THR_COMP_NEW_NEWL2A] = 1800;
  rd->thresh_mult[THR_COMP_GLOBAL_GLOBALL2A] = 2500;

  rd->thresh_mult[THR_COMP_NEAR_NEARL3A] = 1200;
  rd->thresh_mult[THR_COMP_NEAREST_NEWL3A] = 1500;
  rd->thresh_mult[THR_COMP_NEW_NEARESTL3A] = 1500;
  rd->thresh_mult[THR_COMP_NEAR_NEWL3A] = 1700;
  rd->thresh_mult[THR_COMP_NEW_NEARL3A] = 1700;
  rd->thresh_mult[THR_COMP_NEW_NEWL3A] = 2000;
  rd->thresh_mult[THR_COMP_GLOBAL_GLOBALL3A] = 3000;

  rd->thresh_mult[THR_COMP_NEAR_NEARGA] = 1320;
  rd->thresh_mult[THR_COMP_NEAREST_NEWGA] = 1500;
  rd->thresh_mult[THR_COMP_NEW_NEARESTGA] = 1500;
  rd->thresh_mult[THR_COMP_NEAR_NEWGA] = 2040;
  rd->thresh_mult[THR_COMP_NEW_NEARGA] = 1700;
  rd->thresh_mult[THR_COMP_NEW_NEWGA] = 2000;
  rd->thresh_mult[THR_COMP_GLOBAL_GLOBALGA] = 2250;

  rd->thresh_mult[THR_COMP_NEAR_NEARLB] = 1200;
  rd->thresh_mult[THR_COMP_NEAREST_NEWLB] = 1500;
  rd->thresh_mult[THR_COMP_NEW_NEARESTLB] = 1500;
  rd->thresh_mult[THR_COMP_NEAR_NEWLB] = 1360;
  rd->thresh_mult[THR_COMP_NEW_NEARLB] = 1700;
  rd->thresh_mult[THR_COMP_NEW_NEWLB] = 2400;
  rd->thresh_mult[THR_COMP_GLOBAL_GLOBALLB] = 2250;

  rd->thresh_mult[THR_COMP_NEAR_NEARL2B] = 1200;
  rd->thresh_mult[THR_COMP_NEAREST_NEWL2B] = 1500;
  rd->thresh_mult[THR_COMP_NEW_NEARESTL2B] = 1500;
  rd->thresh_mult[THR_COMP_NEAR_NEWL2B] = 1700;
  rd->thresh_mult[THR_COMP_NEW_NEARL2B] = 1700;
  rd->thresh_mult[THR_COMP_NEW_NEWL2B] = 2000;
  rd->thresh_mult[THR_COMP_GLOBAL_GLOBALL2B] = 2500;

  rd->thresh_mult[THR_COMP_NEAR_NEARL3B] = 1200;
  rd->thresh_mult[THR_COMP_NEAREST_NEWL3B] = 1500;
  rd->thresh_mult[THR_COMP_NEW_NEARESTL3B] = 1500;
  rd->thresh_mult[THR_COMP_NEAR_NEWL3B] = 1870;
  rd->thresh_mult[THR_COMP_NEW_NEARL3B] = 1700;
  rd->thresh_mult[THR_COMP_NEW_NEWL3B] = 2000;
  rd->thresh_mult[THR_COMP_GLOBAL_GLOBALL3B] = 2500;

  rd->thresh_mult[THR_COMP_NEAR_NEARGB] = 1200;
  rd->thresh_mult[THR_COMP_NEAREST_NEWGB] = 1500;
  rd->thresh_mult[THR_COMP_NEW_NEARESTGB] = 1500;
  rd->thresh_mult[THR_COMP_NEAR_NEWGB] = 1700;
  rd->thresh_mult[THR_COMP_NEW_NEARGB] = 1700;
  rd->thresh_mult[THR_COMP_NEW_NEWGB] = 2000;
  rd->thresh_mult[THR_COMP_GLOBAL_GLOBALGB] = 2500;

  rd->thresh_mult[THR_COMP_NEAR_NEARLA2] = 1200;
  rd->thresh_mult[THR_COMP_NEAREST_NEWLA2] = 1800;
  rd->thresh_mult[THR_COMP_NEW_NEARESTLA2] = 1500;
  rd->thresh_mult[THR_COMP_NEAR_NEWLA2] = 1700;
  rd->thresh_mult[THR_COMP_NEW_NEARLA2] = 1700;
  rd->thresh_mult[THR_COMP_NEW_NEWLA2] = 2000;
  rd->thresh_mult[THR_COMP_GLOBAL_GLOBALLA2] = 2500;

  rd->thresh_mult[THR_COMP_NEAR_NEARL2A2] = 1200;
  rd->thresh_mult[THR_COMP_NEAREST_NEWL2A2] = 1500;
  rd->thresh_mult[THR_COMP_NEW_NEARESTL2A2] = 1500;
  rd->thresh_mult[THR_COMP_NEAR_NEWL2A2] = 1700;
  rd->thresh_mult[THR_COMP_NEW_NEARL2A2] = 1700;
  rd->thresh_mult[THR_COMP_NEW_NEWL2A2] = 2000;
  rd->thresh_mult[THR_COMP_GLOBAL_GLOBALL2A2] = 2500;

  rd->thresh_mult[THR_COMP_NEAR_NEARL3A2] = 1440;
  rd->thresh_mult[THR_COMP_NEAREST_NEWL3A2] = 1500;
  rd->thresh_mult[THR_COMP_NEW_NEARESTL3A2] = 1500;
  rd->thresh_mult[THR_COMP_NEAR_NEWL3A2] = 1700;
  rd->thresh_mult[THR_COMP_NEW_NEARL3A2] = 1700;
  rd->thresh_mult[THR_COMP_NEW_NEWL3A2] = 2000;
  rd->thresh_mult[THR_COMP_GLOBAL_GLOBALL3A2] = 2500;

  rd->thresh_mult[THR_COMP_NEAR_NEARGA2] = 1200;
  rd->thresh_mult[THR_COMP_NEAREST_NEWGA2] = 1500;
  rd->thresh_mult[THR_COMP_NEW_NEARESTGA2] = 1500;
  rd->thresh_mult[THR_COMP_NEAR_NEWGA2] = 1700;
  rd->thresh_mult[THR_COMP_NEW_NEARGA2] = 1700;
  rd->thresh_mult[THR_COMP_NEW_NEWGA2] = 2000;
  rd->thresh_mult[THR_COMP_GLOBAL_GLOBALGA2] = 2750;

  rd->thresh_mult[THR_COMP_NEAR_NEARLL2] = 1600;
  rd->thresh_mult[THR_COMP_NEAREST_NEWLL2] = 2000;
  rd->thresh_mult[THR_COMP_NEW_NEARESTLL2] = 2000;
  rd->thresh_mult[THR_COMP_NEAR_NEWLL2] = 2640;
  rd->thresh_mult[THR_COMP_NEW_NEARLL2] = 2200;
  rd->thresh_mult[THR_COMP_NEW_NEWLL2] = 2400;
  rd->thresh_mult[THR_COMP_GLOBAL_GLOBALLL2] = 3200;

  rd->thresh_mult[THR_COMP_NEAR_NEARLL3] = 1600;
  rd->thresh_mult[THR_COMP_NEAREST_NEWLL3] = 2000;
  rd->thresh_mult[THR_COMP_NEW_NEARESTLL3] = 1800;
  rd->thresh_mult[THR_COMP_NEAR_NEWLL3] = 2200;
  rd->thresh_mult[THR_COMP_NEW_NEARLL3] = 2200;
  rd->thresh_mult[THR_COMP_NEW_NEWLL3] = 2400;
  rd->thresh_mult[THR_COMP_GLOBAL_GLOBALLL3] = 3200;

  rd->thresh_mult[THR_COMP_NEAR_NEARLG] = 1760;
  rd->thresh_mult[THR_COMP_NEAREST_NEWLG] = 2400;
  rd->thresh_mult[THR_COMP_NEW_NEARESTLG] = 2000;
  rd->thresh_mult[THR_COMP_NEAR_NEWLG] = 1760;
  rd->thresh_mult[THR_COMP_NEW_NEARLG] = 2640;
  rd->thresh_mult[THR_COMP_NEW_NEWLG] = 2400;
  rd->thresh_mult[THR_COMP_GLOBAL_GLOBALLG] = 3200;

  rd->thresh_mult[THR_COMP_NEAR_NEARBA] = 1600;
  rd->thresh_mult[THR_COMP_NEAREST_NEWBA] = 2000;
  rd->thresh_mult[THR_COMP_NEW_NEARESTBA] = 2000;
  rd->thresh_mult[THR_COMP_NEAR_NEWBA] = 2200;
  rd->thresh_mult[THR_COMP_NEW_NEARBA] = 1980;
  rd->thresh_mult[THR_COMP_NEW_NEWBA] = 2640;
  rd->thresh_mult[THR_COMP_GLOBAL_GLOBALBA] = 3200;

  rd->thresh_mult[THR_DC] = 1000;
  rd->thresh_mult[THR_PAETH] = 1000;
  rd->thresh_mult[THR_SMOOTH] = 2200;
  rd->thresh_mult[THR_SMOOTH_V] = 2000;
  rd->thresh_mult[THR_SMOOTH_H] = 2000;
  rd->thresh_mult[THR_H_PRED] = 2000;
  rd->thresh_mult[THR_V_PRED] = 1800;
  rd->thresh_mult[THR_D135_PRED] = 2500;
  rd->thresh_mult[THR_D203_PRED] = 2000;
  rd->thresh_mult[THR_D157_PRED] = 2500;
  rd->thresh_mult[THR_D67_PRED] = 2000;
  rd->thresh_mult[THR_D113_PRED] = 2500;
  rd->thresh_mult[THR_D45_PRED] = 2500;
}

void av1_update_rd_thresh_fact(const AV1_COMMON *const cm,
                               int (*factor_buf)[MAX_MODES],
                               int use_adaptive_rd_thresh, BLOCK_SIZE bsize,
                               THR_MODES best_mode_index) {
  assert(use_adaptive_rd_thresh > 0);
  const THR_MODES top_mode = MAX_MODES;
  const int max_rd_thresh_factor = use_adaptive_rd_thresh * RD_THRESH_MAX_FACT;

  const int bsize_is_1_to_4 = bsize > cm->seq_params.sb_size;
  BLOCK_SIZE min_size, max_size;
  if (bsize_is_1_to_4) {
    // This part handles block sizes with 1:4 and 4:1 aspect ratios
    // TODO(any): Experiment with threshold update for parent/child blocks
    min_size = bsize;
    max_size = bsize;
  } else {
    min_size = AOMMAX(bsize - 2, BLOCK_4X4);
    max_size = AOMMIN(bsize + 2, (int)cm->seq_params.sb_size);
  }

  for (THR_MODES mode = 0; mode < top_mode; ++mode) {
    for (BLOCK_SIZE bs = min_size; bs <= max_size; ++bs) {
      int *const fact = &factor_buf[bs][mode];
      if (mode == best_mode_index) {
        *fact -= (*fact >> RD_THRESH_LOG_DEC_FACTOR);
      } else {
        *fact = AOMMIN(*fact + RD_THRESH_INC, max_rd_thresh_factor);
>>>>>>> 148bd354
      }
    }
  }
}

int av1_get_intra_cost_penalty(int qindex, int qdelta,
                               aom_bit_depth_t bit_depth) {
  const int q = av1_dc_quant_QTX(qindex, qdelta, bit_depth);
  switch (bit_depth) {
    case AOM_BITS_8: return 20 * q;
    case AOM_BITS_10: return 5 * q;
    case AOM_BITS_12: return ROUND_POWER_OF_TWO(5 * q, 2);
    default:
      assert(0 && "bit_depth should be AOM_BITS_8, AOM_BITS_10 or AOM_BITS_12");
      return -1;
  }
}<|MERGE_RESOLUTION|>--- conflicted
+++ resolved
@@ -344,7 +344,6 @@
   const int q = av1_dc_quant_QTX(qindex, 0, cpi->common.seq_params.bit_depth);
   int rdmult = q * q;
   rdmult = rdmult * 3 + (rdmult * 2 / 3);
-<<<<<<< HEAD
   switch (cpi->common.seq_params.bit_depth) {
     case AOM_BITS_8: break;
     case AOM_BITS_10: rdmult = ROUND_POWER_OF_TWO(rdmult, 4); break;
@@ -358,7 +357,7 @@
 
 int av1_compute_rd_mult(const AV1_COMP *cpi, int qindex) {
   int64_t rdmult = av1_compute_rd_mult_based_on_qindex(cpi, qindex);
-  if (cpi->oxcf.pass == 2 &&
+  if (is_stat_consumption_stage(cpi) &&
       (cpi->common.current_frame.frame_type != KEY_FRAME)) {
     const GF_GROUP *const gf_group = &cpi->gf_group;
     const FRAME_UPDATE_TYPE frame_type = gf_group->update_type[gf_group->index];
@@ -392,71 +391,6 @@
 int av1_get_adaptive_rdmult(const AV1_COMP *cpi, double beta) {
   assert(beta > 0.0);
   const AV1_COMMON *cm = &cpi->common;
-  int64_t q =
-      av1_dc_quant_QTX(cm->base_qindex, 0, cpi->common.seq_params.bit_depth);
-  int64_t rdmult = 0;
-
-  switch (cpi->common.seq_params.bit_depth) {
-    case AOM_BITS_8: rdmult = (int)((88 * q * q / beta) / 24); break;
-    case AOM_BITS_10:
-      rdmult = ROUND_POWER_OF_TWO((int)((88 * q * q / beta) / 24), 4);
-      break;
-=======
-  switch (cpi->common.seq_params.bit_depth) {
-    case AOM_BITS_8: break;
-    case AOM_BITS_10: rdmult = ROUND_POWER_OF_TWO(rdmult, 4); break;
-    case AOM_BITS_12: rdmult = ROUND_POWER_OF_TWO(rdmult, 8); break;
->>>>>>> 148bd354
-    default:
-      assert(cpi->common.seq_params.bit_depth == AOM_BITS_12);
-      rdmult = ROUND_POWER_OF_TWO((int)((88 * q * q / beta) / 24), 8);
-      break;
-  }
-<<<<<<< HEAD
-
-  if (cpi->oxcf.pass == 2 &&
-      (cpi->common.current_frame.frame_type != KEY_FRAME)) {
-    const GF_GROUP *const gf_group = &cpi->gf_group;
-=======
-  return rdmult > 0 ? rdmult : 1;
-}
-
-int av1_compute_rd_mult(const AV1_COMP *cpi, int qindex) {
-  int64_t rdmult = av1_compute_rd_mult_based_on_qindex(cpi, qindex);
-  if (is_stat_consumption_stage(cpi) &&
-      (cpi->common.current_frame.frame_type != KEY_FRAME)) {
-    const GF_GROUP *const gf_group = &cpi->gf_group;
-    const FRAME_UPDATE_TYPE frame_type = gf_group->update_type[gf_group->index];
-    const int boost_index = AOMMIN(15, (cpi->rc.gfu_boost / 100));
-
-    rdmult = (rdmult * rd_frame_type_factor[frame_type]) >> 7;
-    rdmult += ((rdmult * rd_boost_factor[boost_index]) >> 7);
-  }
-  return (int)rdmult;
-}
-
-int av1_get_deltaq_offset(const AV1_COMP *cpi, int qindex, double beta) {
-  assert(beta > 0.0);
-  int q = av1_dc_quant_QTX(qindex, 0, cpi->common.seq_params.bit_depth);
-  int newq = (int)rint(q / sqrt(beta));
-  int orig_qindex = qindex;
-  if (newq < q) {
-    do {
-      qindex--;
-      q = av1_dc_quant_QTX(qindex, 0, cpi->common.seq_params.bit_depth);
-    } while (newq < q && qindex > 0);
-  } else {
-    do {
-      qindex++;
-      q = av1_dc_quant_QTX(qindex, 0, cpi->common.seq_params.bit_depth);
-    } while (newq > q && qindex < MAXQ);
-  }
-  return qindex - orig_qindex;
-}
-
-int av1_get_adaptive_rdmult(const AV1_COMP *cpi, double beta) {
-  assert(beta > 0.0);
-  const AV1_COMMON *cm = &cpi->common;
   int64_t q = av1_dc_quant_QTX(cm->quant_params.base_qindex, 0,
                                cm->seq_params.bit_depth);
   int64_t rdmult = 0;
@@ -475,7 +409,6 @@
   if (is_stat_consumption_stage(cpi) &&
       (cm->current_frame.frame_type != KEY_FRAME)) {
     const GF_GROUP *const gf_group = &cpi->gf_group;
->>>>>>> 148bd354
     const FRAME_UPDATE_TYPE frame_type = gf_group->update_type[gf_group->index];
     const int boost_index = AOMMIN(15, (cpi->rc.gfu_boost / 100));
 
@@ -663,22 +596,6 @@
 
   set_block_thresholds(cm, rd);
 
-<<<<<<< HEAD
-  if ((!cpi->sf.use_nonrd_pick_mode &&
-       cpi->oxcf.mv_cost_upd_freq != COST_UPD_OFF) ||
-      frame_is_intra_only(cm) || (cm->current_frame.frame_number & 0x07) == 1)
-    av1_fill_mv_costs(cm->fc, cm->cur_frame_force_integer_mv,
-                      cm->allow_high_precision_mv, x);
-
-  if (frame_is_intra_only(cm) && cm->allow_screen_content_tools &&
-      cpi->oxcf.pass != 1) {
-    int *dvcost[2] = { &cpi->dv_cost[0][MV_MAX], &cpi->dv_cost[1][MV_MAX] };
-    av1_build_nmv_cost_table(cpi->dv_joint_cost, dvcost, &cm->fc->ndvc,
-                             MV_SUBPEL_NONE);
-  }
-
-  if (cpi->oxcf.pass != 1) {
-=======
   if ((!cpi->sf.rt_sf.use_nonrd_pick_mode &&
        cpi->oxcf.mv_cost_upd_freq != COST_UPD_OFF) ||
       frame_is_intra_only(cm) || (cm->current_frame.frame_number & 0x07) == 1)
@@ -696,7 +613,6 @@
   }
 
   if (!is_stat_generation_stage(cpi)) {
->>>>>>> 148bd354
     for (int i = 0; i < TRANS_TYPES; ++i)
       // IDENTITY: 1 bit
       // TRANSLATION: 3 bits
@@ -1065,13 +981,7 @@
                               const struct macroblockd_plane *pd,
                               ENTROPY_CONTEXT t_above[MAX_MIB_SIZE],
                               ENTROPY_CONTEXT t_left[MAX_MIB_SIZE]) {
-<<<<<<< HEAD
-  assert(bsize < BLOCK_SIZES_ALL);
-  const BLOCK_SIZE plane_bsize =
-      get_plane_block_size(bsize, pd->subsampling_x, pd->subsampling_y);
-=======
   assert(plane_bsize < BLOCK_SIZES_ALL);
->>>>>>> 148bd354
   get_entropy_contexts_plane(plane_bsize, pd, t_above, t_left);
 }
 
@@ -1088,12 +998,8 @@
   if (ref_mv.as_int != ref_mv1.as_int) {
     pred_mv[num_mv_refs++] = ref_mv1.as_mv;
   }
-<<<<<<< HEAD
-  if (cpi->sf.adaptive_motion_search && block_size < x->max_partition_size) {
-=======
   if (cpi->sf.mv_sf.adaptive_motion_search &&
       block_size < x->max_partition_size) {
->>>>>>> 148bd354
     pred_mv[num_mv_refs++] = x->pred_mv[ref_frame];
   }
 
@@ -1185,40 +1091,6 @@
   RD_OPT *const rd = &cpi->rd;
 
   // Set baseline threshold values.
-<<<<<<< HEAD
-  for (i = 0; i < MAX_MODES; ++i) rd->thresh_mult[i] = cpi->oxcf.mode == 0;
-
-  if (sf->adaptive_rd_thresh) {
-    rd->thresh_mult[THR_NEARESTMV] = 300;
-    rd->thresh_mult[THR_NEARESTL2] = 300;
-    rd->thresh_mult[THR_NEARESTL3] = 300;
-    rd->thresh_mult[THR_NEARESTB] = 300;
-    rd->thresh_mult[THR_NEARESTA2] = 300;
-    rd->thresh_mult[THR_NEARESTA] = 300;
-    rd->thresh_mult[THR_NEARESTG] = 300;
-  } else {
-    rd->thresh_mult[THR_NEARESTMV] = 0;
-    rd->thresh_mult[THR_NEARESTL2] = 0;
-    rd->thresh_mult[THR_NEARESTL3] = 100;
-    rd->thresh_mult[THR_NEARESTB] = 0;
-    rd->thresh_mult[THR_NEARESTA2] = 0;
-    rd->thresh_mult[THR_NEARESTA] = 0;
-    rd->thresh_mult[THR_NEARESTG] = 0;
-  }
-
-  rd->thresh_mult[THR_NEWMV] += 1000;
-  rd->thresh_mult[THR_NEWL2] += 1000;
-  rd->thresh_mult[THR_NEWL3] += 1000;
-  rd->thresh_mult[THR_NEWB] += 1000;
-  rd->thresh_mult[THR_NEWA2] = 1100;
-  rd->thresh_mult[THR_NEWA] += 1000;
-  rd->thresh_mult[THR_NEWG] += 1000;
-
-  rd->thresh_mult[THR_NEARMV] += 1000;
-  rd->thresh_mult[THR_NEARL2] += 1000;
-  rd->thresh_mult[THR_NEARL3] += 1000;
-  rd->thresh_mult[THR_NEARB] += 1000;
-=======
   av1_zero(rd->thresh_mult);
 
   rd->thresh_mult[THR_NEARESTMV] = 300;
@@ -1241,208 +1113,10 @@
   rd->thresh_mult[THR_NEARL2] = 1000;
   rd->thresh_mult[THR_NEARL3] = 1000;
   rd->thresh_mult[THR_NEARB] = 1000;
->>>>>>> 148bd354
   rd->thresh_mult[THR_NEARA2] = 1000;
   rd->thresh_mult[THR_NEARA] = 1000;
   rd->thresh_mult[THR_NEARG] = 1000;
 
-<<<<<<< HEAD
-  rd->thresh_mult[THR_GLOBALMV] += 2200;
-  rd->thresh_mult[THR_GLOBALL2] += 2000;
-  rd->thresh_mult[THR_GLOBALL3] += 2000;
-  rd->thresh_mult[THR_GLOBALB] += 2400;
-  rd->thresh_mult[THR_GLOBALA2] = 2000;
-  rd->thresh_mult[THR_GLOBALG] += 2000;
-  rd->thresh_mult[THR_GLOBALA] += 2400;
-
-  rd->thresh_mult[THR_COMP_NEAREST_NEARESTLA] += 1100;
-  rd->thresh_mult[THR_COMP_NEAREST_NEARESTL2A] += 1000;
-  rd->thresh_mult[THR_COMP_NEAREST_NEARESTL3A] += 800;
-  rd->thresh_mult[THR_COMP_NEAREST_NEARESTGA] += 900;
-  rd->thresh_mult[THR_COMP_NEAREST_NEARESTLB] += 1000;
-  rd->thresh_mult[THR_COMP_NEAREST_NEARESTL2B] += 1000;
-  rd->thresh_mult[THR_COMP_NEAREST_NEARESTL3B] += 1000;
-  rd->thresh_mult[THR_COMP_NEAREST_NEARESTGB] += 1000;
-  rd->thresh_mult[THR_COMP_NEAREST_NEARESTLA2] += 1000;
-  rd->thresh_mult[THR_COMP_NEAREST_NEARESTL2A2] += 1000;
-  rd->thresh_mult[THR_COMP_NEAREST_NEARESTL3A2] += 1000;
-  rd->thresh_mult[THR_COMP_NEAREST_NEARESTGA2] += 1000;
-
-  rd->thresh_mult[THR_COMP_NEAREST_NEARESTLL2] += 2000;
-  rd->thresh_mult[THR_COMP_NEAREST_NEARESTLL3] += 2000;
-  rd->thresh_mult[THR_COMP_NEAREST_NEARESTLG] += 2000;
-  rd->thresh_mult[THR_COMP_NEAREST_NEARESTBA] += 2000;
-
-  rd->thresh_mult[THR_COMP_NEAR_NEARLA] += 1200;
-  rd->thresh_mult[THR_COMP_NEAREST_NEWLA] += 1500;
-  rd->thresh_mult[THR_COMP_NEW_NEARESTLA] += 1500;
-  rd->thresh_mult[THR_COMP_NEAR_NEWLA] += 1530;
-  rd->thresh_mult[THR_COMP_NEW_NEARLA] += 1870;
-  rd->thresh_mult[THR_COMP_NEW_NEWLA] += 2400;
-  rd->thresh_mult[THR_COMP_GLOBAL_GLOBALLA] += 2750;
-
-  rd->thresh_mult[THR_COMP_NEAR_NEARL2A] += 1200;
-  rd->thresh_mult[THR_COMP_NEAREST_NEWL2A] += 1500;
-  rd->thresh_mult[THR_COMP_NEW_NEARESTL2A] += 1500;
-  rd->thresh_mult[THR_COMP_NEAR_NEWL2A] += 1870;
-  rd->thresh_mult[THR_COMP_NEW_NEARL2A] += 1700;
-  rd->thresh_mult[THR_COMP_NEW_NEWL2A] += 1800;
-  rd->thresh_mult[THR_COMP_GLOBAL_GLOBALL2A] += 2500;
-
-  rd->thresh_mult[THR_COMP_NEAR_NEARL3A] += 1200;
-  rd->thresh_mult[THR_COMP_NEAREST_NEWL3A] += 1500;
-  rd->thresh_mult[THR_COMP_NEW_NEARESTL3A] += 1500;
-  rd->thresh_mult[THR_COMP_NEAR_NEWL3A] += 1700;
-  rd->thresh_mult[THR_COMP_NEW_NEARL3A] += 1700;
-  rd->thresh_mult[THR_COMP_NEW_NEWL3A] += 2000;
-  rd->thresh_mult[THR_COMP_GLOBAL_GLOBALL3A] += 3000;
-
-  rd->thresh_mult[THR_COMP_NEAR_NEARGA] += 1320;
-  rd->thresh_mult[THR_COMP_NEAREST_NEWGA] += 1500;
-  rd->thresh_mult[THR_COMP_NEW_NEARESTGA] += 1500;
-  rd->thresh_mult[THR_COMP_NEAR_NEWGA] += 2040;
-  rd->thresh_mult[THR_COMP_NEW_NEARGA] += 1700;
-  rd->thresh_mult[THR_COMP_NEW_NEWGA] += 2000;
-  rd->thresh_mult[THR_COMP_GLOBAL_GLOBALGA] += 2250;
-
-  rd->thresh_mult[THR_COMP_NEAR_NEARLB] += 1200;
-  rd->thresh_mult[THR_COMP_NEAREST_NEWLB] += 1500;
-  rd->thresh_mult[THR_COMP_NEW_NEARESTLB] += 1500;
-  rd->thresh_mult[THR_COMP_NEAR_NEWLB] += 1360;
-  rd->thresh_mult[THR_COMP_NEW_NEARLB] += 1700;
-  rd->thresh_mult[THR_COMP_NEW_NEWLB] += 2400;
-  rd->thresh_mult[THR_COMP_GLOBAL_GLOBALLB] += 2250;
-
-  rd->thresh_mult[THR_COMP_NEAR_NEARL2B] += 1200;
-  rd->thresh_mult[THR_COMP_NEAREST_NEWL2B] += 1500;
-  rd->thresh_mult[THR_COMP_NEW_NEARESTL2B] += 1500;
-  rd->thresh_mult[THR_COMP_NEAR_NEWL2B] += 1700;
-  rd->thresh_mult[THR_COMP_NEW_NEARL2B] += 1700;
-  rd->thresh_mult[THR_COMP_NEW_NEWL2B] += 2000;
-  rd->thresh_mult[THR_COMP_GLOBAL_GLOBALL2B] += 2500;
-
-  rd->thresh_mult[THR_COMP_NEAR_NEARL3B] += 1200;
-  rd->thresh_mult[THR_COMP_NEAREST_NEWL3B] += 1500;
-  rd->thresh_mult[THR_COMP_NEW_NEARESTL3B] += 1500;
-  rd->thresh_mult[THR_COMP_NEAR_NEWL3B] += 1870;
-  rd->thresh_mult[THR_COMP_NEW_NEARL3B] += 1700;
-  rd->thresh_mult[THR_COMP_NEW_NEWL3B] += 2000;
-  rd->thresh_mult[THR_COMP_GLOBAL_GLOBALL3B] += 2500;
-
-  rd->thresh_mult[THR_COMP_NEAR_NEARGB] += 1200;
-  rd->thresh_mult[THR_COMP_NEAREST_NEWGB] += 1500;
-  rd->thresh_mult[THR_COMP_NEW_NEARESTGB] += 1500;
-  rd->thresh_mult[THR_COMP_NEAR_NEWGB] += 1700;
-  rd->thresh_mult[THR_COMP_NEW_NEARGB] += 1700;
-  rd->thresh_mult[THR_COMP_NEW_NEWGB] += 2000;
-  rd->thresh_mult[THR_COMP_GLOBAL_GLOBALGB] += 2500;
-
-  rd->thresh_mult[THR_COMP_NEAR_NEARLA2] += 1200;
-  rd->thresh_mult[THR_COMP_NEAREST_NEWLA2] += 1800;
-  rd->thresh_mult[THR_COMP_NEW_NEARESTLA2] += 1500;
-  rd->thresh_mult[THR_COMP_NEAR_NEWLA2] += 1700;
-  rd->thresh_mult[THR_COMP_NEW_NEARLA2] += 1700;
-  rd->thresh_mult[THR_COMP_NEW_NEWLA2] += 2000;
-  rd->thresh_mult[THR_COMP_GLOBAL_GLOBALLA2] += 2500;
-
-  rd->thresh_mult[THR_COMP_NEAR_NEARL2A2] += 1200;
-  rd->thresh_mult[THR_COMP_NEAREST_NEWL2A2] += 1500;
-  rd->thresh_mult[THR_COMP_NEW_NEARESTL2A2] += 1500;
-  rd->thresh_mult[THR_COMP_NEAR_NEWL2A2] += 1700;
-  rd->thresh_mult[THR_COMP_NEW_NEARL2A2] += 1700;
-  rd->thresh_mult[THR_COMP_NEW_NEWL2A2] += 2000;
-  rd->thresh_mult[THR_COMP_GLOBAL_GLOBALL2A2] += 2500;
-
-  rd->thresh_mult[THR_COMP_NEAR_NEARL3A2] += 1440;
-  rd->thresh_mult[THR_COMP_NEAREST_NEWL3A2] += 1500;
-  rd->thresh_mult[THR_COMP_NEW_NEARESTL3A2] += 1500;
-  rd->thresh_mult[THR_COMP_NEAR_NEWL3A2] += 1700;
-  rd->thresh_mult[THR_COMP_NEW_NEARL3A2] += 1700;
-  rd->thresh_mult[THR_COMP_NEW_NEWL3A2] += 2000;
-  rd->thresh_mult[THR_COMP_GLOBAL_GLOBALL3A2] += 2500;
-
-  rd->thresh_mult[THR_COMP_NEAR_NEARGA2] += 1200;
-  rd->thresh_mult[THR_COMP_NEAREST_NEWGA2] += 1500;
-  rd->thresh_mult[THR_COMP_NEW_NEARESTGA2] += 1500;
-  rd->thresh_mult[THR_COMP_NEAR_NEWGA2] += 1700;
-  rd->thresh_mult[THR_COMP_NEW_NEARGA2] += 1700;
-  rd->thresh_mult[THR_COMP_NEW_NEWGA2] += 2000;
-  rd->thresh_mult[THR_COMP_GLOBAL_GLOBALGA2] += 2750;
-
-  rd->thresh_mult[THR_COMP_NEAR_NEARLL2] += 1600;
-  rd->thresh_mult[THR_COMP_NEAREST_NEWLL2] += 2000;
-  rd->thresh_mult[THR_COMP_NEW_NEARESTLL2] += 2000;
-  rd->thresh_mult[THR_COMP_NEAR_NEWLL2] += 2640;
-  rd->thresh_mult[THR_COMP_NEW_NEARLL2] += 2200;
-  rd->thresh_mult[THR_COMP_NEW_NEWLL2] += 2400;
-  rd->thresh_mult[THR_COMP_GLOBAL_GLOBALLL2] += 3200;
-
-  rd->thresh_mult[THR_COMP_NEAR_NEARLL3] += 1600;
-  rd->thresh_mult[THR_COMP_NEAREST_NEWLL3] += 2000;
-  rd->thresh_mult[THR_COMP_NEW_NEARESTLL3] += 1800;
-  rd->thresh_mult[THR_COMP_NEAR_NEWLL3] += 2200;
-  rd->thresh_mult[THR_COMP_NEW_NEARLL3] += 2200;
-  rd->thresh_mult[THR_COMP_NEW_NEWLL3] += 2400;
-  rd->thresh_mult[THR_COMP_GLOBAL_GLOBALLL3] += 3200;
-
-  rd->thresh_mult[THR_COMP_NEAR_NEARLG] += 1760;
-  rd->thresh_mult[THR_COMP_NEAREST_NEWLG] += 2400;
-  rd->thresh_mult[THR_COMP_NEW_NEARESTLG] += 2000;
-  rd->thresh_mult[THR_COMP_NEAR_NEWLG] += 1760;
-  rd->thresh_mult[THR_COMP_NEW_NEARLG] += 2640;
-  rd->thresh_mult[THR_COMP_NEW_NEWLG] += 2400;
-  rd->thresh_mult[THR_COMP_GLOBAL_GLOBALLG] += 3200;
-
-  rd->thresh_mult[THR_COMP_NEAR_NEARBA] += 1600;
-  rd->thresh_mult[THR_COMP_NEAREST_NEWBA] += 2000;
-  rd->thresh_mult[THR_COMP_NEW_NEARESTBA] += 2000;
-  rd->thresh_mult[THR_COMP_NEAR_NEWBA] += 2200;
-  rd->thresh_mult[THR_COMP_NEW_NEARBA] += 1980;
-  rd->thresh_mult[THR_COMP_NEW_NEWBA] += 2640;
-  rd->thresh_mult[THR_COMP_GLOBAL_GLOBALBA] += 3200;
-
-  rd->thresh_mult[THR_DC] += 1000;
-  rd->thresh_mult[THR_PAETH] += 1000;
-  rd->thresh_mult[THR_SMOOTH] += 2200;
-  rd->thresh_mult[THR_SMOOTH_V] += 2000;
-  rd->thresh_mult[THR_SMOOTH_H] += 2000;
-  rd->thresh_mult[THR_H_PRED] += 2000;
-  rd->thresh_mult[THR_V_PRED] += 1800;
-  rd->thresh_mult[THR_D135_PRED] += 2500;
-  rd->thresh_mult[THR_D203_PRED] += 2000;
-  rd->thresh_mult[THR_D157_PRED] += 2500;
-  rd->thresh_mult[THR_D67_PRED] += 2000;
-  rd->thresh_mult[THR_D113_PRED] += 2500;
-  rd->thresh_mult[THR_D45_PRED] += 2500;
-}
-
-void av1_update_rd_thresh_fact(const AV1_COMMON *const cm,
-                               int (*factor_buf)[MAX_MODES], int rd_thresh,
-                               int bsize, int best_mode_index) {
-  if (rd_thresh > 0) {
-    const int top_mode = MAX_MODES;
-    int mode;
-    BLOCK_SIZE min_size;
-    BLOCK_SIZE max_size;
-    if (bsize <= cm->seq_params.sb_size) {
-      min_size = AOMMAX(bsize - 1, BLOCK_4X4);
-      max_size = AOMMIN(bsize + 2, (int)cm->seq_params.sb_size);
-    } else {
-      // This part handles block sizes with 1:4 and 4:1 aspect ratios
-      // TODO(any): Experiment with threshold update for parent/child blocks
-      min_size = bsize;
-      max_size = bsize;
-    }
-    for (mode = 0; mode < top_mode; ++mode) {
-      BLOCK_SIZE bs;
-      for (bs = min_size; bs <= max_size; ++bs) {
-        int *const fact = &factor_buf[bs][mode];
-        if (mode == best_mode_index) {
-          *fact -= (*fact >> 4);
-        } else {
-          *fact = AOMMIN(*fact + RD_THRESH_INC, rd_thresh * RD_THRESH_MAX_FACT);
-        }
-=======
   rd->thresh_mult[THR_GLOBALMV] = 2200;
   rd->thresh_mult[THR_GLOBALL2] = 2000;
   rd->thresh_mult[THR_GLOBALL3] = 2000;
@@ -1639,7 +1313,6 @@
         *fact -= (*fact >> RD_THRESH_LOG_DEC_FACTOR);
       } else {
         *fact = AOMMIN(*fact + RD_THRESH_INC, max_rd_thresh_factor);
->>>>>>> 148bd354
       }
     }
   }
