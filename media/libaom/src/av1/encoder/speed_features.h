--- conflicted
+++ resolved
@@ -117,19 +117,6 @@
 } UENUM1BYTE(DEV_SPEED_FEATURES);
 
 enum {
-<<<<<<< HEAD
-  DIAMOND = 0,
-  NSTEP = 1,
-  HEX = 2,
-  BIGDIA = 3,
-  SQUARE = 4,
-  FAST_HEX = 5,
-  FAST_DIAMOND = 6
-} UENUM1BYTE(SEARCH_METHODS);
-
-enum {
-=======
->>>>>>> 148bd354
   // No recode.
   DISALLOW_RECODE = 0,
   // Allow recode for KF and exceeding maximum frame bandwidth.
@@ -169,15 +156,10 @@
 
 enum {
   CDEF_FULL_SEARCH,
-<<<<<<< HEAD
-  CDEF_FAST_SEARCH,  // Search among a subset of all possible filters.
-  CDEF_PICK_FROM_Q   // Estimate filter strength based on quantizer.
-=======
   CDEF_FAST_SEARCH_LVL1,  // Search among a subset of all possible filters.
   CDEF_FAST_SEARCH_LVL2,  // Search reduced subset of filters than Level 1.
   CDEF_PICK_FROM_Q,       // Estimate filter strength based on quantizer.
   CDEF_PICK_METHODS
->>>>>>> 148bd354
 } UENUM1BYTE(CDEF_PICK_METHOD);
 
 enum {
@@ -207,11 +189,8 @@
   // similar, but applies much more aggressive pruning to get better speed-up
   PRUNE_2D_FAST = 2,
   PRUNE_2D_MORE = 3,
-<<<<<<< HEAD
-=======
   // More aggressive pruning based on tx type score and allowed tx count
   PRUNE_2D_AGGRESSIVE = 4,
->>>>>>> 148bd354
 } UENUM1BYTE(TX_TYPE_PRUNE_MODE);
 
 typedef struct {
@@ -235,8 +214,6 @@
 
   // Prune tx type search using previous frame stats.
   int prune_tx_type_using_stats;
-<<<<<<< HEAD
-=======
   // Prune tx type search using estimated RDcost
   int prune_tx_type_est_rd;
 
@@ -245,7 +222,6 @@
   // mode evaluation and disables tx type mode pruning for winner mode
   // processing.
   int enable_winner_mode_tx_type_pruning;
->>>>>>> 148bd354
 } TX_TYPE_SEARCH;
 
 enum {
@@ -256,17 +232,9 @@
   FIXED_PARTITION,
 
   REFERENCE_PARTITION,
-<<<<<<< HEAD
 
   VAR_BASED_PARTITION
 } UENUM1BYTE(PARTITION_SEARCH_TYPE);
-
-enum {
-  EIGHTH_PEL,
-  QUARTER_PEL,
-  HALF_PEL,
-  FULL_PEL
-} UENUM1BYTE(SUBPEL_FORCE_STOP);
 
 enum {
   NOT_IN_USE,
@@ -274,66 +242,6 @@
   RELAXED_PRED,
   ADAPT_PRED
 } UENUM1BYTE(MAX_PART_PRED_MODE);
-=======
->>>>>>> 148bd354
-
-  VAR_BASED_PARTITION
-} UENUM1BYTE(PARTITION_SEARCH_TYPE);
-
-<<<<<<< HEAD
-  // Maximum number of steps in logarithmic subpel search before giving up.
-  int subpel_iters_per_step;
-
-  // When to stop subpel search.
-  SUBPEL_FORCE_STOP subpel_force_stop;
-} MV_SPEED_FEATURES;
-
-#define MAX_MESH_STEP 4
-
-typedef struct MESH_PATTERN {
-  int range;
-  int interval;
-} MESH_PATTERN;
-
-enum {
-  GM_FULL_SEARCH,
-  GM_REDUCED_REF_SEARCH_SKIP_L2_L3,
-  GM_REDUCED_REF_SEARCH_SKIP_L2_L3_ARF2,
-  GM_DISABLE_SEARCH
-} UENUM1BYTE(GM_SEARCH_TYPE);
-
-enum {
-  GM_ERRORADV_TR_0,
-  GM_ERRORADV_TR_1,
-  GM_ERRORADV_TR_2,
-  GM_ERRORADV_TR_TYPES,
-} UENUM1BYTE(GM_ERRORADV_TYPE);
-
-enum {
-  NO_TRELLIS_OPT,          // No trellis optimization
-  FULL_TRELLIS_OPT,        // Trellis optimization in all stages
-  FINAL_PASS_TRELLIS_OPT,  // Trellis optimization in only the final encode pass
-  NO_ESTIMATE_YRD_TRELLIS_OPT  // Disable trellis in estimate_yrd_for_sb
-} UENUM1BYTE(TRELLIS_OPT_TYPE);
-
-enum {
-  FULL_TXFM_RD,
-  LOW_TXFM_RD,
-} UENUM1BYTE(TXFM_RD_MODEL);
-
-enum {
-  DIST_WTD_COMP_ENABLED,
-  DIST_WTD_COMP_SKIP_MV_SEARCH,
-  DIST_WTD_COMP_DISABLED,
-} UENUM1BYTE(DIST_WTD_COMP_FLAG);
-=======
-enum {
-  NOT_IN_USE,
-  DIRECT_PRED,
-  RELAXED_PRED,
-  ADAPT_PRED
-} UENUM1BYTE(MAX_PART_PRED_MODE);
->>>>>>> 148bd354
 
 enum {
   LAST_MV_DATA,
@@ -364,9 +272,6 @@
   // Enable/disable adaptively deciding whether or not to encode ALTREF overlay
   // frame.
   int adaptive_overlay_encoding;
-
-  // Disable adaptive threshold for global motion warp error
-  int disable_adaptive_warp_error_thresh;
 
   // Always set to 0. If on it enables 0 cost background transmission
   // (except for the initial transmission of the segmentation). The feature is
@@ -412,18 +317,6 @@
 
   GM_SEARCH_TYPE gm_search_type;
 
-<<<<<<< HEAD
-  // Init search depth for square and rectangular transform partitions.
-  // Values:
-  // 0 - search full tree, 1: search 1 level, 2: search the highest level only
-  int inter_tx_size_search_init_depth_sqr;
-  int inter_tx_size_search_init_depth_rect;
-  int intra_tx_size_search_init_depth_sqr;
-  int intra_tx_size_search_init_depth_rect;
-  // If any dimension of a coding block size above 64, always search the
-  // largest transform only, since the largest transform block size is 64x64.
-  int tx_size_search_lgr_block;
-=======
   // whether to disable the global motion recode loop
   int gm_disable_recode;
 
@@ -432,7 +325,6 @@
   // yields gm_type as INVALID/TRANSLATION/IDENTITY
   int prune_ref_frame_for_gm_search;
 } GLOBAL_MOTION_SPEED_FEATURES;
->>>>>>> 148bd354
 
 typedef struct PARTITION_SPEED_FEATURES {
   PARTITION_SEARCH_TYPE partition_search_type;
@@ -440,14 +332,6 @@
   // Used if partition_search_type = FIXED_SIZE_PARTITION
   BLOCK_SIZE always_this_block_size;
 
-<<<<<<< HEAD
-  // Drop less likely to be picked reference frames in the RD search.
-  // Has five levels for now: 0, 1, 2, 3 and 4, where higher levels prune more
-  // aggressively than lower ones. (0 means no pruning).
-  int selective_ref_frame;
-
-=======
->>>>>>> 148bd354
   // Prune extended partition types search
   // Can take values 0 - 2, 0 referring to no pruning, and 1 - 2 increasing
   // aggressiveness of pruning in order.
@@ -475,15 +359,6 @@
   // Use square partition only beyond this block size.
   BLOCK_SIZE use_square_partition_only_threshold;
 
-<<<<<<< HEAD
-  // Prune reference frames for rectangular partitions.
-  // 0 implies no pruning
-  // 1 implies prune for extended partition
-  // 2 implies prune horiz, vert and extended partition
-  int prune_ref_frame_for_rect_partitions;
-
-=======
->>>>>>> 148bd354
   // Sets min and max square partition levels for this superblock based on
   // motion vector and prediction error distribution produced from 16x16
   // simple motion search
@@ -515,8 +390,6 @@
   // Currently 0 is the lowest, and 2 the highest.
   int simple_motion_search_prune_agg;
 
-<<<<<<< HEAD
-=======
   // Perform simple_motion_search on each possible subblock and use it to prune
   // PARTITION_HORZ and PARTITION_VERT.
   int simple_motion_search_prune_rect;
@@ -578,7 +451,6 @@
   // encoding and decoding; otherwise, it uses bilinear interpolation.
   SUBPEL_SEARCH_TYPE use_accurate_subpel_search;
 
->>>>>>> 148bd354
   // TODO(jingning): combine the related motion search speed features
   // This allows us to use motion search at other sizes as a starting
   // point for this motion search and limits the search range around it.
@@ -587,22 +459,11 @@
   // Threshold for allowing exhaustive motion search.
   int exhaustive_searches_thresh;
 
-<<<<<<< HEAD
-  // Maximum number of exhaustive searches for a frame (except for intraBC ME).
-  int max_exhaustive_pct;
-
-  // Maximum number of exhaustive searches in a frame for intraBC ME.
-  int intrabc_max_exhaustive_pct;
-
-=======
->>>>>>> 148bd354
   // Pattern to be used for any exhaustive mesh searches (except intraBC ME).
   MESH_PATTERN mesh_patterns[MAX_MESH_STEP];
 
   // Pattern to be used for exhaustive mesh searches of intraBC ME.
   MESH_PATTERN intrabc_mesh_patterns[MAX_MESH_STEP];
-<<<<<<< HEAD
-=======
 
   // Reduce single motion search range based on MV result of prior ref_mv_idx.
   int reduce_search_range;
@@ -636,13 +497,10 @@
 
   // Limit the inter mode tested in the RD loop
   int reduce_inter_modes;
->>>>>>> 148bd354
 
   // Adaptive prediction mode search
   int adaptive_mode_search;
 
-<<<<<<< HEAD
-=======
   // This variable is used to cap the maximum number of times we skip testing a
   // mode to be evaluated. A high value means we will be faster.
   int adaptive_rd_thresh;
@@ -661,7 +519,6 @@
   // 2 implies prune horiz, vert and extended partition
   int prune_ref_frame_for_rect_partitions;
 
->>>>>>> 148bd354
   int alt_ref_search_fp;
 
   // flag to skip NEWMV mode in drl if the motion search result is the same
@@ -700,8 +557,6 @@
   // compound average rd/ref_best_rd
   int prune_comp_type_by_comp_avg;
 
-<<<<<<< HEAD
-=======
   // Skip some ref frames in compound motion search by single motion search
   // result. Has three levels for now: 0 referring to no skipping, and 1 - 3
   // increasing aggressiveness of skipping in order.
@@ -764,7 +619,6 @@
   // De-couple wedge and mode search during interintra RDO.
   int fast_interintra_wedge_search;
 
->>>>>>> 148bd354
   // Only enable wedge search if the edge strength is greater than
   // this threshold. A value of 0 signals that this check is disabled.
   unsigned int disable_wedge_search_edge_thresh;
@@ -777,30 +631,13 @@
 
   // Whether to prune wedge search based on predictor difference
   int prune_wedge_pred_diff_based;
-<<<<<<< HEAD
-
-  // These bit masks allow you to enable or disable intra modes for each
-  // transform size separately.
-  int intra_y_mode_mask[TX_SIZES];
-  int intra_uv_mode_mask[TX_SIZES];
-=======
->>>>>>> 148bd354
 
   // Enable/disable ME for interinter wedge search.
   int disable_interinter_wedge_newmv_search;
 
-<<<<<<< HEAD
-  // Control how the CDEF strength is determined.
-  CDEF_PICK_METHOD cdef_pick_method;
-
-  // This feature controls whether we do the expensive context update and
-  // calculation in the rd coefficient costing loop.
-  int use_fast_coef_costing;
-=======
   // Enable/disable ME for interinter diffwtd search. PSNR BD-rate gain of
   // ~0.1 on the lowres test set, but ~15% slower computation.
   int enable_interinter_diffwtd_newmv_search;
->>>>>>> 148bd354
 
   // Enable/disable smooth inter-intra mode
   int disable_smooth_interintra;
@@ -819,25 +656,6 @@
   // cpi->oxcf.coeff_cost_upd_freq = COST_UPD_SB (i.e. set at SB level)
   int disable_sb_level_mv_cost_upd;
 
-<<<<<<< HEAD
-  // Fast approximation of av1_model_rd_from_var_lapndz
-  int simple_model_rd_from_var;
-
-  // If true, sub-pixel search uses the exact convolve function used for final
-  // encoding and decoding; otherwise, it uses bilinear interpolation.
-  SUBPEL_SEARCH_TYPE use_accurate_subpel_search;
-
-  // Whether to compute distortion in the image domain (slower but
-  // more accurate), or in the transform domain (faster but less acurate).
-  // 0: use image domain
-  // 1: use transform domain in tx_type search, and use image domain for
-  // RD_STATS
-  // 2: use transform domain
-  int tx_domain_dist_level;
-
-  // Transform domain distortion threshold level
-  int tx_domain_dist_thres_level;
-=======
   // Prune inter modes based on tpl stats
   // 0 : no pruning
   // 1 - 3 indicate increasing aggressiveness in order.
@@ -847,7 +665,6 @@
   // 0: no breakout
   // 1: use model based rd breakout
   int model_based_post_interp_filter_breakout;
->>>>>>> 148bd354
 
   // Reuse compound type rd decision when exact match is found
   // 0: No reuse
@@ -860,25 +677,12 @@
   // Choose a very large value (UINT_MAX) to use 8-tap always
   unsigned int disable_filter_search_var_thresh;
 
-  // During global motion estimation, prune remaining reference frames in a
-  // given direction(past/future), if the evaluated ref_frame in that direction
-  // yields gm_type as INVALID/TRANSLATION/IDENTITY
-  int prune_ref_frame_for_gm_search;
-
   // Do limited interpolation filter search for dual filters, since best choice
   // usually includes EIGHTTAP_REGULAR.
   int use_fast_interpolation_filter_search;
 
   // Disable dual filter
   int disable_dual_filter;
-<<<<<<< HEAD
-
-  // Save results of interpolation_filter_search for a block
-  // Check mv and ref_frames before search, if they are same with previous
-  // saved results, it can be skipped.
-  int skip_repeat_interpolation_filter_search;
-=======
->>>>>>> 148bd354
 
   // Save results of av1_interpolation_filter_search for a block
   // Check mv and ref_frames before search, if they are very close with previous
@@ -908,8 +712,6 @@
   // in inter frame prediction
   unsigned int src_var_thresh_intra_skip;
 
-<<<<<<< HEAD
-=======
   // Prune intra mode candidates based on source block histogram of gradient.
   int intra_pruning_with_hog;
 
@@ -959,7 +761,6 @@
   // 1-2: progressively increasing aggressiveness of pruning
   int model_based_prune_tx_search_level;
 
->>>>>>> 148bd354
   // Use hash table to store intra(keyframe only) txb transform search results
   // to avoid repeated search on the same residue signal.
   int use_intra_txb_hash;
@@ -1008,10 +809,6 @@
   // Calculate RD cost before doing optimize_b, and skip if the cost is large.
   int optimize_b_precheck;
 
-<<<<<<< HEAD
-  // Decide when and how to use joint_comp.
-  DIST_WTD_COMP_FLAG use_dist_wtd_comp_flag;
-=======
   // Flag used to control the extent of coeff R-D optimization
   int perform_coeff_opt;
 } RD_CALC_SPEED_FEATURES;
@@ -1051,38 +848,12 @@
 
   // Control how the CDEF strength is determined.
   CDEF_PICK_METHOD cdef_pick_method;
->>>>>>> 148bd354
 
   // Decoder side speed feature to add penalty for use of dual-sgr filters.
   // Takes values 0 - 10, 0 indicating no penalty and each additional level
   // adding a penalty of 1%
   int dual_sgr_penalty_level;
 
-<<<<<<< HEAD
-  // 2-pass inter mode model estimation where the preliminary pass skips
-  // transform search and uses a model to estimate rd, while the final pass
-  // computes the full transform search. Two types of models are supported:
-  // 0: not used
-  // 1: used with online dynamic rd model
-  // 2: used with static rd model
-  int inter_mode_rd_model_estimation;
-
-  // Skip some ref frames in compound motion search by single motion search
-  // result. Has three levels for now: 0 referring to no skipping, and 1 - 3
-  // increasing aggressiveness of skipping in order.
-  // Note: The search order might affect the result. It assumes that the single
-  // reference modes are searched before compound modes. It is better to search
-  // same single inter mode as a group.
-  int prune_comp_search_by_single_result;
-
-  // Skip certain motion modes (OBMC, warped, interintra) for single reference
-  // motion search, using the results of single ref SIMPLE_TRANSLATION
-  int prune_single_motion_modes_by_simple_trans;
-
-  // Reuse the inter_intra_mode search result from NEARESTMV mode to other
-  // single ref modes
-  int reuse_inter_intra_mode;
-=======
   // prune sgr ep using binary search like mechanism
   int enable_sgr_ep_pruning;
 
@@ -1094,7 +865,6 @@
   // 1 : conservative pruning
   // 2 : aggressive pruning
   int prune_wiener_based_on_src_var;
->>>>>>> 148bd354
 
   // Prune self-guided loop restoration based on wiener search results
   // 0 : no pruning
@@ -1103,113 +873,6 @@
   // RESTORE_NONE
   int prune_sgr_based_on_wiener;
 
-<<<<<<< HEAD
-  // flag to skip NEWMV mode in drl if the motion search result is the same
-  int skip_repeated_newmv;
-
-  // Prune intra mode candidates based on source block gradient stats.
-  int intra_angle_estimation;
-
-  // Skip obmc or warped motion mode when neighborhood motion field is
-  // identical
-  int skip_obmc_in_uniform_mv_field;
-  int skip_wm_in_uniform_mv_field;
-
-  // Enable/disable ME for interinter wedge search.
-  int disable_interinter_wedge_newmv_search;
-
-  // Enable/disable ME for interinter diffwtd search. PSNR BD-rate gain of
-  // ~0.1 on the lowres test set, but ~15% slower computation.
-  int enable_interinter_diffwtd_newmv_search;
-
-  // Enable/disable smooth inter-intra mode
-  int disable_smooth_interintra;
-
-  // skip sharp_filter evaluation based on regular and smooth filter rd for
-  // dual_filter=0 case
-  int skip_sharp_interp_filter_search;
-
-  // prune wedge and compound segment approximate rd evaluation based on
-  // compound average rd/ref_best_rd
-  int prune_comp_type_by_comp_avg;
-
-  // Prune/gate motion mode evaluation based on token based rd
-  // during transform search for inter blocks
-  // Values are 0 (not used) , 1 - 3 with progressively increasing
-  // aggressiveness
-  int prune_motion_mode_level;
-
-  // prune sgr ep using binary search like mechanism
-  int enable_sgr_ep_pruning;
-
-  // Gate warp evaluation for motions of type IDENTITY,
-  // TRANSLATION and AFFINE(based on number of warp neighbors)
-  int prune_warp_using_wmtype;
-
-  // The aggresiveness of pruning with simple_motion_search.
-  // Currently 0 is the lowest, and 2 the highest.
-  int simple_motion_search_prune_agg;
-
-  // Perform simple_motion_search on each possible subblock and use it to prune
-  // PARTITION_HORZ and PARTITION_VERT.
-  int simple_motion_search_prune_rect;
-
-  // Perform simple motion search before none_partition to decide if we
-  // want to remove all partitions other than PARTITION_SPLIT. If set to 0, this
-  // model is disabled. If set to 1, the model attempts to perform
-  // PARTITION_SPLIT only. If set to 2, the model also attempts to prune
-  // PARTITION_SPLIT.
-  int simple_motion_search_split;
-
-  // Use features from simple_motion_search to terminate prediction block
-  // partition after PARTITION_NONE
-  int simple_motion_search_early_term_none;
-
-  int cb_pred_filter_search;
-
-  // adaptive interp_filter search to allow skip of certain filter types.
-  int adaptive_interp_filter_search;
-
-  // Flag used to control the ref_best_rd based gating for chroma
-  int perform_best_rd_based_gating_for_chroma;
-
-  // Enable/disable interintra wedge search.
-  int disable_wedge_interintra_search;
-
-  // Disable loop restoration for Chroma plane
-  int disable_loop_restoration_chroma;
-
-  // Reduce the wiener filter win size for luma
-  int reduce_wiener_window_size;
-
-  // Flag used to control the extent of coeff R-D optimization
-  int perform_coeff_opt;
-
-  // Flag used to control the winner mode processing for better R-D optimization
-  // of quantized coeffs
-  int enable_winner_mode_for_coeff_opt;
-
-  // Flag used to control the winner mode processing for transform size
-  // search method
-  int enable_winner_mode_for_tx_size_srch;
-
-  // Control transform size search level
-  // Eval type: Default       Mode        Winner
-  // Level 0  : FULL RD     LARGEST ALL   FULL RD
-  // Level 1  : FAST RD     LARGEST ALL   FULL RD
-  // Level 2  : LARGEST ALL LARGEST ALL   FULL RD
-  int tx_size_search_level;
-
-  // Flag used to control the winner mode processing for use transform
-  // domain distortion
-  int enable_winner_mode_for_use_tx_domain_dist;
-
-  // Flag used to enable processing of multiple winner modes
-  int enable_multiwinner_mode_process;
-
-  // Flag used to control the speed of the eob selection in trellis.
-  int trellis_eob_fast;
-=======
   // Reduce the wiener filter win size for luma
   int reduce_wiener_window_size;
 
@@ -1243,140 +906,44 @@
   // 1 - pruned search in non last frames
   // 2 - more pruned search in non last frames
   int nonrd_prune_ref_frame_search;
->>>>>>> 148bd354
 
   // This flag controls the use of non-RD mode decision.
   int use_nonrd_pick_mode;
 
-<<<<<<< HEAD
-  // prune wedge and compound segment approximate rd evaluation based on
-  // compound average modeled rd
-  int prune_comp_type_by_model_rd;
-
-  // Enable/disable smooth intra modes.
-  int disable_smooth_intra;
-=======
   // Use ALTREF frame in non-RD mode decision.
   int use_nonrd_altref_frame;
 
   // Use compound reference for non-RD mode.
   int use_comp_ref_nonrd;
->>>>>>> 148bd354
 
   // use reduced ref set for real-time mode
   int use_real_time_ref_set;
 
-<<<<<<< HEAD
-  // Perform a full TX search on some modes while using the
-  // inter-mode RD model for others. Currently not in use.
-  // TODO(any): Find out when we can actually skip tx_search on some modes.
-  int inter_mode_rd_model_estimation_adaptive;
-
-  // Use very reduced set of inter mode checks and fast non-rd mode cost
-  // estimation. Only enabled when use_nonrd_pick_mode is != 0
-  int use_fast_nonrd_pick_mode;
-=======
   // Skip a number of expensive mode evaluations for blocks with very low
   // temporal variance.
   int short_circuit_low_temp_var;
 
   // Use modeled (currently CurvFit model) RDCost for fast non-RD mode
   int use_modeled_non_rd_cost;
->>>>>>> 148bd354
 
   // Reuse inter prediction in fast non-rd mode.
   int reuse_inter_pred_nonrd;
 
-<<<<<<< HEAD
-  // Perform coarse ME before calculating variance in variance-based partition
-  int estimate_motion_for_var_based_partition;
-
-  // Instead of performing a full MV search, do a simple translation first
-  // and only perform a full MV search on the motion vectors that performed
-  // well.
-  int prune_mode_search_simple_translation;
-
-  // Use compound reference for non-RD mode.
-  int use_comp_ref_nonrd;
-
-  // check intra prediction for non-RD mode.
-  int check_intra_pred_nonrd;
-
-  // Only search compound modes with at least one "good" reference frame.
-  // A reference frame is good if, after looking at its performance among
-  // the single reference modes, it is one of the two best performers.
-  int prune_compound_using_single_ref;
-
-  // Use CNN with luma pixels on source frame on each of the 64x64 subblock to
-  // perform split/no_split decision on intra-frames.
-  int intra_cnn_split;
-
-  // Use modeled (currently CurvFit model) RDCost for fast non-RD mode
-  int use_modeled_non_rd_cost;
-
-  // Filter mask to allow certain interp_filter type.
-  uint16_t interp_filter_search_mask;
-
-  // Skip a number of expensive mode evaluations for blocks with very low
-  // temporal variance.
-  int short_circuit_low_temp_var;
-=======
   // Number of best inter modes to search transform. INT_MAX - search all.
   int num_inter_modes_for_tx_search;
 
   // Forces TX search off for RDCost calulation.
   int force_tx_search_off;
->>>>>>> 148bd354
 
   // Use interpolation filter search in non-RD mode decision.
   int use_nonrd_filter_search;
 
-<<<<<<< HEAD
-  // Use reduced 1/8th pel mv usage, in the range 0 - 2, where
-  // 0: maximizes quality and does not reduce mv precision
-  // 1: more aggressive reduced usage of high precision MV
-  // 2: use only quarter pel motion
-  int reduce_high_precision_mv_usage;
-
-  // Whether to override and disable sb level coeff cost updates, if
-  // cpi->oxcf.coeff_cost_upd_freq = COST_UPD_SB (i.e. set at SB level)
-  int disable_sb_level_coeff_cost_upd;
-
-  // Whether to override and disable sb level mv cost updates, if
-  // cpi->oxcf.coeff_cost_upd_freq = COST_UPD_SB (i.e. set at SB level)
-  int disable_sb_level_mv_cost_upd;
-
-  // Whether to disable overlay frames for filtered Altref frames,
-  // overiding oxcf->enable_overlay flag set as 1.
-  int disable_overlay_frames;
-
-  // Enable/disable adaptively deciding whether or not to encode ALTREF overlay
-  // frame.
-  int adaptive_overlay_encoding;
-
-  // Prune obmc search using previous frame stats.
-  int prune_obmc_using_stats;
-
-  // Use ALTREF frame in non-RD mode decision.
-  int use_nonrd_altref_frame;
-=======
   // Use simplified RD model for interpolation search and Intra
   int use_simple_rd_model;
->>>>>>> 148bd354
 
   // If set forces interpolation filter to EIGHTTAP_REGULAR
   int skip_interp_filter_search;
 
-<<<<<<< HEAD
-  // For nonrd: use block_yrd for rd cost in interpolation filter search.
-  int nonrd_use_blockyrd_interp_filter;
-
-  // Forces TX search off for RDCost calulation.
-  int force_tx_search_off;
-
-  // Number of best inter modes to search transform. INT_MAX - search all.
-  int num_inter_modes_for_tx_search;
-=======
   // Use hybrid (rd for bsize < 16x16, otherwise nonrd) intra search for intra
   // only frames.
   int hybrid_intra_pickmode;
@@ -1450,7 +1017,6 @@
    * Real-time mode speed features:
    */
   REAL_TIME_SPEED_FEATURES rt_sf;
->>>>>>> 148bd354
 } SPEED_FEATURES;
 
 struct AV1_COMP;
@@ -1459,10 +1025,7 @@
                                                   int speed);
 void av1_set_speed_features_framesize_dependent(struct AV1_COMP *cpi,
                                                 int speed);
-<<<<<<< HEAD
-=======
 void av1_set_speed_features_qindex_dependent(struct AV1_COMP *cpi, int speed);
->>>>>>> 148bd354
 
 #ifdef __cplusplus
 }  // extern "C"
