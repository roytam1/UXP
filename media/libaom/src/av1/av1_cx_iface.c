--- conflicted
+++ resolved
@@ -44,10 +44,7 @@
   unsigned int arnr_strength;
   unsigned int min_gf_interval;
   unsigned int max_gf_interval;
-<<<<<<< HEAD
-=======
   unsigned int gf_min_pyr_height;
->>>>>>> 148bd354
   unsigned int gf_max_pyr_height;
   aom_tune_metric tuning;
   const char *vmaf_model_path;
@@ -104,10 +101,6 @@
   int enable_intra_edge_filter;  // enable intra-edge filter for sequence
   int enable_order_hint;         // enable order hint for sequence
   int enable_tx64;               // enable 64-pt transform usage for sequence
-<<<<<<< HEAD
-  int tx_size_search_method;     // set transform block size search method
-=======
->>>>>>> 148bd354
   int enable_flip_idtx;          // enable flip and identity transform types
   int enable_dist_wtd_comp;      // enable dist wtd compound for sequence
   int max_reference_frames;      // maximum number of references per frame
@@ -154,49 +147,6 @@
   COST_UPDATE_TYPE coeff_cost_upd_freq;
   COST_UPDATE_TYPE mode_cost_upd_freq;
   COST_UPDATE_TYPE mv_cost_upd_freq;
-<<<<<<< HEAD
-};
-
-static struct av1_extracfg default_extra_cfg = {
-  0,                       // cpu_used
-  1,                       // enable_auto_alt_ref
-  0,                       // enable_auto_bwd_ref
-  0,                       // noise_sensitivity
-  CONFIG_SHARP_SETTINGS,   // sharpness
-  0,                       // static_thresh
-  1,                       // row_mt
-  0,                       // tile_columns
-  0,                       // tile_rows
-  1,                       // enable_tpl_model
-  1,                       // enable_keyframe_filtering
-  7,                       // arnr_max_frames
-  5,                       // arnr_strength
-  0,                       // min_gf_interval; 0 -> default decision
-  0,                       // max_gf_interval; 0 -> default decision
-  4,                       // gf_max_pyr_height
-  AOM_TUNE_PSNR,           // tuning
-  10,                      // cq_level
-  0,                       // rc_max_intra_bitrate_pct
-  0,                       // rc_max_inter_bitrate_pct
-  0,                       // gf_cbr_boost_pct
-  0,                       // lossless
-  !CONFIG_SHARP_SETTINGS,  // enable_cdef
-  1,                       // enable_restoration
-  1,                       // force_video_mode
-  1,                       // enable_obmc
-  3,                       // disable_trellis_quant
-  0,                       // enable_qm
-  DEFAULT_QM_Y,            // qm_y
-  DEFAULT_QM_U,            // qm_u
-  DEFAULT_QM_V,            // qm_v
-  DEFAULT_QM_FIRST,        // qm_min
-  DEFAULT_QM_LAST,         // qm_max
-#if CONFIG_DIST_8X8
-  0,
-#endif
-  1,                            // max number of tile groups
-  0,                            // mtu_size
-=======
   unsigned int ext_tile_debug;
   unsigned int sb_multipass_unit_test;
 };
@@ -239,7 +189,6 @@
   DEFAULT_QM_LAST,                           // qm_max
   1,                                         // max number of tile groups
   0,                                         // mtu_size
->>>>>>> 148bd354
   AOM_TIMING_UNSPECIFIED,       // No picture timing signaling in bitstream
   0,                            // frame_parallel_decoding_mode
   1,                            // enable dual filter
@@ -273,10 +222,6 @@
   1,                            // enable intra edge filter
   1,                            // frame order hint
   1,                            // enable 64-pt transform usage
-<<<<<<< HEAD
-  0,                            // transform block size search method
-=======
->>>>>>> 148bd354
   1,                            // enable flip and identity transform
   1,                            // dist-wtd compound
   7,                            // max_reference_frames
@@ -327,11 +272,8 @@
   COST_UPD_SB,  // coeff_cost_upd_freq
   COST_UPD_SB,  // mode_cost_upd_freq
   COST_UPD_SB,  // mv_cost_upd_freq
-<<<<<<< HEAD
-=======
   0,            // ext_tile_debug
   0,            // sb_multipass_unit_test
->>>>>>> 148bd354
 };
 
 struct aom_codec_alg_priv {
@@ -433,10 +375,6 @@
   RANGE_CHECK_HI(extra_cfg, frame_periodic_boost, 1);
   RANGE_CHECK_HI(cfg, g_usage, 1);
   RANGE_CHECK_HI(cfg, g_threads, MAX_NUM_THREADS);
-<<<<<<< HEAD
-  RANGE_CHECK_HI(cfg, g_lag_in_frames, MAX_LAG_BUFFERS);
-=======
->>>>>>> 148bd354
   RANGE_CHECK(cfg, rc_end_usage, AOM_VBR, AOM_Q);
   RANGE_CHECK_HI(cfg, rc_undershoot_pct, 100);
   RANGE_CHECK_HI(cfg, rc_overshoot_pct, 100);
@@ -454,8 +392,6 @@
   if (extra_cfg->max_gf_interval > 0) {
     RANGE_CHECK(extra_cfg, max_gf_interval,
                 AOMMAX(2, extra_cfg->min_gf_interval), (MAX_LAG_BUFFERS - 1));
-<<<<<<< HEAD
-=======
   }
   RANGE_CHECK_HI(extra_cfg, gf_min_pyr_height, 5);
   RANGE_CHECK_HI(extra_cfg, gf_max_pyr_height, 5);
@@ -463,9 +399,7 @@
     ERROR(
         "gf_min_pyr_height must be less than or equal to "
         "gf_max_pyramid_height");
->>>>>>> 148bd354
-  }
-  RANGE_CHECK_HI(extra_cfg, gf_max_pyr_height, 4);
+  }
 
   RANGE_CHECK_HI(cfg, rc_resize_mode, RESIZE_MODES - 1);
   RANGE_CHECK(cfg, rc_resize_denominator, SCALE_NUMERATOR,
@@ -490,11 +424,8 @@
         "or kf_max_dist instead.");
 
   RANGE_CHECK_HI(extra_cfg, motion_vector_unit_test, 2);
-<<<<<<< HEAD
-=======
   RANGE_CHECK_HI(extra_cfg, sb_multipass_unit_test, 1);
   RANGE_CHECK_HI(extra_cfg, ext_tile_debug, 1);
->>>>>>> 148bd354
   RANGE_CHECK_HI(extra_cfg, enable_auto_alt_ref, 1);
   RANGE_CHECK_HI(extra_cfg, enable_auto_bwd_ref, 2);
   RANGE_CHECK(extra_cfg, cpu_used, 0, 8);
@@ -605,11 +536,6 @@
       ERROR("Only --aq_mode=0 can be used with --lossless=1.");
     if (extra_cfg->enable_chroma_deltaq)
       ERROR("Only --enable_chroma_deltaq=0 can be used with --lossless=1.");
-<<<<<<< HEAD
-#if CONFIG_DIST_8X8
-    if (extra_cfg->enable_dist_8x8)
-      ERROR("dist-8x8 cannot be used with lossless compression.");
-#endif
   }
 
   if (cfg->rc_resize_mode != RESIZE_NONE &&
@@ -617,15 +543,6 @@
     ERROR("--aq_mode=3 is only supported for --resize-mode=0.");
   }
 
-=======
-  }
-
-  if (cfg->rc_resize_mode != RESIZE_NONE &&
-      extra_cfg->aq_mode == CYCLIC_REFRESH_AQ) {
-    ERROR("--aq_mode=3 is only supported for --resize-mode=0.");
-  }
-
->>>>>>> 148bd354
   RANGE_CHECK(extra_cfg, max_reference_frames, 3, 7);
   RANGE_CHECK(extra_cfg, enable_reduced_reference_set, 0, 1);
   RANGE_CHECK_HI(extra_cfg, chroma_subsampling_x, 1);
@@ -640,11 +557,6 @@
   RANGE_CHECK(extra_cfg, max_partition_size, 4, 128);
   RANGE_CHECK_HI(extra_cfg, min_partition_size, extra_cfg->max_partition_size);
 
-<<<<<<< HEAD
-  RANGE_CHECK(extra_cfg, tx_size_search_method, 0, 2);
-
-=======
->>>>>>> 148bd354
   for (int i = 0; i < MAX_NUM_OPERATING_POINTS; ++i) {
     const int level_idx = extra_cfg->target_seq_level_idx[i];
     if (!is_valid_seq_level_idx(level_idx) && level_idx != SEQ_LEVELS) {
@@ -830,10 +742,7 @@
     oxcf->init_framerate = 30;
     oxcf->timing_info_present = 0;
   }
-<<<<<<< HEAD
-=======
   oxcf->encoder_cfg = &cfg->encoder_cfg;
->>>>>>> 148bd354
 
   switch (cfg->g_pass) {
     case AOM_RC_ONE_PASS: oxcf->pass = 0; break;
@@ -841,11 +750,7 @@
     case AOM_RC_LAST_PASS: oxcf->pass = 2; break;
   }
 
-<<<<<<< HEAD
-  oxcf->lag_in_frames = cfg->g_lag_in_frames;
-=======
   oxcf->lag_in_frames = clamp(cfg->g_lag_in_frames, 0, MAX_LAG_BUFFERS);
->>>>>>> 148bd354
   oxcf->rc_mode = cfg->rc_end_usage;
 
   // Convert target bandwidth from Kbit/s to Bit/s
@@ -886,15 +791,6 @@
   oxcf->coeff_cost_upd_freq = (COST_UPDATE_TYPE)extra_cfg->coeff_cost_upd_freq;
   oxcf->mode_cost_upd_freq = (COST_UPDATE_TYPE)extra_cfg->mode_cost_upd_freq;
   oxcf->mv_cost_upd_freq = (COST_UPDATE_TYPE)extra_cfg->mv_cost_upd_freq;
-<<<<<<< HEAD
-#if CONFIG_DIST_8X8
-  oxcf->using_dist_8x8 = extra_cfg->enable_dist_8x8;
-  if (extra_cfg->tuning == AOM_TUNE_CDEF_DIST ||
-      extra_cfg->tuning == AOM_TUNE_DAALA_DIST)
-    oxcf->using_dist_8x8 = 1;
-#endif
-=======
->>>>>>> 148bd354
   oxcf->num_tile_groups = extra_cfg->num_tg;
   // In large-scale tile encoding mode, num_tile_groups is always 1.
   if (cfg->large_scale_tile) oxcf->num_tile_groups = 1;
@@ -975,10 +871,7 @@
   oxcf->arnr_strength = extra_cfg->arnr_strength;
   oxcf->min_gf_interval = extra_cfg->min_gf_interval;
   oxcf->max_gf_interval = extra_cfg->max_gf_interval;
-<<<<<<< HEAD
-=======
   oxcf->gf_min_pyr_height = extra_cfg->gf_min_pyr_height;
->>>>>>> 148bd354
   oxcf->gf_max_pyr_height = extra_cfg->gf_max_pyr_height;
 
   oxcf->tuning = extra_cfg->tuning;
@@ -1025,10 +918,6 @@
   oxcf->max_partition_size = extra_cfg->max_partition_size;
   oxcf->enable_intra_edge_filter = extra_cfg->enable_intra_edge_filter;
   oxcf->enable_tx64 = extra_cfg->enable_tx64;
-<<<<<<< HEAD
-  oxcf->tx_size_search_method = extra_cfg->tx_size_search_method;
-=======
->>>>>>> 148bd354
   oxcf->enable_flip_idtx = extra_cfg->enable_flip_idtx;
   oxcf->enable_order_hint = extra_cfg->enable_order_hint;
   oxcf->enable_dist_wtd_comp =
@@ -1098,28 +987,16 @@
   oxcf->enable_chroma_deltaq = extra_cfg->enable_chroma_deltaq;
   oxcf->aq_mode = extra_cfg->aq_mode;
   oxcf->deltaq_mode = extra_cfg->deltaq_mode;
-  // Turn on tpl model for deltaq_mode == DELTA_Q_OBJECTIVE and no
-  // superres. If superres is being used on the other hand, turn
-  // delta_q off.
-  if (oxcf->deltaq_mode == DELTA_Q_OBJECTIVE && !oxcf->enable_tpl_model) {
-    oxcf->enable_tpl_model = 1;
-  }
 
   oxcf->deltalf_mode =
       (oxcf->deltaq_mode != NO_DELTA_Q) && extra_cfg->deltalf_mode;
 
-  oxcf->deltalf_mode =
-      (oxcf->deltaq_mode != NO_DELTA_Q) && extra_cfg->deltalf_mode;
-
   oxcf->save_as_annexb = cfg->save_as_annexb;
 
   oxcf->frame_periodic_boost = extra_cfg->frame_periodic_boost;
   oxcf->motion_vector_unit_test = extra_cfg->motion_vector_unit_test;
-<<<<<<< HEAD
-=======
   oxcf->sb_multipass_unit_test = extra_cfg->sb_multipass_unit_test;
   oxcf->ext_tile_debug = extra_cfg->ext_tile_debug;
->>>>>>> 148bd354
 
   oxcf->chroma_subsampling_x = extra_cfg->chroma_subsampling_x;
   oxcf->chroma_subsampling_y = extra_cfg->chroma_subsampling_y;
@@ -1129,8 +1006,6 @@
   memcpy(oxcf->target_seq_level_idx, extra_cfg->target_seq_level_idx,
          sizeof(oxcf->target_seq_level_idx));
   oxcf->tier_mask = extra_cfg->tier_mask;
-<<<<<<< HEAD
-=======
 
   oxcf->use_fixed_qp_offsets =
       cfg->use_fixed_qp_offsets && (oxcf->rc_mode == AOM_Q);
@@ -1148,7 +1023,6 @@
     }
   }
 
->>>>>>> 148bd354
   oxcf->min_cr = extra_cfg->min_cr;
   return AOM_CODEC_OK;
 }
@@ -1458,7 +1332,6 @@
 
 static aom_codec_err_t ctrl_set_enable_chroma_deltaq(aom_codec_alg_priv_t *ctx,
                                                      va_list args) {
-<<<<<<< HEAD
   struct av1_extracfg extra_cfg = ctx->extra_cfg;
   extra_cfg.enable_chroma_deltaq = CAST(AV1E_SET_ENABLE_CHROMA_DELTAQ, args);
   return update_extra_cfg(ctx, &extra_cfg);
@@ -1504,53 +1377,6 @@
 static aom_codec_err_t ctrl_set_enable_intra_edge_filter(
     aom_codec_alg_priv_t *ctx, va_list args) {
   struct av1_extracfg extra_cfg = ctx->extra_cfg;
-=======
-  struct av1_extracfg extra_cfg = ctx->extra_cfg;
-  extra_cfg.enable_chroma_deltaq = CAST(AV1E_SET_ENABLE_CHROMA_DELTAQ, args);
-  return update_extra_cfg(ctx, &extra_cfg);
-}
-
-static aom_codec_err_t ctrl_set_enable_rect_partitions(
-    aom_codec_alg_priv_t *ctx, va_list args) {
-  struct av1_extracfg extra_cfg = ctx->extra_cfg;
-  extra_cfg.enable_rect_partitions =
-      CAST(AV1E_SET_ENABLE_RECT_PARTITIONS, args);
-  return update_extra_cfg(ctx, &extra_cfg);
-}
-
-static aom_codec_err_t ctrl_set_enable_ab_partitions(aom_codec_alg_priv_t *ctx,
-                                                     va_list args) {
-  struct av1_extracfg extra_cfg = ctx->extra_cfg;
-  extra_cfg.enable_ab_partitions = CAST(AV1E_SET_ENABLE_AB_PARTITIONS, args);
-  return update_extra_cfg(ctx, &extra_cfg);
-}
-
-static aom_codec_err_t ctrl_set_enable_1to4_partitions(
-    aom_codec_alg_priv_t *ctx, va_list args) {
-  struct av1_extracfg extra_cfg = ctx->extra_cfg;
-  extra_cfg.enable_1to4_partitions =
-      CAST(AV1E_SET_ENABLE_1TO4_PARTITIONS, args);
-  return update_extra_cfg(ctx, &extra_cfg);
-}
-
-static aom_codec_err_t ctrl_set_min_partition_size(aom_codec_alg_priv_t *ctx,
-                                                   va_list args) {
-  struct av1_extracfg extra_cfg = ctx->extra_cfg;
-  extra_cfg.min_partition_size = CAST(AV1E_SET_MIN_PARTITION_SIZE, args);
-  return update_extra_cfg(ctx, &extra_cfg);
-}
-
-static aom_codec_err_t ctrl_set_max_partition_size(aom_codec_alg_priv_t *ctx,
-                                                   va_list args) {
-  struct av1_extracfg extra_cfg = ctx->extra_cfg;
-  extra_cfg.max_partition_size = CAST(AV1E_SET_MAX_PARTITION_SIZE, args);
-  return update_extra_cfg(ctx, &extra_cfg);
-}
-
-static aom_codec_err_t ctrl_set_enable_intra_edge_filter(
-    aom_codec_alg_priv_t *ctx, va_list args) {
-  struct av1_extracfg extra_cfg = ctx->extra_cfg;
->>>>>>> 148bd354
   extra_cfg.enable_intra_edge_filter =
       CAST(AV1E_SET_ENABLE_INTRA_EDGE_FILTER, args);
   return update_extra_cfg(ctx, &extra_cfg);
@@ -1570,16 +1396,6 @@
   return update_extra_cfg(ctx, &extra_cfg);
 }
 
-<<<<<<< HEAD
-static aom_codec_err_t ctrl_set_tx_size_search_method(aom_codec_alg_priv_t *ctx,
-                                                      va_list args) {
-  struct av1_extracfg extra_cfg = ctx->extra_cfg;
-  extra_cfg.tx_size_search_method = CAST(AV1E_SET_TX_SIZE_SEARCH_METHOD, args);
-  return update_extra_cfg(ctx, &extra_cfg);
-}
-
-=======
->>>>>>> 148bd354
 static aom_codec_err_t ctrl_set_enable_flip_idtx(aom_codec_alg_priv_t *ctx,
                                                  va_list args) {
   struct av1_extracfg extra_cfg = ctx->extra_cfg;
@@ -1853,8 +1669,6 @@
   return update_extra_cfg(ctx, &extra_cfg);
 }
 
-<<<<<<< HEAD
-=======
 static aom_codec_err_t ctrl_set_vmaf_model_path(aom_codec_alg_priv_t *ctx,
                                                 va_list args) {
   struct av1_extracfg extra_cfg = ctx->extra_cfg;
@@ -1862,7 +1676,6 @@
   return update_extra_cfg(ctx, &extra_cfg);
 }
 
->>>>>>> 148bd354
 static aom_codec_err_t ctrl_set_film_grain_test_vector(
     aom_codec_alg_priv_t *ctx, va_list args) {
   struct av1_extracfg extra_cfg = ctx->extra_cfg;
@@ -1933,8 +1746,6 @@
   return update_extra_cfg(ctx, &extra_cfg);
 }
 
-<<<<<<< HEAD
-=======
 static aom_codec_err_t ctrl_set_gf_min_pyr_height(aom_codec_alg_priv_t *ctx,
                                                   va_list args) {
   struct av1_extracfg extra_cfg = ctx->extra_cfg;
@@ -1942,7 +1753,6 @@
   return update_extra_cfg(ctx, &extra_cfg);
 }
 
->>>>>>> 148bd354
 static aom_codec_err_t ctrl_set_gf_max_pyr_height(aom_codec_alg_priv_t *ctx,
                                                   va_list args) {
   struct av1_extracfg extra_cfg = ctx->extra_cfg;
@@ -1965,8 +1775,6 @@
   return update_extra_cfg(ctx, &extra_cfg);
 }
 
-<<<<<<< HEAD
-=======
 static aom_codec_err_t ctrl_enable_ext_tile_debug(aom_codec_alg_priv_t *ctx,
                                                   va_list args) {
   struct av1_extracfg extra_cfg = ctx->extra_cfg;
@@ -1974,7 +1782,6 @@
   return update_extra_cfg(ctx, &extra_cfg);
 }
 
->>>>>>> 148bd354
 static aom_codec_err_t ctrl_set_target_seq_level_idx(aom_codec_alg_priv_t *ctx,
                                                      va_list args) {
   struct av1_extracfg extra_cfg = ctx->extra_cfg;
@@ -2002,10 +1809,6 @@
   return update_extra_cfg(ctx, &extra_cfg);
 }
 
-<<<<<<< HEAD
-static aom_codec_err_t encoder_init(aom_codec_ctx_t *ctx,
-                                    aom_codec_priv_enc_mr_cfg_t *data) {
-=======
 static aom_codec_err_t ctrl_enable_sb_multipass_unit_test(
     aom_codec_alg_priv_t *ctx, va_list args) {
   struct av1_extracfg extra_cfg = ctx->extra_cfg;
@@ -2067,7 +1870,6 @@
 }
 
 static aom_codec_err_t encoder_init(aom_codec_ctx_t *ctx) {
->>>>>>> 148bd354
   aom_codec_err_t res = AOM_CODEC_OK;
 
   if (ctx->priv == NULL) {
@@ -2089,12 +1891,9 @@
     res = validate_config(priv, &priv->cfg, &priv->extra_cfg);
 
     if (res == AOM_CODEC_OK) {
-<<<<<<< HEAD
-=======
       int *num_lap_buffers = &priv->num_lap_buffers;
       int lap_lag_in_frames = 0;
       *num_lap_buffers = 0;
->>>>>>> 148bd354
       priv->timestamp_ratio.den = priv->cfg.g_timebase.den;
       priv->timestamp_ratio.num =
           (int64_t)priv->cfg.g_timebase.num * TICKS_PER_SEC;
@@ -2199,11 +1998,8 @@
   AV1_COMP *const cpi = ctx->cpi;
   const aom_rational64_t *const timestamp_ratio = &ctx->timestamp_ratio;
   volatile aom_codec_pts_t ptsvol = pts;
-<<<<<<< HEAD
-=======
   // LAP context
   AV1_COMP *cpi_lap = ctx->cpi_lap;
->>>>>>> 148bd354
 
   if (cpi == NULL) return AOM_CODEC_INVALID_PARAM;
 
@@ -2272,14 +2068,6 @@
   }
 
   // Handle fixed keyframe intervals
-<<<<<<< HEAD
-  if (ctx->cfg.kf_mode == AOM_KF_AUTO &&
-      ctx->cfg.kf_min_dist == ctx->cfg.kf_max_dist) {
-    if (cpi->common.spatial_layer_id == 0 &&
-        ++ctx->fixed_kf_cntr > ctx->cfg.kf_min_dist) {
-      flags |= AOM_EFLAG_FORCE_KF;
-      ctx->fixed_kf_cntr = 1;
-=======
   if (is_stat_generation_stage(cpi)) {
     if (ctx->cfg.kf_mode == AOM_KF_AUTO &&
         ctx->cfg.kf_min_dist == ctx->cfg.kf_max_dist) {
@@ -2288,7 +2076,6 @@
         flags |= AOM_EFLAG_FORCE_KF;
         ctx->fixed_kf_cntr = 1;
       }
->>>>>>> 148bd354
     }
   }
 
@@ -2364,8 +2151,6 @@
     int is_frame_visible = 0;
     int index_size = 0;
     int has_fwd_keyframe = 0;
-<<<<<<< HEAD
-=======
 
     // Call for LAP stage
     if (cpi_lap != NULL) {
@@ -2386,7 +2171,6 @@
       frame_size = 0;
     }
 
->>>>>>> 148bd354
     // invisible frames get packed with the next visible frame
     while (cx_data_sz - index_size >= ctx->cx_data_sz / 2 &&
            !is_frame_visible) {
@@ -2418,11 +2202,7 @@
           }
           const uint32_t obu_header_offset = 0;
           obu_header_size = av1_write_obu_header(
-<<<<<<< HEAD
-              cpi, OBU_TEMPORAL_DELIMITER, 0,
-=======
               &cpi->level_params, OBU_TEMPORAL_DELIMITER, 0,
->>>>>>> 148bd354
               (uint8_t *)(ctx->pending_cx_data + obu_header_offset));
 
           // OBUs are preceded/succeeded by an unsigned leb128 coded integer.
@@ -2746,15 +2526,10 @@
   aom_svc_ref_frame_config_t *const data =
       va_arg(args, aom_svc_ref_frame_config_t *);
   cpi->svc.external_ref_frame_config = 1;
-<<<<<<< HEAD
-  for (unsigned int i = 0; i < INTER_REFS_PER_FRAME; ++i)
-    cpi->svc.ref_idx[i] = data->ref_idx[i];
-=======
   for (unsigned int i = 0; i < INTER_REFS_PER_FRAME; ++i) {
     cpi->svc.reference[i] = data->reference[i];
     cpi->svc.ref_idx[i] = data->ref_idx[i];
   }
->>>>>>> 148bd354
   for (unsigned int i = 0; i < REF_FRAMES; ++i)
     cpi->svc.refresh[i] = data->refresh[i];
   return AOM_CODEC_OK;
@@ -2844,15 +2619,10 @@
 static aom_codec_err_t ctrl_get_seq_level_idx(aom_codec_alg_priv_t *ctx,
                                               va_list args) {
   int *const arg = va_arg(args, int *);
-<<<<<<< HEAD
-  if (arg == NULL) return AOM_CODEC_INVALID_PARAM;
-  return av1_get_seq_level_idx(ctx->cpi, arg);
-=======
   const AV1_COMP *const cpi = ctx->cpi;
   if (arg == NULL) return AOM_CODEC_INVALID_PARAM;
   return av1_get_seq_level_idx(&cpi->common.seq_params, &cpi->level_params,
                                arg);
->>>>>>> 148bd354
 }
 
 static aom_codec_ctrl_fn_map_t encoder_ctrl_maps[] = {
@@ -2911,10 +2681,6 @@
   { AV1E_SET_ENABLE_INTRA_EDGE_FILTER, ctrl_set_enable_intra_edge_filter },
   { AV1E_SET_ENABLE_ORDER_HINT, ctrl_set_enable_order_hint },
   { AV1E_SET_ENABLE_TX64, ctrl_set_enable_tx64 },
-<<<<<<< HEAD
-  { AV1E_SET_TX_SIZE_SEARCH_METHOD, ctrl_set_tx_size_search_method },
-=======
->>>>>>> 148bd354
   { AV1E_SET_ENABLE_FLIP_IDTX, ctrl_set_enable_flip_idtx },
   { AV1E_SET_ENABLE_DIST_WTD_COMP, ctrl_set_enable_dist_wtd_comp },
   { AV1E_SET_MAX_REFERENCE_FRAMES, ctrl_set_max_reference_frames },
@@ -2962,10 +2728,7 @@
   { AV1E_SET_NOISE_SENSITIVITY, ctrl_set_noise_sensitivity },
   { AV1E_SET_MIN_GF_INTERVAL, ctrl_set_min_gf_interval },
   { AV1E_SET_MAX_GF_INTERVAL, ctrl_set_max_gf_interval },
-<<<<<<< HEAD
-=======
   { AV1E_SET_GF_MIN_PYRAMID_HEIGHT, ctrl_set_gf_min_pyr_height },
->>>>>>> 148bd354
   { AV1E_SET_GF_MAX_PYRAMID_HEIGHT, ctrl_set_gf_max_pyr_height },
   { AV1E_SET_RENDER_SIZE, ctrl_set_render_size },
   { AV1E_SET_SUPERBLOCK_SIZE, ctrl_set_superblock_size },
@@ -2976,20 +2739,14 @@
   { AV1E_SET_DENOISE_NOISE_LEVEL, ctrl_set_denoise_noise_level },
   { AV1E_SET_DENOISE_BLOCK_SIZE, ctrl_set_denoise_block_size },
   { AV1E_ENABLE_MOTION_VECTOR_UNIT_TEST, ctrl_enable_motion_vector_unit_test },
-<<<<<<< HEAD
-=======
   { AV1E_ENABLE_EXT_TILE_DEBUG, ctrl_enable_ext_tile_debug },
->>>>>>> 148bd354
   { AV1E_SET_TARGET_SEQ_LEVEL_IDX, ctrl_set_target_seq_level_idx },
   { AV1E_SET_TIER_MASK, ctrl_set_tier_mask },
   { AV1E_SET_MIN_CR, ctrl_set_min_cr },
   { AV1E_SET_SVC_LAYER_ID, ctrl_set_layer_id },
   { AV1E_SET_SVC_PARAMS, ctrl_set_svc_params },
   { AV1E_SET_SVC_REF_FRAME_CONFIG, ctrl_set_svc_ref_frame_config },
-<<<<<<< HEAD
-=======
   { AV1E_ENABLE_SB_MULTIPASS_UNIT_TEST, ctrl_enable_sb_multipass_unit_test },
->>>>>>> 148bd354
 
   // Getters
   { AOME_GET_LAST_QUANTIZER, ctrl_get_quantizer },
@@ -3004,143 +2761,6 @@
   { -1, NULL },
 };
 
-<<<<<<< HEAD
-static aom_codec_enc_cfg_map_t encoder_usage_cfg_map[] = {
-  { 0,
-    {
-        // NOLINT
-        AOM_USAGE_GOOD_QUALITY,  // g_usage - non-realtime usage
-        0,                       // g_threads
-        0,                       // g_profile
-
-        320,         // g_width
-        240,         // g_height
-        0,           // g_limit
-        0,           // g_forced_max_frame_width
-        0,           // g_forced_max_frame_height
-        AOM_BITS_8,  // g_bit_depth
-        8,           // g_input_bit_depth
-
-        { 1, 30 },  // g_timebase
-
-        0,  // g_error_resilient
-
-        AOM_RC_ONE_PASS,  // g_pass
-
-        19,  // g_lag_in_frames
-
-        0,                // rc_dropframe_thresh
-        RESIZE_NONE,      // rc_resize_mode
-        SCALE_NUMERATOR,  // rc_resize_denominator
-        SCALE_NUMERATOR,  // rc_resize_kf_denominator
-
-        SUPERRES_NONE,    // rc_superres_mode
-        SCALE_NUMERATOR,  // rc_superres_denominator
-        SCALE_NUMERATOR,  // rc_superres_kf_denominator
-        63,               // rc_superres_qthresh
-        32,               // rc_superres_kf_qthresh
-
-        AOM_VBR,      // rc_end_usage
-        { NULL, 0 },  // rc_twopass_stats_in
-        { NULL, 0 },  // rc_firstpass_mb_stats_in
-        256,          // rc_target_bandwidth
-        0,            // rc_min_quantizer
-        63,           // rc_max_quantizer
-        25,           // rc_undershoot_pct
-        25,           // rc_overshoot_pct
-
-        6000,  // rc_max_buffer_size
-        4000,  // rc_buffer_initial_size
-        5000,  // rc_buffer_optimal_size
-
-        50,    // rc_two_pass_vbrbias
-        0,     // rc_two_pass_vbrmin_section
-        2000,  // rc_two_pass_vbrmax_section
-
-        // keyframing settings (kf)
-        0,            // fwd_kf_enabled
-        AOM_KF_AUTO,  // g_kfmode
-        0,            // kf_min_dist
-        9999,         // kf_max_dist
-        0,            // sframe_dist
-        1,            // sframe_mode
-        0,            // large_scale_tile
-        0,            // monochrome
-        0,            // full_still_picture_hdr
-        0,            // save_as_annexb
-        0,            // tile_width_count
-        0,            // tile_height_count
-        { 0 },        // tile_widths
-        { 0 },        // tile_heights
-    } },
-  { 1,
-    {
-        // NOLINT
-        AOM_USAGE_REALTIME,  // g_usage - real-time usage
-        0,                   // g_threads
-        0,                   // g_profile
-
-        320,         // g_width
-        240,         // g_height
-        0,           // g_limit
-        0,           // g_forced_max_frame_width
-        0,           // g_forced_max_frame_height
-        AOM_BITS_8,  // g_bit_depth
-        8,           // g_input_bit_depth
-
-        { 1, 30 },  // g_timebase
-
-        0,  // g_error_resilient
-
-        AOM_RC_ONE_PASS,  // g_pass
-
-        1,  // g_lag_in_frames
-
-        0,                // rc_dropframe_thresh
-        RESIZE_NONE,      // rc_resize_mode
-        SCALE_NUMERATOR,  // rc_resize_denominator
-        SCALE_NUMERATOR,  // rc_resize_kf_denominator
-
-        0,                // rc_superres_mode
-        SCALE_NUMERATOR,  // rc_superres_denominator
-        SCALE_NUMERATOR,  // rc_superres_kf_denominator
-        63,               // rc_superres_qthresh
-        32,               // rc_superres_kf_qthresh
-
-        AOM_CBR,      // rc_end_usage
-        { NULL, 0 },  // rc_twopass_stats_in
-        { NULL, 0 },  // rc_firstpass_mb_stats_in
-        256,          // rc_target_bandwidth
-        0,            // rc_min_quantizer
-        63,           // rc_max_quantizer
-        25,           // rc_undershoot_pct
-        25,           // rc_overshoot_pct
-
-        6000,  // rc_max_buffer_size
-        4000,  // rc_buffer_initial_size
-        5000,  // rc_buffer_optimal_size
-
-        50,    // rc_two_pass_vbrbias
-        0,     // rc_two_pass_vbrmin_section
-        2000,  // rc_two_pass_vbrmax_section
-
-        // keyframing settings (kf)
-        0,            // fwd_kf_enabled
-        AOM_KF_AUTO,  // g_kfmode
-        0,            // kf_min_dist
-        9999,         // kf_max_dist
-        0,            // sframe_dist
-        1,            // sframe_mode
-        0,            // large_scale_tile
-        0,            // monochrome
-        0,            // full_still_picture_hdr
-        0,            // save_as_annexb
-        0,            // tile_width_count
-        0,            // tile_height_count
-        { 0 },        // tile_widths
-        { 0 },        // tile_heights
-    } },
-=======
 static const aom_codec_enc_cfg_t encoder_usage_cfg[] = {
   {
       // NOLINT
@@ -3282,7 +2902,6 @@
       { 0, 128, 128, 4, 0, 0, 0, 0, 0, 0, 0, 0, 0, 0, 0, 0, 0, 0,
         0, 0,   0,   0, 0, 0, 0, 0, 0, 0, 0, 0, 0, 0, 0, 0, 0 },  // cfg
   },
->>>>>>> 148bd354
 };
 
 #ifndef VERSION_STRING
@@ -3306,13 +2925,8 @@
   },
   {
       // NOLINT
-<<<<<<< HEAD
-      2,                           // 2 cfg map
-      encoder_usage_cfg_map,       // aom_codec_enc_cfg_map_t
-=======
       2,                           // 2 cfg
       encoder_usage_cfg,           // aom_codec_enc_cfg_t
->>>>>>> 148bd354
       encoder_encode,              // aom_codec_encode_fn_t
       encoder_get_cxdata,          // aom_codec_get_cx_data_fn_t
       encoder_set_config,          // aom_codec_enc_config_set_fn_t
