/*
 * Copyright (c) 2016, Alliance for Open Media. All rights reserved
 *
 * This source code is subject to the terms of the BSD 2 Clause License and
 * the Alliance for Open Media Patent License 1.0. If the BSD 2 Clause License
 * was not distributed with this source code in the LICENSE file, you can
 * obtain it at www.aomedia.org/license/software. If the Alliance for Open
 * Media Patent License 1.0 was not distributed with this source code in the
 * PATENTS file, you can obtain it at www.aomedia.org/license/patent.
 */

#ifndef AOM_AV1_COMMON_BLOCKD_H_
#define AOM_AV1_COMMON_BLOCKD_H_

#include "config/aom_config.h"

#include "aom_dsp/aom_dsp_common.h"
#include "aom_ports/mem.h"
#include "aom_scale/yv12config.h"

#include "av1/common/common_data.h"
#include "av1/common/quant_common.h"
#include "av1/common/entropy.h"
#include "av1/common/entropymode.h"
#include "av1/common/mv.h"
#include "av1/common/scale.h"
#include "av1/common/seg_common.h"
#include "av1/common/tile_common.h"

#ifdef __cplusplus
extern "C" {
#endif

#define USE_B_QUANT_NO_TRELLIS 1

#define MAX_MB_PLANE 3

#define MAX_DIFFWTD_MASK_BITS 1

#define INTERINTRA_WEDGE_SIGN 0

// DIFFWTD_MASK_TYPES should not surpass 1 << MAX_DIFFWTD_MASK_BITS
enum {
  DIFFWTD_38 = 0,
  DIFFWTD_38_INV,
  DIFFWTD_MASK_TYPES,
} UENUM1BYTE(DIFFWTD_MASK_TYPE);

enum {
  KEY_FRAME = 0,
  INTER_FRAME = 1,
  INTRA_ONLY_FRAME = 2,  // replaces intra-only
  S_FRAME = 3,
  FRAME_TYPES,
} UENUM1BYTE(FRAME_TYPE);

static INLINE int is_comp_ref_allowed(BLOCK_SIZE bsize) {
  return AOMMIN(block_size_wide[bsize], block_size_high[bsize]) >= 8;
}

static INLINE int is_inter_mode(PREDICTION_MODE mode) {
  return mode >= INTER_MODE_START && mode < INTER_MODE_END;
}

typedef struct {
  uint8_t *plane[MAX_MB_PLANE];
  int stride[MAX_MB_PLANE];
} BUFFER_SET;

static INLINE int is_inter_singleref_mode(PREDICTION_MODE mode) {
  return mode >= SINGLE_INTER_MODE_START && mode < SINGLE_INTER_MODE_END;
}
static INLINE int is_inter_compound_mode(PREDICTION_MODE mode) {
  return mode >= COMP_INTER_MODE_START && mode < COMP_INTER_MODE_END;
}

static INLINE PREDICTION_MODE compound_ref0_mode(PREDICTION_MODE mode) {
  static const PREDICTION_MODE lut[] = {
    DC_PRED,        // DC_PRED
    V_PRED,         // V_PRED
    H_PRED,         // H_PRED
    D45_PRED,       // D45_PRED
    D135_PRED,      // D135_PRED
    D113_PRED,      // D113_PRED
    D157_PRED,      // D157_PRED
    D203_PRED,      // D203_PRED
    D67_PRED,       // D67_PRED
    SMOOTH_PRED,    // SMOOTH_PRED
    SMOOTH_V_PRED,  // SMOOTH_V_PRED
    SMOOTH_H_PRED,  // SMOOTH_H_PRED
    PAETH_PRED,     // PAETH_PRED
    NEARESTMV,      // NEARESTMV
    NEARMV,         // NEARMV
    GLOBALMV,       // GLOBALMV
    NEWMV,          // NEWMV
    NEARESTMV,      // NEAREST_NEARESTMV
    NEARMV,         // NEAR_NEARMV
    NEARESTMV,      // NEAREST_NEWMV
    NEWMV,          // NEW_NEARESTMV
    NEARMV,         // NEAR_NEWMV
    NEWMV,          // NEW_NEARMV
    GLOBALMV,       // GLOBAL_GLOBALMV
    NEWMV,          // NEW_NEWMV
  };
  assert(NELEMENTS(lut) == MB_MODE_COUNT);
  assert(is_inter_compound_mode(mode) || is_inter_singleref_mode(mode));
  return lut[mode];
}

static INLINE PREDICTION_MODE compound_ref1_mode(PREDICTION_MODE mode) {
  static const PREDICTION_MODE lut[] = {
    MB_MODE_COUNT,  // DC_PRED
    MB_MODE_COUNT,  // V_PRED
    MB_MODE_COUNT,  // H_PRED
    MB_MODE_COUNT,  // D45_PRED
    MB_MODE_COUNT,  // D135_PRED
    MB_MODE_COUNT,  // D113_PRED
    MB_MODE_COUNT,  // D157_PRED
    MB_MODE_COUNT,  // D203_PRED
    MB_MODE_COUNT,  // D67_PRED
    MB_MODE_COUNT,  // SMOOTH_PRED
    MB_MODE_COUNT,  // SMOOTH_V_PRED
    MB_MODE_COUNT,  // SMOOTH_H_PRED
    MB_MODE_COUNT,  // PAETH_PRED
    MB_MODE_COUNT,  // NEARESTMV
    MB_MODE_COUNT,  // NEARMV
    MB_MODE_COUNT,  // GLOBALMV
    MB_MODE_COUNT,  // NEWMV
    NEARESTMV,      // NEAREST_NEARESTMV
    NEARMV,         // NEAR_NEARMV
    NEWMV,          // NEAREST_NEWMV
    NEARESTMV,      // NEW_NEARESTMV
    NEWMV,          // NEAR_NEWMV
    NEARMV,         // NEW_NEARMV
    GLOBALMV,       // GLOBAL_GLOBALMV
    NEWMV,          // NEW_NEWMV
  };
  assert(NELEMENTS(lut) == MB_MODE_COUNT);
  assert(is_inter_compound_mode(mode));
  return lut[mode];
}

static INLINE int have_nearmv_in_inter_mode(PREDICTION_MODE mode) {
  return (mode == NEARMV || mode == NEAR_NEARMV || mode == NEAR_NEWMV ||
          mode == NEW_NEARMV);
}

static INLINE int have_newmv_in_inter_mode(PREDICTION_MODE mode) {
  return (mode == NEWMV || mode == NEW_NEWMV || mode == NEAREST_NEWMV ||
          mode == NEW_NEARESTMV || mode == NEAR_NEWMV || mode == NEW_NEARMV);
}

static INLINE int is_masked_compound_type(COMPOUND_TYPE type) {
  return (type == COMPOUND_WEDGE || type == COMPOUND_DIFFWTD);
}

/* For keyframes, intra block modes are predicted by the (already decoded)
   modes for the Y blocks to the left and above us; for interframes, there
   is a single probability table. */

typedef struct {
  // Value of base colors for Y, U, and V
  uint16_t palette_colors[3 * PALETTE_MAX_SIZE];
  // Number of base colors for Y (0) and UV (1)
  uint8_t palette_size[2];
} PALETTE_MODE_INFO;

typedef struct {
  FILTER_INTRA_MODE filter_intra_mode;
  uint8_t use_filter_intra;
} FILTER_INTRA_MODE_INFO;

static const PREDICTION_MODE fimode_to_intradir[FILTER_INTRA_MODES] = {
  DC_PRED, V_PRED, H_PRED, D157_PRED, DC_PRED
};

#if CONFIG_RD_DEBUG
#define TXB_COEFF_COST_MAP_SIZE (MAX_MIB_SIZE)
#endif

typedef struct RD_STATS {
  int rate;
  int64_t dist;
  // Please be careful of using rdcost, it's not guaranteed to be set all the
  // time.
  // TODO(angiebird): Create a set of functions to manipulate the RD_STATS. In
  // these functions, make sure rdcost is always up-to-date according to
  // rate/dist.
  int64_t rdcost;
  int64_t sse;
  int skip;  // sse should equal to dist when skip == 1
  int zero_rate;
#if CONFIG_RD_DEBUG
  int txb_coeff_cost[MAX_MB_PLANE];
  // TODO(jingning): Temporary solution to silence stack over-size warning
  // in handle_inter_mode. This should be fixed after rate-distortion
  // optimization refactoring.
  int16_t txb_coeff_cost_map[MAX_MB_PLANE][TXB_COEFF_COST_MAP_SIZE]
                            [TXB_COEFF_COST_MAP_SIZE];
#endif  // CONFIG_RD_DEBUG
} RD_STATS;

// This struct is used to group function args that are commonly
// sent together in functions related to interinter compound modes
typedef struct {
  uint8_t *seg_mask;
  int8_t wedge_index;
  int8_t wedge_sign;
  DIFFWTD_MASK_TYPE mask_type;
  COMPOUND_TYPE type;
} INTERINTER_COMPOUND_DATA;

#define INTER_TX_SIZE_BUF_LEN 16
#define TXK_TYPE_BUF_LEN 64
// This structure now relates to 4x4 block regions.
typedef struct MB_MODE_INFO {
  // interinter members
  INTERINTER_COMPOUND_DATA interinter_comp;
  WarpedMotionParams wm_params;
  int_mv mv[2];
  int current_qindex;
  // Only for INTER blocks
  int_interpfilters interp_filters;
  // TODO(debargha): Consolidate these flags
#if CONFIG_RD_DEBUG
  RD_STATS rd_stats;
  int mi_row;
  int mi_col;
#endif
#if CONFIG_INSPECTION
  int16_t tx_skip[TXK_TYPE_BUF_LEN];
#endif
  PALETTE_MODE_INFO palette_mode_info;
  // Common for both INTER and INTRA blocks
  BLOCK_SIZE sb_type;
  PREDICTION_MODE mode;
  // Only for INTRA blocks
  UV_PREDICTION_MODE uv_mode;
  // interintra members
  INTERINTRA_MODE interintra_mode;
  MOTION_MODE motion_mode;
  PARTITION_TYPE partition;
  MV_REFERENCE_FRAME ref_frame[2];
  FILTER_INTRA_MODE_INFO filter_intra_mode_info;
  int8_t skip;
  uint8_t inter_tx_size[INTER_TX_SIZE_BUF_LEN];
  TX_SIZE tx_size;
  int8_t delta_lf_from_base;
  int8_t delta_lf[FRAME_LF_COUNT];
  int8_t interintra_wedge_index;
  // The actual prediction angle is the base angle + (angle_delta * step).
  int8_t angle_delta[PLANE_TYPES];
  /* deringing gain *per-superblock* */
  // Joint sign of alpha Cb and alpha Cr
  int8_t cfl_alpha_signs;
  // Index of the alpha Cb and alpha Cr combination
  uint8_t cfl_alpha_idx;
  uint8_t num_proj_ref;
  uint8_t overlappable_neighbors[2];
  // If comp_group_idx=0, indicate if dist_wtd_comp(0) or avg_comp(1) is used.
  uint8_t compound_idx;
  uint8_t use_wedge_interintra : 1;
  uint8_t segment_id : 3;
  uint8_t seg_id_predicted : 1;  // valid only when temporal_update is enabled
  uint8_t skip_mode : 1;
  uint8_t use_intrabc : 1;
  uint8_t ref_mv_idx : 2;
  // Indicate if masked compound is used(1) or not(0).
  uint8_t comp_group_idx : 1;
  int8_t cdef_strength : 4;
} MB_MODE_INFO;

static INLINE int is_intrabc_block(const MB_MODE_INFO *mbmi) {
  return mbmi->use_intrabc;
}

static INLINE PREDICTION_MODE get_uv_mode(UV_PREDICTION_MODE mode) {
  assert(mode < UV_INTRA_MODES);
  static const PREDICTION_MODE uv2y[] = {
    DC_PRED,        // UV_DC_PRED
    V_PRED,         // UV_V_PRED
    H_PRED,         // UV_H_PRED
    D45_PRED,       // UV_D45_PRED
    D135_PRED,      // UV_D135_PRED
    D113_PRED,      // UV_D113_PRED
    D157_PRED,      // UV_D157_PRED
    D203_PRED,      // UV_D203_PRED
    D67_PRED,       // UV_D67_PRED
    SMOOTH_PRED,    // UV_SMOOTH_PRED
    SMOOTH_V_PRED,  // UV_SMOOTH_V_PRED
    SMOOTH_H_PRED,  // UV_SMOOTH_H_PRED
    PAETH_PRED,     // UV_PAETH_PRED
    DC_PRED,        // UV_CFL_PRED
    INTRA_INVALID,  // UV_INTRA_MODES
    INTRA_INVALID,  // UV_MODE_INVALID
  };
  return uv2y[mode];
}

static INLINE int is_inter_block(const MB_MODE_INFO *mbmi) {
  return is_intrabc_block(mbmi) || mbmi->ref_frame[0] > INTRA_FRAME;
}

static INLINE int has_second_ref(const MB_MODE_INFO *mbmi) {
  return mbmi->ref_frame[1] > INTRA_FRAME;
}

static INLINE int has_uni_comp_refs(const MB_MODE_INFO *mbmi) {
  return has_second_ref(mbmi) && (!((mbmi->ref_frame[0] >= BWDREF_FRAME) ^
                                    (mbmi->ref_frame[1] >= BWDREF_FRAME)));
}

static INLINE MV_REFERENCE_FRAME comp_ref0(int ref_idx) {
  static const MV_REFERENCE_FRAME lut[] = {
    LAST_FRAME,     // LAST_LAST2_FRAMES,
    LAST_FRAME,     // LAST_LAST3_FRAMES,
    LAST_FRAME,     // LAST_GOLDEN_FRAMES,
    BWDREF_FRAME,   // BWDREF_ALTREF_FRAMES,
    LAST2_FRAME,    // LAST2_LAST3_FRAMES
    LAST2_FRAME,    // LAST2_GOLDEN_FRAMES,
    LAST3_FRAME,    // LAST3_GOLDEN_FRAMES,
    BWDREF_FRAME,   // BWDREF_ALTREF2_FRAMES,
    ALTREF2_FRAME,  // ALTREF2_ALTREF_FRAMES,
  };
  assert(NELEMENTS(lut) == TOTAL_UNIDIR_COMP_REFS);
  return lut[ref_idx];
}

static INLINE MV_REFERENCE_FRAME comp_ref1(int ref_idx) {
  static const MV_REFERENCE_FRAME lut[] = {
    LAST2_FRAME,    // LAST_LAST2_FRAMES,
    LAST3_FRAME,    // LAST_LAST3_FRAMES,
    GOLDEN_FRAME,   // LAST_GOLDEN_FRAMES,
    ALTREF_FRAME,   // BWDREF_ALTREF_FRAMES,
    LAST3_FRAME,    // LAST2_LAST3_FRAMES
    GOLDEN_FRAME,   // LAST2_GOLDEN_FRAMES,
    GOLDEN_FRAME,   // LAST3_GOLDEN_FRAMES,
    ALTREF2_FRAME,  // BWDREF_ALTREF2_FRAMES,
    ALTREF_FRAME,   // ALTREF2_ALTREF_FRAMES,
  };
  assert(NELEMENTS(lut) == TOTAL_UNIDIR_COMP_REFS);
  return lut[ref_idx];
}

PREDICTION_MODE av1_left_block_mode(const MB_MODE_INFO *left_mi);

PREDICTION_MODE av1_above_block_mode(const MB_MODE_INFO *above_mi);

static INLINE int is_global_mv_block(const MB_MODE_INFO *const mbmi,
                                     TransformationType type) {
  const PREDICTION_MODE mode = mbmi->mode;
  const BLOCK_SIZE bsize = mbmi->sb_type;
  const int block_size_allowed =
      AOMMIN(block_size_wide[bsize], block_size_high[bsize]) >= 8;
  return (mode == GLOBALMV || mode == GLOBAL_GLOBALMV) && type > TRANSLATION &&
         block_size_allowed;
}

#if CONFIG_MISMATCH_DEBUG
static INLINE void mi_to_pixel_loc(int *pixel_c, int *pixel_r, int mi_col,
                                   int mi_row, int tx_blk_col, int tx_blk_row,
                                   int subsampling_x, int subsampling_y) {
  *pixel_c = ((mi_col >> subsampling_x) << MI_SIZE_LOG2) +
             (tx_blk_col << MI_SIZE_LOG2);
  *pixel_r = ((mi_row >> subsampling_y) << MI_SIZE_LOG2) +
             (tx_blk_row << MI_SIZE_LOG2);
}
#endif

enum { MV_PRECISION_Q3, MV_PRECISION_Q4 } UENUM1BYTE(mv_precision);

struct buf_2d {
  uint8_t *buf;
  uint8_t *buf0;
  int width;
  int height;
  int stride;
};

typedef struct eob_info {
  uint16_t eob;
  uint16_t max_scan_line;
} eob_info;

typedef struct {
  DECLARE_ALIGNED(32, tran_low_t, dqcoeff[MAX_MB_PLANE][MAX_SB_SQUARE]);
  eob_info eob_data[MAX_MB_PLANE]
                   [MAX_SB_SQUARE / (TX_SIZE_W_MIN * TX_SIZE_H_MIN)];
  DECLARE_ALIGNED(16, uint8_t, color_index_map[2][MAX_SB_SQUARE]);
} CB_BUFFER;

typedef struct macroblockd_plane {
  tran_low_t *dqcoeff;
  tran_low_t *dqcoeff_block;
  eob_info *eob_data;
  PLANE_TYPE plane_type;
  int subsampling_x;
  int subsampling_y;
  struct buf_2d dst;
  struct buf_2d pre[2];
  ENTROPY_CONTEXT *above_entropy_context;
  ENTROPY_CONTEXT *left_entropy_context;

  // The dequantizers below are true dequantizers used only in the
  // dequantization process.  They have the same coefficient
  // shift/scale as TX.
  int16_t seg_dequant_QTX[MAX_SEGMENTS][2];
  uint8_t *color_index_map;

  // block size in pixels
  uint8_t width, height;

  qm_val_t *seg_iqmatrix[MAX_SEGMENTS][TX_SIZES_ALL];
  qm_val_t *seg_qmatrix[MAX_SEGMENTS][TX_SIZES_ALL];
} MACROBLOCKD_PLANE;

<<<<<<< HEAD
#define BLOCK_OFFSET(i) \
  ((i) * (1 << (tx_size_wide_log2[0] + tx_size_high_log2[0])))
=======
#define BLOCK_OFFSET(i) ((i) << 4)
>>>>>>> 148bd354

typedef struct {
  DECLARE_ALIGNED(16, InterpKernel, vfilter);
  DECLARE_ALIGNED(16, InterpKernel, hfilter);
} WienerInfo;

typedef struct {
  int ep;
  int xqd[2];
} SgrprojInfo;

#if CONFIG_DEBUG
#define CFL_SUB8X8_VAL_MI_SIZE (4)
#define CFL_SUB8X8_VAL_MI_SQUARE \
  (CFL_SUB8X8_VAL_MI_SIZE * CFL_SUB8X8_VAL_MI_SIZE)
#endif  // CONFIG_DEBUG
#define CFL_MAX_BLOCK_SIZE (BLOCK_32X32)
#define CFL_BUF_LINE (32)
#define CFL_BUF_LINE_I128 (CFL_BUF_LINE >> 3)
#define CFL_BUF_LINE_I256 (CFL_BUF_LINE >> 4)
#define CFL_BUF_SQUARE (CFL_BUF_LINE * CFL_BUF_LINE)
typedef struct cfl_ctx {
  // Q3 reconstructed luma pixels (only Q2 is required, but Q3 is used to avoid
  // shifts)
  uint16_t recon_buf_q3[CFL_BUF_SQUARE];
  // Q3 AC contributions (reconstructed luma pixels - tx block avg)
  int16_t ac_buf_q3[CFL_BUF_SQUARE];

  // Cache the DC_PRED when performing RDO, so it does not have to be recomputed
  // for every scaling parameter
  int dc_pred_is_cached[CFL_PRED_PLANES];
  // The DC_PRED cache is disable when decoding
  int use_dc_pred_cache;
  // Only cache the first row of the DC_PRED
  int16_t dc_pred_cache[CFL_PRED_PLANES][CFL_BUF_LINE];

  // Height and width currently used in the CfL prediction buffer.
  int buf_height, buf_width;

  int are_parameters_computed;

  // Chroma subsampling
  int subsampling_x, subsampling_y;

  // Whether the reconstructed luma pixels need to be stored
  int store_y;

#if CONFIG_DEBUG
  int rate;
#endif  // CONFIG_DEBUG
} CFL_CTX;

typedef struct dist_wtd_comp_params {
  int use_dist_wtd_comp_avg;
  int fwd_offset;
  int bck_offset;
} DIST_WTD_COMP_PARAMS;

struct scale_factors;

// Most/all of the pointers are mere pointers to actual arrays are allocated
// elsewhere. This is mostly for coding convenience.
typedef struct macroblockd {
  // Row and column position of current macroblock in mi units.
  int mi_row;
  int mi_col;
  // Same as cm->mi_params.mi_stride, copied here for convenience.
  int mi_stride;

  // True if current block transmits chroma information.
  // More detail:
  // Smallest supported block size for both luma and chroma plane is 4x4. Hence,
  // in case of subsampled chroma plane (YUV 4:2:0 or YUV 4:2:2), multiple luma
  // blocks smaller than 8x8 maybe combined into one chroma block.
  // For example, for YUV 4:2:0, let's say an 8x8 area is split into four 4x4
  // luma blocks. Then, a single chroma block of size 4x4 will cover the area of
  // these four luma blocks. This is implemented in bitstream as follows:
  // - There are four MB_MODE_INFO structs for the four luma blocks.
  // - First 3 MB_MODE_INFO have is_chroma_ref = false, and so do not transmit
  // any information for chroma planes.
  // - Last block will have is_chroma_ref = true and transmits chroma
  // information for the 4x4 chroma block that covers whole 8x8 area covered by
  // four luma blocks.
  // Similar logic applies for chroma blocks that cover 2 or 3 luma blocks.
  bool is_chroma_ref;

  struct macroblockd_plane plane[MAX_MB_PLANE];

  TileInfo tile;

  // Appropriate offset inside cm->mi_params.mi_grid_base based on current
  // mi_row and mi_col.
  MB_MODE_INFO **mi;

  // True if 4x4 block above the current block is available.
  bool up_available;
  // True if 4x4 block to the left of the current block is available.
  bool left_available;
  // True if the above chrome reference block is available.
  bool chroma_up_available;
  // True if the left chrome reference block is available.
  bool chroma_left_available;

  // MB_MODE_INFO for 4x4 block to the left of the current block, if
  // left_available == true; otherwise NULL.
  MB_MODE_INFO *left_mbmi;
  // MB_MODE_INFO for 4x4 block above the current block, if
  // up_available == true; otherwise NULL.
  MB_MODE_INFO *above_mbmi;
  // Above chroma reference block if is_chroma_ref == true for the current block
  // and chroma_up_available == true; otherwise NULL.
  // See also: the special case logic when current chroma block covers more than
  // one luma blocks in set_mi_row_col().
  MB_MODE_INFO *chroma_left_mbmi;
  // Left chroma reference block if is_chroma_ref == true for the current block
  // and chroma_left_available == true; otherwise NULL.
  // See also: the special case logic when current chroma block covers more than
  // one luma blocks in set_mi_row_col().
  MB_MODE_INFO *chroma_above_mbmi;

<<<<<<< HEAD
  uint8_t *tx_type_map;
  int tx_type_map_stride;

  int up_available;
  int left_available;
  int chroma_up_available;
  int chroma_left_available;
=======
  // Appropriate offset based on current 'mi_row' and 'mi_col', inside
  // 'tx_type_map' in one of 'CommonModeInfoParams', 'PICK_MODE_CONTEXT' or
  // 'MACROBLOCK' structs.
  uint8_t *tx_type_map;
  // Stride for 'tx_type_map'. Note that this may / may not be same as
  // 'mi_stride', depending on which actual array 'tx_type_map' points to.
  int tx_type_map_stride;
>>>>>>> 148bd354

  // Distance of this macroblock from frame edges in 1/8th pixel units.
  int mb_to_left_edge;
  int mb_to_right_edge;
  int mb_to_top_edge;
  int mb_to_bottom_edge;

<<<<<<< HEAD
  /* pointers to reference frame scale factors */
=======
  // Scale factors for reference frames of the current block.
  // These are pointers into 'cm->ref_scale_factors'.
>>>>>>> 148bd354
  const struct scale_factors *block_ref_scale_factors[2];

  const YV12_BUFFER_CONFIG *cur_buf;

  // Entropy contexts for the above blocks.
  // above_entropy_context[i][j] corresponds to above entropy context for ith
  // plane and jth mi column of this *frame*, wrt current 'mi_row'.
  // These are pointers into 'cm->above_contexts.entropy'.
  ENTROPY_CONTEXT *above_entropy_context[MAX_MB_PLANE];
  // Entropy contexts for the left blocks.
  // left_entropy_context[i][j] corresponds to left entropy context for ith
  // plane and jth mi row of this *superblock*, wrt current 'mi_col'.
  // Note: These contain actual data, NOT pointers.
  ENTROPY_CONTEXT left_entropy_context[MAX_MB_PLANE][MAX_MIB_SIZE];

  // Partition contexts for the above blocks.
  // above_partition_context[i] corresponds to above partition context for ith
  // mi column of this *frame*, wrt current 'mi_row'.
  // These are pointers into 'cm->above_contexts.partition'.
  PARTITION_CONTEXT *above_partition_context;
  // Partition contexts for the left blocks.
  // left_partition_context[i] corresponds to left partition context for ith
  // mi row of this *superblock*, wrt current 'mi_col'.
  // Note: These contain actual data, NOT pointers.
  PARTITION_CONTEXT left_partition_context[MAX_MIB_SIZE];

  // Transform contexts for the above blocks.
  // TODO(urvang): Indexed two different ways from cm->above_contexts.txfm in
  // code currently. Need to make it consistent / document why.
  TXFM_CONTEXT *above_txfm_context;
  // Transform contexts for the left blocks.
  TXFM_CONTEXT *left_txfm_context;
  // TODO(urvang): 'left_txfm_context' points to 'left_txfm_context_buffer'.
  // Can we remove this indirection?
  TXFM_CONTEXT left_txfm_context_buffer[MAX_MIB_SIZE];

  // Default values for the two restoration filters for each plane.
  // These values are used as reference values when writing the bitstream. That
  // is, we transmit the delta between the actual values in
  // cm->rst_info[plane].unit_info[unit_idx] and these reference values.
  WienerInfo wiener_info[MAX_MB_PLANE];
  SgrprojInfo sgrproj_info[MAX_MB_PLANE];

  // Block dimensions in MB_MODE_INFO units.
  uint8_t width;
  uint8_t height;

  uint8_t ref_mv_count[MODE_CTX_REF_FRAMES];
  CANDIDATE_MV ref_mv_stack[MODE_CTX_REF_FRAMES][MAX_REF_MV_STACK_SIZE];
  uint16_t weight[MODE_CTX_REF_FRAMES][MAX_REF_MV_STACK_SIZE];
  uint8_t is_sec_rect;

  // Counts of each reference frame in the above and left neighboring blocks.
  // NOTE: Take into account both single and comp references.
  uint8_t neighbors_ref_counts[REF_FRAMES];

  FRAME_CONTEXT *tile_ctx;
  // Bit depth: copied from cm->seq_params.bit_depth for convenience.
  int bd;

  int qindex[MAX_SEGMENTS];
  int lossless[MAX_SEGMENTS];
  // TODO(urvang): Move to decoder.
  int corrupted;
  // Same as cm->features.cur_frame_force_integer_mv.
  int cur_frame_force_integer_mv;
  // Pointer to cm->error.
  struct aom_internal_error_info *error_info;
  // Same as cm->global_motion.
  const WarpedMotionParams *global_motion;
  int delta_qindex;
  int current_qindex;
  // Since actual frame level loop filtering level value is not available
  // at the beginning of the tile (only available during actual filtering)
  // at encoder side.we record the delta_lf (against the frame level loop
  // filtering level) and code the delta between previous superblock's delta
  // lf and current delta lf. It is equivalent to the delta between previous
  // superblock's actual lf and current lf.
  int8_t delta_lf_from_base;
  // For this experiment, we have four frame filter levels for different plane
  // and direction. So, to support the per superblock update, we need to add
  // a few more params as below.
  // 0: delta loop filter level for y plane vertical
  // 1: delta loop filter level for y plane horizontal
  // 2: delta loop filter level for u plane
  // 3: delta loop filter level for v plane
  // To make it consistent with the reference to each filter level in segment,
  // we need to -1, since
  // SEG_LVL_ALT_LF_Y_V = 1;
  // SEG_LVL_ALT_LF_Y_H = 2;
  // SEG_LVL_ALT_LF_U   = 3;
  // SEG_LVL_ALT_LF_V   = 4;
  int8_t delta_lf[FRAME_LF_COUNT];
<<<<<<< HEAD
  int cdef_preset[4];
=======
  // cdef_transmitted[i] is true if CDEF strength for ith CDEF unit in the
  // current superblock has already been read from (decoder) / written to
  // (encoder) the bitstream; and false otherwise.
  // More detail:
  // (1) CDEF strength is transmitted only once per CDEF unit, in the 1st
  // non-skip coding block. So, we need this array to keep track of whether CDEF
  // strengths for the given CDEF units have been transmitted yet or not.
  // (2) Superblock size can be either 128x128 or 64x64, but CDEF unit size is
  // fixed to be 64x64. So, there may be 4 CDEF units within a superblock (if
  // superblock size is 128x128). Hence the array size is 4.
  // (3) In the current implementation, CDEF strength for this CDEF unit is
  // stored in the MB_MODE_INFO of the 1st block in this CDEF unit (inside
  // cm->mi_params.mi_grid_base).
  bool cdef_transmitted[4];
>>>>>>> 148bd354

  DECLARE_ALIGNED(16, uint8_t, seg_mask[2 * MAX_SB_SQUARE]);
  uint8_t *mc_buf[2];
  CFL_CTX cfl;

  DIST_WTD_COMP_PARAMS jcp_param;

  uint16_t cb_offset[MAX_MB_PLANE];
  uint16_t txb_offset[MAX_MB_PLANE];
  uint16_t color_index_map_offset[2];

  CONV_BUF_TYPE *tmp_conv_dst;
  uint8_t *tmp_obmc_bufs[2];
} MACROBLOCKD;

static INLINE int is_cur_buf_hbd(const MACROBLOCKD *xd) {
  return xd->cur_buf->flags & YV12_FLAG_HIGHBITDEPTH ? 1 : 0;
}

static INLINE uint8_t *get_buf_by_bd(const MACROBLOCKD *xd, uint8_t *buf16) {
  return (xd->cur_buf->flags & YV12_FLAG_HIGHBITDEPTH)
             ? CONVERT_TO_BYTEPTR(buf16)
             : buf16;
}

static INLINE int get_sqr_bsize_idx(BLOCK_SIZE bsize) {
  switch (bsize) {
    case BLOCK_4X4: return 0;
    case BLOCK_8X8: return 1;
    case BLOCK_16X16: return 2;
    case BLOCK_32X32: return 3;
    case BLOCK_64X64: return 4;
    case BLOCK_128X128: return 5;
    default: return SQR_BLOCK_SIZES;
  }
}

// For a square block size 'bsize', returns the size of the sub-blocks used by
// the given partition type. If the partition produces sub-blocks of different
// sizes, then the function returns the largest sub-block size.
// Implements the Partition_Subsize lookup table in the spec (Section 9.3.
// Conversion tables).
// Note: the input block size should be square.
// Otherwise it's considered invalid.
static INLINE BLOCK_SIZE get_partition_subsize(BLOCK_SIZE bsize,
                                               PARTITION_TYPE partition) {
  if (partition == PARTITION_INVALID) {
    return BLOCK_INVALID;
  } else {
    const int sqr_bsize_idx = get_sqr_bsize_idx(bsize);
    return sqr_bsize_idx >= SQR_BLOCK_SIZES
               ? BLOCK_INVALID
               : subsize_lookup[partition][sqr_bsize_idx];
  }
}

static TX_TYPE intra_mode_to_tx_type(const MB_MODE_INFO *mbmi,
                                     PLANE_TYPE plane_type) {
  static const TX_TYPE _intra_mode_to_tx_type[INTRA_MODES] = {
    DCT_DCT,    // DC_PRED
    ADST_DCT,   // V_PRED
    DCT_ADST,   // H_PRED
    DCT_DCT,    // D45_PRED
    ADST_ADST,  // D135_PRED
    ADST_DCT,   // D113_PRED
    DCT_ADST,   // D157_PRED
    DCT_ADST,   // D203_PRED
    ADST_DCT,   // D67_PRED
    ADST_ADST,  // SMOOTH_PRED
    ADST_DCT,   // SMOOTH_V_PRED
    DCT_ADST,   // SMOOTH_H_PRED
    ADST_ADST,  // PAETH_PRED
  };
  const PREDICTION_MODE mode =
      (plane_type == PLANE_TYPE_Y) ? mbmi->mode : get_uv_mode(mbmi->uv_mode);
  assert(mode < INTRA_MODES);
  return _intra_mode_to_tx_type[mode];
}

static INLINE int is_rect_tx(TX_SIZE tx_size) { return tx_size >= TX_SIZES; }

static INLINE int block_signals_txsize(BLOCK_SIZE bsize) {
  return bsize > BLOCK_4X4;
}

// Number of transform types in each set type
static const int av1_num_ext_tx_set[EXT_TX_SET_TYPES] = {
  1, 2, 5, 7, 12, 16,
};

static const int av1_ext_tx_used[EXT_TX_SET_TYPES][TX_TYPES] = {
  { 1, 0, 0, 0, 0, 0, 0, 0, 0, 0, 0, 0, 0, 0, 0, 0 },
  { 1, 0, 0, 0, 0, 0, 0, 0, 0, 1, 0, 0, 0, 0, 0, 0 },
  { 1, 1, 1, 1, 0, 0, 0, 0, 0, 1, 0, 0, 0, 0, 0, 0 },
  { 1, 1, 1, 1, 0, 0, 0, 0, 0, 1, 1, 1, 0, 0, 0, 0 },
  { 1, 1, 1, 1, 1, 1, 1, 1, 1, 1, 1, 1, 0, 0, 0, 0 },
  { 1, 1, 1, 1, 1, 1, 1, 1, 1, 1, 1, 1, 1, 1, 1, 1 },
};

static const uint16_t av1_reduced_intra_tx_used_flag[INTRA_MODES] = {
  0x080F,  // DC_PRED:       0000 1000 0000 1111
  0x040F,  // V_PRED:        0000 0100 0000 1111
  0x080F,  // H_PRED:        0000 1000 0000 1111
  0x020F,  // D45_PRED:      0000 0010 0000 1111
  0x080F,  // D135_PRED:     0000 1000 0000 1111
  0x040F,  // D113_PRED:     0000 0100 0000 1111
  0x080F,  // D157_PRED:     0000 1000 0000 1111
  0x080F,  // D203_PRED:     0000 1000 0000 1111
  0x040F,  // D67_PRED:      0000 0100 0000 1111
  0x080F,  // SMOOTH_PRED:   0000 1000 0000 1111
  0x040F,  // SMOOTH_V_PRED: 0000 0100 0000 1111
  0x080F,  // SMOOTH_H_PRED: 0000 1000 0000 1111
  0x0C0E,  // PAETH_PRED:    0000 1100 0000 1110
};

static const uint16_t av1_ext_tx_used_flag[EXT_TX_SET_TYPES] = {
  0x0001,  // 0000 0000 0000 0001
  0x0201,  // 0000 0010 0000 0001
  0x020F,  // 0000 0010 0000 1111
  0x0E0F,  // 0000 1110 0000 1111
  0x0FFF,  // 0000 1111 1111 1111
  0xFFFF,  // 1111 1111 1111 1111
};

static const TxSetType av1_ext_tx_set_lookup[2][2] = {
  { EXT_TX_SET_DTT4_IDTX_1DDCT, EXT_TX_SET_DTT4_IDTX },
  { EXT_TX_SET_ALL16, EXT_TX_SET_DTT9_IDTX_1DDCT },
};

static INLINE TxSetType av1_get_ext_tx_set_type(TX_SIZE tx_size, int is_inter,
                                                int use_reduced_set) {
  const TX_SIZE tx_size_sqr_up = txsize_sqr_up_map[tx_size];
  if (tx_size_sqr_up > TX_32X32) return EXT_TX_SET_DCTONLY;
  if (tx_size_sqr_up == TX_32X32)
    return is_inter ? EXT_TX_SET_DCT_IDTX : EXT_TX_SET_DCTONLY;
  if (use_reduced_set)
    return is_inter ? EXT_TX_SET_DCT_IDTX : EXT_TX_SET_DTT4_IDTX;
  const TX_SIZE tx_size_sqr = txsize_sqr_map[tx_size];
  return av1_ext_tx_set_lookup[is_inter][tx_size_sqr == TX_16X16];
}

// Maps tx set types to the indices.
static const int ext_tx_set_index[2][EXT_TX_SET_TYPES] = {
  { // Intra
    0, -1, 2, 1, -1, -1 },
  { // Inter
    0, 3, -1, -1, 2, 1 },
};

static INLINE int get_ext_tx_set(TX_SIZE tx_size, int is_inter,
                                 int use_reduced_set) {
  const TxSetType set_type =
      av1_get_ext_tx_set_type(tx_size, is_inter, use_reduced_set);
  return ext_tx_set_index[is_inter][set_type];
}

static INLINE int get_ext_tx_types(TX_SIZE tx_size, int is_inter,
                                   int use_reduced_set) {
  const int set_type =
      av1_get_ext_tx_set_type(tx_size, is_inter, use_reduced_set);
  return av1_num_ext_tx_set[set_type];
}

#define TXSIZEMAX(t1, t2) (tx_size_2d[(t1)] >= tx_size_2d[(t2)] ? (t1) : (t2))
#define TXSIZEMIN(t1, t2) (tx_size_2d[(t1)] <= tx_size_2d[(t2)] ? (t1) : (t2))

static INLINE TX_SIZE tx_size_from_tx_mode(BLOCK_SIZE bsize, TX_MODE tx_mode) {
  const TX_SIZE largest_tx_size = tx_mode_to_biggest_tx_size[tx_mode];
  const TX_SIZE max_rect_tx_size = max_txsize_rect_lookup[bsize];
  if (bsize == BLOCK_4X4)
    return AOMMIN(max_txsize_lookup[bsize], largest_tx_size);
  if (txsize_sqr_map[max_rect_tx_size] <= largest_tx_size)
    return max_rect_tx_size;
  else
    return largest_tx_size;
}

static const uint8_t mode_to_angle_map[] = {
  0, 90, 180, 45, 135, 113, 157, 203, 67, 0, 0, 0, 0,
};

// Converts block_index for given transform size to index of the block in raster
// order.
static INLINE int av1_block_index_to_raster_order(TX_SIZE tx_size,
                                                  int block_idx) {
  // For transform size 4x8, the possible block_idx values are 0 & 2, because
  // block_idx values are incremented in steps of size 'tx_width_unit x
  // tx_height_unit'. But, for this transform size, block_idx = 2 corresponds to
  // block number 1 in raster order, inside an 8x8 MI block.
  // For any other transform size, the two indices are equivalent.
  return (tx_size == TX_4X8 && block_idx == 2) ? 1 : block_idx;
}

// Inverse of above function.
// Note: only implemented for transform sizes 4x4, 4x8 and 8x4 right now.
static INLINE int av1_raster_order_to_block_index(TX_SIZE tx_size,
                                                  int raster_order) {
  assert(tx_size == TX_4X4 || tx_size == TX_4X8 || tx_size == TX_8X4);
  // We ensure that block indices are 0 & 2 if tx size is 4x8 or 8x4.
  return (tx_size == TX_4X4) ? raster_order : (raster_order > 0) ? 2 : 0;
}

static INLINE TX_TYPE get_default_tx_type(PLANE_TYPE plane_type,
                                          const MACROBLOCKD *xd,
                                          TX_SIZE tx_size,
                                          int is_screen_content_type) {
  const MB_MODE_INFO *const mbmi = xd->mi[0];

  if (is_inter_block(mbmi) || plane_type != PLANE_TYPE_Y ||
      xd->lossless[mbmi->segment_id] || tx_size >= TX_32X32 ||
      is_screen_content_type)
    return DCT_DCT;

  return intra_mode_to_tx_type(mbmi, plane_type);
}

// Implements the get_plane_residual_size() function in the spec (Section
// 5.11.38. Get plane residual size function).
static INLINE BLOCK_SIZE get_plane_block_size(BLOCK_SIZE bsize,
                                              int subsampling_x,
                                              int subsampling_y) {
<<<<<<< HEAD
  if (bsize == BLOCK_INVALID) return BLOCK_INVALID;
=======
  assert(bsize < BLOCK_SIZES_ALL);
>>>>>>> 148bd354
  assert(subsampling_x >= 0 && subsampling_x < 2);
  assert(subsampling_y >= 0 && subsampling_y < 2);
  return ss_size_lookup[bsize][subsampling_x][subsampling_y];
}

/*
 * Logic to generate the lookup tables:
 *
 * TX_SIZE txs = max_txsize_rect_lookup[bsize];
 * for (int level = 0; level < MAX_VARTX_DEPTH - 1; ++level)
 *   txs = sub_tx_size_map[txs];
 * const int tx_w_log2 = tx_size_wide_log2[txs] - MI_SIZE_LOG2;
 * const int tx_h_log2 = tx_size_high_log2[txs] - MI_SIZE_LOG2;
 * const int bw_uint_log2 = mi_size_wide_log2[bsize];
 * const int stride_log2 = bw_uint_log2 - tx_w_log2;
 */
static INLINE int av1_get_txb_size_index(BLOCK_SIZE bsize, int blk_row,
                                         int blk_col) {
  static const uint8_t tw_w_log2_table[BLOCK_SIZES_ALL] = {
    0, 0, 0, 0, 1, 1, 1, 2, 2, 2, 3, 3, 3, 3, 3, 3, 0, 1, 1, 2, 2, 3,
  };
  static const uint8_t tw_h_log2_table[BLOCK_SIZES_ALL] = {
    0, 0, 0, 0, 1, 1, 1, 2, 2, 2, 3, 3, 3, 3, 3, 3, 1, 0, 2, 1, 3, 2,
  };
  static const uint8_t stride_log2_table[BLOCK_SIZES_ALL] = {
    0, 0, 1, 1, 0, 1, 1, 0, 1, 1, 0, 1, 1, 1, 2, 2, 0, 1, 0, 1, 0, 1,
  };
  const int index =
      ((blk_row >> tw_h_log2_table[bsize]) << stride_log2_table[bsize]) +
      (blk_col >> tw_w_log2_table[bsize]);
  assert(index < INTER_TX_SIZE_BUF_LEN);
  return index;
}

#if CONFIG_INSPECTION
/*
 * Here is the logic to generate the lookup tables:
 *
 * TX_SIZE txs = max_txsize_rect_lookup[bsize];
 * for (int level = 0; level < MAX_VARTX_DEPTH; ++level)
 *   txs = sub_tx_size_map[txs];
 * const int tx_w_log2 = tx_size_wide_log2[txs] - MI_SIZE_LOG2;
 * const int tx_h_log2 = tx_size_high_log2[txs] - MI_SIZE_LOG2;
 * const int bw_uint_log2 = mi_size_wide_log2[bsize];
 * const int stride_log2 = bw_uint_log2 - tx_w_log2;
 */
static INLINE int av1_get_txk_type_index(BLOCK_SIZE bsize, int blk_row,
                                         int blk_col) {
  static const uint8_t tw_w_log2_table[BLOCK_SIZES_ALL] = {
    0, 0, 0, 0, 0, 0, 0, 1, 1, 1, 2, 2, 2, 2, 2, 2, 0, 0, 1, 1, 2, 2,
  };
  static const uint8_t tw_h_log2_table[BLOCK_SIZES_ALL] = {
    0, 0, 0, 0, 0, 0, 0, 1, 1, 1, 2, 2, 2, 2, 2, 2, 0, 0, 1, 1, 2, 2,
  };
  static const uint8_t stride_log2_table[BLOCK_SIZES_ALL] = {
    0, 0, 1, 1, 1, 2, 2, 1, 2, 2, 1, 2, 2, 2, 3, 3, 0, 2, 0, 2, 0, 2,
  };
  const int index =
      ((blk_row >> tw_h_log2_table[bsize]) << stride_log2_table[bsize]) +
      (blk_col >> tw_w_log2_table[bsize]);
  assert(index < TXK_TYPE_BUF_LEN);
  return index;
}
#endif  // CONFIG_INSPECTION

static INLINE void update_txk_array(MACROBLOCKD *const xd, int blk_row,
                                    int blk_col, TX_SIZE tx_size,
                                    TX_TYPE tx_type) {
  const int stride = xd->tx_type_map_stride;
  xd->tx_type_map[blk_row * stride + blk_col] = tx_type;

  const int txw = tx_size_wide_unit[tx_size];
  const int txh = tx_size_high_unit[tx_size];
  // The 16x16 unit is due to the constraint from tx_64x64 which sets the
  // maximum tx size for chroma as 32x32. Coupled with 4x1 transform block
  // size, the constraint takes effect in 32x16 / 16x32 size too. To solve
  // the intricacy, cover all the 16x16 units inside a 64 level transform.
  if (txw == tx_size_wide_unit[TX_64X64] ||
      txh == tx_size_high_unit[TX_64X64]) {
    const int tx_unit = tx_size_wide_unit[TX_16X16];
    for (int idy = 0; idy < txh; idy += tx_unit) {
      for (int idx = 0; idx < txw; idx += tx_unit) {
        xd->tx_type_map[(blk_row + idy) * stride + blk_col + idx] = tx_type;
      }
    }
  }
}

static INLINE TX_TYPE av1_get_tx_type(const MACROBLOCKD *xd,
                                      PLANE_TYPE plane_type, int blk_row,
                                      int blk_col, TX_SIZE tx_size,
                                      int reduced_tx_set) {
  const MB_MODE_INFO *const mbmi = xd->mi[0];
  if (xd->lossless[mbmi->segment_id] || txsize_sqr_up_map[tx_size] > TX_32X32) {
    return DCT_DCT;
  }

  TX_TYPE tx_type;
  if (plane_type == PLANE_TYPE_Y) {
    tx_type = xd->tx_type_map[blk_row * xd->tx_type_map_stride + blk_col];
  } else {
    if (is_inter_block(mbmi)) {
      // scale back to y plane's coordinate
      const struct macroblockd_plane *const pd = &xd->plane[plane_type];
      blk_row <<= pd->subsampling_y;
      blk_col <<= pd->subsampling_x;
      tx_type = xd->tx_type_map[blk_row * xd->tx_type_map_stride + blk_col];
    } else {
      // In intra mode, uv planes don't share the same prediction mode as y
      // plane, so the tx_type should not be shared
      tx_type = intra_mode_to_tx_type(mbmi, PLANE_TYPE_UV);
    }
    const TxSetType tx_set_type =
        av1_get_ext_tx_set_type(tx_size, is_inter_block(mbmi), reduced_tx_set);
    if (!av1_ext_tx_used[tx_set_type][tx_type]) tx_type = DCT_DCT;
  }
  assert(tx_type < TX_TYPES);
  assert(av1_ext_tx_used[av1_get_ext_tx_set_type(tx_size, is_inter_block(mbmi),
                                                 reduced_tx_set)][tx_type]);
  return tx_type;
}

void av1_setup_block_planes(MACROBLOCKD *xd, int ss_x, int ss_y,
                            const int num_planes);

/*
 * Logic to generate the lookup table:
 *
 * TX_SIZE tx_size = max_txsize_rect_lookup[bsize];
 * int depth = 0;
 * while (depth < MAX_TX_DEPTH && tx_size != TX_4X4) {
 *   depth++;
 *   tx_size = sub_tx_size_map[tx_size];
 * }
 */
static INLINE int bsize_to_max_depth(BLOCK_SIZE bsize) {
  static const uint8_t bsize_to_max_depth_table[BLOCK_SIZES_ALL] = {
    0, 1, 1, 1, 2, 2, 2, 2, 2, 2, 2, 2, 2, 2, 2, 2, 2, 2, 2, 2, 2, 2,
  };
  return bsize_to_max_depth_table[bsize];
}

/*
 * Logic to generate the lookup table:
 *
 * TX_SIZE tx_size = max_txsize_rect_lookup[bsize];
 * assert(tx_size != TX_4X4);
 * int depth = 0;
 * while (tx_size != TX_4X4) {
 *   depth++;
 *   tx_size = sub_tx_size_map[tx_size];
 * }
 * assert(depth < 10);
 */
static INLINE int bsize_to_tx_size_cat(BLOCK_SIZE bsize) {
<<<<<<< HEAD
=======
  assert(bsize < BLOCK_SIZES_ALL);
>>>>>>> 148bd354
  static const uint8_t bsize_to_tx_size_depth_table[BLOCK_SIZES_ALL] = {
    0, 1, 1, 1, 2, 2, 2, 3, 3, 3, 4, 4, 4, 4, 4, 4, 2, 2, 3, 3, 4, 4,
  };
  const int depth = bsize_to_tx_size_depth_table[bsize];
  assert(depth <= MAX_TX_CATS);
  return depth - 1;
}

static INLINE TX_SIZE depth_to_tx_size(int depth, BLOCK_SIZE bsize) {
  TX_SIZE max_tx_size = max_txsize_rect_lookup[bsize];
  TX_SIZE tx_size = max_tx_size;
  for (int d = 0; d < depth; ++d) tx_size = sub_tx_size_map[tx_size];
  return tx_size;
}

static INLINE TX_SIZE av1_get_adjusted_tx_size(TX_SIZE tx_size) {
  switch (tx_size) {
    case TX_64X64:
    case TX_64X32:
    case TX_32X64: return TX_32X32;
    case TX_64X16: return TX_32X16;
    case TX_16X64: return TX_16X32;
    default: return tx_size;
  }
}

static INLINE TX_SIZE av1_get_max_uv_txsize(BLOCK_SIZE bsize, int subsampling_x,
                                            int subsampling_y) {
  const BLOCK_SIZE plane_bsize =
      get_plane_block_size(bsize, subsampling_x, subsampling_y);
  assert(plane_bsize < BLOCK_SIZES_ALL);
  const TX_SIZE uv_tx = max_txsize_rect_lookup[plane_bsize];
  return av1_get_adjusted_tx_size(uv_tx);
}

static INLINE TX_SIZE av1_get_tx_size(int plane, const MACROBLOCKD *xd) {
  const MB_MODE_INFO *mbmi = xd->mi[0];
  if (xd->lossless[mbmi->segment_id]) return TX_4X4;
  if (plane == 0) return mbmi->tx_size;
  const MACROBLOCKD_PLANE *pd = &xd->plane[plane];
  return av1_get_max_uv_txsize(mbmi->sb_type, pd->subsampling_x,
                               pd->subsampling_y);
}

void av1_reset_entropy_context(MACROBLOCKD *xd, BLOCK_SIZE bsize,
                               const int num_planes);

void av1_reset_loop_filter_delta(MACROBLOCKD *xd, int num_planes);

void av1_reset_loop_restoration(MACROBLOCKD *xd, const int num_planes);

typedef void (*foreach_transformed_block_visitor)(int plane, int block,
                                                  int blk_row, int blk_col,
                                                  BLOCK_SIZE plane_bsize,
                                                  TX_SIZE tx_size, void *arg);

void av1_set_entropy_contexts(const MACROBLOCKD *xd,
                              struct macroblockd_plane *pd, int plane,
                              BLOCK_SIZE plane_bsize, TX_SIZE tx_size,
                              int has_eob, int aoff, int loff);

#define MAX_INTERINTRA_SB_SQUARE 32 * 32
static INLINE int is_interintra_mode(const MB_MODE_INFO *mbmi) {
  return (mbmi->ref_frame[0] > INTRA_FRAME &&
          mbmi->ref_frame[1] == INTRA_FRAME);
}

static INLINE int is_interintra_allowed_bsize(const BLOCK_SIZE bsize) {
  return (bsize >= BLOCK_8X8) && (bsize <= BLOCK_32X32);
}

static INLINE int is_interintra_allowed_mode(const PREDICTION_MODE mode) {
  return (mode >= SINGLE_INTER_MODE_START) && (mode < SINGLE_INTER_MODE_END);
}

static INLINE int is_interintra_allowed_ref(const MV_REFERENCE_FRAME rf[2]) {
  return (rf[0] > INTRA_FRAME) && (rf[1] <= INTRA_FRAME);
}

static INLINE int is_interintra_allowed(const MB_MODE_INFO *mbmi) {
  return is_interintra_allowed_bsize(mbmi->sb_type) &&
         is_interintra_allowed_mode(mbmi->mode) &&
         is_interintra_allowed_ref(mbmi->ref_frame);
}

static INLINE int is_interintra_allowed_bsize_group(int group) {
  int i;
  for (i = 0; i < BLOCK_SIZES_ALL; i++) {
    if (size_group_lookup[i] == group &&
        is_interintra_allowed_bsize((BLOCK_SIZE)i)) {
      return 1;
    }
  }
  return 0;
}

static INLINE int is_interintra_pred(const MB_MODE_INFO *mbmi) {
  return mbmi->ref_frame[0] > INTRA_FRAME &&
         mbmi->ref_frame[1] == INTRA_FRAME && is_interintra_allowed(mbmi);
}

static INLINE int get_vartx_max_txsize(const MACROBLOCKD *xd, BLOCK_SIZE bsize,
                                       int plane) {
  if (xd->lossless[xd->mi[0]->segment_id]) return TX_4X4;
  const TX_SIZE max_txsize = max_txsize_rect_lookup[bsize];
  if (plane == 0) return max_txsize;            // luma
  return av1_get_adjusted_tx_size(max_txsize);  // chroma
}

static INLINE int is_motion_variation_allowed_bsize(BLOCK_SIZE bsize) {
  assert(bsize < BLOCK_SIZES_ALL);
  return AOMMIN(block_size_wide[bsize], block_size_high[bsize]) >= 8;
}

static INLINE int is_motion_variation_allowed_compound(
    const MB_MODE_INFO *mbmi) {
  return !has_second_ref(mbmi);
}

// input: log2 of length, 0(4), 1(8), ...
static const int max_neighbor_obmc[6] = { 0, 1, 2, 3, 4, 4 };

static INLINE int check_num_overlappable_neighbors(const MB_MODE_INFO *mbmi) {
  return !(mbmi->overlappable_neighbors[0] == 0 &&
           mbmi->overlappable_neighbors[1] == 0);
}

static INLINE MOTION_MODE
motion_mode_allowed(const WarpedMotionParams *gm_params, const MACROBLOCKD *xd,
                    const MB_MODE_INFO *mbmi, int allow_warped_motion) {
  if (xd->cur_frame_force_integer_mv == 0) {
    const TransformationType gm_type = gm_params[mbmi->ref_frame[0]].wmtype;
    if (is_global_mv_block(mbmi, gm_type)) return SIMPLE_TRANSLATION;
  }
  if (is_motion_variation_allowed_bsize(mbmi->sb_type) &&
      is_inter_mode(mbmi->mode) && mbmi->ref_frame[1] != INTRA_FRAME &&
      is_motion_variation_allowed_compound(mbmi)) {
    if (!check_num_overlappable_neighbors(mbmi)) return SIMPLE_TRANSLATION;
    assert(!has_second_ref(mbmi));
    if (mbmi->num_proj_ref >= 1 &&
        (allow_warped_motion &&
         !av1_is_scaled(xd->block_ref_scale_factors[0]))) {
      if (xd->cur_frame_force_integer_mv) {
        return OBMC_CAUSAL;
      }
      return WARPED_CAUSAL;
    }
    return OBMC_CAUSAL;
  } else {
    return SIMPLE_TRANSLATION;
  }
}

static INLINE int is_neighbor_overlappable(const MB_MODE_INFO *mbmi) {
  return (is_inter_block(mbmi));
}

static INLINE int av1_allow_palette(int allow_screen_content_tools,
                                    BLOCK_SIZE sb_type) {
  assert(sb_type < BLOCK_SIZES_ALL);
  return allow_screen_content_tools && block_size_wide[sb_type] <= 64 &&
         block_size_high[sb_type] <= 64 && sb_type >= BLOCK_8X8;
}

// Returns sub-sampled dimensions of the given block.
// The output values for 'rows_within_bounds' and 'cols_within_bounds' will
// differ from 'height' and 'width' when part of the block is outside the
// right
// and/or bottom image boundary.
static INLINE void av1_get_block_dimensions(BLOCK_SIZE bsize, int plane,
                                            const MACROBLOCKD *xd, int *width,
                                            int *height,
                                            int *rows_within_bounds,
                                            int *cols_within_bounds) {
  const int block_height = block_size_high[bsize];
  const int block_width = block_size_wide[bsize];
  const int block_rows = (xd->mb_to_bottom_edge >= 0)
                             ? block_height
                             : (xd->mb_to_bottom_edge >> 3) + block_height;
  const int block_cols = (xd->mb_to_right_edge >= 0)
                             ? block_width
                             : (xd->mb_to_right_edge >> 3) + block_width;
  const struct macroblockd_plane *const pd = &xd->plane[plane];
  assert(IMPLIES(plane == PLANE_TYPE_Y, pd->subsampling_x == 0));
  assert(IMPLIES(plane == PLANE_TYPE_Y, pd->subsampling_y == 0));
  assert(block_width >= block_cols);
  assert(block_height >= block_rows);
  const int plane_block_width = block_width >> pd->subsampling_x;
  const int plane_block_height = block_height >> pd->subsampling_y;
  // Special handling for chroma sub8x8.
  const int is_chroma_sub8_x = plane > 0 && plane_block_width < 4;
  const int is_chroma_sub8_y = plane > 0 && plane_block_height < 4;
  if (width) *width = plane_block_width + 2 * is_chroma_sub8_x;
  if (height) *height = plane_block_height + 2 * is_chroma_sub8_y;
  if (rows_within_bounds) {
    *rows_within_bounds =
        (block_rows >> pd->subsampling_y) + 2 * is_chroma_sub8_y;
  }
  if (cols_within_bounds) {
    *cols_within_bounds =
        (block_cols >> pd->subsampling_x) + 2 * is_chroma_sub8_x;
  }
}

/* clang-format off */
typedef aom_cdf_prob (*MapCdf)[PALETTE_COLOR_INDEX_CONTEXTS]
                              [CDF_SIZE(PALETTE_COLORS)];
typedef const int (*ColorCost)[PALETTE_SIZES][PALETTE_COLOR_INDEX_CONTEXTS]
                              [PALETTE_COLORS];
/* clang-format on */

typedef struct {
  int rows;
  int cols;
  int n_colors;
  int plane_width;
  int plane_height;
  uint8_t *color_map;
  MapCdf map_cdf;
  ColorCost color_cost;
} Av1ColorMapParam;

static INLINE int is_nontrans_global_motion(const MACROBLOCKD *xd,
                                            const MB_MODE_INFO *mbmi) {
  int ref;

  // First check if all modes are GLOBALMV
  if (mbmi->mode != GLOBALMV && mbmi->mode != GLOBAL_GLOBALMV) return 0;

  if (AOMMIN(mi_size_wide[mbmi->sb_type], mi_size_high[mbmi->sb_type]) < 2)
    return 0;

  // Now check if all global motion is non translational
  for (ref = 0; ref < 1 + has_second_ref(mbmi); ++ref) {
    if (xd->global_motion[mbmi->ref_frame[ref]].wmtype == TRANSLATION) return 0;
  }
  return 1;
}

static INLINE PLANE_TYPE get_plane_type(int plane) {
  return (plane == 0) ? PLANE_TYPE_Y : PLANE_TYPE_UV;
}

static INLINE int av1_get_max_eob(TX_SIZE tx_size) {
  if (tx_size == TX_64X64 || tx_size == TX_64X32 || tx_size == TX_32X64) {
    return 1024;
  }
  if (tx_size == TX_16X64 || tx_size == TX_64X16) {
    return 512;
  }
  return tx_size_2d[tx_size];
}

#ifdef __cplusplus
}  // extern "C"
#endif

#endif  // AOM_AV1_COMMON_BLOCKD_H_<|MERGE_RESOLUTION|>--- conflicted
+++ resolved
@@ -414,12 +414,7 @@
   qm_val_t *seg_qmatrix[MAX_SEGMENTS][TX_SIZES_ALL];
 } MACROBLOCKD_PLANE;
 
-<<<<<<< HEAD
-#define BLOCK_OFFSET(i) \
-  ((i) * (1 << (tx_size_wide_log2[0] + tx_size_high_log2[0])))
-=======
 #define BLOCK_OFFSET(i) ((i) << 4)
->>>>>>> 148bd354
 
 typedef struct {
   DECLARE_ALIGNED(16, InterpKernel, vfilter);
@@ -540,15 +535,6 @@
   // one luma blocks in set_mi_row_col().
   MB_MODE_INFO *chroma_above_mbmi;
 
-<<<<<<< HEAD
-  uint8_t *tx_type_map;
-  int tx_type_map_stride;
-
-  int up_available;
-  int left_available;
-  int chroma_up_available;
-  int chroma_left_available;
-=======
   // Appropriate offset based on current 'mi_row' and 'mi_col', inside
   // 'tx_type_map' in one of 'CommonModeInfoParams', 'PICK_MODE_CONTEXT' or
   // 'MACROBLOCK' structs.
@@ -556,7 +542,6 @@
   // Stride for 'tx_type_map'. Note that this may / may not be same as
   // 'mi_stride', depending on which actual array 'tx_type_map' points to.
   int tx_type_map_stride;
->>>>>>> 148bd354
 
   // Distance of this macroblock from frame edges in 1/8th pixel units.
   int mb_to_left_edge;
@@ -564,12 +549,8 @@
   int mb_to_top_edge;
   int mb_to_bottom_edge;
 
-<<<<<<< HEAD
-  /* pointers to reference frame scale factors */
-=======
   // Scale factors for reference frames of the current block.
   // These are pointers into 'cm->ref_scale_factors'.
->>>>>>> 148bd354
   const struct scale_factors *block_ref_scale_factors[2];
 
   const YV12_BUFFER_CONFIG *cur_buf;
@@ -663,9 +644,6 @@
   // SEG_LVL_ALT_LF_U   = 3;
   // SEG_LVL_ALT_LF_V   = 4;
   int8_t delta_lf[FRAME_LF_COUNT];
-<<<<<<< HEAD
-  int cdef_preset[4];
-=======
   // cdef_transmitted[i] is true if CDEF strength for ith CDEF unit in the
   // current superblock has already been read from (decoder) / written to
   // (encoder) the bitstream; and false otherwise.
@@ -680,7 +658,6 @@
   // stored in the MB_MODE_INFO of the 1st block in this CDEF unit (inside
   // cm->mi_params.mi_grid_base).
   bool cdef_transmitted[4];
->>>>>>> 148bd354
 
   DECLARE_ALIGNED(16, uint8_t, seg_mask[2 * MAX_SB_SQUARE]);
   uint8_t *mc_buf[2];
@@ -902,11 +879,7 @@
 static INLINE BLOCK_SIZE get_plane_block_size(BLOCK_SIZE bsize,
                                               int subsampling_x,
                                               int subsampling_y) {
-<<<<<<< HEAD
-  if (bsize == BLOCK_INVALID) return BLOCK_INVALID;
-=======
   assert(bsize < BLOCK_SIZES_ALL);
->>>>>>> 148bd354
   assert(subsampling_x >= 0 && subsampling_x < 2);
   assert(subsampling_y >= 0 && subsampling_y < 2);
   return ss_size_lookup[bsize][subsampling_x][subsampling_y];
@@ -1062,10 +1035,7 @@
  * assert(depth < 10);
  */
 static INLINE int bsize_to_tx_size_cat(BLOCK_SIZE bsize) {
-<<<<<<< HEAD
-=======
   assert(bsize < BLOCK_SIZES_ALL);
->>>>>>> 148bd354
   static const uint8_t bsize_to_tx_size_depth_table[BLOCK_SIZES_ALL] = {
     0, 1, 1, 1, 2, 2, 2, 3, 3, 3, 4, 4, 4, 4, 4, 4, 2, 2, 3, 3, 4, 4,
   };
