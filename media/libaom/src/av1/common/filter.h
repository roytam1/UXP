/*
 * Copyright (c) 2016, Alliance for Open Media. All rights reserved
 *
 * This source code is subject to the terms of the BSD 2 Clause License and
 * the Alliance for Open Media Patent License 1.0. If the BSD 2 Clause License
 * was not distributed with this source code in the LICENSE file, you can
 * obtain it at www.aomedia.org/license/software. If the Alliance for Open
 * Media Patent License 1.0 was not distributed with this source code in the
 * PATENTS file, you can obtain it at www.aomedia.org/license/patent.
 */

#ifndef AOM_AV1_COMMON_FILTER_H_
#define AOM_AV1_COMMON_FILTER_H_

#include <assert.h>

#include "config/aom_config.h"

#include "aom/aom_integer.h"
#include "aom_dsp/aom_filter.h"
#include "aom_ports/mem.h"
#include "av1/common/enums.h"

#ifdef __cplusplus
extern "C" {
#endif

#define MAX_FILTER_TAP 8

typedef enum ATTRIBUTE_PACKED {
  EIGHTTAP_REGULAR,
  EIGHTTAP_SMOOTH,
  MULTITAP_SHARP,
  BILINEAR,
  INTERP_FILTERS_ALL,
  SWITCHABLE_FILTERS = BILINEAR,
  SWITCHABLE = SWITCHABLE_FILTERS + 1, /* the last switchable one */
  EXTRA_FILTERS = INTERP_FILTERS_ALL - SWITCHABLE_FILTERS,
  INTERP_INVALID = 0xff,
} InterpFilter;

enum {
  USE_2_TAPS_ORIG = 0,  // This is used in temporal filtering.
  USE_2_TAPS,
  USE_4_TAPS,
  USE_8_TAPS,
} UENUM1BYTE(SUBPEL_SEARCH_TYPE);

enum {
  INTERP_EVAL_LUMA_EVAL_CHROMA = 0,
  INTERP_SKIP_LUMA_EVAL_CHROMA,
  INTERP_EVAL_INVALID,
  INTERP_SKIP_LUMA_SKIP_CHROMA,
} UENUM1BYTE(INTERP_EVAL_PLANE);

enum {
  INTERP_HORZ_NEQ_VERT_NEQ = 0,
  INTERP_HORZ_EQ_VERT_NEQ,
  INTERP_HORZ_NEQ_VERT_EQ,
  INTERP_HORZ_EQ_VERT_EQ,
  INTERP_PRED_TYPE_ALL,
} UENUM1BYTE(INTERP_PRED_TYPE);
// Pack two InterpFilter's into a uint32_t: since there are at most 10 filters,
// we can use 16 bits for each and have more than enough space. This reduces
// argument passing and unifies the operation of setting a (pair of) filters.
typedef struct InterpFilters {
  uint16_t y_filter;
  uint16_t x_filter;
} InterpFilters;
<<<<<<< HEAD

typedef union int_interpfilters {
  uint32_t as_int;
  InterpFilters as_filters;
} int_interpfilters;

=======

typedef union int_interpfilters {
  uint32_t as_int;
  InterpFilters as_filters;
} int_interpfilters;

>>>>>>> 148bd354
static INLINE InterpFilter av1_extract_interp_filter(int_interpfilters filters,
                                                     int dir) {
  return (InterpFilter)((dir) ? filters.as_filters.x_filter
                              : filters.as_filters.y_filter);
}

static INLINE int_interpfilters
av1_broadcast_interp_filter(InterpFilter filter) {
  int_interpfilters filters;
  filters.as_filters.x_filter = filter;
  filters.as_filters.y_filter = filter;
  return filters;
}

static INLINE InterpFilter av1_unswitchable_filter(InterpFilter filter) {
  return filter == SWITCHABLE ? EIGHTTAP_REGULAR : filter;
}

/* (1 << LOG_SWITCHABLE_FILTERS) > SWITCHABLE_FILTERS */
#define LOG_SWITCHABLE_FILTERS 2

#define SWITCHABLE_FILTER_CONTEXTS ((SWITCHABLE_FILTERS + 1) * 4)
#define INTER_FILTER_COMP_OFFSET (SWITCHABLE_FILTERS + 1)
#define INTER_FILTER_DIR_OFFSET ((SWITCHABLE_FILTERS + 1) * 2)
#define ALLOW_ALL_INTERP_FILT_MASK (0x01ff)

typedef struct InterpFilterParams {
  const int16_t *filter_ptr;
  uint16_t taps;
  uint16_t subpel_shifts;
  InterpFilter interp_filter;
} InterpFilterParams;

DECLARE_ALIGNED(256, static const InterpKernel,
                av1_bilinear_filters[SUBPEL_SHIFTS]) = {
  { 0, 0, 0, 128, 0, 0, 0, 0 },  { 0, 0, 0, 120, 8, 0, 0, 0 },
  { 0, 0, 0, 112, 16, 0, 0, 0 }, { 0, 0, 0, 104, 24, 0, 0, 0 },
  { 0, 0, 0, 96, 32, 0, 0, 0 },  { 0, 0, 0, 88, 40, 0, 0, 0 },
  { 0, 0, 0, 80, 48, 0, 0, 0 },  { 0, 0, 0, 72, 56, 0, 0, 0 },
  { 0, 0, 0, 64, 64, 0, 0, 0 },  { 0, 0, 0, 56, 72, 0, 0, 0 },
  { 0, 0, 0, 48, 80, 0, 0, 0 },  { 0, 0, 0, 40, 88, 0, 0, 0 },
  { 0, 0, 0, 32, 96, 0, 0, 0 },  { 0, 0, 0, 24, 104, 0, 0, 0 },
  { 0, 0, 0, 16, 112, 0, 0, 0 }, { 0, 0, 0, 8, 120, 0, 0, 0 }
};

DECLARE_ALIGNED(256, static const InterpKernel,
                av1_sub_pel_filters_8[SUBPEL_SHIFTS]) = {
  { 0, 0, 0, 128, 0, 0, 0, 0 },      { 0, 2, -6, 126, 8, -2, 0, 0 },
  { 0, 2, -10, 122, 18, -4, 0, 0 },  { 0, 2, -12, 116, 28, -8, 2, 0 },
  { 0, 2, -14, 110, 38, -10, 2, 0 }, { 0, 2, -14, 102, 48, -12, 2, 0 },
  { 0, 2, -16, 94, 58, -12, 2, 0 },  { 0, 2, -14, 84, 66, -12, 2, 0 },
  { 0, 2, -14, 76, 76, -14, 2, 0 },  { 0, 2, -12, 66, 84, -14, 2, 0 },
  { 0, 2, -12, 58, 94, -16, 2, 0 },  { 0, 2, -12, 48, 102, -14, 2, 0 },
  { 0, 2, -10, 38, 110, -14, 2, 0 }, { 0, 2, -8, 28, 116, -12, 2, 0 },
  { 0, 0, -4, 18, 122, -10, 2, 0 },  { 0, 0, -2, 8, 126, -6, 2, 0 }
};

DECLARE_ALIGNED(256, static const InterpKernel,
                av1_sub_pel_filters_8sharp[SUBPEL_SHIFTS]) = {
  { 0, 0, 0, 128, 0, 0, 0, 0 },         { -2, 2, -6, 126, 8, -2, 2, 0 },
  { -2, 6, -12, 124, 16, -6, 4, -2 },   { -2, 8, -18, 120, 26, -10, 6, -2 },
  { -4, 10, -22, 116, 38, -14, 6, -2 }, { -4, 10, -22, 108, 48, -18, 8, -2 },
  { -4, 10, -24, 100, 60, -20, 8, -2 }, { -4, 10, -24, 90, 70, -22, 10, -2 },
  { -4, 12, -24, 80, 80, -24, 12, -4 }, { -2, 10, -22, 70, 90, -24, 10, -4 },
  { -2, 8, -20, 60, 100, -24, 10, -4 }, { -2, 8, -18, 48, 108, -22, 10, -4 },
  { -2, 6, -14, 38, 116, -22, 10, -4 }, { -2, 6, -10, 26, 120, -18, 8, -2 },
  { -2, 4, -6, 16, 124, -12, 6, -2 },   { 0, 2, -2, 8, 126, -6, 2, -2 }
};

DECLARE_ALIGNED(256, static const InterpKernel,
                av1_sub_pel_filters_8smooth[SUBPEL_SHIFTS]) = {
  { 0, 0, 0, 128, 0, 0, 0, 0 },     { 0, 2, 28, 62, 34, 2, 0, 0 },
  { 0, 0, 26, 62, 36, 4, 0, 0 },    { 0, 0, 22, 62, 40, 4, 0, 0 },
  { 0, 0, 20, 60, 42, 6, 0, 0 },    { 0, 0, 18, 58, 44, 8, 0, 0 },
  { 0, 0, 16, 56, 46, 10, 0, 0 },   { 0, -2, 16, 54, 48, 12, 0, 0 },
  { 0, -2, 14, 52, 52, 14, -2, 0 }, { 0, 0, 12, 48, 54, 16, -2, 0 },
  { 0, 0, 10, 46, 56, 16, 0, 0 },   { 0, 0, 8, 44, 58, 18, 0, 0 },
  { 0, 0, 6, 42, 60, 20, 0, 0 },    { 0, 0, 4, 40, 62, 22, 0, 0 },
  { 0, 0, 4, 36, 62, 26, 0, 0 },    { 0, 0, 2, 34, 62, 28, 2, 0 }
};

static const InterpFilterParams
    av1_interp_filter_params_list[SWITCHABLE_FILTERS + 1] = {
      { (const int16_t *)av1_sub_pel_filters_8, SUBPEL_TAPS, SUBPEL_SHIFTS,
        EIGHTTAP_REGULAR },
      { (const int16_t *)av1_sub_pel_filters_8smooth, SUBPEL_TAPS,
        SUBPEL_SHIFTS, EIGHTTAP_SMOOTH },
      { (const int16_t *)av1_sub_pel_filters_8sharp, SUBPEL_TAPS, SUBPEL_SHIFTS,
        MULTITAP_SHARP },
      { (const int16_t *)av1_bilinear_filters, SUBPEL_TAPS, SUBPEL_SHIFTS,
        BILINEAR }
    };

// A special 2-tap bilinear filter for IntraBC chroma. IntraBC uses full pixel
// MV for luma. If sub-sampling exists, chroma may possibly use half-pel MV.
DECLARE_ALIGNED(256, static const int16_t,
                av1_intrabc_bilinear_filter[2 * SUBPEL_SHIFTS]) = {
  128, 0,  0, 0, 0, 0, 0, 0, 0, 0, 0, 0, 0, 0, 0, 0,
  64,  64, 0, 0, 0, 0, 0, 0, 0, 0, 0, 0, 0, 0, 0, 0,
};

static const InterpFilterParams av1_intrabc_filter_params = {
  av1_intrabc_bilinear_filter, 2, 0, BILINEAR
};

DECLARE_ALIGNED(256, static const InterpKernel,
                av1_sub_pel_filters_4[SUBPEL_SHIFTS]) = {
  { 0, 0, 0, 128, 0, 0, 0, 0 },     { 0, 0, -4, 126, 8, -2, 0, 0 },
  { 0, 0, -8, 122, 18, -4, 0, 0 },  { 0, 0, -10, 116, 28, -6, 0, 0 },
  { 0, 0, -12, 110, 38, -8, 0, 0 }, { 0, 0, -12, 102, 48, -10, 0, 0 },
  { 0, 0, -14, 94, 58, -10, 0, 0 }, { 0, 0, -12, 84, 66, -10, 0, 0 },
  { 0, 0, -12, 76, 76, -12, 0, 0 }, { 0, 0, -10, 66, 84, -12, 0, 0 },
  { 0, 0, -10, 58, 94, -14, 0, 0 }, { 0, 0, -10, 48, 102, -12, 0, 0 },
  { 0, 0, -8, 38, 110, -12, 0, 0 }, { 0, 0, -6, 28, 116, -10, 0, 0 },
  { 0, 0, -4, 18, 122, -8, 0, 0 },  { 0, 0, -2, 8, 126, -4, 0, 0 }
};
DECLARE_ALIGNED(256, static const InterpKernel,
                av1_sub_pel_filters_4smooth[SUBPEL_SHIFTS]) = {
  { 0, 0, 0, 128, 0, 0, 0, 0 },   { 0, 0, 30, 62, 34, 2, 0, 0 },
  { 0, 0, 26, 62, 36, 4, 0, 0 },  { 0, 0, 22, 62, 40, 4, 0, 0 },
  { 0, 0, 20, 60, 42, 6, 0, 0 },  { 0, 0, 18, 58, 44, 8, 0, 0 },
  { 0, 0, 16, 56, 46, 10, 0, 0 }, { 0, 0, 14, 54, 48, 12, 0, 0 },
  { 0, 0, 12, 52, 52, 12, 0, 0 }, { 0, 0, 12, 48, 54, 14, 0, 0 },
  { 0, 0, 10, 46, 56, 16, 0, 0 }, { 0, 0, 8, 44, 58, 18, 0, 0 },
  { 0, 0, 6, 42, 60, 20, 0, 0 },  { 0, 0, 4, 40, 62, 22, 0, 0 },
  { 0, 0, 4, 36, 62, 26, 0, 0 },  { 0, 0, 2, 34, 62, 30, 0, 0 }
};

static const uint16_t
    av1_interp_dual_filt_mask[INTERP_PRED_TYPE_ALL - 2][SWITCHABLE_FILTERS] = {
      { (1 << REG_REG) | (1 << SMOOTH_REG) | (1 << SHARP_REG),
        (1 << REG_SMOOTH) | (1 << SMOOTH_SMOOTH) | (1 << SHARP_SMOOTH),
        (1 << REG_SHARP) | (1 << SMOOTH_SHARP) | (1 << SHARP_SHARP) },
      { (1 << REG_REG) | (1 << REG_SMOOTH) | (1 << REG_SHARP),
        (1 << SMOOTH_REG) | (1 << SMOOTH_SMOOTH) | (1 << SMOOTH_SHARP),
        (1 << SHARP_REG) | (1 << SHARP_SMOOTH) | (1 << SHARP_SHARP) }
    };

// For w<=4, MULTITAP_SHARP is the same as EIGHTTAP_REGULAR
static const InterpFilterParams av1_interp_4tap[SWITCHABLE_FILTERS + 1] = {
  { (const int16_t *)av1_sub_pel_filters_4, SUBPEL_TAPS, SUBPEL_SHIFTS,
    EIGHTTAP_REGULAR },
  { (const int16_t *)av1_sub_pel_filters_4smooth, SUBPEL_TAPS, SUBPEL_SHIFTS,
    EIGHTTAP_SMOOTH },
  { (const int16_t *)av1_sub_pel_filters_4, SUBPEL_TAPS, SUBPEL_SHIFTS,
    EIGHTTAP_REGULAR },
  { (const int16_t *)av1_bilinear_filters, SUBPEL_TAPS, SUBPEL_SHIFTS,
    BILINEAR },
};

static INLINE const InterpFilterParams *
av1_get_interp_filter_params_with_block_size(const InterpFilter interp_filter,
                                             const int w) {
  if (w <= 4) return &av1_interp_4tap[interp_filter];
  return &av1_interp_filter_params_list[interp_filter];
}

<<<<<<< HEAD
static INLINE const InterpFilterParams *get_4tap_interp_filter_params(
    const InterpFilter interp_filter) {
  return &av1_interp_4tap[interp_filter];
}

=======
>>>>>>> 148bd354
static INLINE const int16_t *av1_get_interp_filter_kernel(
    const InterpFilter interp_filter, int subpel_search) {
  assert(subpel_search >= USE_2_TAPS);
  return (subpel_search == USE_2_TAPS)
             ? av1_interp_4tap[BILINEAR].filter_ptr
             : ((subpel_search == USE_4_TAPS)
                    ? av1_interp_4tap[interp_filter].filter_ptr
                    : av1_interp_filter_params_list[interp_filter].filter_ptr);
}

static INLINE const int16_t *av1_get_interp_filter_subpel_kernel(
    const InterpFilterParams *const filter_params, const int subpel) {
  return filter_params->filter_ptr + filter_params->taps * subpel;
}

static INLINE const InterpFilterParams *av1_get_filter(int subpel_search) {
  assert(subpel_search >= USE_2_TAPS);

  switch (subpel_search) {
<<<<<<< HEAD
    case USE_2_TAPS: return get_4tap_interp_filter_params(BILINEAR);
    case USE_4_TAPS: return get_4tap_interp_filter_params(EIGHTTAP_REGULAR);
=======
    case USE_2_TAPS: return &av1_interp_4tap[BILINEAR];
    case USE_4_TAPS: return &av1_interp_4tap[EIGHTTAP_REGULAR];
>>>>>>> 148bd354
    case USE_8_TAPS: return &av1_interp_filter_params_list[EIGHTTAP_REGULAR];
    default: assert(0); return NULL;
  }
}

static INLINE void reset_interp_filter_allowed_mask(
    uint16_t *allow_interp_mask, DUAL_FILTER_TYPE filt_type) {
  uint16_t tmp = (~(1 << filt_type)) & 0xffff;
  *allow_interp_mask &= (tmp & ALLOW_ALL_INTERP_FILT_MASK);
}

static INLINE void set_interp_filter_allowed_mask(uint16_t *allow_interp_mask,
                                                  DUAL_FILTER_TYPE filt_type) {
  *allow_interp_mask |= (1 << filt_type);
}

static INLINE uint8_t get_interp_filter_allowed_mask(
    uint16_t allow_interp_mask, DUAL_FILTER_TYPE filt_type) {
  return (allow_interp_mask >> filt_type) & 1;
}

#ifdef __cplusplus
}  // extern "C"
#endif

#endif  // AOM_AV1_COMMON_FILTER_H_<|MERGE_RESOLUTION|>--- conflicted
+++ resolved
@@ -67,21 +67,12 @@
   uint16_t y_filter;
   uint16_t x_filter;
 } InterpFilters;
-<<<<<<< HEAD
 
 typedef union int_interpfilters {
   uint32_t as_int;
   InterpFilters as_filters;
 } int_interpfilters;
 
-=======
-
-typedef union int_interpfilters {
-  uint32_t as_int;
-  InterpFilters as_filters;
-} int_interpfilters;
-
->>>>>>> 148bd354
 static INLINE InterpFilter av1_extract_interp_filter(int_interpfilters filters,
                                                      int dir) {
   return (InterpFilter)((dir) ? filters.as_filters.x_filter
@@ -239,14 +230,6 @@
   return &av1_interp_filter_params_list[interp_filter];
 }
 
-<<<<<<< HEAD
-static INLINE const InterpFilterParams *get_4tap_interp_filter_params(
-    const InterpFilter interp_filter) {
-  return &av1_interp_4tap[interp_filter];
-}
-
-=======
->>>>>>> 148bd354
 static INLINE const int16_t *av1_get_interp_filter_kernel(
     const InterpFilter interp_filter, int subpel_search) {
   assert(subpel_search >= USE_2_TAPS);
@@ -266,13 +249,8 @@
   assert(subpel_search >= USE_2_TAPS);
 
   switch (subpel_search) {
-<<<<<<< HEAD
-    case USE_2_TAPS: return get_4tap_interp_filter_params(BILINEAR);
-    case USE_4_TAPS: return get_4tap_interp_filter_params(EIGHTTAP_REGULAR);
-=======
     case USE_2_TAPS: return &av1_interp_4tap[BILINEAR];
     case USE_4_TAPS: return &av1_interp_4tap[EIGHTTAP_REGULAR];
->>>>>>> 148bd354
     case USE_8_TAPS: return &av1_interp_filter_params_list[EIGHTTAP_REGULAR];
     default: assert(0); return NULL;
   }
