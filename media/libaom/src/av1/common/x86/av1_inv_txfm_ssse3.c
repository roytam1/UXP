--- conflicted
+++ resolved
@@ -50,13 +50,8 @@
   btf_16_adds_subs_out_sse2(output[1], output[2], x[1], x[2]);
 }
 
-<<<<<<< HEAD
-static void idct4_w4_new_sse2(const __m128i *input, __m128i *output,
-                              int8_t cos_bit) {
-=======
 static void idct4_w4_sse2(const __m128i *input, __m128i *output,
                           int8_t cos_bit) {
->>>>>>> 148bd354
   (void)cos_bit;
   const int32_t *cospi = cospi_arr(INV_COS_BIT);
   const __m128i __rounding = _mm_set1_epi32(1 << (INV_COS_BIT - 1));
@@ -82,13 +77,8 @@
   btf_16_adds_subs_out_sse2(output[1], output[2], x[1], x[2]);
 }
 
-<<<<<<< HEAD
-static void idct8_low1_new_ssse3(const __m128i *input, __m128i *output,
-                                 int8_t cos_bit) {
-=======
 static void idct8_low1_ssse3(const __m128i *input, __m128i *output,
                              int8_t cos_bit) {
->>>>>>> 148bd354
   (void)cos_bit;
   const int32_t *cospi = cospi_arr(INV_COS_BIT);
 
@@ -112,12 +102,7 @@
   output[4] = x[0];
 }
 
-<<<<<<< HEAD
-static void idct8_new_sse2(const __m128i *input, __m128i *output,
-                           int8_t cos_bit) {
-=======
 static void idct8_sse2(const __m128i *input, __m128i *output, int8_t cos_bit) {
->>>>>>> 148bd354
   (void)cos_bit;
   const int32_t *cospi = cospi_arr(INV_COS_BIT);
   const __m128i __rounding = _mm_set1_epi32(1 << (INV_COS_BIT - 1));
@@ -165,13 +150,8 @@
   btf_16_adds_subs_out_sse2(output[3], output[4], x[3], x[4]);
 }
 
-<<<<<<< HEAD
-static void idct8_w4_new_sse2(const __m128i *input, __m128i *output,
-                              int8_t cos_bit) {
-=======
 static void idct8_w4_sse2(const __m128i *input, __m128i *output,
                           int8_t cos_bit) {
->>>>>>> 148bd354
   (void)cos_bit;
   const int32_t *cospi = cospi_arr(INV_COS_BIT);
   const __m128i __rounding = _mm_set1_epi32(1 << (INV_COS_BIT - 1));
@@ -339,12 +319,7 @@
   idct16_stage7_sse2(output, x);
 }
 
-<<<<<<< HEAD
-static void idct16_new_sse2(const __m128i *input, __m128i *output,
-                            int8_t cos_bit) {
-=======
 static void idct16_sse2(const __m128i *input, __m128i *output, int8_t cos_bit) {
->>>>>>> 148bd354
   (void)cos_bit;
   const int32_t *cospi = cospi_arr(INV_COS_BIT);
   const __m128i __rounding = _mm_set1_epi32(1 << (INV_COS_BIT - 1));
@@ -416,13 +391,8 @@
   idct16_stage7_sse2(output, x);
 }
 
-<<<<<<< HEAD
-static void idct16_w4_new_sse2(const __m128i *input, __m128i *output,
-                               int8_t cos_bit) {
-=======
 static void idct16_w4_sse2(const __m128i *input, __m128i *output,
                            int8_t cos_bit) {
->>>>>>> 148bd354
   (void)cos_bit;
   const int32_t *cospi = cospi_arr(INV_COS_BIT);
   const __m128i __rounding = _mm_set1_epi32(1 << (INV_COS_BIT - 1));
@@ -1641,12 +1611,7 @@
   idct64_stage11_sse2(output, x);
 }
 
-<<<<<<< HEAD
-static void iadst4_new_sse2(const __m128i *input, __m128i *output,
-                            int8_t cos_bit) {
-=======
 static void iadst4_sse2(const __m128i *input, __m128i *output, int8_t cos_bit) {
->>>>>>> 148bd354
   (void)cos_bit;
   const int32_t *sinpi = sinpi_arr(INV_COS_BIT);
   const __m128i sinpi_p01_p04 = pair_set_epi16(sinpi[1], sinpi[4]);
@@ -1707,16 +1672,8 @@
   }
 }
 
-<<<<<<< HEAD
-// TODO(binpengsmail@gmail.com):
-// To explore the reuse of VP9 versions of corresponding SSE2 functions and
-// evaluate whether there is a possibility for further speedup.
-static void iadst4_w4_new_sse2(const __m128i *input, __m128i *output,
-                               int8_t cos_bit) {
-=======
 static void iadst4_w4_sse2(const __m128i *input, __m128i *output,
                            int8_t cos_bit) {
->>>>>>> 148bd354
   (void)cos_bit;
   const int32_t *sinpi = sinpi_arr(INV_COS_BIT);
   const __m128i sinpi_p01_p04 = pair_set_epi16(sinpi[1], sinpi[4]);
@@ -1808,12 +1765,7 @@
   output[7] = _mm_subs_epi16(__zero, x[1]);
 }
 
-<<<<<<< HEAD
-static void iadst8_new_sse2(const __m128i *input, __m128i *output,
-                            int8_t cos_bit) {
-=======
 static void iadst8_sse2(const __m128i *input, __m128i *output, int8_t cos_bit) {
->>>>>>> 148bd354
   (void)cos_bit;
   const int32_t *cospi = cospi_arr(INV_COS_BIT);
   const __m128i __zero = _mm_setzero_si128();
@@ -1881,13 +1833,8 @@
   output[7] = _mm_subs_epi16(__zero, x[1]);
 }
 
-<<<<<<< HEAD
-static void iadst8_w4_new_sse2(const __m128i *input, __m128i *output,
-                               int8_t cos_bit) {
-=======
 static void iadst8_w4_sse2(const __m128i *input, __m128i *output,
                            int8_t cos_bit) {
->>>>>>> 148bd354
   (void)cos_bit;
   const int32_t *cospi = cospi_arr(INV_COS_BIT);
   const __m128i __zero = _mm_setzero_si128();
@@ -2131,13 +2078,8 @@
   iadst16_stage8_ssse3(x, cospi, __rounding, cos_bit);
   iadst16_stage9_ssse3(output, x);
 }
-<<<<<<< HEAD
-static void iadst16_new_sse2(const __m128i *input, __m128i *output,
-                             int8_t cos_bit) {
-=======
 static void iadst16_sse2(const __m128i *input, __m128i *output,
                          int8_t cos_bit) {
->>>>>>> 148bd354
   (void)cos_bit;
   const int32_t *cospi = cospi_arr(INV_COS_BIT);
   const __m128i __rounding = _mm_set1_epi32(1 << (INV_COS_BIT - 1));
@@ -2197,13 +2139,8 @@
   iadst16_stage9_ssse3(output, x);
 }
 
-<<<<<<< HEAD
-static void iadst16_w4_new_sse2(const __m128i *input, __m128i *output,
-                                int8_t cos_bit) {
-=======
 static void iadst16_w4_sse2(const __m128i *input, __m128i *output,
                             int8_t cos_bit) {
->>>>>>> 148bd354
   (void)cos_bit;
   const int32_t *cospi = cospi_arr(INV_COS_BIT);
   const __m128i __rounding = _mm_set1_epi32(1 << (INV_COS_BIT - 1));
@@ -2881,11 +2818,7 @@
     load_buffer_32bit_to_16bit_w4(input_cur, txfm_size_col, buf_cur,
                                   row_one_loop);
     transpose_16bit_4x8(buf_cur, buf_cur);
-<<<<<<< HEAD
-    if (row_txfm == iidentity4_new_ssse3) {
-=======
     if (row_txfm == iidentity4_ssse3) {
->>>>>>> 148bd354
       const __m128i scale = pair_set_epi16(NewSqrt2, 3 << (NewSqrt2Bits - 1));
       const __m128i ones = _mm_set1_epi16(1);
       for (int j = 0; j < 4; ++j) {
@@ -2946,11 +2879,7 @@
                                txfm_size_row);
     transpose_16bit_8x4(buf_cur, buf_cur);
   }
-<<<<<<< HEAD
-  if (row_txfm == iidentity16_new_ssse3) {
-=======
   if (row_txfm == iidentity16_ssse3) {
->>>>>>> 148bd354
     const __m128i scale = pair_set_epi16(2 * NewSqrt2, 3 << (NewSqrt2Bits - 1));
     const __m128i ones = _mm_set1_epi16(1);
     for (int j = 0; j < 16; ++j) {
