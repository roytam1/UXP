/*
 * Copyright (c) 2016, Alliance for Open Media. All rights reserved
 *
 * This source code is subject to the terms of the BSD 2 Clause License and
 * the Alliance for Open Media Patent License 1.0. If the BSD 2 Clause License
 * was not distributed with this source code in the LICENSE file, you can
 * obtain it at www.aomedia.org/license/software. If the Alliance for Open
 * Media Patent License 1.0 was not distributed with this source code in the
 * PATENTS file, you can obtain it at www.aomedia.org/license/patent.
 */

#include "config/aom_config.h"
#include "config/aom_scale_rtcd.h"

#include "aom_dsp/aom_dsp_common.h"
#include "aom_mem/aom_mem.h"
#include "av1/common/av1_loopfilter.h"
#include "av1/common/entropymode.h"
#include "av1/common/thread_common.h"
#include "av1/common/reconinter.h"

// Set up nsync by width.
static INLINE int get_sync_range(int width) {
  // nsync numbers are picked by testing. For example, for 4k
  // video, using 4 gives best performance.
  if (width < 640)
    return 1;
  else if (width <= 1280)
    return 2;
  else if (width <= 4096)
    return 4;
  else
    return 8;
}

static INLINE int get_lr_sync_range(int width) {
#if 0
  // nsync numbers are picked by testing. For example, for 4k
  // video, using 4 gives best performance.
  if (width < 640)
    return 1;
  else if (width <= 1280)
    return 2;
  else if (width <= 4096)
    return 4;
  else
    return 8;
#else
  (void)width;
  return 1;
#endif
}

// Allocate memory for lf row synchronization
static void loop_filter_alloc(AV1LfSync *lf_sync, AV1_COMMON *cm, int rows,
                              int width, int num_workers) {
  lf_sync->rows = rows;
#if CONFIG_MULTITHREAD
  {
    int i, j;

    for (j = 0; j < MAX_MB_PLANE; j++) {
      CHECK_MEM_ERROR(cm, lf_sync->mutex_[j],
                      aom_malloc(sizeof(*(lf_sync->mutex_[j])) * rows));
      if (lf_sync->mutex_[j]) {
        for (i = 0; i < rows; ++i) {
          pthread_mutex_init(&lf_sync->mutex_[j][i], NULL);
        }
      }

      CHECK_MEM_ERROR(cm, lf_sync->cond_[j],
                      aom_malloc(sizeof(*(lf_sync->cond_[j])) * rows));
      if (lf_sync->cond_[j]) {
        for (i = 0; i < rows; ++i) {
          pthread_cond_init(&lf_sync->cond_[j][i], NULL);
        }
      }
    }

    CHECK_MEM_ERROR(cm, lf_sync->job_mutex,
                    aom_malloc(sizeof(*(lf_sync->job_mutex))));
    if (lf_sync->job_mutex) {
      pthread_mutex_init(lf_sync->job_mutex, NULL);
    }
  }
#endif  // CONFIG_MULTITHREAD
  CHECK_MEM_ERROR(cm, lf_sync->lfdata,
                  aom_malloc(num_workers * sizeof(*(lf_sync->lfdata))));
  lf_sync->num_workers = num_workers;

  for (int j = 0; j < MAX_MB_PLANE; j++) {
    CHECK_MEM_ERROR(cm, lf_sync->cur_sb_col[j],
                    aom_malloc(sizeof(*(lf_sync->cur_sb_col[j])) * rows));
  }
  CHECK_MEM_ERROR(
      cm, lf_sync->job_queue,
      aom_malloc(sizeof(*(lf_sync->job_queue)) * rows * MAX_MB_PLANE * 2));
  // Set up nsync.
  lf_sync->sync_range = get_sync_range(width);
}

// Deallocate lf synchronization related mutex and data
void av1_loop_filter_dealloc(AV1LfSync *lf_sync) {
  if (lf_sync != NULL) {
    int j;
#if CONFIG_MULTITHREAD
    int i;
    for (j = 0; j < MAX_MB_PLANE; j++) {
      if (lf_sync->mutex_[j] != NULL) {
        for (i = 0; i < lf_sync->rows; ++i) {
          pthread_mutex_destroy(&lf_sync->mutex_[j][i]);
        }
        aom_free(lf_sync->mutex_[j]);
      }
      if (lf_sync->cond_[j] != NULL) {
        for (i = 0; i < lf_sync->rows; ++i) {
          pthread_cond_destroy(&lf_sync->cond_[j][i]);
        }
        aom_free(lf_sync->cond_[j]);
      }
    }
    if (lf_sync->job_mutex != NULL) {
      pthread_mutex_destroy(lf_sync->job_mutex);
      aom_free(lf_sync->job_mutex);
    }
#endif  // CONFIG_MULTITHREAD
    aom_free(lf_sync->lfdata);
    for (j = 0; j < MAX_MB_PLANE; j++) {
      aom_free(lf_sync->cur_sb_col[j]);
    }

    aom_free(lf_sync->job_queue);
    // clear the structure as the source of this call may be a resize in which
    // case this call will be followed by an _alloc() which may fail.
    av1_zero(*lf_sync);
  }
}

static void loop_filter_data_reset(LFWorkerData *lf_data,
                                   YV12_BUFFER_CONFIG *frame_buffer,
                                   struct AV1Common *cm, MACROBLOCKD *xd) {
  struct macroblockd_plane *pd = xd->plane;
  lf_data->frame_buffer = frame_buffer;
  lf_data->cm = cm;
  lf_data->xd = xd;
  for (int i = 0; i < MAX_MB_PLANE; i++) {
    memcpy(&lf_data->planes[i].dst, &pd[i].dst, sizeof(lf_data->planes[i].dst));
    lf_data->planes[i].subsampling_x = pd[i].subsampling_x;
    lf_data->planes[i].subsampling_y = pd[i].subsampling_y;
  }
}

static INLINE void sync_read(AV1LfSync *const lf_sync, int r, int c,
                             int plane) {
#if CONFIG_MULTITHREAD
  const int nsync = lf_sync->sync_range;

  if (r && !(c & (nsync - 1))) {
    pthread_mutex_t *const mutex = &lf_sync->mutex_[plane][r - 1];
    pthread_mutex_lock(mutex);

    while (c > lf_sync->cur_sb_col[plane][r - 1] - nsync) {
      pthread_cond_wait(&lf_sync->cond_[plane][r - 1], mutex);
    }
    pthread_mutex_unlock(mutex);
  }
#else
  (void)lf_sync;
  (void)r;
  (void)c;
  (void)plane;
#endif  // CONFIG_MULTITHREAD
}

static INLINE void sync_write(AV1LfSync *const lf_sync, int r, int c,
                              const int sb_cols, int plane) {
#if CONFIG_MULTITHREAD
  const int nsync = lf_sync->sync_range;
  int cur;
  // Only signal when there are enough filtered SB for next row to run.
  int sig = 1;

  if (c < sb_cols - 1) {
    cur = c;
    if (c % nsync) sig = 0;
  } else {
    cur = sb_cols + nsync;
  }

  if (sig) {
    pthread_mutex_lock(&lf_sync->mutex_[plane][r]);

    lf_sync->cur_sb_col[plane][r] = cur;

    pthread_cond_broadcast(&lf_sync->cond_[plane][r]);
    pthread_mutex_unlock(&lf_sync->mutex_[plane][r]);
  }
#else
  (void)lf_sync;
  (void)r;
  (void)c;
  (void)sb_cols;
  (void)plane;
#endif  // CONFIG_MULTITHREAD
}

static void enqueue_lf_jobs(AV1LfSync *lf_sync, AV1_COMMON *cm, int start,
                            int stop,
#if CONFIG_LPF_MASK
                            int is_decoding,
#endif
                            int plane_start, int plane_end) {
  int mi_row, plane, dir;
  AV1LfMTInfo *lf_job_queue = lf_sync->job_queue;
  lf_sync->jobs_enqueued = 0;
  lf_sync->jobs_dequeued = 0;

  for (dir = 0; dir < 2; dir++) {
    for (plane = plane_start; plane < plane_end; plane++) {
      if (plane == 0 && !(cm->lf.filter_level[0]) && !(cm->lf.filter_level[1]))
        break;
      else if (plane == 1 && !(cm->lf.filter_level_u))
        continue;
      else if (plane == 2 && !(cm->lf.filter_level_v))
        continue;
#if CONFIG_LPF_MASK
      int step = MAX_MIB_SIZE;
      if (is_decoding) {
        step = MI_SIZE_64X64;
      }
      for (mi_row = start; mi_row < stop; mi_row += step)
#else
      for (mi_row = start; mi_row < stop; mi_row += MAX_MIB_SIZE)
#endif
      {
        lf_job_queue->mi_row = mi_row;
        lf_job_queue->plane = plane;
        lf_job_queue->dir = dir;
        lf_job_queue++;
        lf_sync->jobs_enqueued++;
      }
    }
  }
}

static AV1LfMTInfo *get_lf_job_info(AV1LfSync *lf_sync) {
  AV1LfMTInfo *cur_job_info = NULL;

#if CONFIG_MULTITHREAD
  pthread_mutex_lock(lf_sync->job_mutex);

  if (lf_sync->jobs_dequeued < lf_sync->jobs_enqueued) {
    cur_job_info = lf_sync->job_queue + lf_sync->jobs_dequeued;
    lf_sync->jobs_dequeued++;
  }

  pthread_mutex_unlock(lf_sync->job_mutex);
#else
  (void)lf_sync;
#endif

  return cur_job_info;
}

// Implement row loopfiltering for each thread.
static INLINE void thread_loop_filter_rows(
    const YV12_BUFFER_CONFIG *const frame_buffer, AV1_COMMON *const cm,
    struct macroblockd_plane *planes, MACROBLOCKD *xd,
    AV1LfSync *const lf_sync) {
  const int sb_cols =
      ALIGN_POWER_OF_TWO(cm->mi_params.mi_cols, MAX_MIB_SIZE_LOG2) >>
      MAX_MIB_SIZE_LOG2;
  int mi_row, mi_col, plane, dir;
  int r, c;

  while (1) {
    AV1LfMTInfo *cur_job_info = get_lf_job_info(lf_sync);

    if (cur_job_info != NULL) {
      mi_row = cur_job_info->mi_row;
      plane = cur_job_info->plane;
      dir = cur_job_info->dir;
      r = mi_row >> MAX_MIB_SIZE_LOG2;

      if (dir == 0) {
        for (mi_col = 0; mi_col < cm->mi_params.mi_cols;
             mi_col += MAX_MIB_SIZE) {
          c = mi_col >> MAX_MIB_SIZE_LOG2;

          av1_setup_dst_planes(planes, cm->seq_params.sb_size, frame_buffer,
                               mi_row, mi_col, plane, plane + 1);

          av1_filter_block_plane_vert(cm, xd, plane, &planes[plane], mi_row,
                                      mi_col);
          sync_write(lf_sync, r, c, sb_cols, plane);
        }
      } else if (dir == 1) {
        for (mi_col = 0; mi_col < cm->mi_params.mi_cols;
             mi_col += MAX_MIB_SIZE) {
          c = mi_col >> MAX_MIB_SIZE_LOG2;

          // Wait for vertical edge filtering of the top-right block to be
          // completed
          sync_read(lf_sync, r, c, plane);

          // Wait for vertical edge filtering of the right block to be
          // completed
          sync_read(lf_sync, r + 1, c, plane);

          av1_setup_dst_planes(planes, cm->seq_params.sb_size, frame_buffer,
                               mi_row, mi_col, plane, plane + 1);
          av1_filter_block_plane_horz(cm, xd, plane, &planes[plane], mi_row,
                                      mi_col);
        }
      }
    } else {
      break;
    }
  }
}

// Row-based multi-threaded loopfilter hook
static int loop_filter_row_worker(void *arg1, void *arg2) {
  AV1LfSync *const lf_sync = (AV1LfSync *)arg1;
  LFWorkerData *const lf_data = (LFWorkerData *)arg2;
  thread_loop_filter_rows(lf_data->frame_buffer, lf_data->cm, lf_data->planes,
                          lf_data->xd, lf_sync);
  return 1;
}

#if CONFIG_LPF_MASK
static INLINE void thread_loop_filter_bitmask_rows(
    const YV12_BUFFER_CONFIG *const frame_buffer, AV1_COMMON *const cm,
    struct macroblockd_plane *planes, MACROBLOCKD *xd,
    AV1LfSync *const lf_sync) {
  const int sb_cols =
<<<<<<< HEAD
      ALIGN_POWER_OF_TWO(cm->mi_cols, MIN_MIB_SIZE_LOG2) >> MIN_MIB_SIZE_LOG2;
=======
      ALIGN_POWER_OF_TWO(cm->mi_params.mi_cols, MIN_MIB_SIZE_LOG2) >>
      MIN_MIB_SIZE_LOG2;
>>>>>>> 148bd354
  int mi_row, mi_col, plane, dir;
  int r, c;
  (void)xd;

  while (1) {
    AV1LfMTInfo *cur_job_info = get_lf_job_info(lf_sync);

    if (cur_job_info != NULL) {
      mi_row = cur_job_info->mi_row;
      plane = cur_job_info->plane;
      dir = cur_job_info->dir;
      r = mi_row >> MIN_MIB_SIZE_LOG2;

      if (dir == 0) {
<<<<<<< HEAD
        for (mi_col = 0; mi_col < cm->mi_cols; mi_col += MI_SIZE_64X64) {
=======
        for (mi_col = 0; mi_col < cm->mi_params.mi_cols;
             mi_col += MI_SIZE_64X64) {
>>>>>>> 148bd354
          c = mi_col >> MIN_MIB_SIZE_LOG2;

          av1_setup_dst_planes(planes, BLOCK_64X64, frame_buffer, mi_row,
                               mi_col, plane, plane + 1);

          av1_filter_block_plane_bitmask_vert(cm, &planes[plane], plane, mi_row,
                                              mi_col);
          sync_write(lf_sync, r, c, sb_cols, plane);
        }
      } else if (dir == 1) {
<<<<<<< HEAD
        for (mi_col = 0; mi_col < cm->mi_cols; mi_col += MI_SIZE_64X64) {
=======
        for (mi_col = 0; mi_col < cm->mi_params.mi_cols;
             mi_col += MI_SIZE_64X64) {
>>>>>>> 148bd354
          c = mi_col >> MIN_MIB_SIZE_LOG2;

          // Wait for vertical edge filtering of the top-right block to be
          // completed
          sync_read(lf_sync, r, c, plane);

          // Wait for vertical edge filtering of the right block to be
          // completed
          sync_read(lf_sync, r + 1, c, plane);

          av1_setup_dst_planes(planes, BLOCK_64X64, frame_buffer, mi_row,
                               mi_col, plane, plane + 1);
          av1_filter_block_plane_bitmask_horz(cm, &planes[plane], plane, mi_row,
                                              mi_col);
        }
      }
    } else {
      break;
    }
  }
}

// Row-based multi-threaded loopfilter hook
static int loop_filter_bitmask_row_worker(void *arg1, void *arg2) {
  AV1LfSync *const lf_sync = (AV1LfSync *)arg1;
  LFWorkerData *const lf_data = (LFWorkerData *)arg2;
  thread_loop_filter_bitmask_rows(lf_data->frame_buffer, lf_data->cm,
                                  lf_data->planes, lf_data->xd, lf_sync);
  return 1;
}
#endif  // CONFIG_LPF_MASK

static void loop_filter_rows_mt(YV12_BUFFER_CONFIG *frame, AV1_COMMON *cm,
                                MACROBLOCKD *xd, int start, int stop,
                                int plane_start, int plane_end,
#if CONFIG_LPF_MASK
                                int is_decoding,
#endif
                                AVxWorker *workers, int nworkers,
                                AV1LfSync *lf_sync) {
  const AVxWorkerInterface *const winterface = aom_get_worker_interface();
#if CONFIG_LPF_MASK
  int sb_rows;
  if (is_decoding) {
<<<<<<< HEAD
    sb_rows =
        ALIGN_POWER_OF_TWO(cm->mi_rows, MIN_MIB_SIZE_LOG2) >> MIN_MIB_SIZE_LOG2;
  } else {
    sb_rows =
        ALIGN_POWER_OF_TWO(cm->mi_rows, MAX_MIB_SIZE_LOG2) >> MAX_MIB_SIZE_LOG2;
=======
    sb_rows = ALIGN_POWER_OF_TWO(cm->mi_params.mi_rows, MIN_MIB_SIZE_LOG2) >>
              MIN_MIB_SIZE_LOG2;
  } else {
    sb_rows = ALIGN_POWER_OF_TWO(cm->mi_params.mi_rows, MAX_MIB_SIZE_LOG2) >>
              MAX_MIB_SIZE_LOG2;
>>>>>>> 148bd354
  }
#else
  // Number of superblock rows and cols
  const int sb_rows =
<<<<<<< HEAD
      ALIGN_POWER_OF_TWO(cm->mi_rows, MAX_MIB_SIZE_LOG2) >> MAX_MIB_SIZE_LOG2;
=======
      ALIGN_POWER_OF_TWO(cm->mi_params.mi_rows, MAX_MIB_SIZE_LOG2) >>
      MAX_MIB_SIZE_LOG2;
>>>>>>> 148bd354
#endif
  const int num_workers = nworkers;
  int i;

  if (!lf_sync->sync_range || sb_rows != lf_sync->rows ||
      num_workers > lf_sync->num_workers) {
    av1_loop_filter_dealloc(lf_sync);
    loop_filter_alloc(lf_sync, cm, sb_rows, cm->width, num_workers);
  }

  // Initialize cur_sb_col to -1 for all SB rows.
  for (i = 0; i < MAX_MB_PLANE; i++) {
    memset(lf_sync->cur_sb_col[i], -1,
           sizeof(*(lf_sync->cur_sb_col[i])) * sb_rows);
  }

  enqueue_lf_jobs(lf_sync, cm, start, stop,
#if CONFIG_LPF_MASK
                  is_decoding,
#endif
                  plane_start, plane_end);

  // Set up loopfilter thread data.
  for (i = 0; i < num_workers; ++i) {
    AVxWorker *const worker = &workers[i];
    LFWorkerData *const lf_data = &lf_sync->lfdata[i];

#if CONFIG_LPF_MASK
    if (is_decoding) {
      worker->hook = loop_filter_bitmask_row_worker;
    } else {
      worker->hook = loop_filter_row_worker;
    }
#else
    worker->hook = loop_filter_row_worker;
#endif
    worker->data1 = lf_sync;
    worker->data2 = lf_data;

    // Loopfilter data
    loop_filter_data_reset(lf_data, frame, cm, xd);

    // Start loopfiltering
    if (i == num_workers - 1) {
      winterface->execute(worker);
    } else {
      winterface->launch(worker);
    }
  }

  // Wait till all rows are finished
  for (i = 0; i < num_workers; ++i) {
    winterface->sync(&workers[i]);
  }
}

void av1_loop_filter_frame_mt(YV12_BUFFER_CONFIG *frame, AV1_COMMON *cm,
                              MACROBLOCKD *xd, int plane_start, int plane_end,
                              int partial_frame,
#if CONFIG_LPF_MASK
                              int is_decoding,
#endif
                              AVxWorker *workers, int num_workers,
                              AV1LfSync *lf_sync) {
  int start_mi_row, end_mi_row, mi_rows_to_filter;

  start_mi_row = 0;
  mi_rows_to_filter = cm->mi_params.mi_rows;
  if (partial_frame && cm->mi_params.mi_rows > 8) {
    start_mi_row = cm->mi_params.mi_rows >> 1;
    start_mi_row &= 0xfffffff8;
    mi_rows_to_filter = AOMMAX(cm->mi_params.mi_rows / 8, 8);
  }
  end_mi_row = start_mi_row + mi_rows_to_filter;
  av1_loop_filter_frame_init(cm, plane_start, plane_end);

#if CONFIG_LPF_MASK
  if (is_decoding) {
    cm->is_decoding = is_decoding;
    // TODO(chengchen): currently use one thread to build bitmasks for the
    // frame. Make it support multi-thread later.
    for (int plane = plane_start; plane < plane_end; plane++) {
      if (plane == 0 && !(cm->lf.filter_level[0]) && !(cm->lf.filter_level[1]))
        break;
      else if (plane == 1 && !(cm->lf.filter_level_u))
        continue;
      else if (plane == 2 && !(cm->lf.filter_level_v))
        continue;

      // TODO(chengchen): can we remove this?
      struct macroblockd_plane *pd = xd->plane;
      av1_setup_dst_planes(pd, cm->seq_params.sb_size, frame, 0, 0, plane,
                           plane + 1);

      av1_build_bitmask_vert_info(cm, &pd[plane], plane);
      av1_build_bitmask_horz_info(cm, &pd[plane], plane);
    }
    loop_filter_rows_mt(frame, cm, xd, start_mi_row, end_mi_row, plane_start,
                        plane_end, 1, workers, num_workers, lf_sync);
  } else {
    loop_filter_rows_mt(frame, cm, xd, start_mi_row, end_mi_row, plane_start,
                        plane_end, 0, workers, num_workers, lf_sync);
  }
#else
  loop_filter_rows_mt(frame, cm, xd, start_mi_row, end_mi_row, plane_start,
                      plane_end, workers, num_workers, lf_sync);
#endif
}

static INLINE void lr_sync_read(void *const lr_sync, int r, int c, int plane) {
#if CONFIG_MULTITHREAD
  AV1LrSync *const loop_res_sync = (AV1LrSync *)lr_sync;
  const int nsync = loop_res_sync->sync_range;

  if (r && !(c & (nsync - 1))) {
    pthread_mutex_t *const mutex = &loop_res_sync->mutex_[plane][r - 1];
    pthread_mutex_lock(mutex);

    while (c > loop_res_sync->cur_sb_col[plane][r - 1] - nsync) {
      pthread_cond_wait(&loop_res_sync->cond_[plane][r - 1], mutex);
    }
    pthread_mutex_unlock(mutex);
  }
#else
  (void)lr_sync;
  (void)r;
  (void)c;
  (void)plane;
#endif  // CONFIG_MULTITHREAD
}

static INLINE void lr_sync_write(void *const lr_sync, int r, int c,
                                 const int sb_cols, int plane) {
#if CONFIG_MULTITHREAD
  AV1LrSync *const loop_res_sync = (AV1LrSync *)lr_sync;
  const int nsync = loop_res_sync->sync_range;
  int cur;
  // Only signal when there are enough filtered SB for next row to run.
  int sig = 1;

  if (c < sb_cols - 1) {
    cur = c;
    if (c % nsync) sig = 0;
  } else {
    cur = sb_cols + nsync;
  }

  if (sig) {
    pthread_mutex_lock(&loop_res_sync->mutex_[plane][r]);

    loop_res_sync->cur_sb_col[plane][r] = cur;

    pthread_cond_broadcast(&loop_res_sync->cond_[plane][r]);
    pthread_mutex_unlock(&loop_res_sync->mutex_[plane][r]);
  }
#else
  (void)lr_sync;
  (void)r;
  (void)c;
  (void)sb_cols;
  (void)plane;
#endif  // CONFIG_MULTITHREAD
}

// Allocate memory for loop restoration row synchronization
static void loop_restoration_alloc(AV1LrSync *lr_sync, AV1_COMMON *cm,
                                   int num_workers, int num_rows_lr,
                                   int num_planes, int width) {
  lr_sync->rows = num_rows_lr;
  lr_sync->num_planes = num_planes;
#if CONFIG_MULTITHREAD
  {
    int i, j;

    for (j = 0; j < num_planes; j++) {
      CHECK_MEM_ERROR(cm, lr_sync->mutex_[j],
                      aom_malloc(sizeof(*(lr_sync->mutex_[j])) * num_rows_lr));
      if (lr_sync->mutex_[j]) {
        for (i = 0; i < num_rows_lr; ++i) {
          pthread_mutex_init(&lr_sync->mutex_[j][i], NULL);
        }
      }

      CHECK_MEM_ERROR(cm, lr_sync->cond_[j],
                      aom_malloc(sizeof(*(lr_sync->cond_[j])) * num_rows_lr));
      if (lr_sync->cond_[j]) {
        for (i = 0; i < num_rows_lr; ++i) {
          pthread_cond_init(&lr_sync->cond_[j][i], NULL);
        }
      }
    }

    CHECK_MEM_ERROR(cm, lr_sync->job_mutex,
                    aom_malloc(sizeof(*(lr_sync->job_mutex))));
    if (lr_sync->job_mutex) {
      pthread_mutex_init(lr_sync->job_mutex, NULL);
    }
  }
#endif  // CONFIG_MULTITHREAD
  CHECK_MEM_ERROR(cm, lr_sync->lrworkerdata,
                  aom_malloc(num_workers * sizeof(*(lr_sync->lrworkerdata))));

  for (int worker_idx = 0; worker_idx < num_workers; ++worker_idx) {
    if (worker_idx < num_workers - 1) {
      CHECK_MEM_ERROR(cm, lr_sync->lrworkerdata[worker_idx].rst_tmpbuf,
                      (int32_t *)aom_memalign(16, RESTORATION_TMPBUF_SIZE));
      CHECK_MEM_ERROR(cm, lr_sync->lrworkerdata[worker_idx].rlbs,
                      aom_malloc(sizeof(RestorationLineBuffers)));

    } else {
      lr_sync->lrworkerdata[worker_idx].rst_tmpbuf = cm->rst_tmpbuf;
      lr_sync->lrworkerdata[worker_idx].rlbs = cm->rlbs;
    }
  }

  lr_sync->num_workers = num_workers;

  for (int j = 0; j < num_planes; j++) {
    CHECK_MEM_ERROR(
        cm, lr_sync->cur_sb_col[j],
        aom_malloc(sizeof(*(lr_sync->cur_sb_col[j])) * num_rows_lr));
  }
  CHECK_MEM_ERROR(
      cm, lr_sync->job_queue,
      aom_malloc(sizeof(*(lr_sync->job_queue)) * num_rows_lr * num_planes));
  // Set up nsync.
  lr_sync->sync_range = get_lr_sync_range(width);
}

// Deallocate loop restoration synchronization related mutex and data
void av1_loop_restoration_dealloc(AV1LrSync *lr_sync, int num_workers) {
  if (lr_sync != NULL) {
    int j;
#if CONFIG_MULTITHREAD
    int i;
    for (j = 0; j < MAX_MB_PLANE; j++) {
      if (lr_sync->mutex_[j] != NULL) {
        for (i = 0; i < lr_sync->rows; ++i) {
          pthread_mutex_destroy(&lr_sync->mutex_[j][i]);
        }
        aom_free(lr_sync->mutex_[j]);
      }
      if (lr_sync->cond_[j] != NULL) {
        for (i = 0; i < lr_sync->rows; ++i) {
          pthread_cond_destroy(&lr_sync->cond_[j][i]);
        }
        aom_free(lr_sync->cond_[j]);
      }
    }
    if (lr_sync->job_mutex != NULL) {
      pthread_mutex_destroy(lr_sync->job_mutex);
      aom_free(lr_sync->job_mutex);
    }
#endif  // CONFIG_MULTITHREAD
    for (j = 0; j < MAX_MB_PLANE; j++) {
      aom_free(lr_sync->cur_sb_col[j]);
    }

    aom_free(lr_sync->job_queue);

    if (lr_sync->lrworkerdata) {
      for (int worker_idx = 0; worker_idx < num_workers - 1; worker_idx++) {
        LRWorkerData *const workerdata_data =
            lr_sync->lrworkerdata + worker_idx;

        aom_free(workerdata_data->rst_tmpbuf);
        aom_free(workerdata_data->rlbs);
      }
      aom_free(lr_sync->lrworkerdata);
    }

    // clear the structure as the source of this call may be a resize in which
    // case this call will be followed by an _alloc() which may fail.
    av1_zero(*lr_sync);
  }
}

static void enqueue_lr_jobs(AV1LrSync *lr_sync, AV1LrStruct *lr_ctxt,
                            AV1_COMMON *cm) {
  FilterFrameCtxt *ctxt = lr_ctxt->ctxt;

  const int num_planes = av1_num_planes(cm);
  AV1LrMTInfo *lr_job_queue = lr_sync->job_queue;
  int32_t lr_job_counter[2], num_even_lr_jobs = 0;
  lr_sync->jobs_enqueued = 0;
  lr_sync->jobs_dequeued = 0;

  for (int plane = 0; plane < num_planes; plane++) {
    if (cm->rst_info[plane].frame_restoration_type == RESTORE_NONE) continue;
    num_even_lr_jobs =
        num_even_lr_jobs + ((ctxt[plane].rsi->vert_units_per_tile + 1) >> 1);
  }
  lr_job_counter[0] = 0;
  lr_job_counter[1] = num_even_lr_jobs;

  for (int plane = 0; plane < num_planes; plane++) {
    if (cm->rst_info[plane].frame_restoration_type == RESTORE_NONE) continue;
    const int is_uv = plane > 0;
    const int ss_y = is_uv && cm->seq_params.subsampling_y;

    AV1PixelRect tile_rect = ctxt[plane].tile_rect;
    const int unit_size = ctxt[plane].rsi->restoration_unit_size;

    const int tile_h = tile_rect.bottom - tile_rect.top;
    const int ext_size = unit_size * 3 / 2;

    int y0 = 0, i = 0;
    while (y0 < tile_h) {
      int remaining_h = tile_h - y0;
      int h = (remaining_h < ext_size) ? remaining_h : unit_size;

      RestorationTileLimits limits;
      limits.v_start = tile_rect.top + y0;
      limits.v_end = tile_rect.top + y0 + h;
      assert(limits.v_end <= tile_rect.bottom);
      // Offset the tile upwards to align with the restoration processing stripe
      const int voffset = RESTORATION_UNIT_OFFSET >> ss_y;
      limits.v_start = AOMMAX(tile_rect.top, limits.v_start - voffset);
      if (limits.v_end < tile_rect.bottom) limits.v_end -= voffset;

      assert(lr_job_counter[0] <= num_even_lr_jobs);

      lr_job_queue[lr_job_counter[i & 1]].lr_unit_row = i;
      lr_job_queue[lr_job_counter[i & 1]].plane = plane;
      lr_job_queue[lr_job_counter[i & 1]].v_start = limits.v_start;
      lr_job_queue[lr_job_counter[i & 1]].v_end = limits.v_end;
      lr_job_queue[lr_job_counter[i & 1]].sync_mode = i & 1;
      if ((i & 1) == 0) {
        lr_job_queue[lr_job_counter[i & 1]].v_copy_start =
            limits.v_start + RESTORATION_BORDER;
        lr_job_queue[lr_job_counter[i & 1]].v_copy_end =
            limits.v_end - RESTORATION_BORDER;
        if (i == 0) {
          assert(limits.v_start == tile_rect.top);
          lr_job_queue[lr_job_counter[i & 1]].v_copy_start = tile_rect.top;
        }
        if (i == (ctxt[plane].rsi->vert_units_per_tile - 1)) {
          assert(limits.v_end == tile_rect.bottom);
          lr_job_queue[lr_job_counter[i & 1]].v_copy_end = tile_rect.bottom;
        }
      } else {
        lr_job_queue[lr_job_counter[i & 1]].v_copy_start =
            AOMMAX(limits.v_start - RESTORATION_BORDER, tile_rect.top);
        lr_job_queue[lr_job_counter[i & 1]].v_copy_end =
            AOMMIN(limits.v_end + RESTORATION_BORDER, tile_rect.bottom);
      }
      lr_job_counter[i & 1]++;
      lr_sync->jobs_enqueued++;

      y0 += h;
      ++i;
    }
  }
}

static AV1LrMTInfo *get_lr_job_info(AV1LrSync *lr_sync) {
  AV1LrMTInfo *cur_job_info = NULL;

#if CONFIG_MULTITHREAD
  pthread_mutex_lock(lr_sync->job_mutex);

  if (lr_sync->jobs_dequeued < lr_sync->jobs_enqueued) {
    cur_job_info = lr_sync->job_queue + lr_sync->jobs_dequeued;
    lr_sync->jobs_dequeued++;
  }

  pthread_mutex_unlock(lr_sync->job_mutex);
#else
  (void)lr_sync;
#endif

  return cur_job_info;
}

// Implement row loop restoration for each thread.
static int loop_restoration_row_worker(void *arg1, void *arg2) {
  AV1LrSync *const lr_sync = (AV1LrSync *)arg1;
  LRWorkerData *lrworkerdata = (LRWorkerData *)arg2;
  AV1LrStruct *lr_ctxt = (AV1LrStruct *)lrworkerdata->lr_ctxt;
  FilterFrameCtxt *ctxt = lr_ctxt->ctxt;
  int lr_unit_row;
  int plane;
  const int tile_row = LR_TILE_ROW;
  const int tile_col = LR_TILE_COL;
  const int tile_cols = LR_TILE_COLS;
  const int tile_idx = tile_col + tile_row * tile_cols;
  typedef void (*copy_fun)(const YV12_BUFFER_CONFIG *src_ybc,
                           YV12_BUFFER_CONFIG *dst_ybc, int hstart, int hend,
                           int vstart, int vend);
  static const copy_fun copy_funs[3] = { aom_yv12_partial_coloc_copy_y,
                                         aom_yv12_partial_coloc_copy_u,
                                         aom_yv12_partial_coloc_copy_v };

  while (1) {
    AV1LrMTInfo *cur_job_info = get_lr_job_info(lr_sync);
    if (cur_job_info != NULL) {
      RestorationTileLimits limits;
      sync_read_fn_t on_sync_read;
      sync_write_fn_t on_sync_write;
      limits.v_start = cur_job_info->v_start;
      limits.v_end = cur_job_info->v_end;
      lr_unit_row = cur_job_info->lr_unit_row;
      plane = cur_job_info->plane;
      const int unit_idx0 = tile_idx * ctxt[plane].rsi->units_per_tile;

      // sync_mode == 1 implies only sync read is required in LR Multi-threading
      // sync_mode == 0 implies only sync write is required.
      on_sync_read =
          cur_job_info->sync_mode == 1 ? lr_sync_read : av1_lr_sync_read_dummy;
      on_sync_write = cur_job_info->sync_mode == 0 ? lr_sync_write
                                                   : av1_lr_sync_write_dummy;

      av1_foreach_rest_unit_in_row(
          &limits, &(ctxt[plane].tile_rect), lr_ctxt->on_rest_unit, lr_unit_row,
          ctxt[plane].rsi->restoration_unit_size, unit_idx0,
          ctxt[plane].rsi->horz_units_per_tile,
          ctxt[plane].rsi->vert_units_per_tile, plane, &ctxt[plane],
          lrworkerdata->rst_tmpbuf, lrworkerdata->rlbs, on_sync_read,
          on_sync_write, lr_sync);

      copy_funs[plane](lr_ctxt->dst, lr_ctxt->frame, ctxt[plane].tile_rect.left,
                       ctxt[plane].tile_rect.right, cur_job_info->v_copy_start,
                       cur_job_info->v_copy_end);
    } else {
      break;
    }
  }
  return 1;
}

static void foreach_rest_unit_in_planes_mt(AV1LrStruct *lr_ctxt,
                                           AVxWorker *workers, int nworkers,
                                           AV1LrSync *lr_sync, AV1_COMMON *cm) {
  FilterFrameCtxt *ctxt = lr_ctxt->ctxt;

  const int num_planes = av1_num_planes(cm);

  const AVxWorkerInterface *const winterface = aom_get_worker_interface();
  int num_rows_lr = 0;

  for (int plane = 0; plane < num_planes; plane++) {
    if (cm->rst_info[plane].frame_restoration_type == RESTORE_NONE) continue;

    const AV1PixelRect tile_rect = ctxt[plane].tile_rect;
    const int max_tile_h = tile_rect.bottom - tile_rect.top;

    const int unit_size = cm->rst_info[plane].restoration_unit_size;

    num_rows_lr =
        AOMMAX(num_rows_lr, av1_lr_count_units_in_tile(unit_size, max_tile_h));
  }

  const int num_workers = nworkers;
  int i;
  assert(MAX_MB_PLANE == 3);

  if (!lr_sync->sync_range || num_rows_lr != lr_sync->rows ||
      num_workers > lr_sync->num_workers || num_planes != lr_sync->num_planes) {
    av1_loop_restoration_dealloc(lr_sync, num_workers);
    loop_restoration_alloc(lr_sync, cm, num_workers, num_rows_lr, num_planes,
                           cm->width);
  }

  // Initialize cur_sb_col to -1 for all SB rows.
  for (i = 0; i < num_planes; i++) {
    memset(lr_sync->cur_sb_col[i], -1,
           sizeof(*(lr_sync->cur_sb_col[i])) * num_rows_lr);
  }

  enqueue_lr_jobs(lr_sync, lr_ctxt, cm);

  // Set up looprestoration thread data.
  for (i = 0; i < num_workers; ++i) {
    AVxWorker *const worker = &workers[i];
    lr_sync->lrworkerdata[i].lr_ctxt = (void *)lr_ctxt;
    worker->hook = loop_restoration_row_worker;
    worker->data1 = lr_sync;
    worker->data2 = &lr_sync->lrworkerdata[i];

    // Start loopfiltering
    if (i == num_workers - 1) {
      winterface->execute(worker);
    } else {
      winterface->launch(worker);
    }
  }

  // Wait till all rows are finished
  for (i = 0; i < num_workers; ++i) {
    winterface->sync(&workers[i]);
  }
}

void av1_loop_restoration_filter_frame_mt(YV12_BUFFER_CONFIG *frame,
                                          AV1_COMMON *cm, int optimized_lr,
                                          AVxWorker *workers, int num_workers,
                                          AV1LrSync *lr_sync, void *lr_ctxt) {
  assert(!cm->features.all_lossless);

  const int num_planes = av1_num_planes(cm);

  AV1LrStruct *loop_rest_ctxt = (AV1LrStruct *)lr_ctxt;

  av1_loop_restoration_filter_frame_init(loop_rest_ctxt, frame, cm,
                                         optimized_lr, num_planes);

  foreach_rest_unit_in_planes_mt(loop_rest_ctxt, workers, num_workers, lr_sync,
                                 cm);
}<|MERGE_RESOLUTION|>--- conflicted
+++ resolved
@@ -334,12 +334,8 @@
     struct macroblockd_plane *planes, MACROBLOCKD *xd,
     AV1LfSync *const lf_sync) {
   const int sb_cols =
-<<<<<<< HEAD
-      ALIGN_POWER_OF_TWO(cm->mi_cols, MIN_MIB_SIZE_LOG2) >> MIN_MIB_SIZE_LOG2;
-=======
       ALIGN_POWER_OF_TWO(cm->mi_params.mi_cols, MIN_MIB_SIZE_LOG2) >>
       MIN_MIB_SIZE_LOG2;
->>>>>>> 148bd354
   int mi_row, mi_col, plane, dir;
   int r, c;
   (void)xd;
@@ -354,12 +350,8 @@
       r = mi_row >> MIN_MIB_SIZE_LOG2;
 
       if (dir == 0) {
-<<<<<<< HEAD
-        for (mi_col = 0; mi_col < cm->mi_cols; mi_col += MI_SIZE_64X64) {
-=======
         for (mi_col = 0; mi_col < cm->mi_params.mi_cols;
              mi_col += MI_SIZE_64X64) {
->>>>>>> 148bd354
           c = mi_col >> MIN_MIB_SIZE_LOG2;
 
           av1_setup_dst_planes(planes, BLOCK_64X64, frame_buffer, mi_row,
@@ -370,12 +362,8 @@
           sync_write(lf_sync, r, c, sb_cols, plane);
         }
       } else if (dir == 1) {
-<<<<<<< HEAD
-        for (mi_col = 0; mi_col < cm->mi_cols; mi_col += MI_SIZE_64X64) {
-=======
         for (mi_col = 0; mi_col < cm->mi_params.mi_cols;
              mi_col += MI_SIZE_64X64) {
->>>>>>> 148bd354
           c = mi_col >> MIN_MIB_SIZE_LOG2;
 
           // Wait for vertical edge filtering of the top-right block to be
@@ -420,29 +408,17 @@
 #if CONFIG_LPF_MASK
   int sb_rows;
   if (is_decoding) {
-<<<<<<< HEAD
-    sb_rows =
-        ALIGN_POWER_OF_TWO(cm->mi_rows, MIN_MIB_SIZE_LOG2) >> MIN_MIB_SIZE_LOG2;
-  } else {
-    sb_rows =
-        ALIGN_POWER_OF_TWO(cm->mi_rows, MAX_MIB_SIZE_LOG2) >> MAX_MIB_SIZE_LOG2;
-=======
     sb_rows = ALIGN_POWER_OF_TWO(cm->mi_params.mi_rows, MIN_MIB_SIZE_LOG2) >>
               MIN_MIB_SIZE_LOG2;
   } else {
     sb_rows = ALIGN_POWER_OF_TWO(cm->mi_params.mi_rows, MAX_MIB_SIZE_LOG2) >>
               MAX_MIB_SIZE_LOG2;
->>>>>>> 148bd354
   }
 #else
   // Number of superblock rows and cols
   const int sb_rows =
-<<<<<<< HEAD
-      ALIGN_POWER_OF_TWO(cm->mi_rows, MAX_MIB_SIZE_LOG2) >> MAX_MIB_SIZE_LOG2;
-=======
       ALIGN_POWER_OF_TWO(cm->mi_params.mi_rows, MAX_MIB_SIZE_LOG2) >>
       MAX_MIB_SIZE_LOG2;
->>>>>>> 148bd354
 #endif
   const int num_workers = nworkers;
   int i;
