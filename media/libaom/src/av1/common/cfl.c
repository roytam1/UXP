/*
 * Copyright (c) 2016, Alliance for Open Media. All rights reserved
 *
 * This source code is subject to the terms of the BSD 2 Clause License and
 * the Alliance for Open Media Patent License 1.0. If the BSD 2 Clause License
 * was not distributed with this source code in the LICENSE file, you can
 * obtain it at www.aomedia.org/license/software. If the Alliance for Open
 * Media Patent License 1.0 was not distributed with this source code in the
 * PATENTS file, you can obtain it at www.aomedia.org/license/patent.
 */

#include "av1/common/av1_common_int.h"
#include "av1/common/cfl.h"
#include "av1/common/common_data.h"

#include "config/av1_rtcd.h"

void cfl_init(CFL_CTX *cfl, const SequenceHeader *seq_params) {
  assert(block_size_wide[CFL_MAX_BLOCK_SIZE] == CFL_BUF_LINE);
  assert(block_size_high[CFL_MAX_BLOCK_SIZE] == CFL_BUF_LINE);

  memset(&cfl->recon_buf_q3, 0, sizeof(cfl->recon_buf_q3));
  memset(&cfl->ac_buf_q3, 0, sizeof(cfl->ac_buf_q3));
  cfl->subsampling_x = seq_params->subsampling_x;
  cfl->subsampling_y = seq_params->subsampling_y;
  cfl->are_parameters_computed = 0;
  cfl->store_y = 0;
  // The DC_PRED cache is disabled by default and is only enabled in
  // cfl_rd_pick_alpha
  cfl->use_dc_pred_cache = 0;
  cfl->dc_pred_is_cached[CFL_PRED_U] = 0;
  cfl->dc_pred_is_cached[CFL_PRED_V] = 0;
}

void cfl_store_dc_pred(MACROBLOCKD *const xd, const uint8_t *input,
                       CFL_PRED_TYPE pred_plane, int width) {
  assert(pred_plane < CFL_PRED_PLANES);
  assert(width <= CFL_BUF_LINE);

  if (is_cur_buf_hbd(xd)) {
    uint16_t *const input_16 = CONVERT_TO_SHORTPTR(input);
    memcpy(xd->cfl.dc_pred_cache[pred_plane], input_16, width << 1);
    return;
  }

  memcpy(xd->cfl.dc_pred_cache[pred_plane], input, width);
}

static void cfl_load_dc_pred_lbd(const int16_t *dc_pred_cache, uint8_t *dst,
                                 int dst_stride, int width, int height) {
  for (int j = 0; j < height; j++) {
    memcpy(dst, dc_pred_cache, width);
    dst += dst_stride;
  }
}

static void cfl_load_dc_pred_hbd(const int16_t *dc_pred_cache, uint16_t *dst,
                                 int dst_stride, int width, int height) {
  const size_t num_bytes = width << 1;
  for (int j = 0; j < height; j++) {
    memcpy(dst, dc_pred_cache, num_bytes);
    dst += dst_stride;
  }
}
void cfl_load_dc_pred(MACROBLOCKD *const xd, uint8_t *dst, int dst_stride,
                      TX_SIZE tx_size, CFL_PRED_TYPE pred_plane) {
  const int width = tx_size_wide[tx_size];
  const int height = tx_size_high[tx_size];
  assert(pred_plane < CFL_PRED_PLANES);
  assert(width <= CFL_BUF_LINE);
  assert(height <= CFL_BUF_LINE);
  if (is_cur_buf_hbd(xd)) {
    uint16_t *dst_16 = CONVERT_TO_SHORTPTR(dst);
    cfl_load_dc_pred_hbd(xd->cfl.dc_pred_cache[pred_plane], dst_16, dst_stride,
                         width, height);
    return;
  }
  cfl_load_dc_pred_lbd(xd->cfl.dc_pred_cache[pred_plane], dst, dst_stride,
                       width, height);
}

// Due to frame boundary issues, it is possible that the total area covered by
// chroma exceeds that of luma. When this happens, we fill the missing pixels by
// repeating the last columns and/or rows.
static INLINE void cfl_pad(CFL_CTX *cfl, int width, int height) {
  const int diff_width = width - cfl->buf_width;
  const int diff_height = height - cfl->buf_height;

  if (diff_width > 0) {
    const int min_height = height - diff_height;
    uint16_t *recon_buf_q3 = cfl->recon_buf_q3 + (width - diff_width);
    for (int j = 0; j < min_height; j++) {
      const uint16_t last_pixel = recon_buf_q3[-1];
      assert(recon_buf_q3 + diff_width <= cfl->recon_buf_q3 + CFL_BUF_SQUARE);
      for (int i = 0; i < diff_width; i++) {
        recon_buf_q3[i] = last_pixel;
      }
      recon_buf_q3 += CFL_BUF_LINE;
    }
    cfl->buf_width = width;
  }
  if (diff_height > 0) {
    uint16_t *recon_buf_q3 =
        cfl->recon_buf_q3 + ((height - diff_height) * CFL_BUF_LINE);
    for (int j = 0; j < diff_height; j++) {
      const uint16_t *last_row_q3 = recon_buf_q3 - CFL_BUF_LINE;
      assert(recon_buf_q3 + width <= cfl->recon_buf_q3 + CFL_BUF_SQUARE);
      for (int i = 0; i < width; i++) {
        recon_buf_q3[i] = last_row_q3[i];
      }
      recon_buf_q3 += CFL_BUF_LINE;
    }
    cfl->buf_height = height;
  }
}

static void subtract_average_c(const uint16_t *src, int16_t *dst, int width,
                               int height, int round_offset, int num_pel_log2) {
  int sum = round_offset;
  const uint16_t *recon = src;
  for (int j = 0; j < height; j++) {
    for (int i = 0; i < width; i++) {
      sum += recon[i];
    }
    recon += CFL_BUF_LINE;
  }
  const int avg = sum >> num_pel_log2;
  for (int j = 0; j < height; j++) {
    for (int i = 0; i < width; i++) {
      dst[i] = src[i] - avg;
    }
    src += CFL_BUF_LINE;
    dst += CFL_BUF_LINE;
  }
}

CFL_SUB_AVG_FN(c)

static INLINE int cfl_idx_to_alpha(uint8_t alpha_idx, int8_t joint_sign,
                                   CFL_PRED_TYPE pred_type) {
  const int alpha_sign = (pred_type == CFL_PRED_U) ? CFL_SIGN_U(joint_sign)
                                                   : CFL_SIGN_V(joint_sign);
  if (alpha_sign == CFL_SIGN_ZERO) return 0;
  const int abs_alpha_q3 =
      (pred_type == CFL_PRED_U) ? CFL_IDX_U(alpha_idx) : CFL_IDX_V(alpha_idx);
  return (alpha_sign == CFL_SIGN_POS) ? abs_alpha_q3 + 1 : -abs_alpha_q3 - 1;
}

static INLINE void cfl_predict_lbd_c(const int16_t *ac_buf_q3, uint8_t *dst,
                                     int dst_stride, int alpha_q3, int width,
                                     int height) {
  for (int j = 0; j < height; j++) {
    for (int i = 0; i < width; i++) {
      dst[i] = clip_pixel(get_scaled_luma_q0(alpha_q3, ac_buf_q3[i]) + dst[i]);
    }
    dst += dst_stride;
    ac_buf_q3 += CFL_BUF_LINE;
  }
}

CFL_PREDICT_FN(c, lbd)

#if CONFIG_AV1_HIGHBITDEPTH
void cfl_predict_hbd_c(const int16_t *ac_buf_q3, uint16_t *dst, int dst_stride,
                       int alpha_q3, int bit_depth, int width, int height) {
  for (int j = 0; j < height; j++) {
    for (int i = 0; i < width; i++) {
      dst[i] = clip_pixel_highbd(
          get_scaled_luma_q0(alpha_q3, ac_buf_q3[i]) + dst[i], bit_depth);
    }
    dst += dst_stride;
    ac_buf_q3 += CFL_BUF_LINE;
  }
}

CFL_PREDICT_FN(c, hbd)
#endif

static void cfl_compute_parameters(MACROBLOCKD *const xd, TX_SIZE tx_size) {
  CFL_CTX *const cfl = &xd->cfl;
  // Do not call cfl_compute_parameters multiple time on the same values.
  assert(cfl->are_parameters_computed == 0);

  cfl_pad(cfl, tx_size_wide[tx_size], tx_size_high[tx_size]);
  cfl_get_subtract_average_fn(tx_size)(cfl->recon_buf_q3, cfl->ac_buf_q3);
  cfl->are_parameters_computed = 1;
}

void cfl_predict_block(MACROBLOCKD *const xd, uint8_t *dst, int dst_stride,
                       TX_SIZE tx_size, int plane) {
  CFL_CTX *const cfl = &xd->cfl;
  MB_MODE_INFO *mbmi = xd->mi[0];
  assert(is_cfl_allowed(xd));

  if (!cfl->are_parameters_computed) cfl_compute_parameters(xd, tx_size);

  const int alpha_q3 =
      cfl_idx_to_alpha(mbmi->cfl_alpha_idx, mbmi->cfl_alpha_signs, plane - 1);
  assert((tx_size_high[tx_size] - 1) * CFL_BUF_LINE + tx_size_wide[tx_size] <=
         CFL_BUF_SQUARE);
#if CONFIG_AV1_HIGHBITDEPTH
  if (is_cur_buf_hbd(xd)) {
    uint16_t *dst_16 = CONVERT_TO_SHORTPTR(dst);
    cfl_get_predict_hbd_fn(tx_size)(cfl->ac_buf_q3, dst_16, dst_stride,
                                    alpha_q3, xd->bd);
    return;
  }
#endif
  cfl_get_predict_lbd_fn(tx_size)(cfl->ac_buf_q3, dst, dst_stride, alpha_q3);
}

static void cfl_luma_subsampling_420_lbd_c(const uint8_t *input,
                                           int input_stride,
                                           uint16_t *output_q3, int width,
                                           int height) {
  for (int j = 0; j < height; j += 2) {
    for (int i = 0; i < width; i += 2) {
      const int bot = i + input_stride;
      output_q3[i >> 1] =
          (input[i] + input[i + 1] + input[bot] + input[bot + 1]) << 1;
    }
    input += input_stride << 1;
    output_q3 += CFL_BUF_LINE;
  }
}

static void cfl_luma_subsampling_422_lbd_c(const uint8_t *input,
                                           int input_stride,
                                           uint16_t *output_q3, int width,
                                           int height) {
  assert((height - 1) * CFL_BUF_LINE + width <= CFL_BUF_SQUARE);
  for (int j = 0; j < height; j++) {
    for (int i = 0; i < width; i += 2) {
      output_q3[i >> 1] = (input[i] + input[i + 1]) << 2;
    }
    input += input_stride;
    output_q3 += CFL_BUF_LINE;
  }
}

static void cfl_luma_subsampling_444_lbd_c(const uint8_t *input,
                                           int input_stride,
                                           uint16_t *output_q3, int width,
                                           int height) {
  assert((height - 1) * CFL_BUF_LINE + width <= CFL_BUF_SQUARE);
  for (int j = 0; j < height; j++) {
    for (int i = 0; i < width; i++) {
      output_q3[i] = input[i] << 3;
    }
    input += input_stride;
    output_q3 += CFL_BUF_LINE;
  }
}

#if CONFIG_AV1_HIGHBITDEPTH
static void cfl_luma_subsampling_420_hbd_c(const uint16_t *input,
                                           int input_stride,
                                           uint16_t *output_q3, int width,
                                           int height) {
  for (int j = 0; j < height; j += 2) {
    for (int i = 0; i < width; i += 2) {
      const int bot = i + input_stride;
      output_q3[i >> 1] =
          (input[i] + input[i + 1] + input[bot] + input[bot + 1]) << 1;
    }
    input += input_stride << 1;
    output_q3 += CFL_BUF_LINE;
  }
}

static void cfl_luma_subsampling_422_hbd_c(const uint16_t *input,
                                           int input_stride,
                                           uint16_t *output_q3, int width,
                                           int height) {
  assert((height - 1) * CFL_BUF_LINE + width <= CFL_BUF_SQUARE);
  for (int j = 0; j < height; j++) {
    for (int i = 0; i < width; i += 2) {
      output_q3[i >> 1] = (input[i] + input[i + 1]) << 2;
    }
    input += input_stride;
    output_q3 += CFL_BUF_LINE;
  }
}

static void cfl_luma_subsampling_444_hbd_c(const uint16_t *input,
                                           int input_stride,
                                           uint16_t *output_q3, int width,
                                           int height) {
  assert((height - 1) * CFL_BUF_LINE + width <= CFL_BUF_SQUARE);
  for (int j = 0; j < height; j++) {
    for (int i = 0; i < width; i++) {
      output_q3[i] = input[i] << 3;
    }
    input += input_stride;
    output_q3 += CFL_BUF_LINE;
  }
}
#endif

CFL_GET_SUBSAMPLE_FUNCTION(c)

#if CONFIG_AV1_HIGHBITDEPTH
static INLINE cfl_subsample_hbd_fn cfl_subsampling_hbd(TX_SIZE tx_size,
                                                       int sub_x, int sub_y) {
  if (sub_x == 1) {
    if (sub_y == 1) {
      return cfl_get_luma_subsampling_420_hbd(tx_size);
    }
    return cfl_get_luma_subsampling_422_hbd(tx_size);
  }
  return cfl_get_luma_subsampling_444_hbd(tx_size);
}
#endif

static INLINE cfl_subsample_lbd_fn cfl_subsampling_lbd(TX_SIZE tx_size,
                                                       int sub_x, int sub_y) {
  if (sub_x == 1) {
    if (sub_y == 1) {
      return cfl_get_luma_subsampling_420_lbd(tx_size);
    }
    return cfl_get_luma_subsampling_422_lbd(tx_size);
  }
  return cfl_get_luma_subsampling_444_lbd(tx_size);
}

static void cfl_store(CFL_CTX *cfl, const uint8_t *input, int input_stride,
                      int row, int col, TX_SIZE tx_size, int use_hbd) {
  const int width = tx_size_wide[tx_size];
  const int height = tx_size_high[tx_size];
  const int tx_off_log2 = MI_SIZE_LOG2;
  const int sub_x = cfl->subsampling_x;
  const int sub_y = cfl->subsampling_y;
  const int store_row = row << (tx_off_log2 - sub_y);
  const int store_col = col << (tx_off_log2 - sub_x);
  const int store_height = height >> sub_y;
  const int store_width = width >> sub_x;

  // Invalidate current parameters
  cfl->are_parameters_computed = 0;

  // Store the surface of the pixel buffer that was written to, this way we
  // can manage chroma overrun (e.g. when the chroma surfaces goes beyond the
  // frame boundary)
  if (col == 0 && row == 0) {
    cfl->buf_width = store_width;
    cfl->buf_height = store_height;
  } else {
    cfl->buf_width = OD_MAXI(store_col + store_width, cfl->buf_width);
    cfl->buf_height = OD_MAXI(store_row + store_height, cfl->buf_height);
  }

  // Check that we will remain inside the pixel buffer.
  assert(store_row + store_height <= CFL_BUF_LINE);
  assert(store_col + store_width <= CFL_BUF_LINE);

  // Store the input into the CfL pixel buffer
  uint16_t *recon_buf_q3 =
      cfl->recon_buf_q3 + (store_row * CFL_BUF_LINE + store_col);
#if CONFIG_AV1_HIGHBITDEPTH
  if (use_hbd) {
    cfl_subsampling_hbd(tx_size, sub_x, sub_y)(CONVERT_TO_SHORTPTR(input),
                                               input_stride, recon_buf_q3);
  } else {
    cfl_subsampling_lbd(tx_size, sub_x, sub_y)(input, input_stride,
                                               recon_buf_q3);
  }
#else
  (void)use_hbd;
  cfl_subsampling_lbd(tx_size, sub_x, sub_y)(input, input_stride, recon_buf_q3);
#endif
}

// Adjust the row and column of blocks smaller than 8X8, as chroma-referenced
// and non-chroma-referenced blocks are stored together in the CfL buffer.
static INLINE void sub8x8_adjust_offset(const CFL_CTX *cfl, int mi_row,
                                        int mi_col, int *row_out,
                                        int *col_out) {
  // Increment row index for bottom: 8x4, 16x4 or both bottom 4x4s.
  if ((mi_row & 0x01) && cfl->subsampling_y) {
    assert(*row_out == 0);
    (*row_out)++;
  }

  // Increment col index for right: 4x8, 4x16 or both right 4x4s.
  if ((mi_col & 0x01) && cfl->subsampling_x) {
    assert(*col_out == 0);
    (*col_out)++;
  }
}

void cfl_store_tx(MACROBLOCKD *const xd, int row, int col, TX_SIZE tx_size,
                  BLOCK_SIZE bsize) {
  CFL_CTX *const cfl = &xd->cfl;
  struct macroblockd_plane *const pd = &xd->plane[AOM_PLANE_Y];
  uint8_t *dst = &pd->dst.buf[(row * pd->dst.stride + col) << MI_SIZE_LOG2];

  if (block_size_high[bsize] == 4 || block_size_wide[bsize] == 4) {
    // Only dimensions of size 4 can have an odd offset.
    assert(!((col & 1) && tx_size_wide[tx_size] != 4));
    assert(!((row & 1) && tx_size_high[tx_size] != 4));
    sub8x8_adjust_offset(cfl, xd->mi_row, xd->mi_col, &row, &col);
  }
  cfl_store(cfl, dst, pd->dst.stride, row, col, tx_size, is_cur_buf_hbd(xd));
<<<<<<< HEAD
=======
}

static INLINE int max_intra_block_width(const MACROBLOCKD *xd,
                                        BLOCK_SIZE plane_bsize, int plane,
                                        TX_SIZE tx_size) {
  const int max_blocks_wide = max_block_wide(xd, plane_bsize, plane)
                              << MI_SIZE_LOG2;
  return ALIGN_POWER_OF_TWO(max_blocks_wide, tx_size_wide_log2[tx_size]);
}

static INLINE int max_intra_block_height(const MACROBLOCKD *xd,
                                         BLOCK_SIZE plane_bsize, int plane,
                                         TX_SIZE tx_size) {
  const int max_blocks_high = max_block_high(xd, plane_bsize, plane)
                              << MI_SIZE_LOG2;
  return ALIGN_POWER_OF_TWO(max_blocks_high, tx_size_high_log2[tx_size]);
>>>>>>> 148bd354
}

void cfl_store_block(MACROBLOCKD *const xd, BLOCK_SIZE bsize, TX_SIZE tx_size) {
  CFL_CTX *const cfl = &xd->cfl;
  struct macroblockd_plane *const pd = &xd->plane[AOM_PLANE_Y];
  int row = 0;
  int col = 0;

  if (block_size_high[bsize] == 4 || block_size_wide[bsize] == 4) {
    sub8x8_adjust_offset(cfl, xd->mi_row, xd->mi_col, &row, &col);
  }
  const int width = max_intra_block_width(xd, bsize, AOM_PLANE_Y, tx_size);
  const int height = max_intra_block_height(xd, bsize, AOM_PLANE_Y, tx_size);
  tx_size = get_tx_size(width, height);
  cfl_store(cfl, pd->dst.buf, pd->dst.stride, row, col, tx_size,
            is_cur_buf_hbd(xd));
}<|MERGE_RESOLUTION|>--- conflicted
+++ resolved
@@ -401,8 +401,6 @@
     sub8x8_adjust_offset(cfl, xd->mi_row, xd->mi_col, &row, &col);
   }
   cfl_store(cfl, dst, pd->dst.stride, row, col, tx_size, is_cur_buf_hbd(xd));
-<<<<<<< HEAD
-=======
 }
 
 static INLINE int max_intra_block_width(const MACROBLOCKD *xd,
@@ -419,7 +417,6 @@
   const int max_blocks_high = max_block_high(xd, plane_bsize, plane)
                               << MI_SIZE_LOG2;
   return ALIGN_POWER_OF_TWO(max_blocks_high, tx_size_high_log2[tx_size]);
->>>>>>> 148bd354
 }
 
 void cfl_store_block(MACROBLOCKD *const xd, BLOCK_SIZE bsize, TX_SIZE tx_size) {
