--- conflicted
+++ resolved
@@ -518,13 +518,8 @@
   }
 }
 
-<<<<<<< HEAD
-static INLINE void idct16_low1_new_neon(int16x8_t *in, int16x8_t *out,
-                                        int8_t cos_bit, int bit) {
-=======
 static INLINE void idct16_low1_neon(int16x8_t *in, int16x8_t *out,
                                     int8_t cos_bit, int bit) {
->>>>>>> 148bd354
   (void)bit;
   const int32_t *cospi = cospi_arr(cos_bit);
   int16x8_t step1;
@@ -2170,13 +2165,8 @@
   step2[63] = step1[63];
 }
 
-<<<<<<< HEAD
-static INLINE void idct64_low32_new_neon(int16x8_t *in, int16x8_t *out,
-                                         int8_t cos_bit, int bit) {
-=======
 static INLINE void idct64_low32_neon(int16x8_t *in, int16x8_t *out,
                                      int8_t cos_bit, int bit) {
->>>>>>> 148bd354
   (void)bit;
   const int32_t *cospi = cospi_arr(cos_bit);
   int16x8_t step2[64], step1[64];
@@ -2581,7 +2571,6 @@
   step2[61] = step1[61];
   step2[62] = step1[62];
   step2[63] = step1[63];
-<<<<<<< HEAD
 
   // stage 9
   idct64_stage9_neon(step2, step1, cos_bit);
@@ -2657,8 +2646,8 @@
   out[63] = vqsubq_s16(step2[0], step2[63]);
 }
 
-static INLINE void idct64_low1_new_neon(int16x8_t *input, int16x8_t *out,
-                                        int8_t cos_bit, int bit) {
+static INLINE void idct64_low1_neon(int16x8_t *input, int16x8_t *out,
+                                    int8_t cos_bit, int bit) {
   (void)bit;
   const int32_t *cospi = cospi_arr(cos_bit);
   int16x8_t step1;
@@ -2747,8 +2736,8 @@
   out[63] = step1;
 }
 
-static INLINE void idct64_low8_new_neon(int16x8_t *in, int16x8_t *out,
-                                        int8_t cos_bit, int bit) {
+static INLINE void idct64_low8_neon(int16x8_t *in, int16x8_t *out,
+                                    int8_t cos_bit, int bit) {
   (void)bit;
   const int32_t *cospi = cospi_arr(cos_bit);
   int16x8_t step2[64], step1[64];
@@ -3125,8 +3114,8 @@
   out[63] = vqsubq_s16(step2[0], step2[63]);
 }
 
-static INLINE void idct64_low16_new_neon(int16x8_t *in, int16x8_t *out,
-                                         int8_t cos_bit, int bit) {
+static INLINE void idct64_low16_neon(int16x8_t *in, int16x8_t *out,
+                                     int8_t cos_bit, int bit) {
   (void)bit;
   const int32_t *cospi = cospi_arr(cos_bit);
   int16x8_t step2[64], step1[64];
@@ -3218,7 +3207,289 @@
   step1[62] = step2[63];
   step1[63] = step2[63];
 
-=======
+  // stage 4
+
+  step2[0] = step1[0];
+  step2[4] = step1[4];
+
+  btf_16_neon(step1[8], cospi[60], cospi[4], &step2[8], &step2[15]);
+  btf_16_neon(step1[12], -cospi[52], cospi[12], &step2[11], &step2[12]);
+  btf_16_lane_0_1_neon(step1[62], step1[33], c0, &step2[62], &step2[33]);
+  btf_16_lane_1_0_neon(step1[34], step1[61], c4, &step2[34], &step2[61]);
+  btf_16_lane_2_3_neon(step1[58], step1[37], c0, &step2[58], &step2[37]);
+  btf_16_lane_3_2_neon(step1[38], step1[57], c4, &step2[38], &step2[57]);
+  btf_16_lane_0_1_neon(step1[54], step1[41], c1, &step2[54], &step2[41]);
+  btf_16_lane_1_0_neon(step1[42], step1[53], c5, &step2[42], &step2[53]);
+  btf_16_lane_2_3_neon(step1[50], step1[45], c1, &step2[50], &step2[45]);
+  btf_16_lane_3_2_neon(step1[46], step1[49], c5, &step2[46], &step2[49]);
+
+  step2[16] = step1[16];
+  step2[17] = step1[16];
+  step2[18] = step1[19];
+  step2[19] = step1[19];
+  step2[20] = step1[20];
+  step2[21] = step1[20];
+  step2[22] = step1[23];
+  step2[23] = step1[23];
+  step2[24] = step1[24];
+  step2[25] = step1[24];
+  step2[26] = step1[27];
+  step2[27] = step1[27];
+  step2[28] = step1[28];
+  step2[29] = step1[28];
+  step2[30] = step1[31];
+  step2[31] = step1[31];
+  step2[32] = step1[32];
+  step2[35] = step1[35];
+  step2[36] = step1[36];
+  step2[39] = step1[39];
+  step2[40] = step1[40];
+  step2[43] = step1[43];
+  step2[44] = step1[44];
+  step2[47] = step1[47];
+  step2[48] = step1[48];
+  step2[51] = step1[51];
+  step2[52] = step1[52];
+  step2[55] = step1[55];
+  step2[56] = step1[56];
+  step2[59] = step1[59];
+  step2[60] = step1[60];
+  step2[63] = step1[63];
+
+  // stage 5
+
+  step1[0] = step2[0];
+
+  btf_16_neon(step2[4], cospi[56], cospi[8], &step1[4], &step1[7]);
+  btf_16_lane_0_1_neon(step2[30], step2[17], c2, &step1[30], &step1[17]);
+  btf_16_lane_1_0_neon(step2[18], step2[29], c6, &step1[18], &step1[29]);
+  btf_16_lane_2_3_neon(step2[26], step2[21], c2, &step1[26], &step1[21]);
+  btf_16_lane_3_2_neon(step2[22], step2[25], c6, &step1[22], &step1[25]);
+
+  step1[8] = step2[8];
+  step1[9] = step2[8];
+  step1[10] = step2[11];
+  step1[11] = step2[11];
+  step1[12] = step2[12];
+  step1[13] = step2[12];
+  step1[14] = step2[15];
+  step1[15] = step2[15];
+  step1[16] = step2[16];
+  step1[19] = step2[19];
+  step1[20] = step2[20];
+  step1[23] = step2[23];
+  step1[24] = step2[24];
+  step1[27] = step2[27];
+  step1[28] = step2[28];
+  step1[31] = step2[31];
+  step1[32] = vqaddq_s16(step2[32], step2[35]);
+  step1[33] = vqaddq_s16(step2[33], step2[34]);
+  step1[34] = vqsubq_s16(step2[33], step2[34]);
+  step1[35] = vqsubq_s16(step2[32], step2[35]);
+  step1[36] = vqsubq_s16(step2[39], step2[36]);
+  step1[37] = vqsubq_s16(step2[38], step2[37]);
+  step1[38] = vqaddq_s16(step2[38], step2[37]);
+  step1[39] = vqaddq_s16(step2[39], step2[36]);
+  step1[40] = vqaddq_s16(step2[40], step2[43]);
+  step1[41] = vqaddq_s16(step2[41], step2[42]);
+  step1[42] = vqsubq_s16(step2[41], step2[42]);
+  step1[43] = vqsubq_s16(step2[40], step2[43]);
+  step1[44] = vqsubq_s16(step2[47], step2[44]);
+  step1[45] = vqsubq_s16(step2[46], step2[45]);
+  step1[46] = vqaddq_s16(step2[46], step2[45]);
+  step1[47] = vqaddq_s16(step2[47], step2[44]);
+  step1[48] = vqaddq_s16(step2[48], step2[51]);
+  step1[49] = vqaddq_s16(step2[49], step2[50]);
+  step1[50] = vqsubq_s16(step2[49], step2[50]);
+  step1[51] = vqsubq_s16(step2[48], step2[51]);
+  step1[52] = vqsubq_s16(step2[55], step2[52]);
+  step1[53] = vqsubq_s16(step2[54], step2[53]);
+  step1[54] = vqaddq_s16(step2[54], step2[53]);
+  step1[55] = vqaddq_s16(step2[55], step2[52]);
+  step1[56] = vqaddq_s16(step2[56], step2[59]);
+  step1[57] = vqaddq_s16(step2[57], step2[58]);
+  step1[58] = vqsubq_s16(step2[57], step2[58]);
+  step1[59] = vqsubq_s16(step2[56], step2[59]);
+  step1[60] = vqsubq_s16(step2[63], step2[60]);
+  step1[61] = vqsubq_s16(step2[62], step2[61]);
+  step1[62] = vqaddq_s16(step2[62], step2[61]);
+  step1[63] = vqaddq_s16(step2[63], step2[60]);
+
+  // stage 6
+
+  btf_16_neon(step1[0], cospi[32], cospi[32], &step2[0], &step2[1]);
+  btf_16_lane_2_3_neon(step1[14], step1[9], c3, &step2[14], &step2[9]);
+  btf_16_lane_3_2_neon(step1[10], step1[13], c7, &step2[10], &step2[13]);
+  btf_16_lane_0_1_neon(step1[61], step1[34], c2, &step2[61], &step2[34]);
+  btf_16_lane_0_1_neon(step1[60], step1[35], c2, &step2[60], &step2[35]);
+  btf_16_lane_1_0_neon(step1[36], step1[59], c6, &step2[36], &step2[59]);
+  btf_16_lane_1_0_neon(step1[37], step1[58], c6, &step2[37], &step2[58]);
+  btf_16_lane_2_3_neon(step1[53], step1[42], c2, &step2[53], &step2[42]);
+  btf_16_lane_2_3_neon(step1[52], step1[43], c2, &step2[52], &step2[43]);
+  btf_16_lane_3_2_neon(step1[44], step1[51], c6, &step2[44], &step2[51]);
+  btf_16_lane_3_2_neon(step1[45], step1[50], c6, &step2[45], &step2[50]);
+
+  step2[4] = step1[4];
+  step2[5] = step1[4];
+  step2[6] = step1[7];
+  step2[7] = step1[7];
+  step2[8] = step1[8];
+  step2[11] = step1[11];
+  step2[12] = step1[12];
+  step2[15] = step1[15];
+  step2[16] = vqaddq_s16(step1[16], step1[19]);
+  step2[17] = vqaddq_s16(step1[17], step1[18]);
+  step2[18] = vqsubq_s16(step1[17], step1[18]);
+  step2[19] = vqsubq_s16(step1[16], step1[19]);
+  step2[20] = vqsubq_s16(step1[23], step1[20]);
+  step2[21] = vqsubq_s16(step1[22], step1[21]);
+  step2[22] = vqaddq_s16(step1[22], step1[21]);
+  step2[23] = vqaddq_s16(step1[23], step1[20]);
+  step2[24] = vqaddq_s16(step1[24], step1[27]);
+  step2[25] = vqaddq_s16(step1[25], step1[26]);
+  step2[26] = vqsubq_s16(step1[25], step1[26]);
+  step2[27] = vqsubq_s16(step1[24], step1[27]);
+  step2[28] = vqsubq_s16(step1[31], step1[28]);
+  step2[29] = vqsubq_s16(step1[30], step1[29]);
+  step2[30] = vqaddq_s16(step1[30], step1[29]);
+  step2[31] = vqaddq_s16(step1[31], step1[28]);
+  step2[32] = step1[32];
+  step2[33] = step1[33];
+  step2[38] = step1[38];
+  step2[39] = step1[39];
+  step2[40] = step1[40];
+  step2[41] = step1[41];
+  step2[46] = step1[46];
+  step2[47] = step1[47];
+  step2[48] = step1[48];
+  step2[49] = step1[49];
+  step2[54] = step1[54];
+  step2[55] = step1[55];
+  step2[56] = step1[56];
+  step2[57] = step1[57];
+  step2[62] = step1[62];
+  step2[63] = step1[63];
+
+  // stage 7
+
+  btf_16_lane_0_1_neon(step2[6], step2[5], c3, &step1[6], &step1[5]);
+  btf_16_lane_2_3_neon(step2[29], step2[18], c3, &step1[29], &step1[18]);
+  btf_16_lane_2_3_neon(step2[28], step2[19], c3, &step1[28], &step1[19]);
+  btf_16_lane_3_2_neon(step2[20], step2[27], c7, &step1[20], &step1[27]);
+  btf_16_lane_3_2_neon(step2[21], step2[26], c7, &step1[21], &step1[26]);
+
+  step1[0] = step2[0];
+  step1[1] = step2[1];
+  step1[2] = step2[1];
+  step1[3] = step2[0];
+  step1[4] = step2[4];
+  step1[7] = step2[7];
+  step1[8] = vqaddq_s16(step2[8], step2[11]);
+  step1[9] = vqaddq_s16(step2[9], step2[10]);
+  step1[10] = vqsubq_s16(step2[9], step2[10]);
+  step1[11] = vqsubq_s16(step2[8], step2[11]);
+  step1[12] = vqsubq_s16(step2[15], step2[12]);
+  step1[13] = vqsubq_s16(step2[14], step2[13]);
+  step1[14] = vqaddq_s16(step2[14], step2[13]);
+  step1[15] = vqaddq_s16(step2[15], step2[12]);
+  step1[16] = step2[16];
+  step1[17] = step2[17];
+  step1[22] = step2[22];
+  step1[23] = step2[23];
+  step1[24] = step2[24];
+  step1[25] = step2[25];
+  step1[30] = step2[30];
+  step1[31] = step2[31];
+  step1[32] = vqaddq_s16(step2[32], step2[39]);
+  step1[33] = vqaddq_s16(step2[33], step2[38]);
+  step1[34] = vqaddq_s16(step2[34], step2[37]);
+  step1[35] = vqaddq_s16(step2[35], step2[36]);
+  step1[36] = vqsubq_s16(step2[35], step2[36]);
+  step1[37] = vqsubq_s16(step2[34], step2[37]);
+  step1[38] = vqsubq_s16(step2[33], step2[38]);
+  step1[39] = vqsubq_s16(step2[32], step2[39]);
+  step1[40] = vqsubq_s16(step2[47], step2[40]);
+  step1[41] = vqsubq_s16(step2[46], step2[41]);
+  step1[42] = vqsubq_s16(step2[45], step2[42]);
+  step1[43] = vqsubq_s16(step2[44], step2[43]);
+  step1[44] = vqaddq_s16(step2[43], step2[44]);
+  step1[45] = vqaddq_s16(step2[42], step2[45]);
+  step1[46] = vqaddq_s16(step2[41], step2[46]);
+  step1[47] = vqaddq_s16(step2[40], step2[47]);
+  step1[48] = vqaddq_s16(step2[48], step2[55]);
+  step1[49] = vqaddq_s16(step2[49], step2[54]);
+  step1[50] = vqaddq_s16(step2[50], step2[53]);
+  step1[51] = vqaddq_s16(step2[51], step2[52]);
+  step1[52] = vqsubq_s16(step2[51], step2[52]);
+  step1[53] = vqsubq_s16(step2[50], step2[53]);
+  step1[54] = vqsubq_s16(step2[49], step2[54]);
+  step1[55] = vqsubq_s16(step2[48], step2[55]);
+  step1[56] = vqsubq_s16(step2[63], step2[56]);
+  step1[57] = vqsubq_s16(step2[62], step2[57]);
+  step1[58] = vqsubq_s16(step2[61], step2[58]);
+  step1[59] = vqsubq_s16(step2[60], step2[59]);
+  step1[60] = vqaddq_s16(step2[59], step2[60]);
+  step1[61] = vqaddq_s16(step2[58], step2[61]);
+  step1[62] = vqaddq_s16(step2[57], step2[62]);
+  step1[63] = vqaddq_s16(step2[56], step2[63]);
+
+  // stage 8
+
+  btf_16_lane_0_1_neon(step1[13], step1[10], c3, &step2[13], &step2[10]);
+  btf_16_lane_0_1_neon(step1[12], step1[11], c3, &step2[12], &step2[11]);
+  btf_16_lane_2_3_neon(step1[59], step1[36], c3, &step2[59], &step2[36]);
+  btf_16_lane_2_3_neon(step1[58], step1[37], c3, &step2[58], &step2[37]);
+  btf_16_lane_2_3_neon(step1[57], step1[38], c3, &step2[57], &step2[38]);
+  btf_16_lane_2_3_neon(step1[56], step1[39], c3, &step2[56], &step2[39]);
+  btf_16_lane_3_2_neon(step1[40], step1[55], c7, &step2[40], &step2[55]);
+  btf_16_lane_3_2_neon(step1[41], step1[54], c7, &step2[41], &step2[54]);
+  btf_16_lane_3_2_neon(step1[42], step1[53], c7, &step2[42], &step2[53]);
+  btf_16_lane_3_2_neon(step1[43], step1[52], c7, &step2[43], &step2[52]);
+
+  step2[0] = vqaddq_s16(step1[0], step1[7]);
+  step2[1] = vqaddq_s16(step1[1], step1[6]);
+  step2[2] = vqaddq_s16(step1[2], step1[5]);
+  step2[3] = vqaddq_s16(step1[3], step1[4]);
+  step2[4] = vqsubq_s16(step1[3], step1[4]);
+  step2[5] = vqsubq_s16(step1[2], step1[5]);
+  step2[6] = vqsubq_s16(step1[1], step1[6]);
+  step2[7] = vqsubq_s16(step1[0], step1[7]);
+  step2[8] = step1[8];
+  step2[9] = step1[9];
+  step2[14] = step1[14];
+  step2[15] = step1[15];
+  step2[16] = vqaddq_s16(step1[16], step1[23]);
+  step2[17] = vqaddq_s16(step1[17], step1[22]);
+  step2[18] = vqaddq_s16(step1[18], step1[21]);
+  step2[19] = vqaddq_s16(step1[19], step1[20]);
+  step2[20] = vqsubq_s16(step1[19], step1[20]);
+  step2[21] = vqsubq_s16(step1[18], step1[21]);
+  step2[22] = vqsubq_s16(step1[17], step1[22]);
+  step2[23] = vqsubq_s16(step1[16], step1[23]);
+  step2[24] = vqsubq_s16(step1[31], step1[24]);
+  step2[25] = vqsubq_s16(step1[30], step1[25]);
+  step2[26] = vqsubq_s16(step1[29], step1[26]);
+  step2[27] = vqsubq_s16(step1[28], step1[27]);
+  step2[28] = vqaddq_s16(step1[28], step1[27]);
+  step2[29] = vqaddq_s16(step1[29], step1[26]);
+  step2[30] = vqaddq_s16(step1[30], step1[25]);
+  step2[31] = vqaddq_s16(step1[31], step1[24]);
+  step2[32] = step1[32];
+  step2[33] = step1[33];
+  step2[34] = step1[34];
+  step2[35] = step1[35];
+  step2[44] = step1[44];
+  step2[45] = step1[45];
+  step2[46] = step1[46];
+  step2[47] = step1[47];
+  step2[48] = step1[48];
+  step2[49] = step1[49];
+  step2[50] = step1[50];
+  step2[51] = step1[51];
+  step2[60] = step1[60];
+  step2[61] = step1[61];
+  step2[62] = step1[62];
+  step2[63] = step1[63];
 
   // stage 9
   idct64_stage9_neon(step2, step1, cos_bit);
@@ -3294,926 +3565,6 @@
   out[63] = vqsubq_s16(step2[0], step2[63]);
 }
 
-static INLINE void idct64_low1_neon(int16x8_t *input, int16x8_t *out,
-                                    int8_t cos_bit, int bit) {
-  (void)bit;
-  const int32_t *cospi = cospi_arr(cos_bit);
-  int16x8_t step1;
-  int32x4_t t32[2];
-
-  // stage 1
-  // stage 2
-  // stage 3
-  // stage 4
-  // stage 5
-  // stage 6
-
-  t32[0] = vmull_n_s16(vget_low_s16(input[0]), cospi[32]);
-  t32[1] = vmull_n_s16(vget_high_s16(input[0]), cospi[32]);
-
-  step1 = vcombine_s16(vrshrn_n_s32(t32[0], INV_COS_BIT),
-                       vrshrn_n_s32(t32[1], INV_COS_BIT));
-  // stage 7
-  // stage 8
-  // stage 9
-  // stage 10
-  // stage 11
-  out[0] = step1;
-  out[1] = step1;
-  out[2] = step1;
-  out[3] = step1;
-  out[4] = step1;
-  out[5] = step1;
-  out[6] = step1;
-  out[7] = step1;
-  out[8] = step1;
-  out[9] = step1;
-  out[10] = step1;
-  out[11] = step1;
-  out[12] = step1;
-  out[13] = step1;
-  out[14] = step1;
-  out[15] = step1;
-  out[16] = step1;
-  out[17] = step1;
-  out[18] = step1;
-  out[19] = step1;
-  out[20] = step1;
-  out[21] = step1;
-  out[22] = step1;
-  out[23] = step1;
-  out[24] = step1;
-  out[25] = step1;
-  out[26] = step1;
-  out[27] = step1;
-  out[28] = step1;
-  out[29] = step1;
-  out[30] = step1;
-  out[31] = step1;
-  out[32] = step1;
-  out[33] = step1;
-  out[34] = step1;
-  out[35] = step1;
-  out[36] = step1;
-  out[37] = step1;
-  out[38] = step1;
-  out[39] = step1;
-  out[40] = step1;
-  out[41] = step1;
-  out[42] = step1;
-  out[43] = step1;
-  out[44] = step1;
-  out[45] = step1;
-  out[46] = step1;
-  out[47] = step1;
-  out[48] = step1;
-  out[49] = step1;
-  out[50] = step1;
-  out[51] = step1;
-  out[52] = step1;
-  out[53] = step1;
-  out[54] = step1;
-  out[55] = step1;
-  out[56] = step1;
-  out[57] = step1;
-  out[58] = step1;
-  out[59] = step1;
-  out[60] = step1;
-  out[61] = step1;
-  out[62] = step1;
-  out[63] = step1;
-}
-
-static INLINE void idct64_low8_neon(int16x8_t *in, int16x8_t *out,
-                                    int8_t cos_bit, int bit) {
-  (void)bit;
-  const int32_t *cospi = cospi_arr(cos_bit);
-  int16x8_t step2[64], step1[64];
-
-  const int16x4_t c0 = set_s16x4_neon((int16_t)cospi[4], (int16_t)cospi[60],
-                                      (int16_t)cospi[36], (int16_t)cospi[28]);
-  const int16x4_t c1 = set_s16x4_neon((int16_t)cospi[20], (int16_t)cospi[44],
-                                      (int16_t)cospi[52], (int16_t)cospi[12]);
-  const int16x4_t c2 = set_s16x4_neon((int16_t)cospi[8], (int16_t)cospi[56],
-                                      (int16_t)cospi[40], (int16_t)cospi[24]);
-  const int16x4_t c3 = set_s16x4_neon((int16_t)cospi[32], (int16_t)cospi[32],
-                                      (int16_t)cospi[16], (int16_t)cospi[48]);
-  const int16x4_t c4 =
-      set_s16x4_neon((int16_t)(-cospi[36]), (int16_t)(-cospi[28]),
-                     (int16_t)(-cospi[52]), (int16_t)(-cospi[12]));
-  const int16x4_t c5 =
-      set_s16x4_neon((int16_t)(-cospi[8]), (int16_t)(-cospi[56]),
-                     (int16_t)(-cospi[40]), (int16_t)(-cospi[24]));
-  const int16x4_t c6 =
-      set_s16x4_neon((int16_t)(-cospi[32]), (int16_t)(-cospi[32]),
-                     (int16_t)(-cospi[16]), (int16_t)(-cospi[48]));
-
-  // stage 1
-  // stage 2
-
-  step2[0] = in[0];
-  step2[8] = in[4];
-  step2[16] = in[2];
-  step2[24] = in[6];
-
-  btf_16_neon(in[1], cospi[63], cospi[1], &step2[32], &step2[63]);
-  btf_16_neon(in[7], -cospi[57], cospi[7], &step2[39], &step2[56]);
-  btf_16_neon(in[5], cospi[59], cospi[5], &step2[40], &step2[55]);
-  btf_16_neon(in[3], -cospi[61], cospi[3], &step2[47], &step2[48]);
-
-  // stage 3
-
-  step1[0] = step2[0];
-  step1[8] = step2[8];
-
-  btf_16_neon(step2[16], cospi[62], cospi[2], &step1[16], &step1[31]);
-  btf_16_neon(step2[24], -cospi[58], cospi[6], &step1[23], &step1[24]);
-
-  step1[32] = step2[32];
-  step1[33] = step2[32];
-  step1[38] = step2[39];
-  step1[39] = step2[39];
-  step1[40] = step2[40];
-  step1[41] = step2[40];
-  step1[46] = step2[47];
-  step1[47] = step2[47];
-  step1[48] = step2[48];
-  step1[49] = step2[48];
-  step1[54] = step2[55];
-  step1[55] = step2[55];
-  step1[56] = step2[56];
-  step1[57] = step2[56];
-  step1[62] = step2[63];
-  step1[63] = step2[63];
-
-  // stage 4
-
-  step2[0] = step1[0];
-
-  btf_16_neon(step1[8], cospi[60], cospi[4], &step2[8], &step2[15]);
-  btf_16_lane_0_1_neon(step1[62], step1[33], c0, &step2[62], &step2[33]);
-  btf_16_lane_1_0_neon(step1[38], step1[57], c4, &step2[38], &step2[57]);
-  btf_16_lane_0_1_neon(step1[54], step1[41], c1, &step2[54], &step2[41]);
-  btf_16_lane_3_2_neon(step1[46], step1[49], c4, &step2[46], &step2[49]);
-
-  step2[16] = step1[16];
-  step2[17] = step1[16];
-  step2[22] = step1[23];
-  step2[23] = step1[23];
-  step2[24] = step1[24];
-  step2[25] = step1[24];
-  step2[30] = step1[31];
-  step2[31] = step1[31];
-  step2[32] = step1[32];
-  step2[39] = step1[39];
-  step2[40] = step1[40];
-  step2[47] = step1[47];
-  step2[48] = step1[48];
-  step2[55] = step1[55];
-  step2[56] = step1[56];
-  step2[63] = step1[63];
-
-  // stage 5
-
-  step1[0] = step2[0];
-
-  btf_16_lane_0_1_neon(step2[30], step2[17], c2, &step1[30], &step1[17]);
-  btf_16_lane_3_2_neon(step2[22], step2[25], c5, &step1[22], &step1[25]);
-
-  step1[8] = step2[8];
-  step1[9] = step2[8];
-  step1[14] = step2[15];
-  step1[15] = step2[15];
-
-  step1[16] = step2[16];
-  step1[23] = step2[23];
-  step1[24] = step2[24];
-  step1[31] = step2[31];
-  step1[32] = step2[32];
-  step1[33] = step2[33];
-  step1[34] = step2[33];
-  step1[35] = step2[32];
-  step1[36] = step2[39];
-  step1[37] = step2[38];
-  step1[38] = step2[38];
-  step1[39] = step2[39];
-  step1[40] = step2[40];
-  step1[41] = step2[41];
-  step1[42] = step2[41];
-  step1[43] = step2[40];
-  step1[44] = step2[47];
-  step1[45] = step2[46];
-  step1[46] = step2[46];
-  step1[47] = step2[47];
-  step1[48] = step2[48];
-  step1[49] = step2[49];
-  step1[50] = step2[49];
-  step1[51] = step2[48];
-  step1[52] = step2[55];
-  step1[53] = step2[54];
-  step1[54] = step2[54];
-  step1[55] = step2[55];
-  step1[56] = step2[56];
-  step1[57] = step2[57];
-  step1[58] = step2[57];
-  step1[59] = step2[56];
-  step1[60] = step2[63];
-  step1[61] = step2[62];
-  step1[62] = step2[62];
-  step1[63] = step2[63];
-
-  // stage 6
-
-  btf_16_neon(step1[0], cospi[32], cospi[32], &step2[0], &step2[1]);
-  btf_16_lane_2_3_neon(step1[14], step1[9], c3, &step2[14], &step2[9]);
-  btf_16_lane_0_1_neon(step1[61], step1[34], c2, &step2[61], &step2[34]);
-  btf_16_lane_0_1_neon(step1[60], step1[35], c2, &step2[60], &step2[35]);
-  btf_16_lane_1_0_neon(step1[36], step1[59], c5, &step2[36], &step2[59]);
-  btf_16_lane_1_0_neon(step1[37], step1[58], c5, &step2[37], &step2[58]);
-  btf_16_lane_2_3_neon(step1[53], step1[42], c2, &step2[53], &step2[42]);
-  btf_16_lane_2_3_neon(step1[52], step1[43], c2, &step2[52], &step2[43]);
-  btf_16_lane_3_2_neon(step1[44], step1[51], c5, &step2[44], &step2[51]);
-  btf_16_lane_3_2_neon(step1[45], step1[50], c5, &step2[45], &step2[50]);
-
-  step2[8] = step1[8];
-  step2[15] = step1[15];
-  step2[16] = step1[16];
-  step2[17] = step1[17];
-  step2[18] = step1[17];
-  step2[19] = step1[16];
-  step2[20] = step1[23];
-  step2[21] = step1[22];
-  step2[22] = step1[22];
-  step2[23] = step1[23];
-  step2[24] = step1[24];
-  step2[25] = step1[25];
-  step2[26] = step1[25];
-  step2[27] = step1[24];
-  step2[28] = step1[31];
-  step2[29] = step1[30];
-  step2[30] = step1[30];
-  step2[31] = step1[31];
-  step2[32] = step1[32];
-  step2[33] = step1[33];
-  step2[38] = step1[38];
-  step2[39] = step1[39];
-  step2[40] = step1[40];
-  step2[41] = step1[41];
-  step2[46] = step1[46];
-  step2[47] = step1[47];
-  step2[48] = step1[48];
-  step2[49] = step1[49];
-  step2[54] = step1[54];
-  step2[55] = step1[55];
-  step2[56] = step1[56];
-  step2[57] = step1[57];
-  step2[62] = step1[62];
-  step2[63] = step1[63];
-
-  // stage 7
-
-  btf_16_lane_2_3_neon(step2[29], step2[18], c3, &step1[29], &step1[18]);
-  btf_16_lane_2_3_neon(step2[28], step2[19], c3, &step1[28], &step1[19]);
-  btf_16_lane_3_2_neon(step2[20], step2[27], c6, &step1[20], &step1[27]);
-  btf_16_lane_3_2_neon(step2[21], step2[26], c6, &step1[21], &step1[26]);
-
-  step1[0] = step2[0];
-  step1[1] = step2[1];
-  step1[2] = step2[1];
-  step1[3] = step2[0];
-  step1[8] = step2[8];
-  step1[9] = step2[9];
-  step1[10] = step2[9];
-  step1[11] = step2[8];
-  step1[12] = step2[15];
-  step1[13] = step2[14];
-  step1[14] = step2[14];
-  step1[15] = step2[15];
-  step1[16] = step2[16];
-  step1[17] = step2[17];
-  step1[22] = step2[22];
-  step1[23] = step2[23];
-  step1[24] = step2[24];
-  step1[25] = step2[25];
-  step1[30] = step2[30];
-  step1[31] = step2[31];
-  step1[32] = vqaddq_s16(step2[32], step2[39]);
-  step1[33] = vqaddq_s16(step2[33], step2[38]);
-  step1[34] = vqaddq_s16(step2[34], step2[37]);
-  step1[35] = vqaddq_s16(step2[35], step2[36]);
-  step1[36] = vqsubq_s16(step2[35], step2[36]);
-  step1[37] = vqsubq_s16(step2[34], step2[37]);
-  step1[38] = vqsubq_s16(step2[33], step2[38]);
-  step1[39] = vqsubq_s16(step2[32], step2[39]);
-  step1[40] = vqsubq_s16(step2[47], step2[40]);
-  step1[41] = vqsubq_s16(step2[46], step2[41]);
-  step1[42] = vqsubq_s16(step2[45], step2[42]);
-  step1[43] = vqsubq_s16(step2[44], step2[43]);
-  step1[44] = vqaddq_s16(step2[43], step2[44]);
-  step1[45] = vqaddq_s16(step2[42], step2[45]);
-  step1[46] = vqaddq_s16(step2[41], step2[46]);
-  step1[47] = vqaddq_s16(step2[40], step2[47]);
-  step1[48] = vqaddq_s16(step2[48], step2[55]);
-  step1[49] = vqaddq_s16(step2[49], step2[54]);
-  step1[50] = vqaddq_s16(step2[50], step2[53]);
-  step1[51] = vqaddq_s16(step2[51], step2[52]);
-  step1[52] = vqsubq_s16(step2[51], step2[52]);
-  step1[53] = vqsubq_s16(step2[50], step2[53]);
-  step1[54] = vqsubq_s16(step2[49], step2[54]);
-  step1[55] = vqsubq_s16(step2[48], step2[55]);
-  step1[56] = vqsubq_s16(step2[63], step2[56]);
-  step1[57] = vqsubq_s16(step2[62], step2[57]);
-  step1[58] = vqsubq_s16(step2[61], step2[58]);
-  step1[59] = vqsubq_s16(step2[60], step2[59]);
-  step1[60] = vqaddq_s16(step2[59], step2[60]);
-  step1[61] = vqaddq_s16(step2[58], step2[61]);
-  step1[62] = vqaddq_s16(step2[57], step2[62]);
-  step1[63] = vqaddq_s16(step2[56], step2[63]);
-
-  // stage 8
-
-  btf_16_lane_0_1_neon(step1[13], step1[10], c3, &step2[13], &step2[10]);
-  btf_16_lane_0_1_neon(step1[12], step1[11], c3, &step2[12], &step2[11]);
-  btf_16_lane_2_3_neon(step1[59], step1[36], c3, &step2[59], &step2[36]);
-  btf_16_lane_2_3_neon(step1[58], step1[37], c3, &step2[58], &step2[37]);
-  btf_16_lane_2_3_neon(step1[57], step1[38], c3, &step2[57], &step2[38]);
-  btf_16_lane_2_3_neon(step1[56], step1[39], c3, &step2[56], &step2[39]);
-  btf_16_lane_3_2_neon(step1[40], step1[55], c6, &step2[40], &step2[55]);
-  btf_16_lane_3_2_neon(step1[41], step1[54], c6, &step2[41], &step2[54]);
-  btf_16_lane_3_2_neon(step1[42], step1[53], c6, &step2[42], &step2[53]);
-  btf_16_lane_3_2_neon(step1[43], step1[52], c6, &step2[43], &step2[52]);
-
-  step2[0] = step1[0];
-  step2[1] = step1[1];
-  step2[2] = step1[2];
-  step2[3] = step1[3];
-  step2[4] = step1[3];
-  step2[5] = step1[2];
-  step2[6] = step1[1];
-  step2[7] = step1[0];
-  step2[8] = step1[8];
-  step2[9] = step1[9];
-  step2[14] = step1[14];
-  step2[15] = step1[15];
-  step2[16] = vqaddq_s16(step1[16], step1[23]);
-  step2[17] = vqaddq_s16(step1[17], step1[22]);
-  step2[18] = vqaddq_s16(step1[18], step1[21]);
-  step2[19] = vqaddq_s16(step1[19], step1[20]);
-  step2[20] = vqsubq_s16(step1[19], step1[20]);
-  step2[21] = vqsubq_s16(step1[18], step1[21]);
-  step2[22] = vqsubq_s16(step1[17], step1[22]);
-  step2[23] = vqsubq_s16(step1[16], step1[23]);
-  step2[24] = vqsubq_s16(step1[31], step1[24]);
-  step2[25] = vqsubq_s16(step1[30], step1[25]);
-  step2[26] = vqsubq_s16(step1[29], step1[26]);
-  step2[27] = vqsubq_s16(step1[28], step1[27]);
-  step2[28] = vqaddq_s16(step1[28], step1[27]);
-  step2[29] = vqaddq_s16(step1[29], step1[26]);
-  step2[30] = vqaddq_s16(step1[30], step1[25]);
-  step2[31] = vqaddq_s16(step1[31], step1[24]);
-  step2[32] = step1[32];
-  step2[33] = step1[33];
-  step2[34] = step1[34];
-  step2[35] = step1[35];
-  step2[44] = step1[44];
-  step2[45] = step1[45];
-  step2[46] = step1[46];
-  step2[47] = step1[47];
-  step2[48] = step1[48];
-  step2[49] = step1[49];
-  step2[50] = step1[50];
-  step2[51] = step1[51];
-  step2[60] = step1[60];
-  step2[61] = step1[61];
-  step2[62] = step1[62];
-  step2[63] = step1[63];
-
-  // stage 9
-  idct64_stage9_neon(step2, step1, cos_bit);
-
-  // stage 10
-  idct64_stage10_neon(step1, step2, cos_bit);
-
-  // stage 11
-
-  out[0] = vqaddq_s16(step2[0], step2[63]);
-  out[1] = vqaddq_s16(step2[1], step2[62]);
-  out[2] = vqaddq_s16(step2[2], step2[61]);
-  out[3] = vqaddq_s16(step2[3], step2[60]);
-  out[4] = vqaddq_s16(step2[4], step2[59]);
-  out[5] = vqaddq_s16(step2[5], step2[58]);
-  out[6] = vqaddq_s16(step2[6], step2[57]);
-  out[7] = vqaddq_s16(step2[7], step2[56]);
-  out[8] = vqaddq_s16(step2[8], step2[55]);
-  out[9] = vqaddq_s16(step2[9], step2[54]);
-  out[10] = vqaddq_s16(step2[10], step2[53]);
-  out[11] = vqaddq_s16(step2[11], step2[52]);
-  out[12] = vqaddq_s16(step2[12], step2[51]);
-  out[13] = vqaddq_s16(step2[13], step2[50]);
-  out[14] = vqaddq_s16(step2[14], step2[49]);
-  out[15] = vqaddq_s16(step2[15], step2[48]);
-  out[16] = vqaddq_s16(step2[16], step2[47]);
-  out[17] = vqaddq_s16(step2[17], step2[46]);
-  out[18] = vqaddq_s16(step2[18], step2[45]);
-  out[19] = vqaddq_s16(step2[19], step2[44]);
-  out[20] = vqaddq_s16(step2[20], step2[43]);
-  out[21] = vqaddq_s16(step2[21], step2[42]);
-  out[22] = vqaddq_s16(step2[22], step2[41]);
-  out[23] = vqaddq_s16(step2[23], step2[40]);
-  out[24] = vqaddq_s16(step2[24], step2[39]);
-  out[25] = vqaddq_s16(step2[25], step2[38]);
-  out[26] = vqaddq_s16(step2[26], step2[37]);
-  out[27] = vqaddq_s16(step2[27], step2[36]);
-  out[28] = vqaddq_s16(step2[28], step2[35]);
-  out[29] = vqaddq_s16(step2[29], step2[34]);
-  out[30] = vqaddq_s16(step2[30], step2[33]);
-  out[31] = vqaddq_s16(step2[31], step2[32]);
-  out[32] = vqsubq_s16(step2[31], step2[32]);
-  out[33] = vqsubq_s16(step2[30], step2[33]);
-  out[34] = vqsubq_s16(step2[29], step2[34]);
-  out[35] = vqsubq_s16(step2[28], step2[35]);
-  out[36] = vqsubq_s16(step2[27], step2[36]);
-  out[37] = vqsubq_s16(step2[26], step2[37]);
-  out[38] = vqsubq_s16(step2[25], step2[38]);
-  out[39] = vqsubq_s16(step2[24], step2[39]);
-  out[40] = vqsubq_s16(step2[23], step2[40]);
-  out[41] = vqsubq_s16(step2[22], step2[41]);
-  out[42] = vqsubq_s16(step2[21], step2[42]);
-  out[43] = vqsubq_s16(step2[20], step2[43]);
-  out[44] = vqsubq_s16(step2[19], step2[44]);
-  out[45] = vqsubq_s16(step2[18], step2[45]);
-  out[46] = vqsubq_s16(step2[17], step2[46]);
-  out[47] = vqsubq_s16(step2[16], step2[47]);
-  out[48] = vqsubq_s16(step2[15], step2[48]);
-  out[49] = vqsubq_s16(step2[14], step2[49]);
-  out[50] = vqsubq_s16(step2[13], step2[50]);
-  out[51] = vqsubq_s16(step2[12], step2[51]);
-  out[52] = vqsubq_s16(step2[11], step2[52]);
-  out[53] = vqsubq_s16(step2[10], step2[53]);
-  out[54] = vqsubq_s16(step2[9], step2[54]);
-  out[55] = vqsubq_s16(step2[8], step2[55]);
-  out[56] = vqsubq_s16(step2[7], step2[56]);
-  out[57] = vqsubq_s16(step2[6], step2[57]);
-  out[58] = vqsubq_s16(step2[5], step2[58]);
-  out[59] = vqsubq_s16(step2[4], step2[59]);
-  out[60] = vqsubq_s16(step2[3], step2[60]);
-  out[61] = vqsubq_s16(step2[2], step2[61]);
-  out[62] = vqsubq_s16(step2[1], step2[62]);
-  out[63] = vqsubq_s16(step2[0], step2[63]);
-}
-
-static INLINE void idct64_low16_neon(int16x8_t *in, int16x8_t *out,
-                                     int8_t cos_bit, int bit) {
-  (void)bit;
-  const int32_t *cospi = cospi_arr(cos_bit);
-  int16x8_t step2[64], step1[64];
-
-  const int16x4_t c0 = set_s16x4_neon((int16_t)cospi[4], (int16_t)cospi[60],
-                                      (int16_t)cospi[36], (int16_t)cospi[28]);
-  const int16x4_t c1 = set_s16x4_neon((int16_t)cospi[20], (int16_t)cospi[44],
-                                      (int16_t)cospi[52], (int16_t)cospi[12]);
-  const int16x4_t c2 = set_s16x4_neon((int16_t)cospi[8], (int16_t)cospi[56],
-                                      (int16_t)cospi[40], (int16_t)cospi[24]);
-  const int16x4_t c3 = set_s16x4_neon((int16_t)cospi[32], (int16_t)cospi[32],
-                                      (int16_t)cospi[16], (int16_t)cospi[48]);
-  const int16x4_t c4 =
-      set_s16x4_neon((int16_t)(-cospi[4]), (int16_t)(-cospi[60]),
-                     (int16_t)(-cospi[36]), (int16_t)(-cospi[28]));
-  const int16x4_t c5 =
-      set_s16x4_neon((int16_t)(-cospi[20]), (int16_t)(-cospi[44]),
-                     (int16_t)(-cospi[52]), (int16_t)(-cospi[12]));
-  const int16x4_t c6 =
-      set_s16x4_neon((int16_t)(-cospi[8]), (int16_t)(-cospi[56]),
-                     (int16_t)(-cospi[40]), (int16_t)(-cospi[24]));
-  const int16x4_t c7 =
-      set_s16x4_neon((int16_t)(-cospi[32]), (int16_t)(-cospi[32]),
-                     (int16_t)(-cospi[16]), (int16_t)(-cospi[48]));
-
-  // stage 1
-  // stage 2
-
-  step2[0] = in[0];
-  step2[4] = in[8];
-  step2[8] = in[4];
-  step2[12] = in[12];
-  step2[16] = in[2];
-  step2[20] = in[10];
-  step2[24] = in[6];
-  step2[28] = in[14];
-
-  btf_16_neon(in[1], cospi[63], cospi[1], &step2[32], &step2[63]);
-  btf_16_neon(in[15], -cospi[49], cospi[15], &step2[35], &step2[60]);
-  btf_16_neon(in[9], cospi[55], cospi[9], &step2[36], &step2[59]);
-  btf_16_neon(in[7], -cospi[57], cospi[7], &step2[39], &step2[56]);
-  btf_16_neon(in[5], cospi[59], cospi[5], &step2[40], &step2[55]);
-  btf_16_neon(in[11], -cospi[53], cospi[11], &step2[43], &step2[52]);
-  btf_16_neon(in[13], cospi[51], cospi[13], &step2[44], &step2[51]);
-  btf_16_neon(in[3], -cospi[61], cospi[3], &step2[47], &step2[48]);
-
-  // stage 3
-
-  step1[0] = step2[0];
-  step1[4] = step2[4];
-  step1[8] = step2[8];
-  step1[12] = step2[12];
-
-  btf_16_neon(step2[16], cospi[62], cospi[2], &step1[16], &step1[31]);
-  btf_16_neon(step2[20], cospi[54], cospi[10], &step1[20], &step1[27]);
-  btf_16_neon(step2[24], -cospi[58], cospi[6], &step1[23], &step1[24]);
-  btf_16_neon(step2[28], -cospi[50], cospi[14], &step1[19], &step1[28]);
-
-  step1[32] = step2[32];
-  step1[33] = step2[32];
-  step1[34] = step2[35];
-  step1[35] = step2[35];
-  step1[36] = step2[36];
-  step1[37] = step2[36];
-  step1[38] = step2[39];
-  step1[39] = step2[39];
-  step1[40] = step2[40];
-  step1[41] = step2[40];
-  step1[42] = step2[43];
-  step1[43] = step2[43];
-  step1[44] = step2[44];
-  step1[45] = step2[44];
-  step1[46] = step2[47];
-  step1[47] = step2[47];
-  step1[48] = step2[48];
-  step1[49] = step2[48];
-  step1[50] = step2[51];
-  step1[51] = step2[51];
-  step1[52] = step2[52];
-  step1[53] = step2[52];
-  step1[54] = step2[55];
-  step1[55] = step2[55];
-  step1[56] = step2[56];
-  step1[57] = step2[56];
-  step1[58] = step2[59];
-  step1[59] = step2[59];
-  step1[60] = step2[60];
-  step1[61] = step2[60];
-  step1[62] = step2[63];
-  step1[63] = step2[63];
-
->>>>>>> 148bd354
-  // stage 4
-
-  step2[0] = step1[0];
-  step2[4] = step1[4];
-
-  btf_16_neon(step1[8], cospi[60], cospi[4], &step2[8], &step2[15]);
-  btf_16_neon(step1[12], -cospi[52], cospi[12], &step2[11], &step2[12]);
-  btf_16_lane_0_1_neon(step1[62], step1[33], c0, &step2[62], &step2[33]);
-  btf_16_lane_1_0_neon(step1[34], step1[61], c4, &step2[34], &step2[61]);
-  btf_16_lane_2_3_neon(step1[58], step1[37], c0, &step2[58], &step2[37]);
-  btf_16_lane_3_2_neon(step1[38], step1[57], c4, &step2[38], &step2[57]);
-  btf_16_lane_0_1_neon(step1[54], step1[41], c1, &step2[54], &step2[41]);
-  btf_16_lane_1_0_neon(step1[42], step1[53], c5, &step2[42], &step2[53]);
-  btf_16_lane_2_3_neon(step1[50], step1[45], c1, &step2[50], &step2[45]);
-  btf_16_lane_3_2_neon(step1[46], step1[49], c5, &step2[46], &step2[49]);
-
-  step2[16] = step1[16];
-  step2[17] = step1[16];
-  step2[18] = step1[19];
-  step2[19] = step1[19];
-  step2[20] = step1[20];
-  step2[21] = step1[20];
-  step2[22] = step1[23];
-  step2[23] = step1[23];
-  step2[24] = step1[24];
-  step2[25] = step1[24];
-  step2[26] = step1[27];
-  step2[27] = step1[27];
-  step2[28] = step1[28];
-  step2[29] = step1[28];
-  step2[30] = step1[31];
-  step2[31] = step1[31];
-  step2[32] = step1[32];
-  step2[35] = step1[35];
-  step2[36] = step1[36];
-  step2[39] = step1[39];
-  step2[40] = step1[40];
-  step2[43] = step1[43];
-  step2[44] = step1[44];
-  step2[47] = step1[47];
-  step2[48] = step1[48];
-  step2[51] = step1[51];
-  step2[52] = step1[52];
-  step2[55] = step1[55];
-  step2[56] = step1[56];
-  step2[59] = step1[59];
-  step2[60] = step1[60];
-  step2[63] = step1[63];
-
-  // stage 5
-
-  step1[0] = step2[0];
-
-  btf_16_neon(step2[4], cospi[56], cospi[8], &step1[4], &step1[7]);
-  btf_16_lane_0_1_neon(step2[30], step2[17], c2, &step1[30], &step1[17]);
-  btf_16_lane_1_0_neon(step2[18], step2[29], c6, &step1[18], &step1[29]);
-  btf_16_lane_2_3_neon(step2[26], step2[21], c2, &step1[26], &step1[21]);
-  btf_16_lane_3_2_neon(step2[22], step2[25], c6, &step1[22], &step1[25]);
-
-  step1[8] = step2[8];
-  step1[9] = step2[8];
-  step1[10] = step2[11];
-  step1[11] = step2[11];
-  step1[12] = step2[12];
-  step1[13] = step2[12];
-  step1[14] = step2[15];
-  step1[15] = step2[15];
-  step1[16] = step2[16];
-  step1[19] = step2[19];
-  step1[20] = step2[20];
-  step1[23] = step2[23];
-  step1[24] = step2[24];
-  step1[27] = step2[27];
-  step1[28] = step2[28];
-  step1[31] = step2[31];
-  step1[32] = vqaddq_s16(step2[32], step2[35]);
-  step1[33] = vqaddq_s16(step2[33], step2[34]);
-  step1[34] = vqsubq_s16(step2[33], step2[34]);
-  step1[35] = vqsubq_s16(step2[32], step2[35]);
-  step1[36] = vqsubq_s16(step2[39], step2[36]);
-  step1[37] = vqsubq_s16(step2[38], step2[37]);
-  step1[38] = vqaddq_s16(step2[38], step2[37]);
-  step1[39] = vqaddq_s16(step2[39], step2[36]);
-  step1[40] = vqaddq_s16(step2[40], step2[43]);
-  step1[41] = vqaddq_s16(step2[41], step2[42]);
-  step1[42] = vqsubq_s16(step2[41], step2[42]);
-  step1[43] = vqsubq_s16(step2[40], step2[43]);
-  step1[44] = vqsubq_s16(step2[47], step2[44]);
-  step1[45] = vqsubq_s16(step2[46], step2[45]);
-  step1[46] = vqaddq_s16(step2[46], step2[45]);
-  step1[47] = vqaddq_s16(step2[47], step2[44]);
-  step1[48] = vqaddq_s16(step2[48], step2[51]);
-  step1[49] = vqaddq_s16(step2[49], step2[50]);
-  step1[50] = vqsubq_s16(step2[49], step2[50]);
-  step1[51] = vqsubq_s16(step2[48], step2[51]);
-  step1[52] = vqsubq_s16(step2[55], step2[52]);
-  step1[53] = vqsubq_s16(step2[54], step2[53]);
-  step1[54] = vqaddq_s16(step2[54], step2[53]);
-  step1[55] = vqaddq_s16(step2[55], step2[52]);
-  step1[56] = vqaddq_s16(step2[56], step2[59]);
-  step1[57] = vqaddq_s16(step2[57], step2[58]);
-  step1[58] = vqsubq_s16(step2[57], step2[58]);
-  step1[59] = vqsubq_s16(step2[56], step2[59]);
-  step1[60] = vqsubq_s16(step2[63], step2[60]);
-  step1[61] = vqsubq_s16(step2[62], step2[61]);
-  step1[62] = vqaddq_s16(step2[62], step2[61]);
-  step1[63] = vqaddq_s16(step2[63], step2[60]);
-
-  // stage 6
-
-  btf_16_neon(step1[0], cospi[32], cospi[32], &step2[0], &step2[1]);
-  btf_16_lane_2_3_neon(step1[14], step1[9], c3, &step2[14], &step2[9]);
-  btf_16_lane_3_2_neon(step1[10], step1[13], c7, &step2[10], &step2[13]);
-  btf_16_lane_0_1_neon(step1[61], step1[34], c2, &step2[61], &step2[34]);
-  btf_16_lane_0_1_neon(step1[60], step1[35], c2, &step2[60], &step2[35]);
-  btf_16_lane_1_0_neon(step1[36], step1[59], c6, &step2[36], &step2[59]);
-  btf_16_lane_1_0_neon(step1[37], step1[58], c6, &step2[37], &step2[58]);
-  btf_16_lane_2_3_neon(step1[53], step1[42], c2, &step2[53], &step2[42]);
-  btf_16_lane_2_3_neon(step1[52], step1[43], c2, &step2[52], &step2[43]);
-  btf_16_lane_3_2_neon(step1[44], step1[51], c6, &step2[44], &step2[51]);
-  btf_16_lane_3_2_neon(step1[45], step1[50], c6, &step2[45], &step2[50]);
-
-  step2[4] = step1[4];
-  step2[5] = step1[4];
-  step2[6] = step1[7];
-  step2[7] = step1[7];
-  step2[8] = step1[8];
-  step2[11] = step1[11];
-  step2[12] = step1[12];
-  step2[15] = step1[15];
-  step2[16] = vqaddq_s16(step1[16], step1[19]);
-  step2[17] = vqaddq_s16(step1[17], step1[18]);
-  step2[18] = vqsubq_s16(step1[17], step1[18]);
-  step2[19] = vqsubq_s16(step1[16], step1[19]);
-  step2[20] = vqsubq_s16(step1[23], step1[20]);
-  step2[21] = vqsubq_s16(step1[22], step1[21]);
-  step2[22] = vqaddq_s16(step1[22], step1[21]);
-  step2[23] = vqaddq_s16(step1[23], step1[20]);
-  step2[24] = vqaddq_s16(step1[24], step1[27]);
-  step2[25] = vqaddq_s16(step1[25], step1[26]);
-  step2[26] = vqsubq_s16(step1[25], step1[26]);
-  step2[27] = vqsubq_s16(step1[24], step1[27]);
-  step2[28] = vqsubq_s16(step1[31], step1[28]);
-  step2[29] = vqsubq_s16(step1[30], step1[29]);
-  step2[30] = vqaddq_s16(step1[30], step1[29]);
-  step2[31] = vqaddq_s16(step1[31], step1[28]);
-  step2[32] = step1[32];
-  step2[33] = step1[33];
-  step2[38] = step1[38];
-  step2[39] = step1[39];
-  step2[40] = step1[40];
-  step2[41] = step1[41];
-  step2[46] = step1[46];
-  step2[47] = step1[47];
-  step2[48] = step1[48];
-  step2[49] = step1[49];
-  step2[54] = step1[54];
-  step2[55] = step1[55];
-  step2[56] = step1[56];
-  step2[57] = step1[57];
-  step2[62] = step1[62];
-  step2[63] = step1[63];
-
-  // stage 7
-
-  btf_16_lane_0_1_neon(step2[6], step2[5], c3, &step1[6], &step1[5]);
-  btf_16_lane_2_3_neon(step2[29], step2[18], c3, &step1[29], &step1[18]);
-  btf_16_lane_2_3_neon(step2[28], step2[19], c3, &step1[28], &step1[19]);
-  btf_16_lane_3_2_neon(step2[20], step2[27], c7, &step1[20], &step1[27]);
-  btf_16_lane_3_2_neon(step2[21], step2[26], c7, &step1[21], &step1[26]);
-
-  step1[0] = step2[0];
-  step1[1] = step2[1];
-  step1[2] = step2[1];
-  step1[3] = step2[0];
-  step1[4] = step2[4];
-  step1[7] = step2[7];
-  step1[8] = vqaddq_s16(step2[8], step2[11]);
-  step1[9] = vqaddq_s16(step2[9], step2[10]);
-  step1[10] = vqsubq_s16(step2[9], step2[10]);
-  step1[11] = vqsubq_s16(step2[8], step2[11]);
-  step1[12] = vqsubq_s16(step2[15], step2[12]);
-  step1[13] = vqsubq_s16(step2[14], step2[13]);
-  step1[14] = vqaddq_s16(step2[14], step2[13]);
-  step1[15] = vqaddq_s16(step2[15], step2[12]);
-  step1[16] = step2[16];
-  step1[17] = step2[17];
-  step1[22] = step2[22];
-  step1[23] = step2[23];
-  step1[24] = step2[24];
-  step1[25] = step2[25];
-  step1[30] = step2[30];
-  step1[31] = step2[31];
-  step1[32] = vqaddq_s16(step2[32], step2[39]);
-  step1[33] = vqaddq_s16(step2[33], step2[38]);
-  step1[34] = vqaddq_s16(step2[34], step2[37]);
-  step1[35] = vqaddq_s16(step2[35], step2[36]);
-  step1[36] = vqsubq_s16(step2[35], step2[36]);
-  step1[37] = vqsubq_s16(step2[34], step2[37]);
-  step1[38] = vqsubq_s16(step2[33], step2[38]);
-  step1[39] = vqsubq_s16(step2[32], step2[39]);
-  step1[40] = vqsubq_s16(step2[47], step2[40]);
-  step1[41] = vqsubq_s16(step2[46], step2[41]);
-  step1[42] = vqsubq_s16(step2[45], step2[42]);
-  step1[43] = vqsubq_s16(step2[44], step2[43]);
-  step1[44] = vqaddq_s16(step2[43], step2[44]);
-  step1[45] = vqaddq_s16(step2[42], step2[45]);
-  step1[46] = vqaddq_s16(step2[41], step2[46]);
-  step1[47] = vqaddq_s16(step2[40], step2[47]);
-  step1[48] = vqaddq_s16(step2[48], step2[55]);
-  step1[49] = vqaddq_s16(step2[49], step2[54]);
-  step1[50] = vqaddq_s16(step2[50], step2[53]);
-  step1[51] = vqaddq_s16(step2[51], step2[52]);
-  step1[52] = vqsubq_s16(step2[51], step2[52]);
-  step1[53] = vqsubq_s16(step2[50], step2[53]);
-  step1[54] = vqsubq_s16(step2[49], step2[54]);
-  step1[55] = vqsubq_s16(step2[48], step2[55]);
-  step1[56] = vqsubq_s16(step2[63], step2[56]);
-  step1[57] = vqsubq_s16(step2[62], step2[57]);
-  step1[58] = vqsubq_s16(step2[61], step2[58]);
-  step1[59] = vqsubq_s16(step2[60], step2[59]);
-  step1[60] = vqaddq_s16(step2[59], step2[60]);
-  step1[61] = vqaddq_s16(step2[58], step2[61]);
-  step1[62] = vqaddq_s16(step2[57], step2[62]);
-  step1[63] = vqaddq_s16(step2[56], step2[63]);
-
-  // stage 8
-
-  btf_16_lane_0_1_neon(step1[13], step1[10], c3, &step2[13], &step2[10]);
-  btf_16_lane_0_1_neon(step1[12], step1[11], c3, &step2[12], &step2[11]);
-  btf_16_lane_2_3_neon(step1[59], step1[36], c3, &step2[59], &step2[36]);
-  btf_16_lane_2_3_neon(step1[58], step1[37], c3, &step2[58], &step2[37]);
-  btf_16_lane_2_3_neon(step1[57], step1[38], c3, &step2[57], &step2[38]);
-  btf_16_lane_2_3_neon(step1[56], step1[39], c3, &step2[56], &step2[39]);
-  btf_16_lane_3_2_neon(step1[40], step1[55], c7, &step2[40], &step2[55]);
-  btf_16_lane_3_2_neon(step1[41], step1[54], c7, &step2[41], &step2[54]);
-  btf_16_lane_3_2_neon(step1[42], step1[53], c7, &step2[42], &step2[53]);
-  btf_16_lane_3_2_neon(step1[43], step1[52], c7, &step2[43], &step2[52]);
-
-  step2[0] = vqaddq_s16(step1[0], step1[7]);
-  step2[1] = vqaddq_s16(step1[1], step1[6]);
-  step2[2] = vqaddq_s16(step1[2], step1[5]);
-  step2[3] = vqaddq_s16(step1[3], step1[4]);
-  step2[4] = vqsubq_s16(step1[3], step1[4]);
-  step2[5] = vqsubq_s16(step1[2], step1[5]);
-  step2[6] = vqsubq_s16(step1[1], step1[6]);
-  step2[7] = vqsubq_s16(step1[0], step1[7]);
-  step2[8] = step1[8];
-  step2[9] = step1[9];
-  step2[14] = step1[14];
-  step2[15] = step1[15];
-  step2[16] = vqaddq_s16(step1[16], step1[23]);
-  step2[17] = vqaddq_s16(step1[17], step1[22]);
-  step2[18] = vqaddq_s16(step1[18], step1[21]);
-  step2[19] = vqaddq_s16(step1[19], step1[20]);
-  step2[20] = vqsubq_s16(step1[19], step1[20]);
-  step2[21] = vqsubq_s16(step1[18], step1[21]);
-  step2[22] = vqsubq_s16(step1[17], step1[22]);
-  step2[23] = vqsubq_s16(step1[16], step1[23]);
-  step2[24] = vqsubq_s16(step1[31], step1[24]);
-  step2[25] = vqsubq_s16(step1[30], step1[25]);
-  step2[26] = vqsubq_s16(step1[29], step1[26]);
-  step2[27] = vqsubq_s16(step1[28], step1[27]);
-  step2[28] = vqaddq_s16(step1[28], step1[27]);
-  step2[29] = vqaddq_s16(step1[29], step1[26]);
-  step2[30] = vqaddq_s16(step1[30], step1[25]);
-  step2[31] = vqaddq_s16(step1[31], step1[24]);
-  step2[32] = step1[32];
-  step2[33] = step1[33];
-  step2[34] = step1[34];
-  step2[35] = step1[35];
-  step2[44] = step1[44];
-  step2[45] = step1[45];
-  step2[46] = step1[46];
-  step2[47] = step1[47];
-  step2[48] = step1[48];
-  step2[49] = step1[49];
-  step2[50] = step1[50];
-  step2[51] = step1[51];
-  step2[60] = step1[60];
-  step2[61] = step1[61];
-  step2[62] = step1[62];
-  step2[63] = step1[63];
-
-  // stage 9
-  idct64_stage9_neon(step2, step1, cos_bit);
-
-  // stage 10
-  idct64_stage10_neon(step1, step2, cos_bit);
-
-  // stage 11
-
-  out[0] = vqaddq_s16(step2[0], step2[63]);
-  out[1] = vqaddq_s16(step2[1], step2[62]);
-  out[2] = vqaddq_s16(step2[2], step2[61]);
-  out[3] = vqaddq_s16(step2[3], step2[60]);
-  out[4] = vqaddq_s16(step2[4], step2[59]);
-  out[5] = vqaddq_s16(step2[5], step2[58]);
-  out[6] = vqaddq_s16(step2[6], step2[57]);
-  out[7] = vqaddq_s16(step2[7], step2[56]);
-  out[8] = vqaddq_s16(step2[8], step2[55]);
-  out[9] = vqaddq_s16(step2[9], step2[54]);
-  out[10] = vqaddq_s16(step2[10], step2[53]);
-  out[11] = vqaddq_s16(step2[11], step2[52]);
-  out[12] = vqaddq_s16(step2[12], step2[51]);
-  out[13] = vqaddq_s16(step2[13], step2[50]);
-  out[14] = vqaddq_s16(step2[14], step2[49]);
-  out[15] = vqaddq_s16(step2[15], step2[48]);
-  out[16] = vqaddq_s16(step2[16], step2[47]);
-  out[17] = vqaddq_s16(step2[17], step2[46]);
-  out[18] = vqaddq_s16(step2[18], step2[45]);
-  out[19] = vqaddq_s16(step2[19], step2[44]);
-  out[20] = vqaddq_s16(step2[20], step2[43]);
-  out[21] = vqaddq_s16(step2[21], step2[42]);
-  out[22] = vqaddq_s16(step2[22], step2[41]);
-  out[23] = vqaddq_s16(step2[23], step2[40]);
-  out[24] = vqaddq_s16(step2[24], step2[39]);
-  out[25] = vqaddq_s16(step2[25], step2[38]);
-  out[26] = vqaddq_s16(step2[26], step2[37]);
-  out[27] = vqaddq_s16(step2[27], step2[36]);
-  out[28] = vqaddq_s16(step2[28], step2[35]);
-  out[29] = vqaddq_s16(step2[29], step2[34]);
-  out[30] = vqaddq_s16(step2[30], step2[33]);
-  out[31] = vqaddq_s16(step2[31], step2[32]);
-  out[32] = vqsubq_s16(step2[31], step2[32]);
-  out[33] = vqsubq_s16(step2[30], step2[33]);
-  out[34] = vqsubq_s16(step2[29], step2[34]);
-  out[35] = vqsubq_s16(step2[28], step2[35]);
-  out[36] = vqsubq_s16(step2[27], step2[36]);
-  out[37] = vqsubq_s16(step2[26], step2[37]);
-  out[38] = vqsubq_s16(step2[25], step2[38]);
-  out[39] = vqsubq_s16(step2[24], step2[39]);
-  out[40] = vqsubq_s16(step2[23], step2[40]);
-  out[41] = vqsubq_s16(step2[22], step2[41]);
-  out[42] = vqsubq_s16(step2[21], step2[42]);
-  out[43] = vqsubq_s16(step2[20], step2[43]);
-  out[44] = vqsubq_s16(step2[19], step2[44]);
-  out[45] = vqsubq_s16(step2[18], step2[45]);
-  out[46] = vqsubq_s16(step2[17], step2[46]);
-  out[47] = vqsubq_s16(step2[16], step2[47]);
-  out[48] = vqsubq_s16(step2[15], step2[48]);
-  out[49] = vqsubq_s16(step2[14], step2[49]);
-  out[50] = vqsubq_s16(step2[13], step2[50]);
-  out[51] = vqsubq_s16(step2[12], step2[51]);
-  out[52] = vqsubq_s16(step2[11], step2[52]);
-  out[53] = vqsubq_s16(step2[10], step2[53]);
-  out[54] = vqsubq_s16(step2[9], step2[54]);
-  out[55] = vqsubq_s16(step2[8], step2[55]);
-  out[56] = vqsubq_s16(step2[7], step2[56]);
-  out[57] = vqsubq_s16(step2[6], step2[57]);
-  out[58] = vqsubq_s16(step2[5], step2[58]);
-  out[59] = vqsubq_s16(step2[4], step2[59]);
-  out[60] = vqsubq_s16(step2[3], step2[60]);
-  out[61] = vqsubq_s16(step2[2], step2[61]);
-  out[62] = vqsubq_s16(step2[1], step2[62]);
-  out[63] = vqsubq_s16(step2[0], step2[63]);
-}
-
 // Functions for blocks with eob at DC and within
 // topleft 8x8, 16x16, 32x32 corner
 static const transform_neon
@@ -4223,23 +3574,6 @@
           { NULL, NULL, NULL, NULL },
           { NULL, NULL, NULL, NULL },
       },
-<<<<<<< HEAD
-      { { idct8_low1_new_neon, idct8_new_neon, NULL, NULL },
-        { iadst8_low1_new_neon, iadst8_new_neon, NULL, NULL },
-        { NULL, NULL, NULL, NULL } },
-      {
-          { idct16_low1_new_neon, idct16_low8_new_neon, idct16_new_neon, NULL },
-          { iadst16_low1_new_neon, iadst16_low8_new_neon, iadst16_new_neon,
-            NULL },
-          { NULL, NULL, NULL, NULL },
-      },
-      { { idct32_low1_new_neon, idct32_low8_new_neon, idct32_low16_new_neon,
-          idct32_new_neon },
-        { NULL, NULL, NULL, NULL },
-        { NULL, NULL, NULL, NULL } },
-      { { idct64_low1_new_neon, idct64_low8_new_neon, idct64_low16_new_neon,
-          idct64_low32_new_neon },
-=======
       { { idct8_low1_neon, idct8_neon, NULL, NULL },
         { iadst8_low1_neon, iadst8_neon, NULL, NULL },
         { NULL, NULL, NULL, NULL } },
@@ -4253,7 +3587,6 @@
         { NULL, NULL, NULL, NULL } },
       { { idct64_low1_neon, idct64_low8_neon, idct64_low16_neon,
           idct64_low32_neon },
->>>>>>> 148bd354
         { NULL, NULL, NULL, NULL },
         { NULL, NULL, NULL, NULL } }
     };
