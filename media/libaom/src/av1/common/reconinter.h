--- conflicted
+++ resolved
@@ -91,15 +91,6 @@
 };
 
 typedef enum InterPredMode {
-<<<<<<< HEAD
-  UNIFORM_PRED,
-  WARP_PRED,
-  MASK_PRED,
-} InterPredMode;
-
-typedef struct InterPredParams {
-  InterPredMode mode;
-=======
   TRANSLATION_PRED,
   WARP_PRED,
 } InterPredMode;
@@ -113,7 +104,6 @@
 typedef struct InterPredParams {
   InterPredMode mode;
   InterCompMode comp_mode;
->>>>>>> 148bd354
   WarpedMotionParams warp_params;
   ConvolveParams conv_params;
   const InterpFilterParams *interp_filter_params[2];
@@ -127,11 +117,8 @@
   const struct scale_factors *scale_factors;
   int bit_depth;
   int use_hbd_buf;
-<<<<<<< HEAD
-=======
   INTERINTER_COMPOUND_DATA mask_comp;
   BLOCK_SIZE sb_type;
->>>>>>> 148bd354
   int is_intrabc;
 } InterPredParams;
 
@@ -140,15 +127,6 @@
                            int subsampling_x, int subsampling_y, int bit_depth,
                            int use_hbd_buf, int is_intrabc,
                            const struct scale_factors *sf,
-<<<<<<< HEAD
-                           int_interpfilters interp_filters);
-
-void av1_init_warp_params(InterPredParams *inter_pred_params,
-                          const struct buf_2d *ref_buf,
-                          const WarpTypesAllowed *warp_types, int ref,
-                          const MACROBLOCKD *xd, const MB_MODE_INFO *mi);
-
-=======
                            const struct buf_2d *ref_buf,
                            int_interpfilters interp_filters);
 
@@ -161,7 +139,6 @@
 void av1_init_mask_comp(InterPredParams *inter_pred_params, BLOCK_SIZE bsize,
                         const INTERINTER_COMPOUND_DATA *mask_comp);
 
->>>>>>> 148bd354
 static INLINE int has_scale(int xs, int ys) {
   return xs != SCALE_SUBPEL_SHIFTS || ys != SCALE_SUBPEL_SHIFTS;
 }
@@ -233,11 +210,7 @@
     case COMPOUND_DISTWTD:
     case COMPOUND_DIFFWTD: return comp_allowed;
     case COMPOUND_WEDGE:
-<<<<<<< HEAD
-      return comp_allowed && av1_wedge_params_lookup[sb_type].bits > 0;
-=======
       return comp_allowed && av1_wedge_params_lookup[sb_type].wedge_types > 0;
->>>>>>> 148bd354
     default: assert(0); return 0;
   }
 }
@@ -255,30 +228,12 @@
   return 0;
 }
 
-<<<<<<< HEAD
-static INLINE int get_wedge_bits_lookup(BLOCK_SIZE sb_type) {
-  return av1_wedge_params_lookup[sb_type].bits;
-}
-
-static INLINE int get_interinter_wedge_bits(BLOCK_SIZE sb_type) {
-  const int wbits = av1_wedge_params_lookup[sb_type].bits;
-  return (wbits > 0) ? wbits + 1 : 0;
-}
-
-static INLINE int is_interintra_wedge_used(BLOCK_SIZE sb_type) {
-  return av1_wedge_params_lookup[sb_type].bits > 0;
-}
-
-static INLINE int get_interintra_wedge_bits(BLOCK_SIZE sb_type) {
-  return av1_wedge_params_lookup[sb_type].bits;
-=======
 static INLINE int get_wedge_types_lookup(BLOCK_SIZE sb_type) {
   return av1_wedge_params_lookup[sb_type].wedge_types;
 }
 
 static INLINE int av1_is_wedge_used(BLOCK_SIZE sb_type) {
   return av1_wedge_params_lookup[sb_type].wedge_types > 0;
->>>>>>> 148bd354
 }
 
 void av1_make_inter_predictor(const uint8_t *src, int src_stride, uint8_t *dst,
@@ -289,10 +244,6 @@
 void av1_make_masked_inter_predictor(const uint8_t *pre, int pre_stride,
                                      uint8_t *dst, int dst_stride,
                                      InterPredParams *inter_pred_params,
-<<<<<<< HEAD
-                                     const SubpelParams *subpel_params, int w,
-                                     int h, int plane, MACROBLOCKD *xd);
-=======
                                      const SubpelParams *subpel_params);
 
 typedef void (*CalcSubpelParamsFunc)(const MV *const src_mv,
@@ -312,7 +263,6 @@
                                 int build_for_obmc, int bw, int bh, int mi_x,
                                 int mi_y,
                                 CalcSubpelParamsFunc calc_subpel_params_func);
->>>>>>> 148bd354
 
 // TODO(jkoleszar): yet another mv clamping function :-(
 static INLINE MV clamp_mv_to_umv_border_sb(const MACROBLOCKD *xd,
@@ -431,23 +381,10 @@
     const INTERINTER_COMPOUND_DATA *const comp_data, BLOCK_SIZE sb_type);
 
 // build interintra_predictors for one plane
-<<<<<<< HEAD
-void av1_build_interintra_predictors_sbp(const AV1_COMMON *cm, MACROBLOCKD *xd,
-                                         uint8_t *pred, int stride,
-                                         const BUFFER_SET *ctx, int plane,
-                                         BLOCK_SIZE bsize);
-
-void av1_build_interintra_predictors_sbuv(const AV1_COMMON *cm, MACROBLOCKD *xd,
-                                          uint8_t *upred, uint8_t *vpred,
-                                          int ustride, int vstride,
-                                          const BUFFER_SET *ctx,
-                                          BLOCK_SIZE bsize);
-=======
 void av1_build_interintra_predictor(const AV1_COMMON *cm, MACROBLOCKD *xd,
                                     uint8_t *pred, int stride,
                                     const BUFFER_SET *ctx, int plane,
                                     BLOCK_SIZE bsize);
->>>>>>> 148bd354
 
 void av1_build_intra_predictors_for_interintra(const AV1_COMMON *cm,
                                                MACROBLOCKD *xd,
