##
## Copyright (c) 2017, Alliance for Open Media. All rights reserved
##
## This source code is subject to the terms of the BSD 2 Clause License and
## the Alliance for Open Media Patent License 1.0. If the BSD 2 Clause License
## was not distributed with this source code in the LICENSE file, you can
## obtain it at www.aomedia.org/license/software. If the Alliance for Open
## Media Patent License 1.0 was not distributed with this source code in the
## PATENTS file, you can obtain it at www.aomedia.org/license/patent.
##
sub av1_common_forward_decls() {
print <<EOF
/*
 * AV1
 */

#include "aom/aom_integer.h"
#include "aom_dsp/txfm_common.h"
#include "av1/common/common.h"
#include "av1/common/enums.h"
#include "av1/common/quant_common.h"
#include "av1/common/filter.h"
#include "av1/common/convolve.h"
#include "av1/common/av1_txfm.h"
#include "av1/common/odintrin.h"
#include "av1/common/restoration.h"

struct macroblockd;

/* Encoder forward decls */
struct macroblock;
struct txfm_param;
struct aom_variance_vtable;
struct search_site_config;
struct yv12_buffer_config;
struct NN_CONFIG;
typedef struct NN_CONFIG NN_CONFIG;

enum { NONE, RELU, SOFTSIGN, SIGMOID } UENUM1BYTE(ACTIVATION);
#if CONFIG_NN_V2
enum { SOFTMAX_CROSS_ENTROPY } UENUM1BYTE(LOSS);
struct NN_CONFIG_V2;
typedef struct NN_CONFIG_V2 NN_CONFIG_V2;
struct FC_LAYER;
typedef struct FC_LAYER FC_LAYER;
#endif  // CONFIG_NN_V2

struct CNN_CONFIG;
typedef struct CNN_CONFIG CNN_CONFIG;
struct CNN_LAYER_CONFIG;
typedef struct CNN_LAYER_CONFIG CNN_LAYER_CONFIG;
struct CNN_THREAD_DATA;
typedef struct CNN_THREAD_DATA CNN_THREAD_DATA;
struct CNN_BRANCH_CONFIG;
typedef struct CNN_BRANCH_CONFIG CNN_BRANCH_CONFIG;
struct CNN_MULTI_OUT;
typedef struct CNN_MULTI_OUT CNN_MULTI_OUT;

/* Function pointers return by CfL functions */
typedef void (*cfl_subsample_lbd_fn)(const uint8_t *input, int input_stride,
                                     uint16_t *output_q3);

#if CONFIG_AV1_HIGHBITDEPTH
typedef void (*cfl_subsample_hbd_fn)(const uint16_t *input, int input_stride,
                                     uint16_t *output_q3);

typedef void (*cfl_predict_hbd_fn)(const int16_t *src, uint16_t *dst,
                                   int dst_stride, int alpha_q3, int bd);
#endif

typedef void (*cfl_subtract_average_fn)(const uint16_t *src, int16_t *dst);

typedef void (*cfl_predict_lbd_fn)(const int16_t *src, uint8_t *dst,
                                   int dst_stride, int alpha_q3);

EOF
}
forward_decls qw/av1_common_forward_decls/;

# functions that are 64 bit only.
$mmx_x86_64 = $sse2_x86_64 = $ssse3_x86_64 = $avx_x86_64 = $avx2_x86_64 = '';
if ($opts{arch} eq "x86_64") {
  $mmx_x86_64 = 'mmx';
  $sse2_x86_64 = 'sse2';
  $ssse3_x86_64 = 'ssse3';
  $avx_x86_64 = 'avx';
  $avx2_x86_64 = 'avx2';
}

add_proto qw/void av1_convolve_horiz_rs/, "const uint8_t *src, int src_stride, uint8_t *dst, int dst_stride, int w, int h, const int16_t *x_filters, int x0_qn, int x_step_qn";
specialize qw/av1_convolve_horiz_rs sse4_1/;

if(aom_config("CONFIG_AV1_HIGHBITDEPTH") eq "yes") {
  add_proto qw/void av1_highbd_convolve_horiz_rs/, "const uint16_t *src, int src_stride, uint16_t *dst, int dst_stride, int w, int h, const int16_t *x_filters, int x0_qn, int x_step_qn, int bd";
  specialize qw/av1_highbd_convolve_horiz_rs sse4_1/;

  add_proto qw/void av1_highbd_wiener_convolve_add_src/, "const uint8_t *src, ptrdiff_t src_stride, uint8_t *dst, ptrdiff_t dst_stride, const int16_t *filter_x, int x_step_q4, const int16_t *filter_y, int y_step_q4, int w, int h, const ConvolveParams *conv_params, int bd";
  specialize qw/av1_highbd_wiener_convolve_add_src ssse3 avx2/;
}

add_proto qw/void av1_wiener_convolve_add_src/,       "const uint8_t *src, ptrdiff_t src_stride, uint8_t *dst, ptrdiff_t dst_stride, const int16_t *filter_x, int x_step_q4, const int16_t *filter_y, int y_step_q4, int w, int h, const ConvolveParams *conv_params";
specialize qw/av1_wiener_convolve_add_src sse2 avx2 neon/;

# directional intra predictor functions
add_proto qw/void av1_dr_prediction_z1/, "uint8_t *dst, ptrdiff_t stride, int bw, int bh, const uint8_t *above, const uint8_t *left, int upsample_above, int dx, int dy";
specialize qw/av1_dr_prediction_z1 avx2/;
add_proto qw/void av1_dr_prediction_z2/, "uint8_t *dst, ptrdiff_t stride, int bw, int bh, const uint8_t *above, const uint8_t *left, int upsample_above, int upsample_left, int dx, int dy";
specialize qw/av1_dr_prediction_z2 avx2/;
add_proto qw/void av1_dr_prediction_z3/, "uint8_t *dst, ptrdiff_t stride, int bw, int bh, const uint8_t *above, const uint8_t *left, int upsample_left, int dx, int dy";
specialize qw/av1_dr_prediction_z3 avx2/;

# FILTER_INTRA predictor functions
add_proto qw/void av1_filter_intra_predictor/, "uint8_t *dst, ptrdiff_t stride, TX_SIZE tx_size, const uint8_t *above, const uint8_t *left, int mode";
specialize qw/av1_filter_intra_predictor sse4_1/;

# High bitdepth functions

#
# Sub Pixel Filters
#
add_proto qw/void av1_highbd_convolve_copy/, "const uint8_t *src, ptrdiff_t src_stride, uint8_t *dst, ptrdiff_t dst_stride, const int16_t *filter_x, int x_step_q4, const int16_t *filter_y, int y_step_q4, int w, int h, int bps";

add_proto qw/void av1_highbd_convolve_avg/, "const uint8_t *src, ptrdiff_t src_stride, uint8_t *dst, ptrdiff_t dst_stride, const int16_t *filter_x, int x_step_q4, const int16_t *filter_y, int y_step_q4, int w, int h, int bps";

add_proto qw/void av1_highbd_convolve8/, "const uint8_t *src, ptrdiff_t src_stride, uint8_t *dst, ptrdiff_t dst_stride, const int16_t *filter_x, int x_step_q4, const int16_t *filter_y, int y_step_q4, int w, int h, int bps";
specialize qw/av1_highbd_convolve8/, "$sse2_x86_64";

add_proto qw/void av1_highbd_convolve8_horiz/, "const uint8_t *src, ptrdiff_t src_stride, uint8_t *dst, ptrdiff_t dst_stride, const int16_t *filter_x, int x_step_q4, const int16_t *filter_y, int y_step_q4, int w, int h, int bps";
specialize qw/av1_highbd_convolve8_horiz/, "$sse2_x86_64";

add_proto qw/void av1_highbd_convolve8_vert/, "const uint8_t *src, ptrdiff_t src_stride, uint8_t *dst, ptrdiff_t dst_stride, const int16_t *filter_x, int x_step_q4, const int16_t *filter_y, int y_step_q4, int w, int h, int bps";
specialize qw/av1_highbd_convolve8_vert/, "$sse2_x86_64";

#inv txfm
add_proto qw/void av1_inv_txfm_add/, "const tran_low_t *dqcoeff, uint8_t *dst, int stride, const TxfmParam *txfm_param";
specialize qw/av1_inv_txfm_add ssse3 avx2 neon/;

add_proto qw/void av1_highbd_inv_txfm_add/, "const tran_low_t *input, uint8_t *dest, int stride, const TxfmParam *txfm_param";
specialize qw/av1_highbd_inv_txfm_add sse4_1 avx2/;

add_proto qw/void av1_highbd_inv_txfm_add_4x4/,  "const tran_low_t *input, uint8_t *dest, int stride, const TxfmParam *txfm_param";
specialize qw/av1_highbd_inv_txfm_add_4x4 sse4_1/;
add_proto qw/void av1_highbd_inv_txfm_add_8x8/,  "const tran_low_t *input, uint8_t *dest, int stride, const TxfmParam *txfm_param";
specialize qw/av1_highbd_inv_txfm_add_8x8 sse4_1/;
add_proto qw/void av1_highbd_inv_txfm_add_4x8/,  "const tran_low_t *input, uint8_t *dest, int stride, const TxfmParam *txfm_param";
specialize qw/av1_highbd_inv_txfm_add_4x8 sse4_1/;
add_proto qw/void av1_highbd_inv_txfm_add_8x4/,  "const tran_low_t *input, uint8_t *dest, int stride, const TxfmParam *txfm_param";
specialize qw/av1_highbd_inv_txfm_add_8x4 sse4_1/;
add_proto qw/void av1_highbd_inv_txfm_add_4x16/,  "const tran_low_t *input, uint8_t *dest, int stride, const TxfmParam *txfm_param";
specialize qw/av1_highbd_inv_txfm_add_4x16 sse4_1/;
add_proto qw/void av1_highbd_inv_txfm_add_16x4/,  "const tran_low_t *input, uint8_t *dest, int stride, const TxfmParam *txfm_param";
specialize qw/av1_highbd_inv_txfm_add_16x4 sse4_1/;

add_proto qw/void av1_highbd_iwht4x4_1_add/, "const tran_low_t *input, uint8_t *dest, int dest_stride, int bd";
add_proto qw/void av1_highbd_iwht4x4_16_add/, "const tran_low_t *input, uint8_t *dest, int dest_stride, int bd";

add_proto qw/void av1_inv_txfm2d_add_4x8/, "const int32_t *input, uint16_t *output, int stride, TX_TYPE tx_type, int bd";
add_proto qw/void av1_inv_txfm2d_add_8x4/, "const int32_t *input, uint16_t *output, int stride, TX_TYPE tx_type, int bd";
add_proto qw/void av1_inv_txfm2d_add_8x16/, "const int32_t *input, uint16_t *output, int stride, TX_TYPE tx_type, int bd";
add_proto qw/void av1_inv_txfm2d_add_16x8/, "const int32_t *input, uint16_t *output, int stride, TX_TYPE tx_type, int bd";
add_proto qw/void av1_inv_txfm2d_add_16x32/, "const int32_t *input, uint16_t *output, int stride, TX_TYPE tx_type, int bd";
add_proto qw/void av1_inv_txfm2d_add_32x16/, "const int32_t *input, uint16_t *output, int stride, TX_TYPE tx_type, int bd";
add_proto qw/void av1_inv_txfm2d_add_4x4/, "const int32_t *input, uint16_t *output, int stride, TX_TYPE tx_type, int bd";
specialize qw/av1_inv_txfm2d_add_4x4 sse4_1/;
add_proto qw/void av1_inv_txfm2d_add_8x8/, "const int32_t *input, uint16_t *output, int stride, TX_TYPE tx_type, int bd";
specialize qw/av1_inv_txfm2d_add_8x8 sse4_1/;
add_proto qw/void av1_inv_txfm2d_add_16x16/, "const int32_t *input, uint16_t *output, int stride, TX_TYPE tx_type, int bd";
add_proto qw/void av1_inv_txfm2d_add_32x32/, "const int32_t *input, uint16_t *output, int stride, TX_TYPE tx_type, int bd";

add_proto qw/void av1_inv_txfm2d_add_64x64/, "const int32_t *input, uint16_t *output, int stride, TX_TYPE tx_type, int bd";
add_proto qw/void av1_inv_txfm2d_add_32x64/, "const int32_t *input, uint16_t *output, int stride, TX_TYPE tx_type, int bd";
add_proto qw/void av1_inv_txfm2d_add_64x32/, "const int32_t *input, uint16_t *output, int stride, TX_TYPE tx_type, int bd";
add_proto qw/void av1_inv_txfm2d_add_16x64/, "const int32_t *input, uint16_t *output, int stride, TX_TYPE tx_type, int bd";
add_proto qw/void av1_inv_txfm2d_add_64x16/, "const int32_t *input, uint16_t *output, int stride, TX_TYPE tx_type, int bd";

add_proto qw/void av1_inv_txfm2d_add_4x16/, "const int32_t *input, uint16_t *output, int stride, TX_TYPE tx_type, int bd";
add_proto qw/void av1_inv_txfm2d_add_16x4/, "const int32_t *input, uint16_t *output, int stride, TX_TYPE tx_type, int bd";
add_proto qw/void av1_inv_txfm2d_add_8x32/, "const int32_t *input, uint16_t *output, int stride, TX_TYPE tx_type, int bd";
add_proto qw/void av1_inv_txfm2d_add_32x8/, "const int32_t *input, uint16_t *output, int stride, TX_TYPE tx_type, int bd";

if (aom_config("CONFIG_AV1_HIGHBITDEPTH") eq "yes") {
  # directional intra predictor functions
  add_proto qw/void av1_highbd_dr_prediction_z1/, "uint16_t *dst, ptrdiff_t stride, int bw, int bh, const uint16_t *above, const uint16_t *left, int upsample_above, int dx, int dy, int bd";
  specialize qw/av1_highbd_dr_prediction_z1 avx2/;
  add_proto qw/void av1_highbd_dr_prediction_z2/, "uint16_t *dst, ptrdiff_t stride, int bw, int bh, const uint16_t *above, const uint16_t *left, int upsample_above, int upsample_left, int dx, int dy, int bd";
  specialize qw/av1_highbd_dr_prediction_z2 avx2/;
  add_proto qw/void av1_highbd_dr_prediction_z3/, "uint16_t *dst, ptrdiff_t stride, int bw, int bh, const uint16_t *above, const uint16_t *left, int upsample_left, int dx, int dy, int bd";
  specialize qw/av1_highbd_dr_prediction_z3 avx2/;
}

# build compound seg mask functions
add_proto qw/void av1_build_compound_diffwtd_mask/, "uint8_t *mask, DIFFWTD_MASK_TYPE mask_type, const uint8_t *src0, int src0_stride, const uint8_t *src1, int src1_stride, int h, int w";
specialize qw/av1_build_compound_diffwtd_mask sse4_1 avx2/;

add_proto qw/void av1_build_compound_diffwtd_mask_highbd/, "uint8_t *mask, DIFFWTD_MASK_TYPE mask_type, const uint8_t *src0, int src0_stride, const uint8_t *src1, int src1_stride, int h, int w, int bd";
specialize qw/av1_build_compound_diffwtd_mask_highbd ssse3 avx2/;

add_proto qw/void av1_build_compound_diffwtd_mask_d16/, "uint8_t *mask, DIFFWTD_MASK_TYPE mask_type, const CONV_BUF_TYPE *src0, int src0_stride, const CONV_BUF_TYPE *src1, int src1_stride, int h, int w, ConvolveParams *conv_params, int bd";
specialize qw/av1_build_compound_diffwtd_mask_d16 sse4_1 avx2 neon/;

# Helper functions.
add_proto qw/void av1_round_shift_array/, "int32_t *arr, int size, int bit";
specialize "av1_round_shift_array", qw/sse4_1 neon/;

#
# Encoder functions below this point.
#
if (aom_config("CONFIG_AV1_ENCODER") eq "yes") {

  # ENCODEMB INVOKE

  # the transform coefficients are held in 32-bit
  # values, so the assembler code for  av1_block_error can no longer be used.
  add_proto qw/int64_t av1_block_error/, "const tran_low_t *coeff, const tran_low_t *dqcoeff, intptr_t block_size, int64_t *ssz";
  specialize qw/av1_block_error sse2 avx2 neon/;
<<<<<<< HEAD

  add_proto qw/void av1_quantize_fp/, "const tran_low_t *coeff_ptr, intptr_t n_coeffs, const int16_t *zbin_ptr, const int16_t *round_ptr, const int16_t *quant_ptr, const int16_t *quant_shift_ptr, tran_low_t *qcoeff_ptr, tran_low_t *dqcoeff_ptr, const int16_t *dequant_ptr, uint16_t *eob_ptr, const int16_t *scan, const int16_t *iscan";
  specialize qw/av1_quantize_fp sse2 avx2 neon/;
=======

  add_proto qw/int64_t av1_block_error_lp/, "const int16_t *coeff, const int16_t *dqcoeff, intptr_t block_size";
  specialize qw/av1_block_error_lp avx2 neon/;

  add_proto qw/void av1_quantize_fp/, "const tran_low_t *coeff_ptr, intptr_t n_coeffs, const int16_t *zbin_ptr, const int16_t *round_ptr, const int16_t *quant_ptr, const int16_t *quant_shift_ptr, tran_low_t *qcoeff_ptr, tran_low_t *dqcoeff_ptr, const int16_t *dequant_ptr, uint16_t *eob_ptr, const int16_t *scan, const int16_t *iscan";
  specialize qw/av1_quantize_fp sse2 avx2 neon/;

  add_proto qw/void av1_quantize_lp/, "const int16_t *coeff_ptr, intptr_t n_coeffs, const int16_t *round_ptr, const int16_t *quant_ptr, int16_t *qcoeff_ptr, int16_t *dqcoeff_ptr, const int16_t *dequant_ptr, uint16_t *eob_ptr, const int16_t *scan";
  specialize qw/av1_quantize_lp avx2 neon/;

>>>>>>> 148bd354

  add_proto qw/void av1_quantize_fp_32x32/, "const tran_low_t *coeff_ptr, intptr_t n_coeffs, const int16_t *zbin_ptr, const int16_t *round_ptr, const int16_t *quant_ptr, const int16_t *quant_shift_ptr, tran_low_t *qcoeff_ptr, tran_low_t *dqcoeff_ptr, const int16_t *dequant_ptr, uint16_t *eob_ptr, const int16_t *scan, const int16_t *iscan";
  specialize qw/av1_quantize_fp_32x32 avx2/;

  add_proto qw/void av1_quantize_fp_64x64/, "const tran_low_t *coeff_ptr, intptr_t n_coeffs, const int16_t *zbin_ptr, const int16_t *round_ptr, const int16_t *quant_ptr, const int16_t *quant_shift_ptr, tran_low_t *qcoeff_ptr, tran_low_t *dqcoeff_ptr, const int16_t *dequant_ptr, uint16_t *eob_ptr, const int16_t *scan, const int16_t *iscan";
  specialize qw/av1_quantize_fp_64x64 avx2/;

  # fdct functions

  add_proto qw/void av1_fwht4x4/, "const int16_t *input, tran_low_t *output, int stride";

  #fwd txfm
  add_proto qw/void av1_lowbd_fwd_txfm/, "const int16_t *src_diff, tran_low_t *coeff, int diff_stride, TxfmParam *txfm_param";
  specialize qw/av1_lowbd_fwd_txfm sse2 sse4_1 avx2/;

  add_proto qw/void av1_fwd_txfm2d_4x8/, "const int16_t *input, int32_t *output, int stride, TX_TYPE tx_type, int bd";
  specialize qw/av1_fwd_txfm2d_4x8 sse4_1/;
  add_proto qw/void av1_fwd_txfm2d_8x4/, "const int16_t *input, int32_t *output, int stride, TX_TYPE tx_type, int bd";
  specialize qw/av1_fwd_txfm2d_8x4 sse4_1/;
  add_proto qw/void av1_fwd_txfm2d_8x16/, "const int16_t *input, int32_t *output, int stride, TX_TYPE tx_type, int bd";
  specialize qw/av1_fwd_txfm2d_8x16 sse4_1 avx2/;
  add_proto qw/void av1_fwd_txfm2d_16x8/, "const int16_t *input, int32_t *output, int stride, TX_TYPE tx_type, int bd";
  specialize qw/av1_fwd_txfm2d_16x8 sse4_1 avx2/;
  add_proto qw/void av1_fwd_txfm2d_16x32/, "const int16_t *input, int32_t *output, int stride, TX_TYPE tx_type, int bd";
  specialize qw/av1_fwd_txfm2d_16x32 sse4_1/;
  add_proto qw/void av1_fwd_txfm2d_32x16/, "const int16_t *input, int32_t *output, int stride, TX_TYPE tx_type, int bd";
  specialize qw/av1_fwd_txfm2d_32x16 sse4_1/;
  add_proto qw/void av1_fwd_txfm2d_4x16/, "const int16_t *input, int32_t *output, int stride, TX_TYPE tx_type, int bd";
  specialize qw/av1_fwd_txfm2d_4x16 sse4_1/;
  add_proto qw/void av1_fwd_txfm2d_16x4/, "const int16_t *input, int32_t *output, int stride, TX_TYPE tx_type, int bd";
  specialize qw/av1_fwd_txfm2d_16x4 sse4_1/;
  add_proto qw/void av1_fwd_txfm2d_8x32/, "const int16_t *input, int32_t *output, int stride, TX_TYPE tx_type, int bd";
  specialize qw/av1_fwd_txfm2d_8x32 sse4_1/;
  add_proto qw/void av1_fwd_txfm2d_32x8/, "const int16_t *input, int32_t *output, int stride, TX_TYPE tx_type, int bd";
  specialize qw/av1_fwd_txfm2d_32x8 sse4_1/;
  add_proto qw/void av1_fwd_txfm2d_4x4/, "const int16_t *input, int32_t *output, int stride, TX_TYPE tx_type, int bd";
  specialize qw/av1_fwd_txfm2d_4x4 sse4_1/;
  add_proto qw/void av1_fwd_txfm2d_8x8/, "const int16_t *input, int32_t *output, int stride, TX_TYPE tx_type, int bd";
  specialize qw/av1_fwd_txfm2d_8x8 sse4_1 avx2/;
  add_proto qw/void av1_fwd_txfm2d_16x16/, "const int16_t *input, int32_t *output, int stride, TX_TYPE tx_type, int bd";
  specialize qw/av1_fwd_txfm2d_16x16 sse4_1 avx2/;
  add_proto qw/void av1_fwd_txfm2d_32x32/, "const int16_t *input, int32_t *output, int stride, TX_TYPE tx_type, int bd";
  specialize qw/av1_fwd_txfm2d_32x32 sse4_1 avx2/;

  add_proto qw/void av1_fwd_txfm2d_64x64/, "const int16_t *input, int32_t *output, int stride, TX_TYPE tx_type, int bd";
  specialize qw/av1_fwd_txfm2d_64x64 sse4_1 avx2/;
  add_proto qw/void av1_fwd_txfm2d_32x64/, "const int16_t *input, int32_t *output, int stride, TX_TYPE tx_type, int bd";
  specialize qw/av1_fwd_txfm2d_32x64 sse4_1/;
  add_proto qw/void av1_fwd_txfm2d_64x32/, "const int16_t *input, int32_t *output, int stride, TX_TYPE tx_type, int bd";
  specialize qw/av1_fwd_txfm2d_64x32 sse4_1/;
  add_proto qw/void av1_fwd_txfm2d_16x64/, "const int16_t *input, int32_t *output, int stride, TX_TYPE tx_type, int bd";
  specialize qw/av1_fwd_txfm2d_16x64 sse4_1/;
  add_proto qw/void av1_fwd_txfm2d_64x16/, "const int16_t *input, int32_t *output, int stride, TX_TYPE tx_type, int bd";
  specialize qw/av1_fwd_txfm2d_64x16 sse4_1/;

  #
  # Motion search
  #
  add_proto qw/int av1_full_range_search/, "const struct macroblock *x, const struct search_site_config *cfg, MV *ref_mv, MV *best_mv, int search_param, int sad_per_bit, int *num00, const struct aom_variance_vtable *fn_ptr, const MV *center_mv";

  if (aom_config("CONFIG_REALTIME_ONLY") ne "yes") {
<<<<<<< HEAD
    add_proto qw/void av1_apply_temporal_filter/, "const uint8_t *y_frame1, int y_stride, const uint8_t *y_pred, int y_buf_stride, const uint8_t *u_frame1, const uint8_t *v_frame1, int uv_stride, const uint8_t *u_pred, const uint8_t *v_pred, int uv_buf_stride, unsigned int block_width, unsigned int block_height, int ss_x, int ss_y, int strength, const int *blk_fw, int use_32x32, uint32_t *y_accumulator, uint16_t *y_count, uint32_t *u_accumulator, uint16_t *u_count, uint32_t *v_accumulator, uint16_t *v_count";
    specialize qw/av1_apply_temporal_filter sse4_1/;
=======
    add_proto qw/void av1_apply_temporal_filter_yuv/, "const struct yv12_buffer_config *ref_frame, const struct macroblockd *mbd, const BLOCK_SIZE block_size, const int mb_row, const int mb_col, const int num_planes, const int strength, const int use_subblock, const int *subblock_filter_weights, const uint8_t *pred, uint32_t *accum, uint16_t *count";
    specialize qw/av1_apply_temporal_filter_yuv sse4_1/;
>>>>>>> 148bd354
  }

  if (aom_config("CONFIG_REALTIME_ONLY") ne "yes") {
    add_proto qw/void av1_apply_temporal_filter_planewise/, "const struct yv12_buffer_config *ref_frame, const struct macroblockd *mbd, const BLOCK_SIZE block_size, const int mb_row, const int mb_col, const int num_planes, const double *noise_levels, const int use_subblock, const int block_mse, const int *subblock_mses, const int q_factor, const uint8_t *pred, uint32_t *accum, uint16_t *count";
    specialize qw/av1_apply_temporal_filter_planewise sse2 avx2/;
  }
  add_proto qw/void av1_quantize_b/, "const tran_low_t *coeff_ptr, intptr_t n_coeffs, const int16_t *zbin_ptr, const int16_t *round_ptr, const int16_t *quant_ptr, const int16_t *quant_shift_ptr, tran_low_t *qcoeff_ptr, tran_low_t *dqcoeff_ptr, const int16_t *dequant_ptr, uint16_t *eob_ptr, const int16_t *scan, const int16_t *iscan, const qm_val_t * qm_ptr, const qm_val_t * iqm_ptr, int log_scale";

  # ENCODEMB INVOKE
  if (aom_config("CONFIG_AV1_HIGHBITDEPTH") eq "yes") {
    add_proto qw/int64_t av1_highbd_block_error/, "const tran_low_t *coeff, const tran_low_t *dqcoeff, intptr_t block_size, int64_t *ssz, int bd";
    specialize qw/av1_highbd_block_error sse2 avx2/;
  }

<<<<<<< HEAD
  if (aom_config("CONFIG_REALTIME_ONLY") ne "yes") {
    add_proto qw/void av1_highbd_apply_temporal_filter/, "const uint8_t *yf, int y_stride, const uint8_t *yp, int y_buf_stride, const uint8_t *uf, const uint8_t *vf, int uv_stride, const uint8_t *up, const uint8_t *vp, int uv_buf_stride, unsigned int block_width, unsigned int block_height, int ss_x, int ss_y, int strength, const int *blk_fw, int use_32x32, uint32_t *y_accumulator, uint16_t *y_count, uint32_t *u_accumulator, uint16_t *u_count, uint32_t *v_accumulator, uint16_t *v_count";
    specialize qw/av1_highbd_apply_temporal_filter sse4_1/;
  }

=======
>>>>>>> 148bd354
  if (aom_config("CONFIG_AV1_HIGHBITDEPTH") eq "yes") {
    add_proto qw/void av1_highbd_quantize_fp/, "const tran_low_t *coeff_ptr, intptr_t n_coeffs, const int16_t *zbin_ptr, const int16_t *round_ptr, const int16_t *quant_ptr, const int16_t *quant_shift_ptr, tran_low_t *qcoeff_ptr, tran_low_t *dqcoeff_ptr, const int16_t *dequant_ptr, uint16_t *eob_ptr, const int16_t *scan, const int16_t *iscan, int log_scale";
    specialize qw/av1_highbd_quantize_fp sse4_1 avx2/;
  }

  add_proto qw/void av1_highbd_fwht4x4/, "const int16_t *input, tran_low_t *output, int stride";

  # End av1_high encoder functions

  # txb
  add_proto qw/void av1_get_nz_map_contexts/, "const uint8_t *const levels, const int16_t *const scan, const uint16_t eob, const TX_SIZE tx_size, const TX_CLASS tx_class, int8_t *const coeff_contexts";
  specialize qw/av1_get_nz_map_contexts sse2/;
  add_proto qw/void av1_txb_init_levels/, "const tran_low_t *const coeff, const int width, const int height, uint8_t *const levels";
  specialize qw/av1_txb_init_levels sse4_1 avx2/;

  add_proto qw/uint64_t av1_wedge_sse_from_residuals/, "const int16_t *r1, const int16_t *d, const uint8_t *m, int N";
  specialize qw/av1_wedge_sse_from_residuals sse2 avx2/;
  add_proto qw/int8_t av1_wedge_sign_from_residuals/, "const int16_t *ds, const uint8_t *m, int N, int64_t limit";
  specialize qw/av1_wedge_sign_from_residuals sse2 avx2/;
  add_proto qw/void av1_wedge_compute_delta_squares/, "int16_t *d, const int16_t *a, const int16_t *b, int N";
  specialize qw/av1_wedge_compute_delta_squares sse2 avx2/;

  # hash
  add_proto qw/uint32_t av1_get_crc32c_value/, "void *crc_calculator, uint8_t *p, size_t length";
  specialize qw/av1_get_crc32c_value sse4_2/;

  add_proto qw/void av1_compute_stats/,  "int wiener_win, const uint8_t *dgd8, const uint8_t *src8, int h_start, int h_end, int v_start, int v_end, int dgd_stride, int src_stride, int64_t *M, int64_t *H";
  specialize qw/av1_compute_stats sse4_1 avx2/;

  if (aom_config("CONFIG_AV1_HIGHBITDEPTH") eq "yes") {
    add_proto qw/void av1_compute_stats_highbd/,  "int wiener_win, const uint8_t *dgd8, const uint8_t *src8, int h_start, int h_end, int v_start, int v_end, int dgd_stride, int src_stride, int64_t *M, int64_t *H, aom_bit_depth_t bit_depth";
    specialize qw/av1_compute_stats_highbd sse4_1 avx2/;
  }

  add_proto qw/void av1_calc_proj_params/, " const uint8_t *src8, int width, int height, int src_stride, const uint8_t *dat8, int dat_stride, int32_t *flt0, int flt0_stride, int32_t *flt1, int flt1_stride, int64_t H[2][2], int64_t C[2], const sgr_params_type *params";
  specialize qw/av1_calc_proj_params avx2/;

  add_proto qw/int64_t av1_lowbd_pixel_proj_error/, " const uint8_t *src8, int width, int height, int src_stride, const uint8_t *dat8, int dat_stride, int32_t *flt0, int flt0_stride, int32_t *flt1, int flt1_stride, int xq[2], const sgr_params_type *params";
  specialize qw/av1_lowbd_pixel_proj_error sse4_1 avx2/;

  if (aom_config("CONFIG_AV1_HIGHBITDEPTH") eq "yes") {
    add_proto qw/int64_t av1_highbd_pixel_proj_error/, " const uint8_t *src8, int width, int height, int src_stride, const uint8_t *dat8, int dat_stride, int32_t *flt0, int flt0_stride, int32_t *flt1, int flt1_stride, int xq[2], const sgr_params_type *params";
    specialize qw/av1_highbd_pixel_proj_error sse4_1 avx2/;
  }
  add_proto qw/void av1_get_horver_correlation_full/, " const int16_t *diff, int stride, int w, int h, float *hcorr, float *vcorr";
  specialize qw/av1_get_horver_correlation_full sse4_1 avx2/;

  add_proto qw/void av1_nn_predict/, " const float *input_nodes, const NN_CONFIG *const nn_config, int reduce_prec, float *const output";
  specialize qw/av1_nn_predict sse3/;
}
# end encoder functions

# CNN functions

add_proto qw/void av1_cnn_activate/, " float **input, int channels, int width, int height, int stride, ACTIVATION layer_activation";
add_proto qw/void av1_cnn_add/, " float **input, int channels, int width, int height, int stride, const float **add";
add_proto qw/void av1_cnn_predict/, " const float **input, int in_width, int in_height, int in_stride, const CNN_CONFIG *cnn_config, const CNN_THREAD_DATA *thread_data, CNN_MULTI_OUT *output_struct";
add_proto qw/void av1_cnn_convolve/, " const float **input, int in_width, int in_height, int in_stride, const CNN_LAYER_CONFIG *layer_config, float **output, int out_stride, int start_idx, int step";
add_proto qw/void av1_cnn_deconvolve/, " const float **input, int in_width, int in_height, int in_stride, const CNN_LAYER_CONFIG *layer_config, float **output, int out_stride";
add_proto qw/void av1_cnn_batchnorm/, "float **image, int channels, int width, int height, int stride, const float *gamma, const float *beta, const float *mean, const float *std";

# Deringing Functions

add_proto qw/int cdef_find_dir/, "const uint16_t *img, int stride, int32_t *var, int coeff_shift";
add_proto qw/void cdef_filter_block/, "uint8_t *dst8, uint16_t *dst16, int dstride, const uint16_t *in, int pri_strength, int sec_strength, int dir, int pri_damping, int sec_damping, int bsize, int coeff_shift";

add_proto qw/void cdef_copy_rect8_8bit_to_16bit/, "uint16_t *dst, int dstride, const uint8_t *src, int sstride, int v, int h";
add_proto qw/void cdef_copy_rect8_16bit_to_16bit/, "uint16_t *dst, int dstride, const uint16_t *src, int sstride, int v, int h";

# VS compiling for 32 bit targets does not support vector types in
# structs as arguments, which makes the v256 type of the intrinsics
# hard to support, so optimizations for this target are disabled.
if ($opts{config} !~ /libs-x86-win32-vs.*/) {
  specialize qw/cdef_find_dir sse2 ssse3 sse4_1 avx2 neon/;
  specialize qw/cdef_filter_block sse2 ssse3 sse4_1 avx2 neon/;
  specialize qw/cdef_copy_rect8_8bit_to_16bit sse2 ssse3 sse4_1 avx2 neon/;
  specialize qw/cdef_copy_rect8_16bit_to_16bit sse2 ssse3 sse4_1 avx2 neon/;
}

# WARPED_MOTION / GLOBAL_MOTION functions

add_proto qw/void av1_warp_affine/, "const int32_t *mat, const uint8_t *ref, int width, int height, int stride, uint8_t *pred, int p_col, int p_row, int p_width, int p_height, int p_stride, int subsampling_x, int subsampling_y, ConvolveParams *conv_params, int16_t alpha, int16_t beta, int16_t gamma, int16_t delta";
specialize qw/av1_warp_affine sse4_1 avx2 neon/;

if (aom_config("CONFIG_AV1_HIGHBITDEPTH") eq "yes") {
  add_proto qw/void av1_highbd_warp_affine/, "const int32_t *mat, const uint16_t *ref, int width, int height, int stride, uint16_t *pred, int p_col, int p_row, int p_width, int p_height, int p_stride, int subsampling_x, int subsampling_y, int bd, ConvolveParams *conv_params, int16_t alpha, int16_t beta, int16_t gamma, int16_t delta";
  specialize qw/av1_highbd_warp_affine sse4_1/;
}

add_proto qw/int64_t av1_calc_frame_error/, "const uint8_t *const ref, int stride, const uint8_t *const dst, int p_width, int p_height, int p_stride";
specialize qw/av1_calc_frame_error sse2 avx2/;

if (aom_config("CONFIG_AV1_ENCODER") eq "yes") {
  add_proto qw/double av1_compute_cross_correlation/, "unsigned char *im1, int stride1, int x1, int y1, unsigned char *im2, int stride2, int x2, int y2";
  specialize qw/av1_compute_cross_correlation sse4_1 avx2/;
}

# LOOP_RESTORATION functions

add_proto qw/void av1_apply_selfguided_restoration/, "const uint8_t *dat, int width, int height, int stride, int eps, const int *xqd, uint8_t *dst, int dst_stride, int32_t *tmpbuf, int bit_depth, int highbd";
<<<<<<< HEAD
# TODO(b/141858830,b/141859709): neon is currently disabled due to use of
# uninitialized memory.
specialize qw/av1_apply_selfguided_restoration sse4_1 avx2/;
=======
specialize qw/av1_apply_selfguided_restoration sse4_1 avx2 neon/;
>>>>>>> 148bd354

add_proto qw/int av1_selfguided_restoration/, "const uint8_t *dgd8, int width, int height,
                                 int dgd_stride, int32_t *flt0, int32_t *flt1, int flt_stride,
                                 int sgr_params_idx, int bit_depth, int highbd";
# TODO(b/141858830,b/141859709): neon is currently disabled due to use of
# uninitialized memory.
specialize qw/av1_selfguided_restoration sse4_1 avx2/;

# CONVOLVE_ROUND/COMPOUND_ROUND functions

add_proto qw/void av1_convolve_2d_sr/, "const uint8_t *src, int src_stride, uint8_t *dst, int dst_stride, int w, int h, const InterpFilterParams *filter_params_x, const InterpFilterParams *filter_params_y, const int subpel_x_qn, const int subpel_y_qn, ConvolveParams *conv_params";
add_proto qw/void av1_convolve_2d_copy_sr/, "const uint8_t *src, int src_stride, uint8_t *dst, int dst_stride, int w, int h, const InterpFilterParams *filter_params_x, const InterpFilterParams *filter_params_y, const int subpel_x_qn, const int subpel_y_qn, ConvolveParams *conv_params";
add_proto qw/void av1_convolve_x_sr/, "const uint8_t *src, int src_stride, uint8_t *dst, int dst_stride, int w, int h, const InterpFilterParams *filter_params_x, const InterpFilterParams *filter_params_y, const int subpel_x_qn, const int subpel_y_qn, ConvolveParams *conv_params";
add_proto qw/void av1_convolve_y_sr/, "const uint8_t *src, int src_stride, uint8_t *dst, int dst_stride, int w, int h, const InterpFilterParams *filter_params_x, const InterpFilterParams *filter_params_y, const int subpel_x_qn, const int subpel_y_qn, ConvolveParams *conv_params";
add_proto qw/void av1_dist_wtd_convolve_2d/, "const uint8_t *src, int src_stride, uint8_t *dst, int dst_stride, int w, int h, const InterpFilterParams *filter_params_x, const InterpFilterParams *filter_params_y, const int subpel_x_qn, const int subpel_y_qn, ConvolveParams *conv_params";
add_proto qw/void av1_dist_wtd_convolve_2d_copy/, "const uint8_t *src, int src_stride, uint8_t *dst, int dst_stride, int w, int h, const InterpFilterParams *filter_params_x, const InterpFilterParams *filter_params_y, const int subpel_x_qn, const int subpel_y_qn, ConvolveParams *conv_params";
add_proto qw/void av1_dist_wtd_convolve_x/, "const uint8_t *src, int src_stride, uint8_t *dst, int dst_stride, int w, int h, const InterpFilterParams *filter_params_x, const InterpFilterParams *filter_params_y, const int subpel_x_qn, const int subpel_y_qn, ConvolveParams *conv_params";
add_proto qw/void av1_dist_wtd_convolve_y/, "const uint8_t *src, int src_stride, uint8_t *dst, int dst_stride, int w, int h, const InterpFilterParams *filter_params_x, const InterpFilterParams *filter_params_y, const int subpel_x_qn, const int subpel_y_qn, ConvolveParams *conv_params";
if(aom_config("CONFIG_AV1_HIGHBITDEPTH") eq "yes") {
  add_proto qw/void av1_highbd_convolve_2d_copy_sr/, "const uint16_t *src, int src_stride, uint16_t *dst, int dst_stride, int w, int h, const InterpFilterParams *filter_params_x, const InterpFilterParams *filter_params_y, const int subpel_x_qn, const int subpel_y_qn, ConvolveParams *conv_params, int bd";
  add_proto qw/void av1_highbd_convolve_2d_sr/, "const uint16_t *src, int src_stride, uint16_t *dst, int dst_stride, int w, int h, const InterpFilterParams *filter_params_x, const InterpFilterParams *filter_params_y, const int subpel_x_qn, const int subpel_y_qn, ConvolveParams *conv_params, int bd";
  add_proto qw/void av1_highbd_convolve_x_sr/, "const uint16_t *src, int src_stride, uint16_t *dst, int dst_stride, int w, int h, const InterpFilterParams *filter_params_x, const InterpFilterParams *filter_params_y, const int subpel_x_qn, const int subpel_y_qn, ConvolveParams *conv_params, int bd";
  add_proto qw/void av1_highbd_convolve_y_sr/, "const uint16_t *src, int src_stride, uint16_t *dst, int dst_stride, int w, int h, const InterpFilterParams *filter_params_x, const InterpFilterParams *filter_params_y, const int subpel_x_qn, const int subpel_y_qn, ConvolveParams *conv_params, int bd";
  add_proto qw/void av1_highbd_dist_wtd_convolve_2d/, "const uint16_t *src, int src_stride, uint16_t *dst, int dst_stride, int w, int h, const InterpFilterParams *filter_params_x, const InterpFilterParams *filter_params_y, const int subpel_x_qn, const int subpel_y_qn, ConvolveParams *conv_params, int bd";
  add_proto qw/void av1_highbd_dist_wtd_convolve_x/, "const uint16_t *src, int src_stride, uint16_t *dst, int dst_stride, int w, int h, const InterpFilterParams *filter_params_x, const InterpFilterParams *filter_params_y, const int subpel_x_qn, const int subpel_y_qn, ConvolveParams *conv_params, int bd";
  add_proto qw/void av1_highbd_dist_wtd_convolve_y/, "const uint16_t *src, int src_stride, uint16_t *dst, int dst_stride, int w, int h, const InterpFilterParams *filter_params_x, const InterpFilterParams *filter_params_y, const int subpel_x_qn, const int subpel_y_qn, ConvolveParams *conv_params, int bd";
  add_proto qw/void av1_highbd_dist_wtd_convolve_2d_copy/, "const uint16_t *src, int src_stride, uint16_t *dst, int dst_stride, int w, int h, const InterpFilterParams *filter_params_x, const InterpFilterParams *filter_params_y, const int subpel_x_qn, const int subpel_y_qn, ConvolveParams *conv_params, int bd";
  add_proto qw/void av1_highbd_convolve_2d_scale/, "const uint16_t *src, int src_stride, uint16_t *dst, int dst_stride, int w, int h, const InterpFilterParams *filter_params_x, const InterpFilterParams *filter_params_y, const int subpel_x_qn, const int x_step_qn, const int subpel_y_qn, const int y_step_qn, ConvolveParams *conv_params, int bd";
}

  add_proto qw/void av1_convolve_2d_scale/, "const uint8_t *src, int src_stride, uint8_t *dst, int dst_stride, int w, int h, const InterpFilterParams *filter_params_x, const InterpFilterParams *filter_params_y, const int subpel_x_qn, const int x_step_qn, const int subpel_y_qn, const int y_step_qn, ConvolveParams *conv_params";

  specialize qw/av1_convolve_2d_sr sse2 avx2 neon/;
  specialize qw/av1_convolve_2d_copy_sr sse2 avx2 neon/;
  specialize qw/av1_convolve_x_sr sse2 avx2 neon/;
  specialize qw/av1_convolve_y_sr sse2 avx2 neon/;
  specialize qw/av1_convolve_2d_scale sse4_1/;
  specialize qw/av1_dist_wtd_convolve_2d sse2 ssse3 avx2 neon/;
  specialize qw/av1_dist_wtd_convolve_2d_copy sse2 avx2 neon/;
  specialize qw/av1_dist_wtd_convolve_x sse2 avx2 neon/;
  specialize qw/av1_dist_wtd_convolve_y sse2 avx2 neon/;
  if(aom_config("CONFIG_AV1_HIGHBITDEPTH") eq "yes") {
    specialize qw/av1_highbd_dist_wtd_convolve_2d sse4_1 avx2/;
    specialize qw/av1_highbd_dist_wtd_convolve_x sse4_1 avx2/;
    specialize qw/av1_highbd_dist_wtd_convolve_y sse4_1 avx2/;
    specialize qw/av1_highbd_dist_wtd_convolve_2d_copy sse4_1 avx2/;
    specialize qw/av1_highbd_convolve_2d_copy_sr sse2 avx2/;
    specialize qw/av1_highbd_convolve_2d_sr ssse3 avx2/;
    specialize qw/av1_highbd_convolve_x_sr ssse3 avx2/;
    specialize qw/av1_highbd_convolve_y_sr ssse3 avx2/;
    specialize qw/av1_highbd_convolve_2d_scale sse4_1/;
  }

# INTRA_EDGE functions
add_proto qw/void av1_filter_intra_edge/, "uint8_t *p, int sz, int strength";
specialize qw/av1_filter_intra_edge sse4_1/;
add_proto qw/void av1_upsample_intra_edge/, "uint8_t *p, int sz";
specialize qw/av1_upsample_intra_edge sse4_1/;

add_proto qw/void av1_filter_intra_edge_high/, "uint16_t *p, int sz, int strength";
specialize qw/av1_filter_intra_edge_high sse4_1/;
add_proto qw/void av1_upsample_intra_edge_high/, "uint16_t *p, int sz, int bd";
specialize qw/av1_upsample_intra_edge_high sse4_1/;

# CFL
add_proto qw/cfl_subtract_average_fn cfl_get_subtract_average_fn/, "TX_SIZE tx_size";
specialize qw/cfl_get_subtract_average_fn sse2 avx2 neon vsx/;

add_proto qw/cfl_subsample_lbd_fn cfl_get_luma_subsampling_420_lbd/, "TX_SIZE tx_size";
specialize qw/cfl_get_luma_subsampling_420_lbd ssse3 avx2 neon/;

add_proto qw/cfl_subsample_lbd_fn cfl_get_luma_subsampling_422_lbd/, "TX_SIZE tx_size";
specialize qw/cfl_get_luma_subsampling_422_lbd ssse3 avx2 neon/;

add_proto qw/cfl_subsample_lbd_fn cfl_get_luma_subsampling_444_lbd/, "TX_SIZE tx_size";
specialize qw/cfl_get_luma_subsampling_444_lbd ssse3 avx2 neon/;

if (aom_config("CONFIG_AV1_HIGHBITDEPTH") eq "yes") {
  add_proto qw/cfl_subsample_hbd_fn cfl_get_luma_subsampling_420_hbd/, "TX_SIZE tx_size";
  specialize qw/cfl_get_luma_subsampling_420_hbd ssse3 avx2 neon/;

  add_proto qw/cfl_subsample_hbd_fn cfl_get_luma_subsampling_422_hbd/, "TX_SIZE tx_size";
  specialize qw/cfl_get_luma_subsampling_422_hbd ssse3 avx2 neon/;

  add_proto qw/cfl_subsample_hbd_fn cfl_get_luma_subsampling_444_hbd/, "TX_SIZE tx_size";
  specialize qw/cfl_get_luma_subsampling_444_hbd ssse3 avx2 neon/;

  add_proto qw/cfl_predict_hbd_fn cfl_get_predict_hbd_fn/, "TX_SIZE tx_size";
  specialize qw/cfl_get_predict_hbd_fn ssse3 avx2 neon/;
}

add_proto qw/cfl_predict_lbd_fn cfl_get_predict_lbd_fn/, "TX_SIZE tx_size";
specialize qw/cfl_get_predict_lbd_fn ssse3 avx2 neon/;

1;<|MERGE_RESOLUTION|>--- conflicted
+++ resolved
@@ -213,22 +213,16 @@
   # values, so the assembler code for  av1_block_error can no longer be used.
   add_proto qw/int64_t av1_block_error/, "const tran_low_t *coeff, const tran_low_t *dqcoeff, intptr_t block_size, int64_t *ssz";
   specialize qw/av1_block_error sse2 avx2 neon/;
-<<<<<<< HEAD
+
+  add_proto qw/int64_t av1_block_error_lp/, "const int16_t *coeff, const int16_t *dqcoeff, intptr_t block_size";
+  specialize qw/av1_block_error_lp avx2 neon/;
 
   add_proto qw/void av1_quantize_fp/, "const tran_low_t *coeff_ptr, intptr_t n_coeffs, const int16_t *zbin_ptr, const int16_t *round_ptr, const int16_t *quant_ptr, const int16_t *quant_shift_ptr, tran_low_t *qcoeff_ptr, tran_low_t *dqcoeff_ptr, const int16_t *dequant_ptr, uint16_t *eob_ptr, const int16_t *scan, const int16_t *iscan";
   specialize qw/av1_quantize_fp sse2 avx2 neon/;
-=======
-
-  add_proto qw/int64_t av1_block_error_lp/, "const int16_t *coeff, const int16_t *dqcoeff, intptr_t block_size";
-  specialize qw/av1_block_error_lp avx2 neon/;
-
-  add_proto qw/void av1_quantize_fp/, "const tran_low_t *coeff_ptr, intptr_t n_coeffs, const int16_t *zbin_ptr, const int16_t *round_ptr, const int16_t *quant_ptr, const int16_t *quant_shift_ptr, tran_low_t *qcoeff_ptr, tran_low_t *dqcoeff_ptr, const int16_t *dequant_ptr, uint16_t *eob_ptr, const int16_t *scan, const int16_t *iscan";
-  specialize qw/av1_quantize_fp sse2 avx2 neon/;
 
   add_proto qw/void av1_quantize_lp/, "const int16_t *coeff_ptr, intptr_t n_coeffs, const int16_t *round_ptr, const int16_t *quant_ptr, int16_t *qcoeff_ptr, int16_t *dqcoeff_ptr, const int16_t *dequant_ptr, uint16_t *eob_ptr, const int16_t *scan";
   specialize qw/av1_quantize_lp avx2 neon/;
 
->>>>>>> 148bd354
 
   add_proto qw/void av1_quantize_fp_32x32/, "const tran_low_t *coeff_ptr, intptr_t n_coeffs, const int16_t *zbin_ptr, const int16_t *round_ptr, const int16_t *quant_ptr, const int16_t *quant_shift_ptr, tran_low_t *qcoeff_ptr, tran_low_t *dqcoeff_ptr, const int16_t *dequant_ptr, uint16_t *eob_ptr, const int16_t *scan, const int16_t *iscan";
   specialize qw/av1_quantize_fp_32x32 avx2/;
@@ -290,13 +284,8 @@
   add_proto qw/int av1_full_range_search/, "const struct macroblock *x, const struct search_site_config *cfg, MV *ref_mv, MV *best_mv, int search_param, int sad_per_bit, int *num00, const struct aom_variance_vtable *fn_ptr, const MV *center_mv";
 
   if (aom_config("CONFIG_REALTIME_ONLY") ne "yes") {
-<<<<<<< HEAD
-    add_proto qw/void av1_apply_temporal_filter/, "const uint8_t *y_frame1, int y_stride, const uint8_t *y_pred, int y_buf_stride, const uint8_t *u_frame1, const uint8_t *v_frame1, int uv_stride, const uint8_t *u_pred, const uint8_t *v_pred, int uv_buf_stride, unsigned int block_width, unsigned int block_height, int ss_x, int ss_y, int strength, const int *blk_fw, int use_32x32, uint32_t *y_accumulator, uint16_t *y_count, uint32_t *u_accumulator, uint16_t *u_count, uint32_t *v_accumulator, uint16_t *v_count";
-    specialize qw/av1_apply_temporal_filter sse4_1/;
-=======
     add_proto qw/void av1_apply_temporal_filter_yuv/, "const struct yv12_buffer_config *ref_frame, const struct macroblockd *mbd, const BLOCK_SIZE block_size, const int mb_row, const int mb_col, const int num_planes, const int strength, const int use_subblock, const int *subblock_filter_weights, const uint8_t *pred, uint32_t *accum, uint16_t *count";
     specialize qw/av1_apply_temporal_filter_yuv sse4_1/;
->>>>>>> 148bd354
   }
 
   if (aom_config("CONFIG_REALTIME_ONLY") ne "yes") {
@@ -311,14 +300,6 @@
     specialize qw/av1_highbd_block_error sse2 avx2/;
   }
 
-<<<<<<< HEAD
-  if (aom_config("CONFIG_REALTIME_ONLY") ne "yes") {
-    add_proto qw/void av1_highbd_apply_temporal_filter/, "const uint8_t *yf, int y_stride, const uint8_t *yp, int y_buf_stride, const uint8_t *uf, const uint8_t *vf, int uv_stride, const uint8_t *up, const uint8_t *vp, int uv_buf_stride, unsigned int block_width, unsigned int block_height, int ss_x, int ss_y, int strength, const int *blk_fw, int use_32x32, uint32_t *y_accumulator, uint16_t *y_count, uint32_t *u_accumulator, uint16_t *u_count, uint32_t *v_accumulator, uint16_t *v_count";
-    specialize qw/av1_highbd_apply_temporal_filter sse4_1/;
-  }
-
-=======
->>>>>>> 148bd354
   if (aom_config("CONFIG_AV1_HIGHBITDEPTH") eq "yes") {
     add_proto qw/void av1_highbd_quantize_fp/, "const tran_low_t *coeff_ptr, intptr_t n_coeffs, const int16_t *zbin_ptr, const int16_t *round_ptr, const int16_t *quant_ptr, const int16_t *quant_shift_ptr, tran_low_t *qcoeff_ptr, tran_low_t *dqcoeff_ptr, const int16_t *dequant_ptr, uint16_t *eob_ptr, const int16_t *scan, const int16_t *iscan, int log_scale";
     specialize qw/av1_highbd_quantize_fp sse4_1 avx2/;
@@ -419,20 +400,12 @@
 # LOOP_RESTORATION functions
 
 add_proto qw/void av1_apply_selfguided_restoration/, "const uint8_t *dat, int width, int height, int stride, int eps, const int *xqd, uint8_t *dst, int dst_stride, int32_t *tmpbuf, int bit_depth, int highbd";
-<<<<<<< HEAD
-# TODO(b/141858830,b/141859709): neon is currently disabled due to use of
-# uninitialized memory.
-specialize qw/av1_apply_selfguided_restoration sse4_1 avx2/;
-=======
 specialize qw/av1_apply_selfguided_restoration sse4_1 avx2 neon/;
->>>>>>> 148bd354
 
 add_proto qw/int av1_selfguided_restoration/, "const uint8_t *dgd8, int width, int height,
                                  int dgd_stride, int32_t *flt0, int32_t *flt1, int flt_stride,
                                  int sgr_params_idx, int bit_depth, int highbd";
-# TODO(b/141858830,b/141859709): neon is currently disabled due to use of
-# uninitialized memory.
-specialize qw/av1_selfguided_restoration sse4_1 avx2/;
+specialize qw/av1_selfguided_restoration sse4_1 avx2 neon/;
 
 # CONVOLVE_ROUND/COMPOUND_ROUND functions
 
