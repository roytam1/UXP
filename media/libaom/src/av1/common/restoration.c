/*
 * Copyright (c) 2016, Alliance for Open Media. All rights reserved
 *
 * This source code is subject to the terms of the BSD 2 Clause License and
 * the Alliance for Open Media Patent License 1.0. If the BSD 2 Clause License
 * was not distributed with this source code in the LICENSE file, you can
 * obtain it at www.aomedia.org/license/software. If the Alliance for Open
 * Media Patent License 1.0 was not distributed with this source code in the
 * PATENTS file, you can obtain it at www.aomedia.org/license/patent.
 *
 */

#include <math.h>

#include "config/aom_config.h"
#include "config/aom_dsp_rtcd.h"
#include "config/aom_scale_rtcd.h"

#include "aom_mem/aom_mem.h"
#include "av1/common/av1_common_int.h"
#include "av1/common/resize.h"
#include "av1/common/restoration.h"
#include "aom_dsp/aom_dsp_common.h"
#include "aom_mem/aom_mem.h"

#include "aom_ports/mem.h"

// The 's' values are calculated based on original 'r' and 'e' values in the
// spec using GenSgrprojVtable().
// Note: Setting r = 0 skips the filter; with corresponding s = -1 (invalid).
const sgr_params_type av1_sgr_params[SGRPROJ_PARAMS] = {
  { { 2, 1 }, { 140, 3236 } }, { { 2, 1 }, { 112, 2158 } },
  { { 2, 1 }, { 93, 1618 } },  { { 2, 1 }, { 80, 1438 } },
  { { 2, 1 }, { 70, 1295 } },  { { 2, 1 }, { 58, 1177 } },
  { { 2, 1 }, { 47, 1079 } },  { { 2, 1 }, { 37, 996 } },
  { { 2, 1 }, { 30, 925 } },   { { 2, 1 }, { 25, 863 } },
  { { 0, 1 }, { -1, 2589 } },  { { 0, 1 }, { -1, 1618 } },
  { { 0, 1 }, { -1, 1177 } },  { { 0, 1 }, { -1, 925 } },
  { { 2, 0 }, { 56, -1 } },    { { 2, 0 }, { 22, -1 } },
};

AV1PixelRect av1_whole_frame_rect(const AV1_COMMON *cm, int is_uv) {
  AV1PixelRect rect;

  int ss_x = is_uv && cm->seq_params.subsampling_x;
  int ss_y = is_uv && cm->seq_params.subsampling_y;

  rect.top = 0;
  rect.bottom = ROUND_POWER_OF_TWO(cm->height, ss_y);
  rect.left = 0;
  rect.right = ROUND_POWER_OF_TWO(cm->superres_upscaled_width, ss_x);
  return rect;
}

// Count horizontal or vertical units per tile (use a width or height for
// tile_size, respectively). We basically want to divide the tile size by the
// size of a restoration unit. Rather than rounding up unconditionally as you
// might expect, we round to nearest, which models the way a right or bottom
// restoration unit can extend to up to 150% its normal width or height. The
// max with 1 is to deal with tiles that are smaller than half of a restoration
// unit.
int av1_lr_count_units_in_tile(int unit_size, int tile_size) {
  return AOMMAX((tile_size + (unit_size >> 1)) / unit_size, 1);
}

void av1_alloc_restoration_struct(AV1_COMMON *cm, RestorationInfo *rsi,
                                  int is_uv) {
  // We need to allocate enough space for restoration units to cover the
  // largest tile. Without CONFIG_MAX_TILE, this is always the tile at the
  // top-left and we can use av1_get_tile_rect(). With CONFIG_MAX_TILE, we have
  // to do the computation ourselves, iterating over the tiles and keeping
  // track of the largest width and height, then upscaling.
  const AV1PixelRect tile_rect = av1_whole_frame_rect(cm, is_uv);
  const int max_tile_w = tile_rect.right - tile_rect.left;
  const int max_tile_h = tile_rect.bottom - tile_rect.top;

  // To calculate hpertile and vpertile (horizontal and vertical units per
  // tile), we basically want to divide the largest tile width or height by the
  // size of a restoration unit. Rather than rounding up unconditionally as you
  // might expect, we round to nearest, which models the way a right or bottom
  // restoration unit can extend to up to 150% its normal width or height. The
  // max with 1 is to deal with tiles that are smaller than half of a
  // restoration unit.
  const int unit_size = rsi->restoration_unit_size;
  const int hpertile = av1_lr_count_units_in_tile(unit_size, max_tile_w);
  const int vpertile = av1_lr_count_units_in_tile(unit_size, max_tile_h);

  rsi->units_per_tile = hpertile * vpertile;
  rsi->horz_units_per_tile = hpertile;
  rsi->vert_units_per_tile = vpertile;

  const int ntiles = 1;
  const int nunits = ntiles * rsi->units_per_tile;

  aom_free(rsi->unit_info);
  CHECK_MEM_ERROR(cm, rsi->unit_info,
                  (RestorationUnitInfo *)aom_memalign(
                      16, sizeof(*rsi->unit_info) * nunits));
}

void av1_free_restoration_struct(RestorationInfo *rst_info) {
  aom_free(rst_info->unit_info);
  rst_info->unit_info = NULL;
}

#if 0
// Pair of values for each sgrproj parameter:
// Index 0 corresponds to r[0], e[0]
// Index 1 corresponds to r[1], e[1]
int sgrproj_mtable[SGRPROJ_PARAMS][2];

static void GenSgrprojVtable() {
  for (int i = 0; i < SGRPROJ_PARAMS; ++i) {
    const sgr_params_type *const params = &av1_sgr_params[i];
    for (int j = 0; j < 2; ++j) {
      const int e = params->e[j];
      const int r = params->r[j];
      if (r == 0) {                 // filter is disabled
        sgrproj_mtable[i][j] = -1;  // mark invalid
      } else {                      // filter is enabled
        const int n = (2 * r + 1) * (2 * r + 1);
        const int n2e = n * n * e;
        assert(n2e != 0);
        sgrproj_mtable[i][j] = (((1 << SGRPROJ_MTABLE_BITS) + n2e / 2) / n2e);
      }
    }
  }
}
#endif

void av1_loop_restoration_precal() {
#if 0
  GenSgrprojVtable();
#endif
}

static void extend_frame_lowbd(uint8_t *data, int width, int height, int stride,
                               int border_horz, int border_vert) {
  uint8_t *data_p;
  int i;
  for (i = 0; i < height; ++i) {
    data_p = data + i * stride;
    memset(data_p - border_horz, data_p[0], border_horz);
    memset(data_p + width, data_p[width - 1], border_horz);
  }
  data_p = data - border_horz;
  for (i = -border_vert; i < 0; ++i) {
    memcpy(data_p + i * stride, data_p, width + 2 * border_horz);
  }
  for (i = height; i < height + border_vert; ++i) {
    memcpy(data_p + i * stride, data_p + (height - 1) * stride,
           width + 2 * border_horz);
  }
}

#if CONFIG_AV1_HIGHBITDEPTH
static void extend_frame_highbd(uint16_t *data, int width, int height,
                                int stride, int border_horz, int border_vert) {
  uint16_t *data_p;
  int i, j;
  for (i = 0; i < height; ++i) {
    data_p = data + i * stride;
    for (j = -border_horz; j < 0; ++j) data_p[j] = data_p[0];
    for (j = width; j < width + border_horz; ++j) data_p[j] = data_p[width - 1];
  }
  data_p = data - border_horz;
  for (i = -border_vert; i < 0; ++i) {
    memcpy(data_p + i * stride, data_p,
           (width + 2 * border_horz) * sizeof(uint16_t));
  }
  for (i = height; i < height + border_vert; ++i) {
    memcpy(data_p + i * stride, data_p + (height - 1) * stride,
           (width + 2 * border_horz) * sizeof(uint16_t));
  }
}

static void copy_tile_highbd(int width, int height, const uint16_t *src,
                             int src_stride, uint16_t *dst, int dst_stride) {
  for (int i = 0; i < height; ++i)
    memcpy(dst + i * dst_stride, src + i * src_stride, width * sizeof(*dst));
}
#endif

void av1_extend_frame(uint8_t *data, int width, int height, int stride,
                      int border_horz, int border_vert, int highbd) {
#if CONFIG_AV1_HIGHBITDEPTH
  if (highbd) {
    extend_frame_highbd(CONVERT_TO_SHORTPTR(data), width, height, stride,
                        border_horz, border_vert);
    return;
  }
#endif
  (void)highbd;
  extend_frame_lowbd(data, width, height, stride, border_horz, border_vert);
}

static void copy_tile_lowbd(int width, int height, const uint8_t *src,
                            int src_stride, uint8_t *dst, int dst_stride) {
  for (int i = 0; i < height; ++i)
    memcpy(dst + i * dst_stride, src + i * src_stride, width);
}

static void copy_tile(int width, int height, const uint8_t *src, int src_stride,
                      uint8_t *dst, int dst_stride, int highbd) {
#if CONFIG_AV1_HIGHBITDEPTH
  if (highbd) {
    copy_tile_highbd(width, height, CONVERT_TO_SHORTPTR(src), src_stride,
                     CONVERT_TO_SHORTPTR(dst), dst_stride);
    return;
  }
#endif
  (void)highbd;
  copy_tile_lowbd(width, height, src, src_stride, dst, dst_stride);
}

#define REAL_PTR(hbd, d) ((hbd) ? (uint8_t *)CONVERT_TO_SHORTPTR(d) : (d))

// With striped loop restoration, the filtering for each 64-pixel stripe gets
// most of its input from the output of CDEF (stored in data8), but we need to
// fill out a border of 3 pixels above/below the stripe according to the
// following
// rules:
//
// * At a frame boundary, we copy the outermost row of CDEF pixels three times.
//   This extension is done by a call to av1_extend_frame() at the start of the
//   loop restoration process, so the value of copy_above/copy_below doesn't
//   strictly matter. However, by setting *copy_above = *copy_below = 1 whenever
//   loop filtering across tiles is disabled, we can allow
//   {setup,restore}_processing_stripe_boundary to assume that the top/bottom
//   data has always been copied, simplifying the behaviour at the left and
//   right edges of tiles.
//
// * If we're at a tile boundary and loop filtering across tiles is enabled,
//   then there is a logical stripe which is 64 pixels high, but which is split
//   into an 8px high and a 56px high stripe so that the processing (and
//   coefficient set usage) can be aligned to tiles.
//   In this case, we use the 3 rows of CDEF output across the boundary for
//   context; this corresponds to leaving the frame buffer as-is.
//
// * If we're at a tile boundary and loop filtering across tiles is disabled,
//   then we take the outermost row of CDEF pixels *within the current tile*
//   and copy it three times. Thus we behave exactly as if the tile were a full
//   frame.
//
// * Otherwise, we're at a stripe boundary within a tile. In that case, we
//   take 2 rows of deblocked pixels and extend them to 3 rows of context.
//
// The distinction between the latter two cases is handled by the
// av1_loop_restoration_save_boundary_lines() function, so here we just need
// to decide if we're overwriting the above/below boundary pixels or not.
static void get_stripe_boundary_info(const RestorationTileLimits *limits,
                                     const AV1PixelRect *tile_rect, int ss_y,
                                     int *copy_above, int *copy_below) {
  *copy_above = 1;
  *copy_below = 1;

  const int full_stripe_height = RESTORATION_PROC_UNIT_SIZE >> ss_y;
  const int runit_offset = RESTORATION_UNIT_OFFSET >> ss_y;

  const int first_stripe_in_tile = (limits->v_start == tile_rect->top);
  const int this_stripe_height =
      full_stripe_height - (first_stripe_in_tile ? runit_offset : 0);
  const int last_stripe_in_tile =
      (limits->v_start + this_stripe_height >= tile_rect->bottom);

  if (first_stripe_in_tile) *copy_above = 0;
  if (last_stripe_in_tile) *copy_below = 0;
}

// Overwrite the border pixels around a processing stripe so that the conditions
// listed above get_stripe_boundary_info() are preserved.
// We save the pixels which get overwritten into a temporary buffer, so that
// they can be restored by restore_processing_stripe_boundary() after we've
// processed the stripe.
//
// limits gives the rectangular limits of the remaining stripes for the current
// restoration unit. rsb is the stored stripe boundaries (taken from either
// deblock or CDEF output as necessary).
//
// tile_rect is the limits of the current tile and tile_stripe0 is the index of
// the first stripe in this tile (needed to convert the tile-relative stripe
// index we get from limits into something we can look up in rsb).
static void setup_processing_stripe_boundary(
    const RestorationTileLimits *limits, const RestorationStripeBoundaries *rsb,
    int rsb_row, int use_highbd, int h, uint8_t *data8, int data_stride,
    RestorationLineBuffers *rlbs, int copy_above, int copy_below, int opt) {
  // Offsets within the line buffers. The buffer logically starts at column
  // -RESTORATION_EXTRA_HORZ so the 1st column (at x0 - RESTORATION_EXTRA_HORZ)
  // has column x0 in the buffer.
  const int buf_stride = rsb->stripe_boundary_stride;
  const int buf_x0_off = limits->h_start;
  const int line_width =
      (limits->h_end - limits->h_start) + 2 * RESTORATION_EXTRA_HORZ;
  const int line_size = line_width << use_highbd;

  const int data_x0 = limits->h_start - RESTORATION_EXTRA_HORZ;

  // Replace RESTORATION_BORDER pixels above the top of the stripe
  // We expand RESTORATION_CTX_VERT=2 lines from rsb->stripe_boundary_above
  // to fill RESTORATION_BORDER=3 lines of above pixels. This is done by
  // duplicating the topmost of the 2 lines (see the AOMMAX call when
  // calculating src_row, which gets the values 0, 0, 1 for i = -3, -2, -1).
  //
  // Special case: If we're at the top of a tile, which isn't on the topmost
  // tile row, and we're allowed to loop filter across tiles, then we have a
  // logical 64-pixel-high stripe which has been split into an 8-pixel high
  // stripe and a 56-pixel high stripe (the current one). So, in this case,
  // we want to leave the boundary alone!
  if (!opt) {
    if (copy_above) {
      uint8_t *data8_tl = data8 + data_x0 + limits->v_start * data_stride;

      for (int i = -RESTORATION_BORDER; i < 0; ++i) {
        const int buf_row = rsb_row + AOMMAX(i + RESTORATION_CTX_VERT, 0);
        const int buf_off = buf_x0_off + buf_row * buf_stride;
        const uint8_t *buf =
            rsb->stripe_boundary_above + (buf_off << use_highbd);
        uint8_t *dst8 = data8_tl + i * data_stride;
        // Save old pixels, then replace with data from stripe_boundary_above
        memcpy(rlbs->tmp_save_above[i + RESTORATION_BORDER],
               REAL_PTR(use_highbd, dst8), line_size);
        memcpy(REAL_PTR(use_highbd, dst8), buf, line_size);
      }
    }

    // Replace RESTORATION_BORDER pixels below the bottom of the stripe.
    // The second buffer row is repeated, so src_row gets the values 0, 1, 1
    // for i = 0, 1, 2.
    if (copy_below) {
      const int stripe_end = limits->v_start + h;
      uint8_t *data8_bl = data8 + data_x0 + stripe_end * data_stride;

      for (int i = 0; i < RESTORATION_BORDER; ++i) {
        const int buf_row = rsb_row + AOMMIN(i, RESTORATION_CTX_VERT - 1);
        const int buf_off = buf_x0_off + buf_row * buf_stride;
        const uint8_t *src =
            rsb->stripe_boundary_below + (buf_off << use_highbd);

        uint8_t *dst8 = data8_bl + i * data_stride;
        // Save old pixels, then replace with data from stripe_boundary_below
        memcpy(rlbs->tmp_save_below[i], REAL_PTR(use_highbd, dst8), line_size);
        memcpy(REAL_PTR(use_highbd, dst8), src, line_size);
      }
    }
  } else {
    if (copy_above) {
      uint8_t *data8_tl = data8 + data_x0 + limits->v_start * data_stride;

      // Only save and overwrite i=-RESTORATION_BORDER line.
      uint8_t *dst8 = data8_tl + (-RESTORATION_BORDER) * data_stride;
      // Save old pixels, then replace with data from stripe_boundary_above
      memcpy(rlbs->tmp_save_above[0], REAL_PTR(use_highbd, dst8), line_size);
      memcpy(REAL_PTR(use_highbd, dst8),
             REAL_PTR(use_highbd,
                      data8_tl + (-RESTORATION_BORDER + 1) * data_stride),
             line_size);
    }

    if (copy_below) {
      const int stripe_end = limits->v_start + h;
      uint8_t *data8_bl = data8 + data_x0 + stripe_end * data_stride;

      // Only save and overwrite i=2 line.
      uint8_t *dst8 = data8_bl + 2 * data_stride;
      // Save old pixels, then replace with data from stripe_boundary_below
      memcpy(rlbs->tmp_save_below[2], REAL_PTR(use_highbd, dst8), line_size);
      memcpy(REAL_PTR(use_highbd, dst8),
             REAL_PTR(use_highbd, data8_bl + (2 - 1) * data_stride), line_size);
    }
  }
}

// This function restores the boundary lines modified by
// setup_processing_stripe_boundary.
//
// Note: We need to be careful when handling the corners of the processing
// unit, because (eg.) the top-left corner is considered to be part of
// both the left and top borders. This means that, depending on the
// loop_filter_across_tiles_enabled flag, the corner pixels might get
// overwritten twice, once as part of the "top" border and once as part
// of the "left" border (or similar for other corners).
//
// Everything works out fine as long as we make sure to reverse the order
// when restoring, ie. we need to restore the left/right borders followed
// by the top/bottom borders.
static void restore_processing_stripe_boundary(
    const RestorationTileLimits *limits, const RestorationLineBuffers *rlbs,
    int use_highbd, int h, uint8_t *data8, int data_stride, int copy_above,
    int copy_below, int opt) {
  const int line_width =
      (limits->h_end - limits->h_start) + 2 * RESTORATION_EXTRA_HORZ;
  const int line_size = line_width << use_highbd;

  const int data_x0 = limits->h_start - RESTORATION_EXTRA_HORZ;

  if (!opt) {
    if (copy_above) {
      uint8_t *data8_tl = data8 + data_x0 + limits->v_start * data_stride;
      for (int i = -RESTORATION_BORDER; i < 0; ++i) {
        uint8_t *dst8 = data8_tl + i * data_stride;
        memcpy(REAL_PTR(use_highbd, dst8),
               rlbs->tmp_save_above[i + RESTORATION_BORDER], line_size);
      }
    }

    if (copy_below) {
      const int stripe_bottom = limits->v_start + h;
      uint8_t *data8_bl = data8 + data_x0 + stripe_bottom * data_stride;

      for (int i = 0; i < RESTORATION_BORDER; ++i) {
        if (stripe_bottom + i >= limits->v_end + RESTORATION_BORDER) break;

        uint8_t *dst8 = data8_bl + i * data_stride;
        memcpy(REAL_PTR(use_highbd, dst8), rlbs->tmp_save_below[i], line_size);
      }
    }
  } else {
    if (copy_above) {
      uint8_t *data8_tl = data8 + data_x0 + limits->v_start * data_stride;

      // Only restore i=-RESTORATION_BORDER line.
      uint8_t *dst8 = data8_tl + (-RESTORATION_BORDER) * data_stride;
      memcpy(REAL_PTR(use_highbd, dst8), rlbs->tmp_save_above[0], line_size);
    }

    if (copy_below) {
      const int stripe_bottom = limits->v_start + h;
      uint8_t *data8_bl = data8 + data_x0 + stripe_bottom * data_stride;

      // Only restore i=2 line.
      if (stripe_bottom + 2 < limits->v_end + RESTORATION_BORDER) {
        uint8_t *dst8 = data8_bl + 2 * data_stride;
        memcpy(REAL_PTR(use_highbd, dst8), rlbs->tmp_save_below[2], line_size);
      }
    }
  }
}

static void wiener_filter_stripe(const RestorationUnitInfo *rui,
                                 int stripe_width, int stripe_height,
                                 int procunit_width, const uint8_t *src,
                                 int src_stride, uint8_t *dst, int dst_stride,
                                 int32_t *tmpbuf, int bit_depth) {
  (void)tmpbuf;
  (void)bit_depth;
  assert(bit_depth == 8);
  const ConvolveParams conv_params = get_conv_params_wiener(8);

  for (int j = 0; j < stripe_width; j += procunit_width) {
    int w = AOMMIN(procunit_width, (stripe_width - j + 15) & ~15);
    const uint8_t *src_p = src + j;
    uint8_t *dst_p = dst + j;
    av1_wiener_convolve_add_src(
        src_p, src_stride, dst_p, dst_stride, rui->wiener_info.hfilter, 16,
        rui->wiener_info.vfilter, 16, w, stripe_height, &conv_params);
  }
}

/* Calculate windowed sums (if sqr=0) or sums of squares (if sqr=1)
   over the input. The window is of size (2r + 1)x(2r + 1), and we
   specialize to r = 1, 2, 3. A default function is used for r > 3.

   Each loop follows the same format: We keep a window's worth of input
   in individual variables and select data out of that as appropriate.
*/
static void boxsum1(int32_t *src, int width, int height, int src_stride,
                    int sqr, int32_t *dst, int dst_stride) {
  int i, j, a, b, c;
  assert(width > 2 * SGRPROJ_BORDER_HORZ);
  assert(height > 2 * SGRPROJ_BORDER_VERT);

  // Vertical sum over 3-pixel regions, from src into dst.
  if (!sqr) {
    for (j = 0; j < width; ++j) {
      a = src[j];
      b = src[src_stride + j];
      c = src[2 * src_stride + j];

      dst[j] = a + b;
      for (i = 1; i < height - 2; ++i) {
        // Loop invariant: At the start of each iteration,
        // a = src[(i - 1) * src_stride + j]
        // b = src[(i    ) * src_stride + j]
        // c = src[(i + 1) * src_stride + j]
        dst[i * dst_stride + j] = a + b + c;
        a = b;
        b = c;
        c = src[(i + 2) * src_stride + j];
      }
      dst[i * dst_stride + j] = a + b + c;
      dst[(i + 1) * dst_stride + j] = b + c;
    }
  } else {
    for (j = 0; j < width; ++j) {
      a = src[j] * src[j];
      b = src[src_stride + j] * src[src_stride + j];
      c = src[2 * src_stride + j] * src[2 * src_stride + j];

      dst[j] = a + b;
      for (i = 1; i < height - 2; ++i) {
        dst[i * dst_stride + j] = a + b + c;
        a = b;
        b = c;
        c = src[(i + 2) * src_stride + j] * src[(i + 2) * src_stride + j];
      }
      dst[i * dst_stride + j] = a + b + c;
      dst[(i + 1) * dst_stride + j] = b + c;
    }
  }

  // Horizontal sum over 3-pixel regions of dst
  for (i = 0; i < height; ++i) {
    a = dst[i * dst_stride];
    b = dst[i * dst_stride + 1];
    c = dst[i * dst_stride + 2];

    dst[i * dst_stride] = a + b;
    for (j = 1; j < width - 2; ++j) {
      // Loop invariant: At the start of each iteration,
      // a = src[i * src_stride + (j - 1)]
      // b = src[i * src_stride + (j    )]
      // c = src[i * src_stride + (j + 1)]
      dst[i * dst_stride + j] = a + b + c;
      a = b;
      b = c;
      c = dst[i * dst_stride + (j + 2)];
    }
    dst[i * dst_stride + j] = a + b + c;
    dst[i * dst_stride + (j + 1)] = b + c;
  }
}

static void boxsum2(int32_t *src, int width, int height, int src_stride,
                    int sqr, int32_t *dst, int dst_stride) {
  int i, j, a, b, c, d, e;
  assert(width > 2 * SGRPROJ_BORDER_HORZ);
  assert(height > 2 * SGRPROJ_BORDER_VERT);

  // Vertical sum over 5-pixel regions, from src into dst.
  if (!sqr) {
    for (j = 0; j < width; ++j) {
      a = src[j];
      b = src[src_stride + j];
      c = src[2 * src_stride + j];
      d = src[3 * src_stride + j];
      e = src[4 * src_stride + j];

      dst[j] = a + b + c;
      dst[dst_stride + j] = a + b + c + d;
      for (i = 2; i < height - 3; ++i) {
        // Loop invariant: At the start of each iteration,
        // a = src[(i - 2) * src_stride + j]
        // b = src[(i - 1) * src_stride + j]
        // c = src[(i    ) * src_stride + j]
        // d = src[(i + 1) * src_stride + j]
        // e = src[(i + 2) * src_stride + j]
        dst[i * dst_stride + j] = a + b + c + d + e;
        a = b;
        b = c;
        c = d;
        d = e;
        e = src[(i + 3) * src_stride + j];
      }
      dst[i * dst_stride + j] = a + b + c + d + e;
      dst[(i + 1) * dst_stride + j] = b + c + d + e;
      dst[(i + 2) * dst_stride + j] = c + d + e;
    }
  } else {
    for (j = 0; j < width; ++j) {
      a = src[j] * src[j];
      b = src[src_stride + j] * src[src_stride + j];
      c = src[2 * src_stride + j] * src[2 * src_stride + j];
      d = src[3 * src_stride + j] * src[3 * src_stride + j];
      e = src[4 * src_stride + j] * src[4 * src_stride + j];

      dst[j] = a + b + c;
      dst[dst_stride + j] = a + b + c + d;
      for (i = 2; i < height - 3; ++i) {
        dst[i * dst_stride + j] = a + b + c + d + e;
        a = b;
        b = c;
        c = d;
        d = e;
        e = src[(i + 3) * src_stride + j] * src[(i + 3) * src_stride + j];
      }
      dst[i * dst_stride + j] = a + b + c + d + e;
      dst[(i + 1) * dst_stride + j] = b + c + d + e;
      dst[(i + 2) * dst_stride + j] = c + d + e;
    }
  }

  // Horizontal sum over 5-pixel regions of dst
  for (i = 0; i < height; ++i) {
    a = dst[i * dst_stride];
    b = dst[i * dst_stride + 1];
    c = dst[i * dst_stride + 2];
    d = dst[i * dst_stride + 3];
    e = dst[i * dst_stride + 4];

    dst[i * dst_stride] = a + b + c;
    dst[i * dst_stride + 1] = a + b + c + d;
    for (j = 2; j < width - 3; ++j) {
      // Loop invariant: At the start of each iteration,
      // a = src[i * src_stride + (j - 2)]
      // b = src[i * src_stride + (j - 1)]
      // c = src[i * src_stride + (j    )]
      // d = src[i * src_stride + (j + 1)]
      // e = src[i * src_stride + (j + 2)]
      dst[i * dst_stride + j] = a + b + c + d + e;
      a = b;
      b = c;
      c = d;
      d = e;
      e = dst[i * dst_stride + (j + 3)];
    }
    dst[i * dst_stride + j] = a + b + c + d + e;
    dst[i * dst_stride + (j + 1)] = b + c + d + e;
    dst[i * dst_stride + (j + 2)] = c + d + e;
  }
}

static void boxsum(int32_t *src, int width, int height, int src_stride, int r,
                   int sqr, int32_t *dst, int dst_stride) {
  if (r == 1)
    boxsum1(src, width, height, src_stride, sqr, dst, dst_stride);
  else if (r == 2)
    boxsum2(src, width, height, src_stride, sqr, dst, dst_stride);
  else
    assert(0 && "Invalid value of r in self-guided filter");
}

void av1_decode_xq(const int *xqd, int *xq, const sgr_params_type *params) {
  if (params->r[0] == 0) {
    xq[0] = 0;
    xq[1] = (1 << SGRPROJ_PRJ_BITS) - xqd[1];
  } else if (params->r[1] == 0) {
    xq[0] = xqd[0];
    xq[1] = 0;
  } else {
    xq[0] = xqd[0];
    xq[1] = (1 << SGRPROJ_PRJ_BITS) - xq[0] - xqd[1];
  }
}

const int32_t av1_x_by_xplus1[256] = {
  // Special case: Map 0 -> 1 (corresponding to a value of 1/256)
  // instead of 0. See comments in selfguided_restoration_internal() for why
  1,   128, 171, 192, 205, 213, 219, 224, 228, 230, 233, 235, 236, 238, 239,
  240, 241, 242, 243, 243, 244, 244, 245, 245, 246, 246, 247, 247, 247, 247,
  248, 248, 248, 248, 249, 249, 249, 249, 249, 250, 250, 250, 250, 250, 250,
  250, 251, 251, 251, 251, 251, 251, 251, 251, 251, 251, 252, 252, 252, 252,
  252, 252, 252, 252, 252, 252, 252, 252, 252, 252, 252, 252, 252, 253, 253,
  253, 253, 253, 253, 253, 253, 253, 253, 253, 253, 253, 253, 253, 253, 253,
  253, 253, 253, 253, 253, 253, 253, 253, 253, 253, 253, 253, 254, 254, 254,
  254, 254, 254, 254, 254, 254, 254, 254, 254, 254, 254, 254, 254, 254, 254,
  254, 254, 254, 254, 254, 254, 254, 254, 254, 254, 254, 254, 254, 254, 254,
  254, 254, 254, 254, 254, 254, 254, 254, 254, 254, 254, 254, 254, 254, 254,
  254, 254, 254, 254, 254, 254, 254, 254, 254, 254, 254, 254, 254, 254, 254,
  254, 254, 254, 254, 254, 255, 255, 255, 255, 255, 255, 255, 255, 255, 255,
  255, 255, 255, 255, 255, 255, 255, 255, 255, 255, 255, 255, 255, 255, 255,
  255, 255, 255, 255, 255, 255, 255, 255, 255, 255, 255, 255, 255, 255, 255,
  255, 255, 255, 255, 255, 255, 255, 255, 255, 255, 255, 255, 255, 255, 255,
  255, 255, 255, 255, 255, 255, 255, 255, 255, 255, 255, 255, 255, 255, 255,
  255, 255, 255, 255, 255, 255, 255, 255, 255, 255, 255, 255, 255, 255, 255,
  256,
};

const int32_t av1_one_by_x[MAX_NELEM] = {
  4096, 2048, 1365, 1024, 819, 683, 585, 512, 455, 410, 372, 341, 315,
  293,  273,  256,  241,  228, 216, 205, 195, 186, 178, 171, 164,
};

static void calculate_intermediate_result(int32_t *dgd, int width, int height,
                                          int dgd_stride, int bit_depth,
                                          int sgr_params_idx, int radius_idx,
                                          int pass, int32_t *A, int32_t *B) {
  const sgr_params_type *const params = &av1_sgr_params[sgr_params_idx];
  const int r = params->r[radius_idx];
  const int width_ext = width + 2 * SGRPROJ_BORDER_HORZ;
  const int height_ext = height + 2 * SGRPROJ_BORDER_VERT;
  // Adjusting the stride of A and B here appears to avoid bad cache effects,
  // leading to a significant speed improvement.
  // We also align the stride to a multiple of 16 bytes, for consistency
  // with the SIMD version of this function.
  int buf_stride = ((width_ext + 3) & ~3) + 16;
  const int step = pass == 0 ? 1 : 2;
  int i, j;

  assert(r <= MAX_RADIUS && "Need MAX_RADIUS >= r");
  assert(r <= SGRPROJ_BORDER_VERT - 1 && r <= SGRPROJ_BORDER_HORZ - 1 &&
         "Need SGRPROJ_BORDER_* >= r+1");

  boxsum(dgd - dgd_stride * SGRPROJ_BORDER_VERT - SGRPROJ_BORDER_HORZ,
         width_ext, height_ext, dgd_stride, r, 0, B, buf_stride);
  boxsum(dgd - dgd_stride * SGRPROJ_BORDER_VERT - SGRPROJ_BORDER_HORZ,
         width_ext, height_ext, dgd_stride, r, 1, A, buf_stride);
  A += SGRPROJ_BORDER_VERT * buf_stride + SGRPROJ_BORDER_HORZ;
  B += SGRPROJ_BORDER_VERT * buf_stride + SGRPROJ_BORDER_HORZ;
  // Calculate the eventual A[] and B[] arrays. Include a 1-pixel border - ie,
  // for a 64x64 processing unit, we calculate 66x66 pixels of A[] and B[].
  for (i = -1; i < height + 1; i += step) {
    for (j = -1; j < width + 1; ++j) {
      const int k = i * buf_stride + j;
      const int n = (2 * r + 1) * (2 * r + 1);

      // a < 2^16 * n < 2^22 regardless of bit depth
      uint32_t a = ROUND_POWER_OF_TWO(A[k], 2 * (bit_depth - 8));
      // b < 2^8 * n < 2^14 regardless of bit depth
      uint32_t b = ROUND_POWER_OF_TWO(B[k], bit_depth - 8);

      // Each term in calculating p = a * n - b * b is < 2^16 * n^2 < 2^28,
      // and p itself satisfies p < 2^14 * n^2 < 2^26.
      // This bound on p is due to:
      // https://en.wikipedia.org/wiki/Popoviciu's_inequality_on_variances
      //
      // Note: Sometimes, in high bit depth, we can end up with a*n < b*b.
      // This is an artefact of rounding, and can only happen if all pixels
      // are (almost) identical, so in this case we saturate to p=0.
      uint32_t p = (a * n < b * b) ? 0 : a * n - b * b;

      const uint32_t s = params->s[radius_idx];

      // p * s < (2^14 * n^2) * round(2^20 / n^2 eps) < 2^34 / eps < 2^32
      // as long as eps >= 4. So p * s fits into a uint32_t, and z < 2^12
      // (this holds even after accounting for the rounding in s)
      const uint32_t z = ROUND_POWER_OF_TWO(p * s, SGRPROJ_MTABLE_BITS);

      // Note: We have to be quite careful about the value of A[k].
      // This is used as a blend factor between individual pixel values and the
      // local mean. So it logically has a range of [0, 256], including both
      // endpoints.
      //
      // This is a pain for hardware, as we'd like something which can be stored
      // in exactly 8 bits.
      // Further, in the calculation of B[k] below, if z == 0 and r == 2,
      // then A[k] "should be" 0. But then we can end up setting B[k] to a value
      // slightly above 2^(8 + bit depth), due to rounding in the value of
      // av1_one_by_x[25-1].
      //
      // Thus we saturate so that, when z == 0, A[k] is set to 1 instead of 0.
      // This fixes the above issues (256 - A[k] fits in a uint8, and we can't
      // overflow), without significantly affecting the final result: z == 0
      // implies that the image is essentially "flat", so the local mean and
      // individual pixel values are very similar.
      //
      // Note that saturating on the other side, ie. requring A[k] <= 255,
      // would be a bad idea, as that corresponds to the case where the image
      // is very variable, when we want to preserve the local pixel value as
      // much as possible.
      A[k] = av1_x_by_xplus1[AOMMIN(z, 255)];  // in range [1, 256]

      // SGRPROJ_SGR - A[k] < 2^8 (from above), B[k] < 2^(bit_depth) * n,
      // av1_one_by_x[n - 1] = round(2^12 / n)
      // => the product here is < 2^(20 + bit_depth) <= 2^32,
      // and B[k] is set to a value < 2^(8 + bit depth)
      // This holds even with the rounding in av1_one_by_x and in the overall
      // result, as long as SGRPROJ_SGR - A[k] is strictly less than 2^8.
      B[k] = (int32_t)ROUND_POWER_OF_TWO((uint32_t)(SGRPROJ_SGR - A[k]) *
                                             (uint32_t)B[k] *
                                             (uint32_t)av1_one_by_x[n - 1],
                                         SGRPROJ_RECIP_BITS);
    }
  }
}

static void selfguided_restoration_fast_internal(
    int32_t *dgd, int width, int height, int dgd_stride, int32_t *dst,
    int dst_stride, int bit_depth, int sgr_params_idx, int radius_idx) {
  const sgr_params_type *const params = &av1_sgr_params[sgr_params_idx];
  const int r = params->r[radius_idx];
  const int width_ext = width + 2 * SGRPROJ_BORDER_HORZ;
  // Adjusting the stride of A and B here appears to avoid bad cache effects,
  // leading to a significant speed improvement.
  // We also align the stride to a multiple of 16 bytes, for consistency
  // with the SIMD version of this function.
  int buf_stride = ((width_ext + 3) & ~3) + 16;
  int32_t A_[RESTORATION_PROC_UNIT_PELS];
  int32_t B_[RESTORATION_PROC_UNIT_PELS];
  int32_t *A = A_;
  int32_t *B = B_;
  int i, j;
  calculate_intermediate_result(dgd, width, height, dgd_stride, bit_depth,
                                sgr_params_idx, radius_idx, 1, A, B);
  A += SGRPROJ_BORDER_VERT * buf_stride + SGRPROJ_BORDER_HORZ;
  B += SGRPROJ_BORDER_VERT * buf_stride + SGRPROJ_BORDER_HORZ;

  // Use the A[] and B[] arrays to calculate the filtered image
  (void)r;
  assert(r == 2);
  for (i = 0; i < height; ++i) {
    if (!(i & 1)) {  // even row
      for (j = 0; j < width; ++j) {
        const int k = i * buf_stride + j;
        const int l = i * dgd_stride + j;
        const int m = i * dst_stride + j;
        const int nb = 5;
        const int32_t a = (A[k - buf_stride] + A[k + buf_stride]) * 6 +
                          (A[k - 1 - buf_stride] + A[k - 1 + buf_stride] +
                           A[k + 1 - buf_stride] + A[k + 1 + buf_stride]) *
                              5;
        const int32_t b = (B[k - buf_stride] + B[k + buf_stride]) * 6 +
                          (B[k - 1 - buf_stride] + B[k - 1 + buf_stride] +
                           B[k + 1 - buf_stride] + B[k + 1 + buf_stride]) *
                              5;
        const int32_t v = a * dgd[l] + b;
        dst[m] =
            ROUND_POWER_OF_TWO(v, SGRPROJ_SGR_BITS + nb - SGRPROJ_RST_BITS);
      }
    } else {  // odd row
      for (j = 0; j < width; ++j) {
        const int k = i * buf_stride + j;
        const int l = i * dgd_stride + j;
        const int m = i * dst_stride + j;
        const int nb = 4;
        const int32_t a = A[k] * 6 + (A[k - 1] + A[k + 1]) * 5;
        const int32_t b = B[k] * 6 + (B[k - 1] + B[k + 1]) * 5;
        const int32_t v = a * dgd[l] + b;
        dst[m] =
            ROUND_POWER_OF_TWO(v, SGRPROJ_SGR_BITS + nb - SGRPROJ_RST_BITS);
      }
    }
  }
}

static void selfguided_restoration_internal(int32_t *dgd, int width, int height,
                                            int dgd_stride, int32_t *dst,
                                            int dst_stride, int bit_depth,
                                            int sgr_params_idx,
                                            int radius_idx) {
  const int width_ext = width + 2 * SGRPROJ_BORDER_HORZ;
  // Adjusting the stride of A and B here appears to avoid bad cache effects,
  // leading to a significant speed improvement.
  // We also align the stride to a multiple of 16 bytes, for consistency
  // with the SIMD version of this function.
  int buf_stride = ((width_ext + 3) & ~3) + 16;
  int32_t A_[RESTORATION_PROC_UNIT_PELS];
  int32_t B_[RESTORATION_PROC_UNIT_PELS];
  int32_t *A = A_;
  int32_t *B = B_;
  int i, j;
  calculate_intermediate_result(dgd, width, height, dgd_stride, bit_depth,
                                sgr_params_idx, radius_idx, 0, A, B);
  A += SGRPROJ_BORDER_VERT * buf_stride + SGRPROJ_BORDER_HORZ;
  B += SGRPROJ_BORDER_VERT * buf_stride + SGRPROJ_BORDER_HORZ;

  // Use the A[] and B[] arrays to calculate the filtered image
  for (i = 0; i < height; ++i) {
    for (j = 0; j < width; ++j) {
      const int k = i * buf_stride + j;
      const int l = i * dgd_stride + j;
      const int m = i * dst_stride + j;
      const int nb = 5;
      const int32_t a =
          (A[k] + A[k - 1] + A[k + 1] + A[k - buf_stride] + A[k + buf_stride]) *
              4 +
          (A[k - 1 - buf_stride] + A[k - 1 + buf_stride] +
           A[k + 1 - buf_stride] + A[k + 1 + buf_stride]) *
              3;
      const int32_t b =
          (B[k] + B[k - 1] + B[k + 1] + B[k - buf_stride] + B[k + buf_stride]) *
              4 +
          (B[k - 1 - buf_stride] + B[k - 1 + buf_stride] +
           B[k + 1 - buf_stride] + B[k + 1 + buf_stride]) *
              3;
      const int32_t v = a * dgd[l] + b;
      dst[m] = ROUND_POWER_OF_TWO(v, SGRPROJ_SGR_BITS + nb - SGRPROJ_RST_BITS);
    }
  }
}

int av1_selfguided_restoration_c(const uint8_t *dgd8, int width, int height,
                                 int dgd_stride, int32_t *flt0, int32_t *flt1,
                                 int flt_stride, int sgr_params_idx,
                                 int bit_depth, int highbd) {
  int32_t dgd32_[RESTORATION_PROC_UNIT_PELS];
  const int dgd32_stride = width + 2 * SGRPROJ_BORDER_HORZ;
  int32_t *dgd32 =
      dgd32_ + dgd32_stride * SGRPROJ_BORDER_VERT + SGRPROJ_BORDER_HORZ;

  if (highbd) {
    const uint16_t *dgd16 = CONVERT_TO_SHORTPTR(dgd8);
    for (int i = -SGRPROJ_BORDER_VERT; i < height + SGRPROJ_BORDER_VERT; ++i) {
      for (int j = -SGRPROJ_BORDER_HORZ; j < width + SGRPROJ_BORDER_HORZ; ++j) {
        dgd32[i * dgd32_stride + j] = dgd16[i * dgd_stride + j];
      }
    }
  } else {
    for (int i = -SGRPROJ_BORDER_VERT; i < height + SGRPROJ_BORDER_VERT; ++i) {
      for (int j = -SGRPROJ_BORDER_HORZ; j < width + SGRPROJ_BORDER_HORZ; ++j) {
        dgd32[i * dgd32_stride + j] = dgd8[i * dgd_stride + j];
      }
    }
  }

  const sgr_params_type *const params = &av1_sgr_params[sgr_params_idx];
  // If params->r == 0 we skip the corresponding filter. We only allow one of
  // the radii to be 0, as having both equal to 0 would be equivalent to
  // skipping SGR entirely.
  assert(!(params->r[0] == 0 && params->r[1] == 0));

  if (params->r[0] > 0)
    selfguided_restoration_fast_internal(dgd32, width, height, dgd32_stride,
                                         flt0, flt_stride, bit_depth,
                                         sgr_params_idx, 0);
  if (params->r[1] > 0)
    selfguided_restoration_internal(dgd32, width, height, dgd32_stride, flt1,
                                    flt_stride, bit_depth, sgr_params_idx, 1);
  return 0;
}

void av1_apply_selfguided_restoration_c(const uint8_t *dat8, int width,
                                        int height, int stride, int eps,
                                        const int *xqd, uint8_t *dst8,
                                        int dst_stride, int32_t *tmpbuf,
                                        int bit_depth, int highbd) {
  int32_t *flt0 = tmpbuf;
  int32_t *flt1 = flt0 + RESTORATION_UNITPELS_MAX;
  assert(width * height <= RESTORATION_UNITPELS_MAX);

  const int ret = av1_selfguided_restoration_c(
      dat8, width, height, stride, flt0, flt1, width, eps, bit_depth, highbd);
  (void)ret;
  assert(!ret);
  const sgr_params_type *const params = &av1_sgr_params[eps];
  int xq[2];
  av1_decode_xq(xqd, xq, params);
  for (int i = 0; i < height; ++i) {
    for (int j = 0; j < width; ++j) {
      const int k = i * width + j;
      uint8_t *dst8ij = dst8 + i * dst_stride + j;
      const uint8_t *dat8ij = dat8 + i * stride + j;

      const uint16_t pre_u = highbd ? *CONVERT_TO_SHORTPTR(dat8ij) : *dat8ij;
      const int32_t u = (int32_t)pre_u << SGRPROJ_RST_BITS;
      int32_t v = u << SGRPROJ_PRJ_BITS;
      // If params->r == 0 then we skipped the filtering in
      // av1_selfguided_restoration_c, i.e. flt[k] == u
      if (params->r[0] > 0) v += xq[0] * (flt0[k] - u);
      if (params->r[1] > 0) v += xq[1] * (flt1[k] - u);
      const int16_t w =
          (int16_t)ROUND_POWER_OF_TWO(v, SGRPROJ_PRJ_BITS + SGRPROJ_RST_BITS);

      const uint16_t out = clip_pixel_highbd(w, bit_depth);
      if (highbd)
        *CONVERT_TO_SHORTPTR(dst8ij) = out;
      else
        *dst8ij = (uint8_t)out;
    }
  }
}

static void sgrproj_filter_stripe(const RestorationUnitInfo *rui,
                                  int stripe_width, int stripe_height,
                                  int procunit_width, const uint8_t *src,
                                  int src_stride, uint8_t *dst, int dst_stride,
                                  int32_t *tmpbuf, int bit_depth) {
  (void)bit_depth;
  assert(bit_depth == 8);

  for (int j = 0; j < stripe_width; j += procunit_width) {
    int w = AOMMIN(procunit_width, stripe_width - j);
    av1_apply_selfguided_restoration(
        src + j, w, stripe_height, src_stride, rui->sgrproj_info.ep,
        rui->sgrproj_info.xqd, dst + j, dst_stride, tmpbuf, bit_depth, 0);
  }
}

#if CONFIG_AV1_HIGHBITDEPTH
static void wiener_filter_stripe_highbd(const RestorationUnitInfo *rui,
                                        int stripe_width, int stripe_height,
                                        int procunit_width, const uint8_t *src8,
                                        int src_stride, uint8_t *dst8,
                                        int dst_stride, int32_t *tmpbuf,
                                        int bit_depth) {
  (void)tmpbuf;
  const ConvolveParams conv_params = get_conv_params_wiener(bit_depth);

  for (int j = 0; j < stripe_width; j += procunit_width) {
    int w = AOMMIN(procunit_width, (stripe_width - j + 15) & ~15);
    const uint8_t *src8_p = src8 + j;
    uint8_t *dst8_p = dst8 + j;
    av1_highbd_wiener_convolve_add_src(src8_p, src_stride, dst8_p, dst_stride,
                                       rui->wiener_info.hfilter, 16,
                                       rui->wiener_info.vfilter, 16, w,
                                       stripe_height, &conv_params, bit_depth);
  }
}

static void sgrproj_filter_stripe_highbd(const RestorationUnitInfo *rui,
                                         int stripe_width, int stripe_height,
                                         int procunit_width,
                                         const uint8_t *src8, int src_stride,
                                         uint8_t *dst8, int dst_stride,
                                         int32_t *tmpbuf, int bit_depth) {
  for (int j = 0; j < stripe_width; j += procunit_width) {
    int w = AOMMIN(procunit_width, stripe_width - j);
    av1_apply_selfguided_restoration(
        src8 + j, w, stripe_height, src_stride, rui->sgrproj_info.ep,
        rui->sgrproj_info.xqd, dst8 + j, dst_stride, tmpbuf, bit_depth, 1);
  }
}
#endif  // CONFIG_AV1_HIGHBITDEPTH

typedef void (*stripe_filter_fun)(const RestorationUnitInfo *rui,
                                  int stripe_width, int stripe_height,
                                  int procunit_width, const uint8_t *src,
                                  int src_stride, uint8_t *dst, int dst_stride,
                                  int32_t *tmpbuf, int bit_depth);

#if CONFIG_AV1_HIGHBITDEPTH
#define NUM_STRIPE_FILTERS 4
static const stripe_filter_fun stripe_filters[NUM_STRIPE_FILTERS] = {
  wiener_filter_stripe, sgrproj_filter_stripe, wiener_filter_stripe_highbd,
  sgrproj_filter_stripe_highbd
};
#else
#define NUM_STRIPE_FILTERS 2
static const stripe_filter_fun stripe_filters[NUM_STRIPE_FILTERS] = {
  wiener_filter_stripe, sgrproj_filter_stripe
};
#endif  // CONFIG_AV1_HIGHBITDEPTH

// Filter one restoration unit
void av1_loop_restoration_filter_unit(
    const RestorationTileLimits *limits, const RestorationUnitInfo *rui,
    const RestorationStripeBoundaries *rsb, RestorationLineBuffers *rlbs,
    const AV1PixelRect *tile_rect, int tile_stripe0, int ss_x, int ss_y,
    int highbd, int bit_depth, uint8_t *data8, int stride, uint8_t *dst8,
    int dst_stride, int32_t *tmpbuf, int optimized_lr) {
  RestorationType unit_rtype = rui->restoration_type;

  int unit_h = limits->v_end - limits->v_start;
  int unit_w = limits->h_end - limits->h_start;
  uint8_t *data8_tl = data8 + limits->v_start * stride + limits->h_start;
  uint8_t *dst8_tl = dst8 + limits->v_start * dst_stride + limits->h_start;

  if (unit_rtype == RESTORE_NONE) {
    copy_tile(unit_w, unit_h, data8_tl, stride, dst8_tl, dst_stride, highbd);
    return;
  }

  const int filter_idx = 2 * highbd + (unit_rtype == RESTORE_SGRPROJ);
  assert(filter_idx < NUM_STRIPE_FILTERS);
  const stripe_filter_fun stripe_filter = stripe_filters[filter_idx];

  const int procunit_width = RESTORATION_PROC_UNIT_SIZE >> ss_x;

  // Convolve the whole tile one stripe at a time
  RestorationTileLimits remaining_stripes = *limits;
  int i = 0;
  while (i < unit_h) {
    int copy_above, copy_below;
    remaining_stripes.v_start = limits->v_start + i;

    get_stripe_boundary_info(&remaining_stripes, tile_rect, ss_y, &copy_above,
                             &copy_below);

    const int full_stripe_height = RESTORATION_PROC_UNIT_SIZE >> ss_y;
    const int runit_offset = RESTORATION_UNIT_OFFSET >> ss_y;

    // Work out where this stripe's boundaries are within
    // rsb->stripe_boundary_{above,below}
    const int tile_stripe =
        (remaining_stripes.v_start - tile_rect->top + runit_offset) /
        full_stripe_height;
    const int frame_stripe = tile_stripe0 + tile_stripe;
    const int rsb_row = RESTORATION_CTX_VERT * frame_stripe;

    // Calculate this stripe's height, based on two rules:
    // * The topmost stripe in each tile is 8 luma pixels shorter than usual.
    // * We can't extend past the end of the current restoration unit
    const int nominal_stripe_height =
        full_stripe_height - ((tile_stripe == 0) ? runit_offset : 0);
    const int h = AOMMIN(nominal_stripe_height,
                         remaining_stripes.v_end - remaining_stripes.v_start);

    setup_processing_stripe_boundary(&remaining_stripes, rsb, rsb_row, highbd,
                                     h, data8, stride, rlbs, copy_above,
                                     copy_below, optimized_lr);

    stripe_filter(rui, unit_w, h, procunit_width, data8_tl + i * stride, stride,
                  dst8_tl + i * dst_stride, dst_stride, tmpbuf, bit_depth);

    restore_processing_stripe_boundary(&remaining_stripes, rlbs, highbd, h,
                                       data8, stride, copy_above, copy_below,
                                       optimized_lr);

    i += h;
  }
}

static void filter_frame_on_unit(const RestorationTileLimits *limits,
                                 const AV1PixelRect *tile_rect,
                                 int rest_unit_idx, void *priv, int32_t *tmpbuf,
                                 RestorationLineBuffers *rlbs) {
  FilterFrameCtxt *ctxt = (FilterFrameCtxt *)priv;
  const RestorationInfo *rsi = ctxt->rsi;

  av1_loop_restoration_filter_unit(
      limits, &rsi->unit_info[rest_unit_idx], &rsi->boundaries, rlbs, tile_rect,
      ctxt->tile_stripe0, ctxt->ss_x, ctxt->ss_y, ctxt->highbd, ctxt->bit_depth,
      ctxt->data8, ctxt->data_stride, ctxt->dst8, ctxt->dst_stride, tmpbuf,
      rsi->optimized_lr);
}

void av1_loop_restoration_filter_frame_init(AV1LrStruct *lr_ctxt,
                                            YV12_BUFFER_CONFIG *frame,
                                            AV1_COMMON *cm, int optimized_lr,
                                            int num_planes) {
  const SequenceHeader *const seq_params = &cm->seq_params;
  const int bit_depth = seq_params->bit_depth;
  const int highbd = seq_params->use_highbitdepth;
  lr_ctxt->dst = &cm->rst_frame;

  const int frame_width = frame->crop_widths[0];
  const int frame_height = frame->crop_heights[0];
  if (aom_realloc_frame_buffer(
          lr_ctxt->dst, frame_width, frame_height, seq_params->subsampling_x,
          seq_params->subsampling_y, highbd, AOM_RESTORATION_FRAME_BORDER,
<<<<<<< HEAD
          cm->byte_alignment, NULL, NULL, NULL) < 0)
=======
          cm->features.byte_alignment, NULL, NULL, NULL) < 0)
>>>>>>> 148bd354
    aom_internal_error(&cm->error, AOM_CODEC_MEM_ERROR,
                       "Failed to allocate restoration dst buffer");

  lr_ctxt->on_rest_unit = filter_frame_on_unit;
  lr_ctxt->frame = frame;
  for (int plane = 0; plane < num_planes; ++plane) {
    RestorationInfo *rsi = &cm->rst_info[plane];
    RestorationType rtype = rsi->frame_restoration_type;
    rsi->optimized_lr = optimized_lr;

    if (rtype == RESTORE_NONE) {
      continue;
    }

    const int is_uv = plane > 0;
    const int plane_width = frame->crop_widths[is_uv];
    const int plane_height = frame->crop_heights[is_uv];
    FilterFrameCtxt *lr_plane_ctxt = &lr_ctxt->ctxt[plane];

    av1_extend_frame(frame->buffers[plane], plane_width, plane_height,
                     frame->strides[is_uv], RESTORATION_BORDER,
                     RESTORATION_BORDER, highbd);

    lr_plane_ctxt->rsi = rsi;
    lr_plane_ctxt->ss_x = is_uv && seq_params->subsampling_x;
    lr_plane_ctxt->ss_y = is_uv && seq_params->subsampling_y;
    lr_plane_ctxt->highbd = highbd;
    lr_plane_ctxt->bit_depth = bit_depth;
    lr_plane_ctxt->data8 = frame->buffers[plane];
    lr_plane_ctxt->dst8 = lr_ctxt->dst->buffers[plane];
    lr_plane_ctxt->data_stride = frame->strides[is_uv];
    lr_plane_ctxt->dst_stride = lr_ctxt->dst->strides[is_uv];
    lr_plane_ctxt->tile_rect = av1_whole_frame_rect(cm, is_uv);
    lr_plane_ctxt->tile_stripe0 = 0;
  }
}

void av1_loop_restoration_copy_planes(AV1LrStruct *loop_rest_ctxt,
                                      AV1_COMMON *cm, int num_planes) {
  typedef void (*copy_fun)(const YV12_BUFFER_CONFIG *src_ybc,
                           YV12_BUFFER_CONFIG *dst_ybc, int hstart, int hend,
                           int vstart, int vend);
  static const copy_fun copy_funs[3] = { aom_yv12_partial_coloc_copy_y,
                                         aom_yv12_partial_coloc_copy_u,
                                         aom_yv12_partial_coloc_copy_v };
  assert(num_planes <= 3);
  for (int plane = 0; plane < num_planes; ++plane) {
    if (cm->rst_info[plane].frame_restoration_type == RESTORE_NONE) continue;
    AV1PixelRect tile_rect = loop_rest_ctxt->ctxt[plane].tile_rect;
    copy_funs[plane](loop_rest_ctxt->dst, loop_rest_ctxt->frame, tile_rect.left,
                     tile_rect.right, tile_rect.top, tile_rect.bottom);
  }
}

static void foreach_rest_unit_in_planes(AV1LrStruct *lr_ctxt, AV1_COMMON *cm,
                                        int num_planes) {
  FilterFrameCtxt *ctxt = lr_ctxt->ctxt;

  for (int plane = 0; plane < num_planes; ++plane) {
    if (cm->rst_info[plane].frame_restoration_type == RESTORE_NONE) {
      continue;
    }

    av1_foreach_rest_unit_in_plane(cm, plane, lr_ctxt->on_rest_unit,
                                   &ctxt[plane], &ctxt[plane].tile_rect,
                                   cm->rst_tmpbuf, cm->rlbs);
  }
}

void av1_loop_restoration_filter_frame(YV12_BUFFER_CONFIG *frame,
                                       AV1_COMMON *cm, int optimized_lr,
                                       void *lr_ctxt) {
  assert(!cm->features.all_lossless);
  const int num_planes = av1_num_planes(cm);

  AV1LrStruct *loop_rest_ctxt = (AV1LrStruct *)lr_ctxt;

  av1_loop_restoration_filter_frame_init(loop_rest_ctxt, frame, cm,
                                         optimized_lr, num_planes);

  foreach_rest_unit_in_planes(loop_rest_ctxt, cm, num_planes);

  av1_loop_restoration_copy_planes(loop_rest_ctxt, cm, num_planes);
}

void av1_foreach_rest_unit_in_row(
    RestorationTileLimits *limits, const AV1PixelRect *tile_rect,
    rest_unit_visitor_t on_rest_unit, int row_number, int unit_size,
    int unit_idx0, int hunits_per_tile, int vunits_per_tile, int plane,
    void *priv, int32_t *tmpbuf, RestorationLineBuffers *rlbs,
    sync_read_fn_t on_sync_read, sync_write_fn_t on_sync_write,
    struct AV1LrSyncData *const lr_sync) {
  const int tile_w = tile_rect->right - tile_rect->left;
  const int ext_size = unit_size * 3 / 2;
  int x0 = 0, j = 0;
  while (x0 < tile_w) {
    int remaining_w = tile_w - x0;
    int w = (remaining_w < ext_size) ? remaining_w : unit_size;

    limits->h_start = tile_rect->left + x0;
    limits->h_end = tile_rect->left + x0 + w;
    assert(limits->h_end <= tile_rect->right);

    const int unit_idx = unit_idx0 + row_number * hunits_per_tile + j;

    // No sync for even numbered rows
    // For odd numbered rows, Loop Restoration of current block requires the LR
    // of top-right and bottom-right blocks to be completed

    // top-right sync
    on_sync_read(lr_sync, row_number, j, plane);
    if ((row_number + 1) < vunits_per_tile)
      // bottom-right sync
      on_sync_read(lr_sync, row_number + 2, j, plane);

    on_rest_unit(limits, tile_rect, unit_idx, priv, tmpbuf, rlbs);

    on_sync_write(lr_sync, row_number, j, hunits_per_tile, plane);

    x0 += w;
    ++j;
  }
}

void av1_lr_sync_read_dummy(void *const lr_sync, int r, int c, int plane) {
  (void)lr_sync;
  (void)r;
  (void)c;
  (void)plane;
}

void av1_lr_sync_write_dummy(void *const lr_sync, int r, int c,
                             const int sb_cols, int plane) {
  (void)lr_sync;
  (void)r;
  (void)c;
  (void)sb_cols;
  (void)plane;
}

static void foreach_rest_unit_in_tile(
    const AV1PixelRect *tile_rect, int tile_row, int tile_col, int tile_cols,
    int hunits_per_tile, int vunits_per_tile, int units_per_tile, int unit_size,
    int ss_y, int plane, rest_unit_visitor_t on_rest_unit, void *priv,
    int32_t *tmpbuf, RestorationLineBuffers *rlbs) {
  const int tile_h = tile_rect->bottom - tile_rect->top;
  const int ext_size = unit_size * 3 / 2;

  const int tile_idx = tile_col + tile_row * tile_cols;
  const int unit_idx0 = tile_idx * units_per_tile;

  int y0 = 0, i = 0;
  while (y0 < tile_h) {
    int remaining_h = tile_h - y0;
    int h = (remaining_h < ext_size) ? remaining_h : unit_size;

    RestorationTileLimits limits;
    limits.v_start = tile_rect->top + y0;
    limits.v_end = tile_rect->top + y0 + h;
    assert(limits.v_end <= tile_rect->bottom);
    // Offset the tile upwards to align with the restoration processing stripe
    const int voffset = RESTORATION_UNIT_OFFSET >> ss_y;
    limits.v_start = AOMMAX(tile_rect->top, limits.v_start - voffset);
    if (limits.v_end < tile_rect->bottom) limits.v_end -= voffset;

    av1_foreach_rest_unit_in_row(
        &limits, tile_rect, on_rest_unit, i, unit_size, unit_idx0,
        hunits_per_tile, vunits_per_tile, plane, priv, tmpbuf, rlbs,
        av1_lr_sync_read_dummy, av1_lr_sync_write_dummy, NULL);

    y0 += h;
    ++i;
  }
}

void av1_foreach_rest_unit_in_plane(const struct AV1Common *cm, int plane,
                                    rest_unit_visitor_t on_rest_unit,
                                    void *priv, AV1PixelRect *tile_rect,
                                    int32_t *tmpbuf,
                                    RestorationLineBuffers *rlbs) {
  const int is_uv = plane > 0;
  const int ss_y = is_uv && cm->seq_params.subsampling_y;

  const RestorationInfo *rsi = &cm->rst_info[plane];

  foreach_rest_unit_in_tile(tile_rect, LR_TILE_ROW, LR_TILE_COL, LR_TILE_COLS,
                            rsi->horz_units_per_tile, rsi->vert_units_per_tile,
                            rsi->units_per_tile, rsi->restoration_unit_size,
                            ss_y, plane, on_rest_unit, priv, tmpbuf, rlbs);
}

int av1_loop_restoration_corners_in_sb(const struct AV1Common *cm, int plane,
                                       int mi_row, int mi_col, BLOCK_SIZE bsize,
                                       int *rcol0, int *rcol1, int *rrow0,
                                       int *rrow1) {
  assert(rcol0 && rcol1 && rrow0 && rrow1);

  if (bsize != cm->seq_params.sb_size) return 0;
  if (cm->rst_info[plane].frame_restoration_type == RESTORE_NONE) return 0;

  assert(!cm->features.all_lossless);

  const int is_uv = plane > 0;

  const AV1PixelRect tile_rect = av1_whole_frame_rect(cm, is_uv);
  const int tile_w = tile_rect.right - tile_rect.left;
  const int tile_h = tile_rect.bottom - tile_rect.top;

  const int mi_top = 0;
  const int mi_left = 0;

  // Compute the mi-unit corners of the superblock relative to the top-left of
  // the tile
  const int mi_rel_row0 = mi_row - mi_top;
  const int mi_rel_col0 = mi_col - mi_left;
  const int mi_rel_row1 = mi_rel_row0 + mi_size_high[bsize];
  const int mi_rel_col1 = mi_rel_col0 + mi_size_wide[bsize];

  const RestorationInfo *rsi = &cm->rst_info[plane];
  const int size = rsi->restoration_unit_size;

  // Calculate the number of restoration units in this tile (which might be
  // strictly less than rsi->horz_units_per_tile and rsi->vert_units_per_tile)
  const int horz_units = av1_lr_count_units_in_tile(size, tile_w);
  const int vert_units = av1_lr_count_units_in_tile(size, tile_h);

  // The size of an MI-unit on this plane of the image
  const int ss_x = is_uv && cm->seq_params.subsampling_x;
  const int ss_y = is_uv && cm->seq_params.subsampling_y;
  const int mi_size_x = MI_SIZE >> ss_x;
  const int mi_size_y = MI_SIZE >> ss_y;

  // Write m for the relative mi column or row, D for the superres denominator
  // and N for the superres numerator. If u is the upscaled pixel offset then
  // we can write the downscaled pixel offset in two ways as:
  //
  //   MI_SIZE * m = N / D u
  //
  // from which we get u = D * MI_SIZE * m / N
  const int mi_to_num_x = av1_superres_scaled(cm)
                              ? mi_size_x * cm->superres_scale_denominator
                              : mi_size_x;
  const int mi_to_num_y = mi_size_y;
  const int denom_x = av1_superres_scaled(cm) ? size * SCALE_NUMERATOR : size;
  const int denom_y = size;

  const int rnd_x = denom_x - 1;
  const int rnd_y = denom_y - 1;

  // rcol0/rrow0 should be the first column/row of restoration units (relative
  // to the top-left of the tile) that doesn't start left/below of
  // mi_col/mi_row. For this calculation, we need to round up the division (if
  // the sb starts at runit column 10.1, the first matching runit has column
  // index 11)
  *rcol0 = (mi_rel_col0 * mi_to_num_x + rnd_x) / denom_x;
  *rrow0 = (mi_rel_row0 * mi_to_num_y + rnd_y) / denom_y;

  // rel_col1/rel_row1 is the equivalent calculation, but for the superblock
  // below-right. If we're at the bottom or right of the tile, this restoration
  // unit might not exist, in which case we'll clamp accordingly.
  *rcol1 = AOMMIN((mi_rel_col1 * mi_to_num_x + rnd_x) / denom_x, horz_units);
  *rrow1 = AOMMIN((mi_rel_row1 * mi_to_num_y + rnd_y) / denom_y, vert_units);

  return *rcol0 < *rcol1 && *rrow0 < *rrow1;
}

// Extend to left and right
static void extend_lines(uint8_t *buf, int width, int height, int stride,
                         int extend, int use_highbitdepth) {
  for (int i = 0; i < height; ++i) {
    if (use_highbitdepth) {
      uint16_t *buf16 = (uint16_t *)buf;
      aom_memset16(buf16 - extend, buf16[0], extend);
      aom_memset16(buf16 + width, buf16[width - 1], extend);
    } else {
      memset(buf - extend, buf[0], extend);
      memset(buf + width, buf[width - 1], extend);
    }
    buf += stride;
  }
}

static void save_deblock_boundary_lines(
    const YV12_BUFFER_CONFIG *frame, const AV1_COMMON *cm, int plane, int row,
    int stripe, int use_highbd, int is_above,
    RestorationStripeBoundaries *boundaries) {
  const int is_uv = plane > 0;
  const uint8_t *src_buf = REAL_PTR(use_highbd, frame->buffers[plane]);
  const int src_stride = frame->strides[is_uv] << use_highbd;
  const uint8_t *src_rows = src_buf + row * src_stride;

  uint8_t *bdry_buf = is_above ? boundaries->stripe_boundary_above
                               : boundaries->stripe_boundary_below;
  uint8_t *bdry_start = bdry_buf + (RESTORATION_EXTRA_HORZ << use_highbd);
  const int bdry_stride = boundaries->stripe_boundary_stride << use_highbd;
  uint8_t *bdry_rows = bdry_start + RESTORATION_CTX_VERT * stripe * bdry_stride;

  // There is a rare case in which a processing stripe can end 1px above the
  // crop border. In this case, we do want to use deblocked pixels from below
  // the stripe (hence why we ended up in this function), but instead of
  // fetching 2 "below" rows we need to fetch one and duplicate it.
  // This is equivalent to clamping the sample locations against the crop border
  const int lines_to_save =
      AOMMIN(RESTORATION_CTX_VERT, frame->crop_heights[is_uv] - row);
  assert(lines_to_save == 1 || lines_to_save == 2);

  int upscaled_width;
  int line_bytes;
  if (av1_superres_scaled(cm)) {
    const int ss_x = is_uv && cm->seq_params.subsampling_x;
    upscaled_width = (cm->superres_upscaled_width + ss_x) >> ss_x;
    line_bytes = upscaled_width << use_highbd;
    if (use_highbd)
      av1_upscale_normative_rows(
          cm, CONVERT_TO_BYTEPTR(src_rows), frame->strides[is_uv],
          CONVERT_TO_BYTEPTR(bdry_rows), boundaries->stripe_boundary_stride,
          plane, lines_to_save);
    else
      av1_upscale_normative_rows(cm, src_rows, frame->strides[is_uv], bdry_rows,
                                 boundaries->stripe_boundary_stride, plane,
                                 lines_to_save);
  } else {
    upscaled_width = frame->crop_widths[is_uv];
    line_bytes = upscaled_width << use_highbd;
    for (int i = 0; i < lines_to_save; i++) {
      memcpy(bdry_rows + i * bdry_stride, src_rows + i * src_stride,
             line_bytes);
    }
  }
  // If we only saved one line, then copy it into the second line buffer
  if (lines_to_save == 1)
    memcpy(bdry_rows + bdry_stride, bdry_rows, line_bytes);

  extend_lines(bdry_rows, upscaled_width, RESTORATION_CTX_VERT, bdry_stride,
               RESTORATION_EXTRA_HORZ, use_highbd);
}

static void save_cdef_boundary_lines(const YV12_BUFFER_CONFIG *frame,
                                     const AV1_COMMON *cm, int plane, int row,
                                     int stripe, int use_highbd, int is_above,
                                     RestorationStripeBoundaries *boundaries) {
  const int is_uv = plane > 0;
  const uint8_t *src_buf = REAL_PTR(use_highbd, frame->buffers[plane]);
  const int src_stride = frame->strides[is_uv] << use_highbd;
  const uint8_t *src_rows = src_buf + row * src_stride;

  uint8_t *bdry_buf = is_above ? boundaries->stripe_boundary_above
                               : boundaries->stripe_boundary_below;
  uint8_t *bdry_start = bdry_buf + (RESTORATION_EXTRA_HORZ << use_highbd);
  const int bdry_stride = boundaries->stripe_boundary_stride << use_highbd;
  uint8_t *bdry_rows = bdry_start + RESTORATION_CTX_VERT * stripe * bdry_stride;
  const int src_width = frame->crop_widths[is_uv];

  // At the point where this function is called, we've already applied
  // superres. So we don't need to extend the lines here, we can just
  // pull directly from the topmost row of the upscaled frame.
  const int ss_x = is_uv && cm->seq_params.subsampling_x;
  const int upscaled_width = av1_superres_scaled(cm)
                                 ? (cm->superres_upscaled_width + ss_x) >> ss_x
                                 : src_width;
  const int line_bytes = upscaled_width << use_highbd;
  for (int i = 0; i < RESTORATION_CTX_VERT; i++) {
    // Copy the line at 'row' into both context lines. This is because
    // we want to (effectively) extend the outermost row of CDEF data
    // from this tile to produce a border, rather than using deblocked
    // pixels from the tile above/below.
    memcpy(bdry_rows + i * bdry_stride, src_rows, line_bytes);
  }
  extend_lines(bdry_rows, upscaled_width, RESTORATION_CTX_VERT, bdry_stride,
               RESTORATION_EXTRA_HORZ, use_highbd);
}

static void save_tile_row_boundary_lines(const YV12_BUFFER_CONFIG *frame,
                                         int use_highbd, int plane,
                                         AV1_COMMON *cm, int after_cdef) {
  const int is_uv = plane > 0;
  const int ss_y = is_uv && cm->seq_params.subsampling_y;
  const int stripe_height = RESTORATION_PROC_UNIT_SIZE >> ss_y;
  const int stripe_off = RESTORATION_UNIT_OFFSET >> ss_y;

  // Get the tile rectangle, with height rounded up to the next multiple of 8
  // luma pixels (only relevant for the bottom tile of the frame)
  const AV1PixelRect tile_rect = av1_whole_frame_rect(cm, is_uv);
  const int stripe0 = 0;

  RestorationStripeBoundaries *boundaries = &cm->rst_info[plane].boundaries;

  const int plane_height = ROUND_POWER_OF_TWO(cm->height, ss_y);

  int tile_stripe;
  for (tile_stripe = 0;; ++tile_stripe) {
    const int rel_y0 = AOMMAX(0, tile_stripe * stripe_height - stripe_off);
    const int y0 = tile_rect.top + rel_y0;
    if (y0 >= tile_rect.bottom) break;

    const int rel_y1 = (tile_stripe + 1) * stripe_height - stripe_off;
    const int y1 = AOMMIN(tile_rect.top + rel_y1, tile_rect.bottom);

    const int frame_stripe = stripe0 + tile_stripe;

    // In this case, we should only use CDEF pixels at the top
    // and bottom of the frame as a whole; internal tile boundaries
    // can use deblocked pixels from adjacent tiles for context.
    const int use_deblock_above = (frame_stripe > 0);
    const int use_deblock_below = (y1 < plane_height);

    if (!after_cdef) {
      // Save deblocked context where needed.
      if (use_deblock_above) {
        save_deblock_boundary_lines(frame, cm, plane, y0 - RESTORATION_CTX_VERT,
                                    frame_stripe, use_highbd, 1, boundaries);
      }
      if (use_deblock_below) {
        save_deblock_boundary_lines(frame, cm, plane, y1, frame_stripe,
                                    use_highbd, 0, boundaries);
      }
    } else {
      // Save CDEF context where needed. Note that we need to save the CDEF
      // context for a particular boundary iff we *didn't* save deblocked
      // context for that boundary.
      //
      // In addition, we need to save copies of the outermost line within
      // the tile, rather than using data from outside the tile.
      if (!use_deblock_above) {
        save_cdef_boundary_lines(frame, cm, plane, y0, frame_stripe, use_highbd,
                                 1, boundaries);
      }
      if (!use_deblock_below) {
        save_cdef_boundary_lines(frame, cm, plane, y1 - 1, frame_stripe,
                                 use_highbd, 0, boundaries);
      }
    }
  }
}

// For each RESTORATION_PROC_UNIT_SIZE pixel high stripe, save 4 scan
// lines to be used as boundary in the loop restoration process. The
// lines are saved in rst_internal.stripe_boundary_lines
void av1_loop_restoration_save_boundary_lines(const YV12_BUFFER_CONFIG *frame,
                                              AV1_COMMON *cm, int after_cdef) {
  const int num_planes = av1_num_planes(cm);
  const int use_highbd = cm->seq_params.use_highbitdepth;
  for (int p = 0; p < num_planes; ++p) {
    save_tile_row_boundary_lines(frame, use_highbd, p, cm, after_cdef);
  }
}<|MERGE_RESOLUTION|>--- conflicted
+++ resolved
@@ -1117,11 +1117,7 @@
   if (aom_realloc_frame_buffer(
           lr_ctxt->dst, frame_width, frame_height, seq_params->subsampling_x,
           seq_params->subsampling_y, highbd, AOM_RESTORATION_FRAME_BORDER,
-<<<<<<< HEAD
-          cm->byte_alignment, NULL, NULL, NULL) < 0)
-=======
           cm->features.byte_alignment, NULL, NULL, NULL) < 0)
->>>>>>> 148bd354
     aom_internal_error(&cm->error, AOM_CODEC_MEM_ERROR,
                        "Failed to allocate restoration dst buffer");
 
