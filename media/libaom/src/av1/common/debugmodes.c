/*
 * Copyright (c) 2016, Alliance for Open Media. All rights reserved
 *
 * This source code is subject to the terms of the BSD 2 Clause License and
 * the Alliance for Open Media Patent License 1.0. If the BSD 2 Clause License
 * was not distributed with this source code in the LICENSE file, you can
 * obtain it at www.aomedia.org/license/software. If the Alliance for Open
 * Media Patent License 1.0 was not distributed with this source code in the
 * PATENTS file, you can obtain it at www.aomedia.org/license/patent.
 */

#include <stdio.h>

#include "av1/common/av1_common_int.h"
#include "av1/common/blockd.h"
#include "av1/common/enums.h"

static void log_frame_info(AV1_COMMON *cm, const char *str, FILE *f) {
  fprintf(f, "%s", str);
  fprintf(f, "(Frame %d, Show:%d, Q:%d): \n", cm->current_frame.frame_number,
<<<<<<< HEAD
          cm->show_frame, cm->base_qindex);
=======
          cm->show_frame, cm->quant_params.base_qindex);
>>>>>>> 148bd354
}
/* This function dereferences a pointer to the mbmi structure
 * and uses the passed in member offset to print out the value of an integer
 * for each mbmi member value in the mi structure.
 */
static void print_mi_data(AV1_COMMON *cm, FILE *file, const char *descriptor,
                          size_t member_offset) {
<<<<<<< HEAD
  int mi_row, mi_col;
  MB_MODE_INFO **mi = cm->mi_grid_base;
  int rows = cm->mi_rows;
  int cols = cm->mi_cols;
=======
  const CommonModeInfoParams *const mi_params = &cm->mi_params;
  MB_MODE_INFO **mi = mi_params->mi_grid_base;
  int rows = mi_params->mi_rows;
  int cols = mi_params->mi_cols;
>>>>>>> 148bd354
  char prefix = descriptor[0];

  log_frame_info(cm, descriptor, file);
  for (int mi_row = 0; mi_row < rows; mi_row++) {
    fprintf(file, "%c ", prefix);
    for (int mi_col = 0; mi_col < cols; mi_col++) {
      fprintf(file, "%2d ", *((char *)((char *)(mi[0]) + member_offset)));
      mi++;
    }
    fprintf(file, "\n");
<<<<<<< HEAD
    mi += cm->mi_stride - cols;
=======
    mi += mi_params->mi_stride - cols;
>>>>>>> 148bd354
  }
  fprintf(file, "\n");
}

void av1_print_modes_and_motion_vectors(AV1_COMMON *cm, const char *file) {
  CommonModeInfoParams *mi_params = &cm->mi_params;
  FILE *mvs = fopen(file, "a");
<<<<<<< HEAD
  MB_MODE_INFO **mi = cm->mi_grid_base;
  int rows = cm->mi_rows;
  int cols = cm->mi_cols;
=======
  MB_MODE_INFO **mi = mi_params->mi_grid_base;
  const int rows = mi_params->mi_rows;
  const int cols = mi_params->mi_cols;
>>>>>>> 148bd354

  print_mi_data(cm, mvs, "Partitions:", offsetof(MB_MODE_INFO, sb_type));
  print_mi_data(cm, mvs, "Modes:", offsetof(MB_MODE_INFO, mode));
  print_mi_data(cm, mvs, "Ref frame:", offsetof(MB_MODE_INFO, ref_frame[0]));
  print_mi_data(cm, mvs, "Transform:", offsetof(MB_MODE_INFO, tx_size));
  print_mi_data(cm, mvs, "UV Modes:", offsetof(MB_MODE_INFO, uv_mode));

  // output skip infomation.
  log_frame_info(cm, "Skips:", mvs);
  for (int mi_row = 0; mi_row < rows; mi_row++) {
    fprintf(mvs, "S ");
    for (int mi_col = 0; mi_col < cols; mi_col++) {
      fprintf(mvs, "%2d ", mi[0]->skip);
      mi++;
    }
    fprintf(mvs, "\n");
<<<<<<< HEAD
    mi += cm->mi_stride - cols;
=======
    mi += mi_params->mi_stride - cols;
>>>>>>> 148bd354
  }
  fprintf(mvs, "\n");

  // output motion vectors.
  log_frame_info(cm, "Vectors ", mvs);
<<<<<<< HEAD
  mi = cm->mi_grid_base;
  for (mi_row = 0; mi_row < rows; mi_row++) {
=======
  mi = mi_params->mi_grid_base;
  for (int mi_row = 0; mi_row < rows; mi_row++) {
>>>>>>> 148bd354
    fprintf(mvs, "V ");
    for (int mi_col = 0; mi_col < cols; mi_col++) {
      fprintf(mvs, "%4d:%4d ", mi[0]->mv[0].as_mv.row, mi[0]->mv[0].as_mv.col);
      mi++;
    }
    fprintf(mvs, "\n");
<<<<<<< HEAD
    mi += cm->mi_stride - cols;
=======
    mi += mi_params->mi_stride - cols;
>>>>>>> 148bd354
  }
  fprintf(mvs, "\n");

  fclose(mvs);
}

void av1_print_uncompressed_frame_header(const uint8_t *data, int size,
                                         const char *filename) {
  FILE *hdrFile = fopen(filename, "w");
  fwrite(data, size, sizeof(uint8_t), hdrFile);

  // Reset order hints(7bit + a previous bit) to 0, so that all camera frame
  // headers are identical in large scale coding.
  uint8_t zero = 0;
  fseek(hdrFile, 1, SEEK_SET);
  // Reset second byte.
  fwrite(&zero, 1, sizeof(uint8_t), hdrFile);
  fclose(hdrFile);
}

void av1_print_frame_contexts(const FRAME_CONTEXT *fc, const char *filename) {
  FILE *fcFile = fopen(filename, "w");
  const uint16_t *fcp = (uint16_t *)fc;
  const unsigned int n_contexts = sizeof(FRAME_CONTEXT) / sizeof(uint16_t);
  unsigned int i;

  for (i = 0; i < n_contexts; ++i) fprintf(fcFile, "%d ", *fcp++);
  fclose(fcFile);
}<|MERGE_RESOLUTION|>--- conflicted
+++ resolved
@@ -18,11 +18,7 @@
 static void log_frame_info(AV1_COMMON *cm, const char *str, FILE *f) {
   fprintf(f, "%s", str);
   fprintf(f, "(Frame %d, Show:%d, Q:%d): \n", cm->current_frame.frame_number,
-<<<<<<< HEAD
-          cm->show_frame, cm->base_qindex);
-=======
           cm->show_frame, cm->quant_params.base_qindex);
->>>>>>> 148bd354
 }
 /* This function dereferences a pointer to the mbmi structure
  * and uses the passed in member offset to print out the value of an integer
@@ -30,17 +26,10 @@
  */
 static void print_mi_data(AV1_COMMON *cm, FILE *file, const char *descriptor,
                           size_t member_offset) {
-<<<<<<< HEAD
-  int mi_row, mi_col;
-  MB_MODE_INFO **mi = cm->mi_grid_base;
-  int rows = cm->mi_rows;
-  int cols = cm->mi_cols;
-=======
   const CommonModeInfoParams *const mi_params = &cm->mi_params;
   MB_MODE_INFO **mi = mi_params->mi_grid_base;
   int rows = mi_params->mi_rows;
   int cols = mi_params->mi_cols;
->>>>>>> 148bd354
   char prefix = descriptor[0];
 
   log_frame_info(cm, descriptor, file);
@@ -51,11 +40,7 @@
       mi++;
     }
     fprintf(file, "\n");
-<<<<<<< HEAD
-    mi += cm->mi_stride - cols;
-=======
     mi += mi_params->mi_stride - cols;
->>>>>>> 148bd354
   }
   fprintf(file, "\n");
 }
@@ -63,15 +48,9 @@
 void av1_print_modes_and_motion_vectors(AV1_COMMON *cm, const char *file) {
   CommonModeInfoParams *mi_params = &cm->mi_params;
   FILE *mvs = fopen(file, "a");
-<<<<<<< HEAD
-  MB_MODE_INFO **mi = cm->mi_grid_base;
-  int rows = cm->mi_rows;
-  int cols = cm->mi_cols;
-=======
   MB_MODE_INFO **mi = mi_params->mi_grid_base;
   const int rows = mi_params->mi_rows;
   const int cols = mi_params->mi_cols;
->>>>>>> 148bd354
 
   print_mi_data(cm, mvs, "Partitions:", offsetof(MB_MODE_INFO, sb_type));
   print_mi_data(cm, mvs, "Modes:", offsetof(MB_MODE_INFO, mode));
@@ -88,34 +67,21 @@
       mi++;
     }
     fprintf(mvs, "\n");
-<<<<<<< HEAD
-    mi += cm->mi_stride - cols;
-=======
     mi += mi_params->mi_stride - cols;
->>>>>>> 148bd354
   }
   fprintf(mvs, "\n");
 
   // output motion vectors.
   log_frame_info(cm, "Vectors ", mvs);
-<<<<<<< HEAD
-  mi = cm->mi_grid_base;
-  for (mi_row = 0; mi_row < rows; mi_row++) {
-=======
   mi = mi_params->mi_grid_base;
   for (int mi_row = 0; mi_row < rows; mi_row++) {
->>>>>>> 148bd354
     fprintf(mvs, "V ");
     for (int mi_col = 0; mi_col < cols; mi_col++) {
       fprintf(mvs, "%4d:%4d ", mi[0]->mv[0].as_mv.row, mi[0]->mv[0].as_mv.col);
       mi++;
     }
     fprintf(mvs, "\n");
-<<<<<<< HEAD
-    mi += cm->mi_stride - cols;
-=======
     mi += mi_params->mi_stride - cols;
->>>>>>> 148bd354
   }
   fprintf(mvs, "\n");
 
