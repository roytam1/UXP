--- conflicted
+++ resolved
@@ -57,26 +57,11 @@
     memset(l, has_eob, sizeof(*l) * txs_high);
   }
 }
-<<<<<<< HEAD
-void av1_reset_skip_context(MACROBLOCKD *xd, int mi_row, int mi_col,
-                            BLOCK_SIZE bsize, const int num_planes) {
-  int i;
-  int nplanes;
-  int chroma_ref;
-  assert(bsize < BLOCK_SIZES_ALL);
-
-  chroma_ref =
-      is_chroma_reference(mi_row, mi_col, bsize, xd->plane[1].subsampling_x,
-                          xd->plane[1].subsampling_y);
-  nplanes = 1 + (num_planes - 1) * chroma_ref;
-  for (i = 0; i < nplanes; i++) {
-=======
 void av1_reset_entropy_context(MACROBLOCKD *xd, BLOCK_SIZE bsize,
                                const int num_planes) {
   assert(bsize < BLOCK_SIZES_ALL);
   const int nplanes = 1 + (num_planes - 1) * xd->is_chroma_ref;
   for (int i = 0; i < nplanes; i++) {
->>>>>>> 148bd354
     struct macroblockd_plane *const pd = &xd->plane[i];
     const BLOCK_SIZE plane_bsize =
         get_plane_block_size(bsize, pd->subsampling_x, pd->subsampling_y);
