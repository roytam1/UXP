/*
 * Copyright (c) 2016, Alliance for Open Media. All rights reserved
 *
 * This source code is subject to the terms of the BSD 2 Clause License and
 * the Alliance for Open Media Patent License 1.0. If the BSD 2 Clause License
 * was not distributed with this source code in the LICENSE file, you can
 * obtain it at www.aomedia.org/license/software. If the Alliance for Open
 * Media Patent License 1.0 was not distributed with this source code in the
 * PATENTS file, you can obtain it at www.aomedia.org/license/patent.
 */

#include <assert.h>
#include <stdio.h>
#include <limits.h>

#include "config/aom_config.h"
#include "config/aom_dsp_rtcd.h"
#include "config/aom_scale_rtcd.h"

#include "aom/aom_integer.h"
#include "aom_dsp/blend.h"

#include "av1/common/av1_common_int.h"
#include "av1/common/blockd.h"
#include "av1/common/mvref_common.h"
#include "av1/common/obmc.h"
#include "av1/common/reconinter.h"
#include "av1/common/reconintra.h"
<<<<<<< HEAD
#include "av1/common/onyxc_int.h"
#include "av1/common/obmc.h"
=======
>>>>>>> 148bd354

// This function will determine whether or not to create a warped
// prediction.
int av1_allow_warp(const MB_MODE_INFO *const mbmi,
                   const WarpTypesAllowed *const warp_types,
                   const WarpedMotionParams *const gm_params,
                   int build_for_obmc, const struct scale_factors *const sf,
                   WarpedMotionParams *final_warp_params) {
  // Note: As per the spec, we must test the fixed point scales here, which are
  // at a higher precision (1 << 14) than the xs and ys in subpel_params (that
  // have 1 << 10 precision).
  if (av1_is_scaled(sf)) return 0;

  if (final_warp_params != NULL) *final_warp_params = default_warp_params;

  if (build_for_obmc) return 0;

  if (warp_types->local_warp_allowed && !mbmi->wm_params.invalid) {
    if (final_warp_params != NULL)
      memcpy(final_warp_params, &mbmi->wm_params, sizeof(*final_warp_params));
    return 1;
  } else if (warp_types->global_warp_allowed && !gm_params->invalid) {
    if (final_warp_params != NULL)
      memcpy(final_warp_params, gm_params, sizeof(*final_warp_params));
    return 1;
  }

  return 0;
}

void av1_init_inter_params(InterPredParams *inter_pred_params, int block_width,
                           int block_height, int pix_row, int pix_col,
                           int subsampling_x, int subsampling_y, int bit_depth,
                           int use_hbd_buf, int is_intrabc,
                           const struct scale_factors *sf,
<<<<<<< HEAD
=======
                           const struct buf_2d *ref_buf,
>>>>>>> 148bd354
                           int_interpfilters interp_filters) {
  inter_pred_params->block_width = block_width;
  inter_pred_params->block_height = block_height;
  inter_pred_params->pix_row = pix_row;
  inter_pred_params->pix_col = pix_col;
  inter_pred_params->subsampling_x = subsampling_x;
  inter_pred_params->subsampling_y = subsampling_y;
  inter_pred_params->bit_depth = bit_depth;
  inter_pred_params->use_hbd_buf = use_hbd_buf;
  inter_pred_params->is_intrabc = is_intrabc;
  inter_pred_params->scale_factors = sf;
<<<<<<< HEAD
  inter_pred_params->mode = UNIFORM_PRED;
=======
  inter_pred_params->ref_frame_buf = *ref_buf;
  inter_pred_params->mode = TRANSLATION_PRED;
  inter_pred_params->comp_mode = UNIFORM_SINGLE;
>>>>>>> 148bd354

  if (is_intrabc) {
    inter_pred_params->interp_filter_params[0] = &av1_intrabc_filter_params;
    inter_pred_params->interp_filter_params[1] = &av1_intrabc_filter_params;
  } else {
    inter_pred_params->interp_filter_params[0] =
        av1_get_interp_filter_params_with_block_size(
            interp_filters.as_filters.x_filter, block_width);
    inter_pred_params->interp_filter_params[1] =
        av1_get_interp_filter_params_with_block_size(
            interp_filters.as_filters.y_filter, block_height);
  }
}

<<<<<<< HEAD
void av1_init_warp_params(InterPredParams *inter_pred_params,
                          const struct buf_2d *ref_buf,
=======
void av1_init_comp_mode(InterPredParams *inter_pred_params) {
  inter_pred_params->comp_mode = UNIFORM_COMP;
}

void av1_init_warp_params(InterPredParams *inter_pred_params,
>>>>>>> 148bd354
                          const WarpTypesAllowed *warp_types, int ref,
                          const MACROBLOCKD *xd, const MB_MODE_INFO *mi) {
  if (inter_pred_params->block_height < 8 || inter_pred_params->block_width < 8)
    return;

  if (xd->cur_frame_force_integer_mv) return;

  if (av1_allow_warp(mi, warp_types, &xd->global_motion[mi->ref_frame[ref]], 0,
                     inter_pred_params->scale_factors,
                     &inter_pred_params->warp_params))
    inter_pred_params->mode = WARP_PRED;
<<<<<<< HEAD

  inter_pred_params->ref_frame_buf = *ref_buf;
=======
}

void av1_init_mask_comp(InterPredParams *inter_pred_params, BLOCK_SIZE bsize,
                        const INTERINTER_COMPOUND_DATA *mask_comp) {
  inter_pred_params->sb_type = bsize;
  inter_pred_params->mask_comp = *mask_comp;

  if (inter_pred_params->conv_params.compound_index == 1) {
    inter_pred_params->conv_params.do_average = 0;
    inter_pred_params->comp_mode = MASK_COMP;
  }
>>>>>>> 148bd354
}

void av1_make_inter_predictor(const uint8_t *src, int src_stride, uint8_t *dst,
                              int dst_stride,
                              InterPredParams *inter_pred_params,
                              const SubpelParams *subpel_params) {
  assert(IMPLIES(inter_pred_params->conv_params.is_compound,
                 inter_pred_params->conv_params.dst != NULL));

  // TODO(jingning): av1_warp_plane() can be further cleaned up.
  if (inter_pred_params->mode == WARP_PRED) {
    av1_warp_plane(
        &inter_pred_params->warp_params, inter_pred_params->use_hbd_buf,
        inter_pred_params->bit_depth, inter_pred_params->ref_frame_buf.buf0,
        inter_pred_params->ref_frame_buf.width,
        inter_pred_params->ref_frame_buf.height,
        inter_pred_params->ref_frame_buf.stride, dst,
        inter_pred_params->pix_col, inter_pred_params->pix_row,
        inter_pred_params->block_width, inter_pred_params->block_height,
        dst_stride, inter_pred_params->subsampling_x,
        inter_pred_params->subsampling_y, &inter_pred_params->conv_params);
<<<<<<< HEAD
  } else if (inter_pred_params->mode == UNIFORM_PRED) {
=======
  } else if (inter_pred_params->mode == TRANSLATION_PRED) {
>>>>>>> 148bd354
#if CONFIG_AV1_HIGHBITDEPTH
    if (inter_pred_params->use_hbd_buf) {
      highbd_inter_predictor(
          src, src_stride, dst, dst_stride, subpel_params,
          inter_pred_params->scale_factors, inter_pred_params->block_width,
          inter_pred_params->block_height, &inter_pred_params->conv_params,
          inter_pred_params->interp_filter_params,
          inter_pred_params->bit_depth);
    } else {
      inter_predictor(
          src, src_stride, dst, dst_stride, subpel_params,
          inter_pred_params->scale_factors, inter_pred_params->block_width,
          inter_pred_params->block_height, &inter_pred_params->conv_params,
          inter_pred_params->interp_filter_params);
    }
#else
    inter_predictor(
        src, src_stride, dst, dst_stride, subpel_params,
        inter_pred_params->scale_factors, inter_pred_params->block_width,
        inter_pred_params->block_height, &inter_pred_params->conv_params,
        inter_pred_params->interp_filter_params);
#endif
  }
}

static const uint8_t wedge_master_oblique_odd[MASK_MASTER_SIZE] = {
  0,  0,  0,  0,  0,  0,  0,  0,  0,  0,  0,  0,  0,  0,  0,  0,
  0,  0,  0,  0,  0,  0,  0,  0,  0,  0,  0,  0,  1,  2,  6,  18,
  37, 53, 60, 63, 64, 64, 64, 64, 64, 64, 64, 64, 64, 64, 64, 64,
  64, 64, 64, 64, 64, 64, 64, 64, 64, 64, 64, 64, 64, 64, 64, 64,
};
static const uint8_t wedge_master_oblique_even[MASK_MASTER_SIZE] = {
  0,  0,  0,  0,  0,  0,  0,  0,  0,  0,  0,  0,  0,  0,  0,  0,
  0,  0,  0,  0,  0,  0,  0,  0,  0,  0,  0,  0,  1,  4,  11, 27,
  46, 58, 62, 63, 64, 64, 64, 64, 64, 64, 64, 64, 64, 64, 64, 64,
  64, 64, 64, 64, 64, 64, 64, 64, 64, 64, 64, 64, 64, 64, 64, 64,
};
static const uint8_t wedge_master_vertical[MASK_MASTER_SIZE] = {
  0,  0,  0,  0,  0,  0,  0,  0,  0,  0,  0,  0,  0,  0,  0,  0,
  0,  0,  0,  0,  0,  0,  0,  0,  0,  0,  0,  0,  0,  2,  7,  21,
  43, 57, 62, 64, 64, 64, 64, 64, 64, 64, 64, 64, 64, 64, 64, 64,
  64, 64, 64, 64, 64, 64, 64, 64, 64, 64, 64, 64, 64, 64, 64, 64,
};

static AOM_INLINE void shift_copy(const uint8_t *src, uint8_t *dst, int shift,
                                  int width) {
  if (shift >= 0) {
    memcpy(dst + shift, src, width - shift);
    memset(dst, src[0], shift);
  } else {
    shift = -shift;
    memcpy(dst, src + shift, width - shift);
    memset(dst + width - shift, src[width - 1], shift);
  }
}

/* clang-format off */
DECLARE_ALIGNED(16, static uint8_t,
                wedge_signflip_lookup[BLOCK_SIZES_ALL][MAX_WEDGE_TYPES]) = {
  { 0, 0, 0, 0, 0, 0, 0, 0, 0, 0, 0, 0, 0, 0, 0, 0, },  // not used
  { 0, 0, 0, 0, 0, 0, 0, 0, 0, 0, 0, 0, 0, 0, 0, 0, },  // not used
  { 0, 0, 0, 0, 0, 0, 0, 0, 0, 0, 0, 0, 0, 0, 0, 0, },  // not used
  { 1, 1, 1, 1, 1, 1, 1, 1, 1, 1, 0, 1, 1, 1, 0, 1, },
  { 1, 1, 1, 1, 0, 1, 1, 1, 1, 1, 0, 1, 1, 1, 0, 1, },
  { 1, 1, 1, 1, 0, 1, 1, 1, 1, 1, 0, 1, 1, 1, 0, 1, },
  { 1, 1, 1, 1, 1, 1, 1, 1, 1, 1, 0, 1, 1, 1, 0, 1, },
  { 1, 1, 1, 1, 0, 1, 1, 1, 1, 1, 0, 1, 1, 1, 0, 1, },
  { 1, 1, 1, 1, 0, 1, 1, 1, 1, 1, 0, 1, 1, 1, 0, 1, },
  { 1, 1, 1, 1, 1, 1, 1, 1, 1, 1, 0, 1, 1, 1, 0, 1, },
  { 0, 0, 0, 0, 0, 0, 0, 0, 0, 0, 0, 0, 0, 0, 0, 0, },  // not used
  { 0, 0, 0, 0, 0, 0, 0, 0, 0, 0, 0, 0, 0, 0, 0, 0, },  // not used
  { 0, 0, 0, 0, 0, 0, 0, 0, 0, 0, 0, 0, 0, 0, 0, 0, },  // not used
  { 0, 0, 0, 0, 0, 0, 0, 0, 0, 0, 0, 0, 0, 0, 0, 0, },  // not used
  { 0, 0, 0, 0, 0, 0, 0, 0, 0, 0, 0, 0, 0, 0, 0, 0, },  // not used
  { 0, 0, 0, 0, 0, 0, 0, 0, 0, 0, 0, 0, 0, 0, 0, 0, },  // not used
  { 0, 0, 0, 0, 0, 0, 0, 0, 0, 0, 0, 0, 0, 0, 0, 0, },  // not used
  { 0, 0, 0, 0, 0, 0, 0, 0, 0, 0, 0, 0, 0, 0, 0, 0, },  // not used
  { 1, 1, 1, 1, 0, 1, 1, 1, 0, 1, 0, 1, 1, 1, 0, 1, },
  { 1, 1, 1, 1, 0, 1, 1, 1, 1, 1, 0, 1, 0, 1, 0, 1, },
  { 0, 0, 0, 0, 0, 0, 0, 0, 0, 0, 0, 0, 0, 0, 0, 0, },  // not used
  { 0, 0, 0, 0, 0, 0, 0, 0, 0, 0, 0, 0, 0, 0, 0, 0, },  // not used
};
/* clang-format on */

// [negative][direction]
DECLARE_ALIGNED(
    16, static uint8_t,
    wedge_mask_obl[2][WEDGE_DIRECTIONS][MASK_MASTER_SIZE * MASK_MASTER_SIZE]);

// 4 * MAX_WEDGE_SQUARE is an easy to compute and fairly tight upper bound
// on the sum of all mask sizes up to an including MAX_WEDGE_SQUARE.
DECLARE_ALIGNED(16, static uint8_t,
                wedge_mask_buf[2 * MAX_WEDGE_TYPES * 4 * MAX_WEDGE_SQUARE]);

DECLARE_ALIGNED(16, static uint8_t,
                smooth_interintra_mask_buf[INTERINTRA_MODES][BLOCK_SIZES_ALL]
                                          [MAX_WEDGE_SQUARE]);

static wedge_masks_type wedge_masks[BLOCK_SIZES_ALL][2];

static const wedge_code_type wedge_codebook_16_hgtw[16] = {
  { WEDGE_OBLIQUE27, 4, 4 },  { WEDGE_OBLIQUE63, 4, 4 },
  { WEDGE_OBLIQUE117, 4, 4 }, { WEDGE_OBLIQUE153, 4, 4 },
  { WEDGE_HORIZONTAL, 4, 2 }, { WEDGE_HORIZONTAL, 4, 4 },
  { WEDGE_HORIZONTAL, 4, 6 }, { WEDGE_VERTICAL, 4, 4 },
  { WEDGE_OBLIQUE27, 4, 2 },  { WEDGE_OBLIQUE27, 4, 6 },
  { WEDGE_OBLIQUE153, 4, 2 }, { WEDGE_OBLIQUE153, 4, 6 },
  { WEDGE_OBLIQUE63, 2, 4 },  { WEDGE_OBLIQUE63, 6, 4 },
  { WEDGE_OBLIQUE117, 2, 4 }, { WEDGE_OBLIQUE117, 6, 4 },
};

static const wedge_code_type wedge_codebook_16_hltw[16] = {
  { WEDGE_OBLIQUE27, 4, 4 },  { WEDGE_OBLIQUE63, 4, 4 },
  { WEDGE_OBLIQUE117, 4, 4 }, { WEDGE_OBLIQUE153, 4, 4 },
  { WEDGE_VERTICAL, 2, 4 },   { WEDGE_VERTICAL, 4, 4 },
  { WEDGE_VERTICAL, 6, 4 },   { WEDGE_HORIZONTAL, 4, 4 },
  { WEDGE_OBLIQUE27, 4, 2 },  { WEDGE_OBLIQUE27, 4, 6 },
  { WEDGE_OBLIQUE153, 4, 2 }, { WEDGE_OBLIQUE153, 4, 6 },
  { WEDGE_OBLIQUE63, 2, 4 },  { WEDGE_OBLIQUE63, 6, 4 },
  { WEDGE_OBLIQUE117, 2, 4 }, { WEDGE_OBLIQUE117, 6, 4 },
};

static const wedge_code_type wedge_codebook_16_heqw[16] = {
  { WEDGE_OBLIQUE27, 4, 4 },  { WEDGE_OBLIQUE63, 4, 4 },
  { WEDGE_OBLIQUE117, 4, 4 }, { WEDGE_OBLIQUE153, 4, 4 },
  { WEDGE_HORIZONTAL, 4, 2 }, { WEDGE_HORIZONTAL, 4, 6 },
  { WEDGE_VERTICAL, 2, 4 },   { WEDGE_VERTICAL, 6, 4 },
  { WEDGE_OBLIQUE27, 4, 2 },  { WEDGE_OBLIQUE27, 4, 6 },
  { WEDGE_OBLIQUE153, 4, 2 }, { WEDGE_OBLIQUE153, 4, 6 },
  { WEDGE_OBLIQUE63, 2, 4 },  { WEDGE_OBLIQUE63, 6, 4 },
  { WEDGE_OBLIQUE117, 2, 4 }, { WEDGE_OBLIQUE117, 6, 4 },
};

const wedge_params_type av1_wedge_params_lookup[BLOCK_SIZES_ALL] = {
  { 0, NULL, NULL, NULL },
  { 0, NULL, NULL, NULL },
  { 0, NULL, NULL, NULL },
  { MAX_WEDGE_TYPES, wedge_codebook_16_heqw, wedge_signflip_lookup[BLOCK_8X8],
    wedge_masks[BLOCK_8X8] },
  { MAX_WEDGE_TYPES, wedge_codebook_16_hgtw, wedge_signflip_lookup[BLOCK_8X16],
    wedge_masks[BLOCK_8X16] },
  { MAX_WEDGE_TYPES, wedge_codebook_16_hltw, wedge_signflip_lookup[BLOCK_16X8],
    wedge_masks[BLOCK_16X8] },
  { MAX_WEDGE_TYPES, wedge_codebook_16_heqw, wedge_signflip_lookup[BLOCK_16X16],
    wedge_masks[BLOCK_16X16] },
  { MAX_WEDGE_TYPES, wedge_codebook_16_hgtw, wedge_signflip_lookup[BLOCK_16X32],
    wedge_masks[BLOCK_16X32] },
  { MAX_WEDGE_TYPES, wedge_codebook_16_hltw, wedge_signflip_lookup[BLOCK_32X16],
    wedge_masks[BLOCK_32X16] },
  { MAX_WEDGE_TYPES, wedge_codebook_16_heqw, wedge_signflip_lookup[BLOCK_32X32],
    wedge_masks[BLOCK_32X32] },
  { 0, NULL, NULL, NULL },
  { 0, NULL, NULL, NULL },
  { 0, NULL, NULL, NULL },
  { 0, NULL, NULL, NULL },
  { 0, NULL, NULL, NULL },
  { 0, NULL, NULL, NULL },
  { 0, NULL, NULL, NULL },
  { 0, NULL, NULL, NULL },
  { MAX_WEDGE_TYPES, wedge_codebook_16_hgtw, wedge_signflip_lookup[BLOCK_8X32],
    wedge_masks[BLOCK_8X32] },
  { MAX_WEDGE_TYPES, wedge_codebook_16_hltw, wedge_signflip_lookup[BLOCK_32X8],
    wedge_masks[BLOCK_32X8] },
  { 0, NULL, NULL, NULL },
  { 0, NULL, NULL, NULL },
};

static const uint8_t *get_wedge_mask_inplace(int wedge_index, int neg,
                                             BLOCK_SIZE sb_type) {
  const uint8_t *master;
  const int bh = block_size_high[sb_type];
  const int bw = block_size_wide[sb_type];
  const wedge_code_type *a =
      av1_wedge_params_lookup[sb_type].codebook + wedge_index;
  int woff, hoff;
  const uint8_t wsignflip =
      av1_wedge_params_lookup[sb_type].signflip[wedge_index];

  assert(wedge_index >= 0 && wedge_index < get_wedge_types_lookup(sb_type));
  woff = (a->x_offset * bw) >> 3;
  hoff = (a->y_offset * bh) >> 3;
  master = wedge_mask_obl[neg ^ wsignflip][a->direction] +
           MASK_MASTER_STRIDE * (MASK_MASTER_SIZE / 2 - hoff) +
           MASK_MASTER_SIZE / 2 - woff;
  return master;
}

const uint8_t *av1_get_compound_type_mask(
    const INTERINTER_COMPOUND_DATA *const comp_data, BLOCK_SIZE sb_type) {
  assert(is_masked_compound_type(comp_data->type));
  (void)sb_type;
  switch (comp_data->type) {
    case COMPOUND_WEDGE:
      return av1_get_contiguous_soft_mask(comp_data->wedge_index,
                                          comp_data->wedge_sign, sb_type);
    case COMPOUND_DIFFWTD: return comp_data->seg_mask;
    default: assert(0); return NULL;
  }
}

static AOM_INLINE void diffwtd_mask_d16(
    uint8_t *mask, int which_inverse, int mask_base, const CONV_BUF_TYPE *src0,
    int src0_stride, const CONV_BUF_TYPE *src1, int src1_stride, int h, int w,
    ConvolveParams *conv_params, int bd) {
  int round =
      2 * FILTER_BITS - conv_params->round_0 - conv_params->round_1 + (bd - 8);
  int i, j, m, diff;
  for (i = 0; i < h; ++i) {
    for (j = 0; j < w; ++j) {
      diff = abs(src0[i * src0_stride + j] - src1[i * src1_stride + j]);
      diff = ROUND_POWER_OF_TWO(diff, round);
      m = clamp(mask_base + (diff / DIFF_FACTOR), 0, AOM_BLEND_A64_MAX_ALPHA);
      mask[i * w + j] = which_inverse ? AOM_BLEND_A64_MAX_ALPHA - m : m;
    }
  }
}

void av1_build_compound_diffwtd_mask_d16_c(
    uint8_t *mask, DIFFWTD_MASK_TYPE mask_type, const CONV_BUF_TYPE *src0,
    int src0_stride, const CONV_BUF_TYPE *src1, int src1_stride, int h, int w,
    ConvolveParams *conv_params, int bd) {
  switch (mask_type) {
    case DIFFWTD_38:
      diffwtd_mask_d16(mask, 0, 38, src0, src0_stride, src1, src1_stride, h, w,
                       conv_params, bd);
      break;
    case DIFFWTD_38_INV:
      diffwtd_mask_d16(mask, 1, 38, src0, src0_stride, src1, src1_stride, h, w,
                       conv_params, bd);
      break;
    default: assert(0);
  }
}

static AOM_INLINE void diffwtd_mask(uint8_t *mask, int which_inverse,
                                    int mask_base, const uint8_t *src0,
                                    int src0_stride, const uint8_t *src1,
                                    int src1_stride, int h, int w) {
  int i, j, m, diff;
  for (i = 0; i < h; ++i) {
    for (j = 0; j < w; ++j) {
      diff =
          abs((int)src0[i * src0_stride + j] - (int)src1[i * src1_stride + j]);
      m = clamp(mask_base + (diff / DIFF_FACTOR), 0, AOM_BLEND_A64_MAX_ALPHA);
      mask[i * w + j] = which_inverse ? AOM_BLEND_A64_MAX_ALPHA - m : m;
    }
  }
}

void av1_build_compound_diffwtd_mask_c(uint8_t *mask,
                                       DIFFWTD_MASK_TYPE mask_type,
                                       const uint8_t *src0, int src0_stride,
                                       const uint8_t *src1, int src1_stride,
                                       int h, int w) {
  switch (mask_type) {
    case DIFFWTD_38:
      diffwtd_mask(mask, 0, 38, src0, src0_stride, src1, src1_stride, h, w);
      break;
    case DIFFWTD_38_INV:
      diffwtd_mask(mask, 1, 38, src0, src0_stride, src1, src1_stride, h, w);
      break;
    default: assert(0);
  }
}

static AOM_FORCE_INLINE void diffwtd_mask_highbd(
    uint8_t *mask, int which_inverse, int mask_base, const uint16_t *src0,
    int src0_stride, const uint16_t *src1, int src1_stride, int h, int w,
    const unsigned int bd) {
  assert(bd >= 8);
  if (bd == 8) {
    if (which_inverse) {
      for (int i = 0; i < h; ++i) {
        for (int j = 0; j < w; ++j) {
          int diff = abs((int)src0[j] - (int)src1[j]) / DIFF_FACTOR;
          unsigned int m = negative_to_zero(mask_base + diff);
          m = AOMMIN(m, AOM_BLEND_A64_MAX_ALPHA);
          mask[j] = AOM_BLEND_A64_MAX_ALPHA - m;
        }
        src0 += src0_stride;
        src1 += src1_stride;
        mask += w;
      }
    } else {
      for (int i = 0; i < h; ++i) {
        for (int j = 0; j < w; ++j) {
          int diff = abs((int)src0[j] - (int)src1[j]) / DIFF_FACTOR;
          unsigned int m = negative_to_zero(mask_base + diff);
          m = AOMMIN(m, AOM_BLEND_A64_MAX_ALPHA);
          mask[j] = m;
        }
        src0 += src0_stride;
        src1 += src1_stride;
        mask += w;
      }
    }
  } else {
    const unsigned int bd_shift = bd - 8;
    if (which_inverse) {
      for (int i = 0; i < h; ++i) {
        for (int j = 0; j < w; ++j) {
          int diff =
              (abs((int)src0[j] - (int)src1[j]) >> bd_shift) / DIFF_FACTOR;
          unsigned int m = negative_to_zero(mask_base + diff);
          m = AOMMIN(m, AOM_BLEND_A64_MAX_ALPHA);
          mask[j] = AOM_BLEND_A64_MAX_ALPHA - m;
        }
        src0 += src0_stride;
        src1 += src1_stride;
        mask += w;
      }
    } else {
      for (int i = 0; i < h; ++i) {
        for (int j = 0; j < w; ++j) {
          int diff =
              (abs((int)src0[j] - (int)src1[j]) >> bd_shift) / DIFF_FACTOR;
          unsigned int m = negative_to_zero(mask_base + diff);
          m = AOMMIN(m, AOM_BLEND_A64_MAX_ALPHA);
          mask[j] = m;
        }
        src0 += src0_stride;
        src1 += src1_stride;
        mask += w;
      }
    }
  }
}

void av1_build_compound_diffwtd_mask_highbd_c(
    uint8_t *mask, DIFFWTD_MASK_TYPE mask_type, const uint8_t *src0,
    int src0_stride, const uint8_t *src1, int src1_stride, int h, int w,
    int bd) {
  switch (mask_type) {
    case DIFFWTD_38:
      diffwtd_mask_highbd(mask, 0, 38, CONVERT_TO_SHORTPTR(src0), src0_stride,
                          CONVERT_TO_SHORTPTR(src1), src1_stride, h, w, bd);
      break;
    case DIFFWTD_38_INV:
      diffwtd_mask_highbd(mask, 1, 38, CONVERT_TO_SHORTPTR(src0), src0_stride,
                          CONVERT_TO_SHORTPTR(src1), src1_stride, h, w, bd);
      break;
    default: assert(0);
  }
}

static AOM_INLINE void init_wedge_master_masks() {
  int i, j;
  const int w = MASK_MASTER_SIZE;
  const int h = MASK_MASTER_SIZE;
  const int stride = MASK_MASTER_STRIDE;
  // Note: index [0] stores the masters, and [1] its complement.
  // Generate prototype by shifting the masters
  int shift = h / 4;
  for (i = 0; i < h; i += 2) {
    shift_copy(wedge_master_oblique_even,
               &wedge_mask_obl[0][WEDGE_OBLIQUE63][i * stride], shift,
               MASK_MASTER_SIZE);
    shift--;
    shift_copy(wedge_master_oblique_odd,
               &wedge_mask_obl[0][WEDGE_OBLIQUE63][(i + 1) * stride], shift,
               MASK_MASTER_SIZE);
    memcpy(&wedge_mask_obl[0][WEDGE_VERTICAL][i * stride],
           wedge_master_vertical,
           MASK_MASTER_SIZE * sizeof(wedge_master_vertical[0]));
    memcpy(&wedge_mask_obl[0][WEDGE_VERTICAL][(i + 1) * stride],
           wedge_master_vertical,
           MASK_MASTER_SIZE * sizeof(wedge_master_vertical[0]));
  }

  for (i = 0; i < h; ++i) {
    for (j = 0; j < w; ++j) {
      const int msk = wedge_mask_obl[0][WEDGE_OBLIQUE63][i * stride + j];
      wedge_mask_obl[0][WEDGE_OBLIQUE27][j * stride + i] = msk;
      wedge_mask_obl[0][WEDGE_OBLIQUE117][i * stride + w - 1 - j] =
          wedge_mask_obl[0][WEDGE_OBLIQUE153][(w - 1 - j) * stride + i] =
              (1 << WEDGE_WEIGHT_BITS) - msk;
      wedge_mask_obl[1][WEDGE_OBLIQUE63][i * stride + j] =
          wedge_mask_obl[1][WEDGE_OBLIQUE27][j * stride + i] =
              (1 << WEDGE_WEIGHT_BITS) - msk;
      wedge_mask_obl[1][WEDGE_OBLIQUE117][i * stride + w - 1 - j] =
          wedge_mask_obl[1][WEDGE_OBLIQUE153][(w - 1 - j) * stride + i] = msk;
      const int mskx = wedge_mask_obl[0][WEDGE_VERTICAL][i * stride + j];
      wedge_mask_obl[0][WEDGE_HORIZONTAL][j * stride + i] = mskx;
      wedge_mask_obl[1][WEDGE_VERTICAL][i * stride + j] =
          wedge_mask_obl[1][WEDGE_HORIZONTAL][j * stride + i] =
              (1 << WEDGE_WEIGHT_BITS) - mskx;
    }
  }
}

static AOM_INLINE void init_wedge_masks() {
  uint8_t *dst = wedge_mask_buf;
  BLOCK_SIZE bsize;
  memset(wedge_masks, 0, sizeof(wedge_masks));
  for (bsize = BLOCK_4X4; bsize < BLOCK_SIZES_ALL; ++bsize) {
    const wedge_params_type *wedge_params = &av1_wedge_params_lookup[bsize];
    const int wtypes = wedge_params->wedge_types;
    if (wtypes == 0) continue;
    const uint8_t *mask;
    const int bw = block_size_wide[bsize];
    const int bh = block_size_high[bsize];
<<<<<<< HEAD
    const wedge_params_type *wedge_params = &av1_wedge_params_lookup[bsize];
    const int wbits = wedge_params->bits;
    const int wtypes = 1 << wbits;
=======
>>>>>>> 148bd354
    int w;
    for (w = 0; w < wtypes; ++w) {
      mask = get_wedge_mask_inplace(w, 0, bsize);
      aom_convolve_copy(mask, MASK_MASTER_STRIDE, dst, bw, NULL, 0, NULL, 0, bw,
                        bh);
      wedge_params->masks[0][w] = dst;
      dst += bw * bh;

      mask = get_wedge_mask_inplace(w, 1, bsize);
      aom_convolve_copy(mask, MASK_MASTER_STRIDE, dst, bw, NULL, 0, NULL, 0, bw,
                        bh);
      wedge_params->masks[1][w] = dst;
      dst += bw * bh;
    }
    assert(sizeof(wedge_mask_buf) >= (size_t)(dst - wedge_mask_buf));
  }
}

/* clang-format off */
static const uint8_t ii_weights1d[MAX_SB_SIZE] = {
  60, 58, 56, 54, 52, 50, 48, 47, 45, 44, 42, 41, 39, 38, 37, 35, 34, 33, 32,
  31, 30, 29, 28, 27, 26, 25, 24, 23, 22, 22, 21, 20, 19, 19, 18, 18, 17, 16,
  16, 15, 15, 14, 14, 13, 13, 12, 12, 12, 11, 11, 10, 10, 10,  9,  9,  9,  8,
  8,  8,  8,  7,  7,  7,  7,  6,  6,  6,  6,  6,  5,  5,  5,  5,  5,  4,  4,
  4,  4,  4,  4,  4,  4,  3,  3,  3,  3,  3,  3,  3,  3,  3,  2,  2,  2,  2,
  2,  2,  2,  2,  2,  2,  2,  2,  2,  2,  2,  1,  1,  1,  1,  1,  1,  1,  1,
  1,  1,  1,  1,  1,  1,  1,  1,  1,  1,  1,  1,  1,  1
};
static uint8_t ii_size_scales[BLOCK_SIZES_ALL] = {
    32, 16, 16, 16, 8, 8, 8, 4,
    4,  4,  2,  2,  2, 1, 1, 1,
    8,  8,  4,  4,  2, 2
};
/* clang-format on */

static AOM_INLINE void build_smooth_interintra_mask(uint8_t *mask, int stride,
                                                    BLOCK_SIZE plane_bsize,
                                                    INTERINTRA_MODE mode) {
  int i, j;
  const int bw = block_size_wide[plane_bsize];
  const int bh = block_size_high[plane_bsize];
  const int size_scale = ii_size_scales[plane_bsize];

  switch (mode) {
    case II_V_PRED:
      for (i = 0; i < bh; ++i) {
        memset(mask, ii_weights1d[i * size_scale], bw * sizeof(mask[0]));
        mask += stride;
      }
      break;

    case II_H_PRED:
      for (i = 0; i < bh; ++i) {
        for (j = 0; j < bw; ++j) mask[j] = ii_weights1d[j * size_scale];
        mask += stride;
      }
      break;

    case II_SMOOTH_PRED:
      for (i = 0; i < bh; ++i) {
        for (j = 0; j < bw; ++j)
          mask[j] = ii_weights1d[(i < j ? i : j) * size_scale];
        mask += stride;
      }
      break;

    case II_DC_PRED:
    default:
      for (i = 0; i < bh; ++i) {
        memset(mask, 32, bw * sizeof(mask[0]));
        mask += stride;
      }
      break;
  }
}

static AOM_INLINE void init_smooth_interintra_masks() {
  for (int m = 0; m < INTERINTRA_MODES; ++m) {
    for (int bs = 0; bs < BLOCK_SIZES_ALL; ++bs) {
      const int bw = block_size_wide[bs];
      const int bh = block_size_high[bs];
      if (bw > MAX_WEDGE_SIZE || bh > MAX_WEDGE_SIZE) continue;
      build_smooth_interintra_mask(smooth_interintra_mask_buf[m][bs], bw, bs,
                                   m);
    }
  }
}

// Equation of line: f(x, y) = a[0]*(x - a[2]*w/8) + a[1]*(y - a[3]*h/8) = 0
void av1_init_wedge_masks() {
  init_wedge_master_masks();
  init_wedge_masks();
  init_smooth_interintra_masks();
}

static AOM_INLINE void build_masked_compound_no_round(
    uint8_t *dst, int dst_stride, const CONV_BUF_TYPE *src0, int src0_stride,
    const CONV_BUF_TYPE *src1, int src1_stride,
    const INTERINTER_COMPOUND_DATA *const comp_data, BLOCK_SIZE sb_type, int h,
    int w, InterPredParams *inter_pred_params) {
  const int ssy = inter_pred_params->subsampling_y;
  const int ssx = inter_pred_params->subsampling_x;
  const uint8_t *mask = av1_get_compound_type_mask(comp_data, sb_type);
<<<<<<< HEAD
#if CONFIG_AV1_HIGHBITDEPTH
  if (is_cur_buf_hbd(xd)) {
    aom_highbd_blend_a64_d16_mask(dst, dst_stride, src0, src0_stride, src1,
                                  src1_stride, mask, block_size_wide[sb_type],
                                  w, h, subw, subh, conv_params, xd->bd);
  } else {
    aom_lowbd_blend_a64_d16_mask(dst, dst_stride, src0, src0_stride, src1,
                                 src1_stride, mask, block_size_wide[sb_type], w,
                                 h, subw, subh, conv_params);
  }
#else
  (void)xd;
  aom_lowbd_blend_a64_d16_mask(dst, dst_stride, src0, src0_stride, src1,
                               src1_stride, mask, block_size_wide[sb_type], w,
                               h, subw, subh, conv_params);
=======
  const int mask_stride = block_size_wide[sb_type];
#if CONFIG_AV1_HIGHBITDEPTH
  if (inter_pred_params->use_hbd_buf) {
    aom_highbd_blend_a64_d16_mask(dst, dst_stride, src0, src0_stride, src1,
                                  src1_stride, mask, mask_stride, w, h, ssx,
                                  ssy, &inter_pred_params->conv_params,
                                  inter_pred_params->bit_depth);
  } else {
    aom_lowbd_blend_a64_d16_mask(dst, dst_stride, src0, src0_stride, src1,
                                 src1_stride, mask, mask_stride, w, h, ssx, ssy,
                                 &inter_pred_params->conv_params);
  }
#else
  aom_lowbd_blend_a64_d16_mask(dst, dst_stride, src0, src0_stride, src1,
                               src1_stride, mask, mask_stride, w, h, ssx, ssy,
                               &inter_pred_params->conv_params);
>>>>>>> 148bd354
#endif
}

void av1_make_masked_inter_predictor(const uint8_t *pre, int pre_stride,
                                     uint8_t *dst, int dst_stride,
                                     InterPredParams *inter_pred_params,
<<<<<<< HEAD
                                     const SubpelParams *subpel_params, int w,
                                     int h, int plane, MACROBLOCKD *xd) {
  MB_MODE_INFO *mi = xd->mi[0];
  mi->interinter_comp.seg_mask = xd->seg_mask;
  const INTERINTER_COMPOUND_DATA *comp_data = &mi->interinter_comp;
=======
                                     const SubpelParams *subpel_params) {
  const INTERINTER_COMPOUND_DATA *comp_data = &inter_pred_params->mask_comp;
  BLOCK_SIZE sb_type = inter_pred_params->sb_type;
>>>>>>> 148bd354

  // We're going to call av1_make_inter_predictor to generate a prediction into
  // a temporary buffer, then will blend that temporary buffer with that from
  // the other reference.
  DECLARE_ALIGNED(32, uint8_t, tmp_buf[2 * MAX_SB_SQUARE]);
<<<<<<< HEAD
  uint8_t *tmp_dst = get_buf_by_bd(xd, tmp_buf);
=======
  uint8_t *tmp_dst =
      inter_pred_params->use_hbd_buf ? CONVERT_TO_BYTEPTR(tmp_buf) : tmp_buf;
>>>>>>> 148bd354

  const int tmp_buf_stride = MAX_SB_SIZE;
  CONV_BUF_TYPE *org_dst = inter_pred_params->conv_params.dst;
  int org_dst_stride = inter_pred_params->conv_params.dst_stride;
  CONV_BUF_TYPE *tmp_buf16 = (CONV_BUF_TYPE *)tmp_buf;
  inter_pred_params->conv_params.dst = tmp_buf16;
  inter_pred_params->conv_params.dst_stride = tmp_buf_stride;
  assert(inter_pred_params->conv_params.do_average == 0);

  // This will generate a prediction in tmp_buf for the second reference
  av1_make_inter_predictor(pre, pre_stride, tmp_dst, MAX_SB_SIZE,
                           inter_pred_params, subpel_params);

  if (!inter_pred_params->conv_params.plane &&
      comp_data->type == COMPOUND_DIFFWTD) {
    av1_build_compound_diffwtd_mask_d16(
        comp_data->seg_mask, comp_data->mask_type, org_dst, org_dst_stride,
<<<<<<< HEAD
        tmp_buf16, tmp_buf_stride, h, w, &inter_pred_params->conv_params,
        xd->bd);
  }
  build_masked_compound_no_round(
      dst, dst_stride, org_dst, org_dst_stride, tmp_buf16, tmp_buf_stride,
      comp_data, mi->sb_type, h, w, &inter_pred_params->conv_params, xd);
}

=======
        tmp_buf16, tmp_buf_stride, inter_pred_params->block_height,
        inter_pred_params->block_width, &inter_pred_params->conv_params,
        inter_pred_params->bit_depth);
  }
  build_masked_compound_no_round(
      dst, dst_stride, org_dst, org_dst_stride, tmp_buf16, tmp_buf_stride,
      comp_data, sb_type, inter_pred_params->block_height,
      inter_pred_params->block_width, inter_pred_params);
}

void av1_build_one_inter_predictor(
    uint8_t *dst, int dst_stride, const MV *const src_mv,
    InterPredParams *inter_pred_params, MACROBLOCKD *xd, int mi_x, int mi_y,
    int ref, CalcSubpelParamsFunc calc_subpel_params_func) {
  SubpelParams subpel_params;
  uint8_t *src;
  int src_stride;
  calc_subpel_params_func(src_mv, inter_pred_params, xd, mi_x, mi_y, ref, &src,
                          &subpel_params, &src_stride);

  if (inter_pred_params->comp_mode == UNIFORM_SINGLE ||
      inter_pred_params->comp_mode == UNIFORM_COMP) {
    av1_make_inter_predictor(src, src_stride, dst, dst_stride,
                             inter_pred_params, &subpel_params);
  } else {
    av1_make_masked_inter_predictor(src, src_stride, dst, dst_stride,
                                    inter_pred_params, &subpel_params);
  }
}

// True if the following hold:
//  1. Not intrabc and not build_for_obmc
//  2. A U or V plane
//  3. If the block size differs from the base block size
//  4. If sub-sampled, none of the previous blocks around the sub-sample
//     are intrabc or inter-blocks
static bool is_sub8x8_inter(const MACROBLOCKD *xd, int plane, BLOCK_SIZE bsize,
                            int is_intrabc, int build_for_obmc) {
  if (is_intrabc || build_for_obmc) {
    return false;
  }

  const struct macroblockd_plane *const pd = &xd->plane[plane];
  const int ss_x = pd->subsampling_x;
  const int ss_y = pd->subsampling_y;
  if ((block_size_wide[bsize] >= 8 || !ss_x) &&
      (block_size_high[bsize] >= 8 || !ss_y)) {
    return false;
  }

  // For sub8x8 chroma blocks, we may be covering more than one luma block's
  // worth of pixels. Thus (mi_x, mi_y) may not be the correct coordinates for
  // the top-left corner of the prediction source - the correct top-left corner
  // is at (pre_x, pre_y).
  const int row_start = (block_size_high[bsize] == 4) && ss_y ? -1 : 0;
  const int col_start = (block_size_wide[bsize] == 4) && ss_x ? -1 : 0;

  for (int row = row_start; row <= 0; ++row) {
    for (int col = col_start; col <= 0; ++col) {
      const MB_MODE_INFO *this_mbmi = xd->mi[row * xd->mi_stride + col];
      if (!is_inter_block(this_mbmi)) return false;
      if (is_intrabc_block(this_mbmi)) return false;
    }
  }
  return true;
}

static void build_inter_predictors_sub8x8(
    const AV1_COMMON *cm, MACROBLOCKD *xd, int plane, const MB_MODE_INFO *mi,
    int bw, int bh, int mi_x, int mi_y,
    CalcSubpelParamsFunc calc_subpel_params_func) {
  const BLOCK_SIZE bsize = mi->sb_type;
  struct macroblockd_plane *const pd = &xd->plane[plane];
  const bool ss_x = pd->subsampling_x;
  const bool ss_y = pd->subsampling_y;
  const int b4_w = block_size_wide[bsize] >> ss_x;
  const int b4_h = block_size_high[bsize] >> ss_y;
  const BLOCK_SIZE plane_bsize = get_plane_block_size(bsize, ss_x, ss_y);
  const int b8_w = block_size_wide[plane_bsize];
  const int b8_h = block_size_high[plane_bsize];
  const int is_compound = has_second_ref(mi);
  assert(!is_compound);
  assert(!is_intrabc_block(mi));

  // For sub8x8 chroma blocks, we may be covering more than one luma block's
  // worth of pixels. Thus (mi_x, mi_y) may not be the correct coordinates for
  // the top-left corner of the prediction source - the correct top-left corner
  // is at (pre_x, pre_y).
  const int row_start = (block_size_high[bsize] == 4) && ss_y ? -1 : 0;
  const int col_start = (block_size_wide[bsize] == 4) && ss_x ? -1 : 0;
  const int pre_x = (mi_x + MI_SIZE * col_start) >> ss_x;
  const int pre_y = (mi_y + MI_SIZE * row_start) >> ss_y;

  int row = row_start;
  for (int y = 0; y < b8_h; y += b4_h) {
    int col = col_start;
    for (int x = 0; x < b8_w; x += b4_w) {
      MB_MODE_INFO *this_mbmi = xd->mi[row * xd->mi_stride + col];
      int tmp_dst_stride = 8;
      assert(bw < 8 || bh < 8);
      (void)bw;
      (void)bh;
      struct buf_2d *const dst_buf = &pd->dst;
      uint8_t *dst = dst_buf->buf + dst_buf->stride * y + x;
      int ref = 0;
      const RefCntBuffer *ref_buf =
          get_ref_frame_buf(cm, this_mbmi->ref_frame[ref]);
      const struct scale_factors *ref_scale_factors =
          get_ref_scale_factors_const(cm, this_mbmi->ref_frame[ref]);
      const struct scale_factors *const sf = ref_scale_factors;
      const struct buf_2d pre_buf = {
        NULL,
        (plane == 1) ? ref_buf->buf.u_buffer : ref_buf->buf.v_buffer,
        ref_buf->buf.uv_crop_width,
        ref_buf->buf.uv_crop_height,
        ref_buf->buf.uv_stride,
      };

      const MV mv = this_mbmi->mv[ref].as_mv;

      InterPredParams inter_pred_params;
      av1_init_inter_params(&inter_pred_params, b4_w, b4_h, pre_y + y,
                            pre_x + x, pd->subsampling_x, pd->subsampling_y,
                            xd->bd, is_cur_buf_hbd(xd), mi->use_intrabc, sf,
                            &pre_buf, this_mbmi->interp_filters);
      inter_pred_params.conv_params = get_conv_params_no_round(
          ref, plane, xd->tmp_conv_dst, tmp_dst_stride, is_compound, xd->bd);
      inter_pred_params.conv_params.use_dist_wtd_comp_avg = 0;

      av1_build_one_inter_predictor(dst, dst_buf->stride, &mv,
                                    &inter_pred_params, xd, mi_x + x, mi_y + y,
                                    ref, calc_subpel_params_func);

      ++col;
    }
    ++row;
  }
}

static void build_inter_predictors_8x8_and_bigger(
    const AV1_COMMON *cm, MACROBLOCKD *xd, int plane, const MB_MODE_INFO *mi,
    int build_for_obmc, int bw, int bh, int mi_x, int mi_y,
    CalcSubpelParamsFunc calc_subpel_params_func) {
  const int is_compound = has_second_ref(mi);
  const int is_intrabc = is_intrabc_block(mi);
  assert(IMPLIES(is_intrabc, !is_compound));
  struct macroblockd_plane *const pd = &xd->plane[plane];
  struct buf_2d *const dst_buf = &pd->dst;
  uint8_t *const dst = dst_buf->buf;

  int is_global[2] = { 0, 0 };
  for (int ref = 0; ref < 1 + is_compound; ++ref) {
    const WarpedMotionParams *const wm = &xd->global_motion[mi->ref_frame[ref]];
    is_global[ref] = is_global_mv_block(mi, wm->wmtype);
  }

  const BLOCK_SIZE bsize = mi->sb_type;
  const int ss_x = pd->subsampling_x;
  const int ss_y = pd->subsampling_y;
  const int row_start =
      (block_size_high[bsize] == 4) && ss_y && !build_for_obmc ? -1 : 0;
  const int col_start =
      (block_size_wide[bsize] == 4) && ss_x && !build_for_obmc ? -1 : 0;
  const int pre_x = (mi_x + MI_SIZE * col_start) >> ss_x;
  const int pre_y = (mi_y + MI_SIZE * row_start) >> ss_y;

  for (int ref = 0; ref < 1 + is_compound; ++ref) {
    const struct scale_factors *const sf =
        is_intrabc ? &cm->sf_identity : xd->block_ref_scale_factors[ref];
    struct buf_2d *const pre_buf = is_intrabc ? dst_buf : &pd->pre[ref];
    const MV mv = mi->mv[ref].as_mv;
    const WarpTypesAllowed warp_types = { is_global[ref],
                                          mi->motion_mode == WARPED_CAUSAL };

    InterPredParams inter_pred_params;
    av1_init_inter_params(&inter_pred_params, bw, bh, pre_y, pre_x,
                          pd->subsampling_x, pd->subsampling_y, xd->bd,
                          is_cur_buf_hbd(xd), mi->use_intrabc, sf, pre_buf,
                          mi->interp_filters);
    if (is_compound) av1_init_comp_mode(&inter_pred_params);
    inter_pred_params.conv_params = get_conv_params_no_round(
        ref, plane, xd->tmp_conv_dst, MAX_SB_SIZE, is_compound, xd->bd);

    av1_dist_wtd_comp_weight_assign(
        cm, mi, 0, &inter_pred_params.conv_params.fwd_offset,
        &inter_pred_params.conv_params.bck_offset,
        &inter_pred_params.conv_params.use_dist_wtd_comp_avg, is_compound);

    if (!build_for_obmc)
      av1_init_warp_params(&inter_pred_params, &warp_types, ref, xd, mi);

    if (is_masked_compound_type(mi->interinter_comp.type)) {
      av1_init_mask_comp(&inter_pred_params, mi->sb_type, &mi->interinter_comp);
      // Assign physical buffer.
      inter_pred_params.mask_comp.seg_mask = xd->seg_mask;
    }

    av1_build_one_inter_predictor(dst, dst_buf->stride, &mv, &inter_pred_params,
                                  xd, mi_x, mi_y, ref, calc_subpel_params_func);
  }
}

void av1_build_inter_predictors(const AV1_COMMON *cm, MACROBLOCKD *xd,
                                int plane, const MB_MODE_INFO *mi,
                                int build_for_obmc, int bw, int bh, int mi_x,
                                int mi_y,
                                CalcSubpelParamsFunc calc_subpel_params_func) {
  if (is_sub8x8_inter(xd, plane, mi->sb_type, is_intrabc_block(mi),
                      build_for_obmc)) {
    build_inter_predictors_sub8x8(cm, xd, plane, mi, bw, bh, mi_x, mi_y,
                                  calc_subpel_params_func);
  } else {
    build_inter_predictors_8x8_and_bigger(cm, xd, plane, mi, build_for_obmc, bw,
                                          bh, mi_x, mi_y,
                                          calc_subpel_params_func);
  }
}

>>>>>>> 148bd354
void av1_dist_wtd_comp_weight_assign(const AV1_COMMON *cm,
                                     const MB_MODE_INFO *mbmi, int order_idx,
                                     int *fwd_offset, int *bck_offset,
                                     int *use_dist_wtd_comp_avg,
                                     int is_compound) {
  assert(fwd_offset != NULL && bck_offset != NULL);
  if (!is_compound || mbmi->compound_idx) {
    *use_dist_wtd_comp_avg = 0;
    return;
  }

  *use_dist_wtd_comp_avg = 1;
  const RefCntBuffer *const bck_buf = get_ref_frame_buf(cm, mbmi->ref_frame[0]);
  const RefCntBuffer *const fwd_buf = get_ref_frame_buf(cm, mbmi->ref_frame[1]);
  const int cur_frame_index = cm->cur_frame->order_hint;
  int bck_frame_index = 0, fwd_frame_index = 0;

  if (bck_buf != NULL) bck_frame_index = bck_buf->order_hint;
  if (fwd_buf != NULL) fwd_frame_index = fwd_buf->order_hint;

  int d0 = clamp(abs(get_relative_dist(&cm->seq_params.order_hint_info,
                                       fwd_frame_index, cur_frame_index)),
                 0, MAX_FRAME_DISTANCE);
  int d1 = clamp(abs(get_relative_dist(&cm->seq_params.order_hint_info,
                                       cur_frame_index, bck_frame_index)),
                 0, MAX_FRAME_DISTANCE);

  const int order = d0 <= d1;

  if (d0 == 0 || d1 == 0) {
    *fwd_offset = quant_dist_lookup_table[order_idx][3][order];
    *bck_offset = quant_dist_lookup_table[order_idx][3][1 - order];
    return;
  }

  int i;
  for (i = 0; i < 3; ++i) {
    int c0 = quant_dist_weight[i][order];
    int c1 = quant_dist_weight[i][!order];
    int d0_c0 = d0 * c0;
    int d1_c1 = d1 * c1;
    if ((d0 > d1 && d0_c0 < d1_c1) || (d0 <= d1 && d0_c0 > d1_c1)) break;
  }

  *fwd_offset = quant_dist_lookup_table[order_idx][i][order];
  *bck_offset = quant_dist_lookup_table[order_idx][i][1 - order];
}

void av1_setup_dst_planes(struct macroblockd_plane *planes, BLOCK_SIZE bsize,
                          const YV12_BUFFER_CONFIG *src, int mi_row, int mi_col,
                          const int plane_start, const int plane_end) {
  // We use AOMMIN(num_planes, MAX_MB_PLANE) instead of num_planes to quiet
  // the static analysis warnings.
  for (int i = plane_start; i < AOMMIN(plane_end, MAX_MB_PLANE); ++i) {
    struct macroblockd_plane *const pd = &planes[i];
    const int is_uv = i > 0;
    setup_pred_plane(&pd->dst, bsize, src->buffers[i], src->crop_widths[is_uv],
                     src->crop_heights[is_uv], src->strides[is_uv], mi_row,
                     mi_col, NULL, pd->subsampling_x, pd->subsampling_y);
  }
}

void av1_setup_pre_planes(MACROBLOCKD *xd, int idx,
                          const YV12_BUFFER_CONFIG *src, int mi_row, int mi_col,
                          const struct scale_factors *sf,
                          const int num_planes) {
  if (src != NULL) {
    // We use AOMMIN(num_planes, MAX_MB_PLANE) instead of num_planes to quiet
    // the static analysis warnings.
    for (int i = 0; i < AOMMIN(num_planes, MAX_MB_PLANE); ++i) {
      struct macroblockd_plane *const pd = &xd->plane[i];
      const int is_uv = i > 0;
      setup_pred_plane(&pd->pre[idx], xd->mi[0]->sb_type, src->buffers[i],
                       src->crop_widths[is_uv], src->crop_heights[is_uv],
                       src->strides[is_uv], mi_row, mi_col, sf,
                       pd->subsampling_x, pd->subsampling_y);
    }
  }
}

// obmc_mask_N[overlap_position]
static const uint8_t obmc_mask_1[1] = { 64 };
DECLARE_ALIGNED(2, static const uint8_t, obmc_mask_2[2]) = { 45, 64 };

DECLARE_ALIGNED(4, static const uint8_t, obmc_mask_4[4]) = { 39, 50, 59, 64 };

static const uint8_t obmc_mask_8[8] = { 36, 42, 48, 53, 57, 61, 64, 64 };

static const uint8_t obmc_mask_16[16] = { 34, 37, 40, 43, 46, 49, 52, 54,
                                          56, 58, 60, 61, 64, 64, 64, 64 };

static const uint8_t obmc_mask_32[32] = { 33, 35, 36, 38, 40, 41, 43, 44,
                                          45, 47, 48, 50, 51, 52, 53, 55,
                                          56, 57, 58, 59, 60, 60, 61, 62,
                                          64, 64, 64, 64, 64, 64, 64, 64 };

static const uint8_t obmc_mask_64[64] = {
  33, 34, 35, 35, 36, 37, 38, 39, 40, 40, 41, 42, 43, 44, 44, 44,
  45, 46, 47, 47, 48, 49, 50, 51, 51, 51, 52, 52, 53, 54, 55, 56,
  56, 56, 57, 57, 58, 58, 59, 60, 60, 60, 60, 60, 61, 62, 62, 62,
  62, 62, 63, 63, 63, 63, 64, 64, 64, 64, 64, 64, 64, 64, 64, 64,
};

const uint8_t *av1_get_obmc_mask(int length) {
  switch (length) {
    case 1: return obmc_mask_1;
    case 2: return obmc_mask_2;
    case 4: return obmc_mask_4;
    case 8: return obmc_mask_8;
    case 16: return obmc_mask_16;
    case 32: return obmc_mask_32;
    case 64: return obmc_mask_64;
    default: assert(0); return NULL;
  }
}

static INLINE void increment_int_ptr(MACROBLOCKD *xd, int rel_mi_row,
                                     int rel_mi_col, uint8_t op_mi_size,
                                     int dir, MB_MODE_INFO *mi, void *fun_ctxt,
                                     const int num_planes) {
  (void)xd;
  (void)rel_mi_row;
  (void)rel_mi_col;
  (void)op_mi_size;
  (void)dir;
  (void)mi;
  ++*(int *)fun_ctxt;
  (void)num_planes;
}

void av1_count_overlappable_neighbors(const AV1_COMMON *cm, MACROBLOCKD *xd) {
  MB_MODE_INFO *mbmi = xd->mi[0];

  mbmi->overlappable_neighbors[0] = 0;
  mbmi->overlappable_neighbors[1] = 0;

  if (!is_motion_variation_allowed_bsize(mbmi->sb_type)) return;

  foreach_overlappable_nb_above(cm, xd, INT_MAX, increment_int_ptr,
                                &mbmi->overlappable_neighbors[0]);
  foreach_overlappable_nb_left(cm, xd, INT_MAX, increment_int_ptr,
                               &mbmi->overlappable_neighbors[1]);
}

// HW does not support < 4x4 prediction. To limit the bandwidth requirement, if
// block-size of current plane is smaller than 8x8, always only blend with the
// left neighbor(s) (skip blending with the above side).
#define DISABLE_CHROMA_U8X8_OBMC 0  // 0: one-sided obmc; 1: disable

int av1_skip_u4x4_pred_in_obmc(BLOCK_SIZE bsize,
                               const struct macroblockd_plane *pd, int dir) {
  assert(is_motion_variation_allowed_bsize(bsize));

  const BLOCK_SIZE bsize_plane =
      get_plane_block_size(bsize, pd->subsampling_x, pd->subsampling_y);
  switch (bsize_plane) {
#if DISABLE_CHROMA_U8X8_OBMC
    case BLOCK_4X4:
    case BLOCK_8X4:
    case BLOCK_4X8: return 1; break;
#else
    case BLOCK_4X4:
    case BLOCK_8X4:
    case BLOCK_4X8: return dir == 0; break;
#endif
    default: return 0;
  }
}

void av1_modify_neighbor_predictor_for_obmc(MB_MODE_INFO *mbmi) {
  mbmi->ref_frame[1] = NONE_FRAME;
  mbmi->interinter_comp.type = COMPOUND_AVERAGE;

  return;
}

struct obmc_inter_pred_ctxt {
  uint8_t **adjacent;
  int *adjacent_stride;
};

static INLINE void build_obmc_inter_pred_above(
    MACROBLOCKD *xd, int rel_mi_row, int rel_mi_col, uint8_t op_mi_size,
    int dir, MB_MODE_INFO *above_mi, void *fun_ctxt, const int num_planes) {
  (void)above_mi;
  (void)rel_mi_row;
  (void)dir;
  struct obmc_inter_pred_ctxt *ctxt = (struct obmc_inter_pred_ctxt *)fun_ctxt;
  const BLOCK_SIZE bsize = xd->mi[0]->sb_type;
  const int overlap =
      AOMMIN(block_size_high[bsize], block_size_high[BLOCK_64X64]) >> 1;

  for (int plane = 0; plane < num_planes; ++plane) {
    const struct macroblockd_plane *pd = &xd->plane[plane];
    const int bw = (op_mi_size * MI_SIZE) >> pd->subsampling_x;
    const int bh = overlap >> pd->subsampling_y;
    const int plane_col = (rel_mi_col * MI_SIZE) >> pd->subsampling_x;

    if (av1_skip_u4x4_pred_in_obmc(bsize, pd, 0)) continue;

    const int dst_stride = pd->dst.stride;
    uint8_t *const dst = &pd->dst.buf[plane_col];
    const int tmp_stride = ctxt->adjacent_stride[plane];
    const uint8_t *const tmp = &ctxt->adjacent[plane][plane_col];
    const uint8_t *const mask = av1_get_obmc_mask(bh);
#if CONFIG_AV1_HIGHBITDEPTH
    const int is_hbd = is_cur_buf_hbd(xd);
    if (is_hbd)
      aom_highbd_blend_a64_vmask(dst, dst_stride, dst, dst_stride, tmp,
                                 tmp_stride, mask, bw, bh, xd->bd);
    else
      aom_blend_a64_vmask(dst, dst_stride, dst, dst_stride, tmp, tmp_stride,
                          mask, bw, bh);
#else
    aom_blend_a64_vmask(dst, dst_stride, dst, dst_stride, tmp, tmp_stride, mask,
                        bw, bh);
#endif
  }
}

static INLINE void build_obmc_inter_pred_left(
    MACROBLOCKD *xd, int rel_mi_row, int rel_mi_col, uint8_t op_mi_size,
    int dir, MB_MODE_INFO *left_mi, void *fun_ctxt, const int num_planes) {
  (void)left_mi;
  (void)rel_mi_col;
  (void)dir;
  struct obmc_inter_pred_ctxt *ctxt = (struct obmc_inter_pred_ctxt *)fun_ctxt;
  const BLOCK_SIZE bsize = xd->mi[0]->sb_type;
  const int overlap =
      AOMMIN(block_size_wide[bsize], block_size_wide[BLOCK_64X64]) >> 1;

  for (int plane = 0; plane < num_planes; ++plane) {
    const struct macroblockd_plane *pd = &xd->plane[plane];
    const int bw = overlap >> pd->subsampling_x;
    const int bh = (op_mi_size * MI_SIZE) >> pd->subsampling_y;
    const int plane_row = (rel_mi_row * MI_SIZE) >> pd->subsampling_y;

    if (av1_skip_u4x4_pred_in_obmc(bsize, pd, 1)) continue;

    const int dst_stride = pd->dst.stride;
    uint8_t *const dst = &pd->dst.buf[plane_row * dst_stride];
    const int tmp_stride = ctxt->adjacent_stride[plane];
    const uint8_t *const tmp = &ctxt->adjacent[plane][plane_row * tmp_stride];
    const uint8_t *const mask = av1_get_obmc_mask(bw);

#if CONFIG_AV1_HIGHBITDEPTH
    const int is_hbd = is_cur_buf_hbd(xd);
    if (is_hbd)
      aom_highbd_blend_a64_hmask(dst, dst_stride, dst, dst_stride, tmp,
                                 tmp_stride, mask, bw, bh, xd->bd);
    else
      aom_blend_a64_hmask(dst, dst_stride, dst, dst_stride, tmp, tmp_stride,
                          mask, bw, bh);
#else
    aom_blend_a64_hmask(dst, dst_stride, dst, dst_stride, tmp, tmp_stride, mask,
                        bw, bh);
#endif
  }
}

// This function combines motion compensated predictions that are generated by
// top/left neighboring blocks' inter predictors with the regular inter
// prediction. We assume the original prediction (bmc) is stored in
// xd->plane[].dst.buf
void av1_build_obmc_inter_prediction(const AV1_COMMON *cm, MACROBLOCKD *xd,
                                     uint8_t *above[MAX_MB_PLANE],
                                     int above_stride[MAX_MB_PLANE],
                                     uint8_t *left[MAX_MB_PLANE],
                                     int left_stride[MAX_MB_PLANE]) {
  const BLOCK_SIZE bsize = xd->mi[0]->sb_type;

  // handle above row
  struct obmc_inter_pred_ctxt ctxt_above = { above, above_stride };
  foreach_overlappable_nb_above(cm, xd,
                                max_neighbor_obmc[mi_size_wide_log2[bsize]],
                                build_obmc_inter_pred_above, &ctxt_above);

  // handle left column
  struct obmc_inter_pred_ctxt ctxt_left = { left, left_stride };
  foreach_overlappable_nb_left(cm, xd,
                               max_neighbor_obmc[mi_size_high_log2[bsize]],
                               build_obmc_inter_pred_left, &ctxt_left);
}

void av1_setup_address_for_obmc(MACROBLOCKD *xd, int mi_row_offset,
                                int mi_col_offset, MB_MODE_INFO *ref_mbmi,
                                struct build_prediction_ctxt *ctxt,
                                const int num_planes) {
  const BLOCK_SIZE ref_bsize = AOMMAX(BLOCK_8X8, ref_mbmi->sb_type);
  const int ref_mi_row = xd->mi_row + mi_row_offset;
  const int ref_mi_col = xd->mi_col + mi_col_offset;

  for (int plane = 0; plane < num_planes; ++plane) {
    struct macroblockd_plane *const pd = &xd->plane[plane];
    setup_pred_plane(&pd->dst, ref_bsize, ctxt->tmp_buf[plane],
                     ctxt->tmp_width[plane], ctxt->tmp_height[plane],
                     ctxt->tmp_stride[plane], mi_row_offset, mi_col_offset,
                     NULL, pd->subsampling_x, pd->subsampling_y);
  }

  const MV_REFERENCE_FRAME frame = ref_mbmi->ref_frame[0];

  const RefCntBuffer *const ref_buf = get_ref_frame_buf(ctxt->cm, frame);
  const struct scale_factors *const sf =
      get_ref_scale_factors_const(ctxt->cm, frame);

  xd->block_ref_scale_factors[0] = sf;
  if ((!av1_is_valid_scale(sf)))
    aom_internal_error(xd->error_info, AOM_CODEC_UNSUP_BITSTREAM,
                       "Reference frame has invalid dimensions");

  av1_setup_pre_planes(xd, 0, &ref_buf->buf, ref_mi_row, ref_mi_col, sf,
                       num_planes);
}

void av1_setup_build_prediction_by_above_pred(
    MACROBLOCKD *xd, int rel_mi_col, uint8_t above_mi_width,
    MB_MODE_INFO *above_mbmi, struct build_prediction_ctxt *ctxt,
    const int num_planes) {
  const BLOCK_SIZE a_bsize = AOMMAX(BLOCK_8X8, above_mbmi->sb_type);
  const int above_mi_col = xd->mi_col + rel_mi_col;

  av1_modify_neighbor_predictor_for_obmc(above_mbmi);

  for (int j = 0; j < num_planes; ++j) {
    struct macroblockd_plane *const pd = &xd->plane[j];
    setup_pred_plane(&pd->dst, a_bsize, ctxt->tmp_buf[j], ctxt->tmp_width[j],
                     ctxt->tmp_height[j], ctxt->tmp_stride[j], 0, rel_mi_col,
                     NULL, pd->subsampling_x, pd->subsampling_y);
  }

  const int num_refs = 1 + has_second_ref(above_mbmi);

  for (int ref = 0; ref < num_refs; ++ref) {
    const MV_REFERENCE_FRAME frame = above_mbmi->ref_frame[ref];

    const RefCntBuffer *const ref_buf = get_ref_frame_buf(ctxt->cm, frame);
    const struct scale_factors *const sf =
        get_ref_scale_factors_const(ctxt->cm, frame);
    xd->block_ref_scale_factors[ref] = sf;
    if ((!av1_is_valid_scale(sf)))
      aom_internal_error(xd->error_info, AOM_CODEC_UNSUP_BITSTREAM,
                         "Reference frame has invalid dimensions");
<<<<<<< HEAD
    av1_setup_pre_planes(xd, ref, &ref_buf->buf, ctxt->mi_row, above_mi_col, sf,
=======
    av1_setup_pre_planes(xd, ref, &ref_buf->buf, xd->mi_row, above_mi_col, sf,
>>>>>>> 148bd354
                         num_planes);
  }

  xd->mb_to_left_edge = 8 * MI_SIZE * (-above_mi_col);
  xd->mb_to_right_edge =
      ctxt->mb_to_far_edge +
      (xd->width - rel_mi_col - above_mi_width) * MI_SIZE * 8;
}

void av1_setup_build_prediction_by_left_pred(MACROBLOCKD *xd, int rel_mi_row,
                                             uint8_t left_mi_height,
                                             MB_MODE_INFO *left_mbmi,
                                             struct build_prediction_ctxt *ctxt,
                                             const int num_planes) {
  const BLOCK_SIZE l_bsize = AOMMAX(BLOCK_8X8, left_mbmi->sb_type);
  const int left_mi_row = xd->mi_row + rel_mi_row;

  av1_modify_neighbor_predictor_for_obmc(left_mbmi);

  for (int j = 0; j < num_planes; ++j) {
    struct macroblockd_plane *const pd = &xd->plane[j];
    setup_pred_plane(&pd->dst, l_bsize, ctxt->tmp_buf[j], ctxt->tmp_width[j],
                     ctxt->tmp_height[j], ctxt->tmp_stride[j], rel_mi_row, 0,
                     NULL, pd->subsampling_x, pd->subsampling_y);
  }

  const int num_refs = 1 + has_second_ref(left_mbmi);

  for (int ref = 0; ref < num_refs; ++ref) {
    const MV_REFERENCE_FRAME frame = left_mbmi->ref_frame[ref];

    const RefCntBuffer *const ref_buf = get_ref_frame_buf(ctxt->cm, frame);
    const struct scale_factors *const ref_scale_factors =
        get_ref_scale_factors_const(ctxt->cm, frame);

    xd->block_ref_scale_factors[ref] = ref_scale_factors;
    if ((!av1_is_valid_scale(ref_scale_factors)))
      aom_internal_error(xd->error_info, AOM_CODEC_UNSUP_BITSTREAM,
                         "Reference frame has invalid dimensions");
<<<<<<< HEAD
    av1_setup_pre_planes(xd, ref, &ref_buf->buf, left_mi_row, ctxt->mi_col,
=======
    av1_setup_pre_planes(xd, ref, &ref_buf->buf, left_mi_row, xd->mi_col,
>>>>>>> 148bd354
                         ref_scale_factors, num_planes);
  }

  xd->mb_to_top_edge = GET_MV_SUBPEL(MI_SIZE * (-left_mi_row));
  xd->mb_to_bottom_edge =
      ctxt->mb_to_far_edge +
      GET_MV_SUBPEL((xd->height - rel_mi_row - left_mi_height) * MI_SIZE);
}

<<<<<<< HEAD
/* clang-format off */
static const uint8_t ii_weights1d[MAX_SB_SIZE] = {
  60, 58, 56, 54, 52, 50, 48, 47, 45, 44, 42, 41, 39, 38, 37, 35, 34, 33, 32,
  31, 30, 29, 28, 27, 26, 25, 24, 23, 22, 22, 21, 20, 19, 19, 18, 18, 17, 16,
  16, 15, 15, 14, 14, 13, 13, 12, 12, 12, 11, 11, 10, 10, 10,  9,  9,  9,  8,
  8,  8,  8,  7,  7,  7,  7,  6,  6,  6,  6,  6,  5,  5,  5,  5,  5,  4,  4,
  4,  4,  4,  4,  4,  4,  3,  3,  3,  3,  3,  3,  3,  3,  3,  2,  2,  2,  2,
  2,  2,  2,  2,  2,  2,  2,  2,  2,  2,  2,  1,  1,  1,  1,  1,  1,  1,  1,
  1,  1,  1,  1,  1,  1,  1,  1,  1,  1,  1,  1,  1,  1
};
static uint8_t ii_size_scales[BLOCK_SIZES_ALL] = {
    32, 16, 16, 16, 8, 8, 8, 4,
    4,  4,  2,  2,  2, 1, 1, 1,
    8,  8,  4,  4,  2, 2
};
/* clang-format on */

static AOM_INLINE void build_smooth_interintra_mask(uint8_t *mask, int stride,
                                                    BLOCK_SIZE plane_bsize,
                                                    INTERINTRA_MODE mode) {
  int i, j;
  const int bw = block_size_wide[plane_bsize];
  const int bh = block_size_high[plane_bsize];
  const int size_scale = ii_size_scales[plane_bsize];

  switch (mode) {
    case II_V_PRED:
      for (i = 0; i < bh; ++i) {
        memset(mask, ii_weights1d[i * size_scale], bw * sizeof(mask[0]));
        mask += stride;
      }
      break;

    case II_H_PRED:
      for (i = 0; i < bh; ++i) {
        for (j = 0; j < bw; ++j) mask[j] = ii_weights1d[j * size_scale];
        mask += stride;
      }
      break;

    case II_SMOOTH_PRED:
      for (i = 0; i < bh; ++i) {
        for (j = 0; j < bw; ++j)
          mask[j] = ii_weights1d[(i < j ? i : j) * size_scale];
        mask += stride;
      }
      break;

    case II_DC_PRED:
    default:
      for (i = 0; i < bh; ++i) {
        memset(mask, 32, bw * sizeof(mask[0]));
        mask += stride;
      }
      break;
  }
}

=======
>>>>>>> 148bd354
static AOM_INLINE void combine_interintra(
    INTERINTRA_MODE mode, int8_t use_wedge_interintra, int8_t wedge_index,
    int8_t wedge_sign, BLOCK_SIZE bsize, BLOCK_SIZE plane_bsize,
    uint8_t *comppred, int compstride, const uint8_t *interpred,
    int interstride, const uint8_t *intrapred, int intrastride) {
  const int bw = block_size_wide[plane_bsize];
  const int bh = block_size_high[plane_bsize];

  if (use_wedge_interintra) {
    if (av1_is_wedge_used(bsize)) {
      const uint8_t *mask =
          av1_get_contiguous_soft_mask(wedge_index, wedge_sign, bsize);
      const int subw = 2 * mi_size_wide[bsize] == bw;
      const int subh = 2 * mi_size_high[bsize] == bh;
      aom_blend_a64_mask(comppred, compstride, intrapred, intrastride,
                         interpred, interstride, mask, block_size_wide[bsize],
                         bw, bh, subw, subh);
    }
    return;
  }

  const uint8_t *mask = smooth_interintra_mask_buf[mode][plane_bsize];
  aom_blend_a64_mask(comppred, compstride, intrapred, intrastride, interpred,
                     interstride, mask, bw, bw, bh, 0, 0);
}

#if CONFIG_AV1_HIGHBITDEPTH
static AOM_INLINE void combine_interintra_highbd(
    INTERINTRA_MODE mode, int8_t use_wedge_interintra, int8_t wedge_index,
    int8_t wedge_sign, BLOCK_SIZE bsize, BLOCK_SIZE plane_bsize,
    uint8_t *comppred8, int compstride, const uint8_t *interpred8,
    int interstride, const uint8_t *intrapred8, int intrastride, int bd) {
  const int bw = block_size_wide[plane_bsize];
  const int bh = block_size_high[plane_bsize];

  if (use_wedge_interintra) {
    if (av1_is_wedge_used(bsize)) {
      const uint8_t *mask =
          av1_get_contiguous_soft_mask(wedge_index, wedge_sign, bsize);
      const int subh = 2 * mi_size_high[bsize] == bh;
      const int subw = 2 * mi_size_wide[bsize] == bw;
      aom_highbd_blend_a64_mask(comppred8, compstride, intrapred8, intrastride,
                                interpred8, interstride, mask,
                                block_size_wide[bsize], bw, bh, subw, subh, bd);
    }
    return;
  }

  uint8_t mask[MAX_SB_SQUARE];
  build_smooth_interintra_mask(mask, bw, plane_bsize, mode);
  aom_highbd_blend_a64_mask(comppred8, compstride, intrapred8, intrastride,
                            interpred8, interstride, mask, bw, bw, bh, 0, 0,
                            bd);
}
#endif

void av1_build_intra_predictors_for_interintra(const AV1_COMMON *cm,
                                               MACROBLOCKD *xd,
                                               BLOCK_SIZE bsize, int plane,
                                               const BUFFER_SET *ctx,
                                               uint8_t *dst, int dst_stride) {
  struct macroblockd_plane *const pd = &xd->plane[plane];
  const int ssx = xd->plane[plane].subsampling_x;
  const int ssy = xd->plane[plane].subsampling_y;
  BLOCK_SIZE plane_bsize = get_plane_block_size(bsize, ssx, ssy);
  PREDICTION_MODE mode = interintra_to_intra_mode[xd->mi[0]->interintra_mode];
  assert(xd->mi[0]->angle_delta[PLANE_TYPE_Y] == 0);
  assert(xd->mi[0]->angle_delta[PLANE_TYPE_UV] == 0);
  assert(xd->mi[0]->filter_intra_mode_info.use_filter_intra == 0);
  assert(xd->mi[0]->use_intrabc == 0);

  av1_predict_intra_block(cm, xd, pd->width, pd->height,
                          max_txsize_rect_lookup[plane_bsize], mode, 0, 0,
                          FILTER_INTRA_MODES, ctx->plane[plane],
                          ctx->stride[plane], dst, dst_stride, 0, 0, plane);
}

void av1_combine_interintra(MACROBLOCKD *xd, BLOCK_SIZE bsize, int plane,
                            const uint8_t *inter_pred, int inter_stride,
                            const uint8_t *intra_pred, int intra_stride) {
  const int ssx = xd->plane[plane].subsampling_x;
  const int ssy = xd->plane[plane].subsampling_y;
  const BLOCK_SIZE plane_bsize = get_plane_block_size(bsize, ssx, ssy);
#if CONFIG_AV1_HIGHBITDEPTH
  if (is_cur_buf_hbd(xd)) {
    combine_interintra_highbd(
        xd->mi[0]->interintra_mode, xd->mi[0]->use_wedge_interintra,
        xd->mi[0]->interintra_wedge_index, INTERINTRA_WEDGE_SIGN, bsize,
        plane_bsize, xd->plane[plane].dst.buf, xd->plane[plane].dst.stride,
        inter_pred, inter_stride, intra_pred, intra_stride, xd->bd);
    return;
  }
#endif
  combine_interintra(
      xd->mi[0]->interintra_mode, xd->mi[0]->use_wedge_interintra,
      xd->mi[0]->interintra_wedge_index, INTERINTRA_WEDGE_SIGN, bsize,
      plane_bsize, xd->plane[plane].dst.buf, xd->plane[plane].dst.stride,
      inter_pred, inter_stride, intra_pred, intra_stride);
}

// build interintra_predictors for one plane
<<<<<<< HEAD
void av1_build_interintra_predictors_sbp(const AV1_COMMON *cm, MACROBLOCKD *xd,
                                         uint8_t *pred, int stride,
                                         const BUFFER_SET *ctx, int plane,
                                         BLOCK_SIZE bsize) {
=======
void av1_build_interintra_predictor(const AV1_COMMON *cm, MACROBLOCKD *xd,
                                    uint8_t *pred, int stride,
                                    const BUFFER_SET *ctx, int plane,
                                    BLOCK_SIZE bsize) {
>>>>>>> 148bd354
  assert(bsize < BLOCK_SIZES_ALL);
  if (is_cur_buf_hbd(xd)) {
    DECLARE_ALIGNED(16, uint16_t, intrapredictor[MAX_SB_SQUARE]);
    av1_build_intra_predictors_for_interintra(
        cm, xd, bsize, plane, ctx, CONVERT_TO_BYTEPTR(intrapredictor),
        MAX_SB_SIZE);
    av1_combine_interintra(xd, bsize, plane, pred, stride,
                           CONVERT_TO_BYTEPTR(intrapredictor), MAX_SB_SIZE);
  } else {
    DECLARE_ALIGNED(16, uint8_t, intrapredictor[MAX_SB_SQUARE]);
    av1_build_intra_predictors_for_interintra(cm, xd, bsize, plane, ctx,
                                              intrapredictor, MAX_SB_SIZE);
    av1_combine_interintra(xd, bsize, plane, pred, stride, intrapredictor,
                           MAX_SB_SIZE);
  }
<<<<<<< HEAD
}

void av1_build_interintra_predictors_sbuv(const AV1_COMMON *cm, MACROBLOCKD *xd,
                                          uint8_t *upred, uint8_t *vpred,
                                          int ustride, int vstride,
                                          const BUFFER_SET *ctx,
                                          BLOCK_SIZE bsize) {
  av1_build_interintra_predictors_sbp(cm, xd, upred, ustride, ctx, 1, bsize);
  av1_build_interintra_predictors_sbp(cm, xd, vpred, vstride, ctx, 2, bsize);
=======
>>>>>>> 148bd354
}<|MERGE_RESOLUTION|>--- conflicted
+++ resolved
@@ -26,11 +26,6 @@
 #include "av1/common/obmc.h"
 #include "av1/common/reconinter.h"
 #include "av1/common/reconintra.h"
-<<<<<<< HEAD
-#include "av1/common/onyxc_int.h"
-#include "av1/common/obmc.h"
-=======
->>>>>>> 148bd354
 
 // This function will determine whether or not to create a warped
 // prediction.
@@ -66,10 +61,7 @@
                            int subsampling_x, int subsampling_y, int bit_depth,
                            int use_hbd_buf, int is_intrabc,
                            const struct scale_factors *sf,
-<<<<<<< HEAD
-=======
                            const struct buf_2d *ref_buf,
->>>>>>> 148bd354
                            int_interpfilters interp_filters) {
   inter_pred_params->block_width = block_width;
   inter_pred_params->block_height = block_height;
@@ -81,13 +73,9 @@
   inter_pred_params->use_hbd_buf = use_hbd_buf;
   inter_pred_params->is_intrabc = is_intrabc;
   inter_pred_params->scale_factors = sf;
-<<<<<<< HEAD
-  inter_pred_params->mode = UNIFORM_PRED;
-=======
   inter_pred_params->ref_frame_buf = *ref_buf;
   inter_pred_params->mode = TRANSLATION_PRED;
   inter_pred_params->comp_mode = UNIFORM_SINGLE;
->>>>>>> 148bd354
 
   if (is_intrabc) {
     inter_pred_params->interp_filter_params[0] = &av1_intrabc_filter_params;
@@ -102,16 +90,11 @@
   }
 }
 
-<<<<<<< HEAD
-void av1_init_warp_params(InterPredParams *inter_pred_params,
-                          const struct buf_2d *ref_buf,
-=======
 void av1_init_comp_mode(InterPredParams *inter_pred_params) {
   inter_pred_params->comp_mode = UNIFORM_COMP;
 }
 
 void av1_init_warp_params(InterPredParams *inter_pred_params,
->>>>>>> 148bd354
                           const WarpTypesAllowed *warp_types, int ref,
                           const MACROBLOCKD *xd, const MB_MODE_INFO *mi) {
   if (inter_pred_params->block_height < 8 || inter_pred_params->block_width < 8)
@@ -123,10 +106,6 @@
                      inter_pred_params->scale_factors,
                      &inter_pred_params->warp_params))
     inter_pred_params->mode = WARP_PRED;
-<<<<<<< HEAD
-
-  inter_pred_params->ref_frame_buf = *ref_buf;
-=======
 }
 
 void av1_init_mask_comp(InterPredParams *inter_pred_params, BLOCK_SIZE bsize,
@@ -138,7 +117,6 @@
     inter_pred_params->conv_params.do_average = 0;
     inter_pred_params->comp_mode = MASK_COMP;
   }
->>>>>>> 148bd354
 }
 
 void av1_make_inter_predictor(const uint8_t *src, int src_stride, uint8_t *dst,
@@ -160,11 +138,7 @@
         inter_pred_params->block_width, inter_pred_params->block_height,
         dst_stride, inter_pred_params->subsampling_x,
         inter_pred_params->subsampling_y, &inter_pred_params->conv_params);
-<<<<<<< HEAD
-  } else if (inter_pred_params->mode == UNIFORM_PRED) {
-=======
   } else if (inter_pred_params->mode == TRANSLATION_PRED) {
->>>>>>> 148bd354
 #if CONFIG_AV1_HIGHBITDEPTH
     if (inter_pred_params->use_hbd_buf) {
       highbd_inter_predictor(
@@ -566,12 +540,6 @@
     const uint8_t *mask;
     const int bw = block_size_wide[bsize];
     const int bh = block_size_high[bsize];
-<<<<<<< HEAD
-    const wedge_params_type *wedge_params = &av1_wedge_params_lookup[bsize];
-    const int wbits = wedge_params->bits;
-    const int wtypes = 1 << wbits;
-=======
->>>>>>> 148bd354
     int w;
     for (w = 0; w < wtypes; ++w) {
       mask = get_wedge_mask_inplace(w, 0, bsize);
@@ -675,23 +643,6 @@
   const int ssy = inter_pred_params->subsampling_y;
   const int ssx = inter_pred_params->subsampling_x;
   const uint8_t *mask = av1_get_compound_type_mask(comp_data, sb_type);
-<<<<<<< HEAD
-#if CONFIG_AV1_HIGHBITDEPTH
-  if (is_cur_buf_hbd(xd)) {
-    aom_highbd_blend_a64_d16_mask(dst, dst_stride, src0, src0_stride, src1,
-                                  src1_stride, mask, block_size_wide[sb_type],
-                                  w, h, subw, subh, conv_params, xd->bd);
-  } else {
-    aom_lowbd_blend_a64_d16_mask(dst, dst_stride, src0, src0_stride, src1,
-                                 src1_stride, mask, block_size_wide[sb_type], w,
-                                 h, subw, subh, conv_params);
-  }
-#else
-  (void)xd;
-  aom_lowbd_blend_a64_d16_mask(dst, dst_stride, src0, src0_stride, src1,
-                               src1_stride, mask, block_size_wide[sb_type], w,
-                               h, subw, subh, conv_params);
-=======
   const int mask_stride = block_size_wide[sb_type];
 #if CONFIG_AV1_HIGHBITDEPTH
   if (inter_pred_params->use_hbd_buf) {
@@ -708,35 +659,22 @@
   aom_lowbd_blend_a64_d16_mask(dst, dst_stride, src0, src0_stride, src1,
                                src1_stride, mask, mask_stride, w, h, ssx, ssy,
                                &inter_pred_params->conv_params);
->>>>>>> 148bd354
 #endif
 }
 
 void av1_make_masked_inter_predictor(const uint8_t *pre, int pre_stride,
                                      uint8_t *dst, int dst_stride,
                                      InterPredParams *inter_pred_params,
-<<<<<<< HEAD
-                                     const SubpelParams *subpel_params, int w,
-                                     int h, int plane, MACROBLOCKD *xd) {
-  MB_MODE_INFO *mi = xd->mi[0];
-  mi->interinter_comp.seg_mask = xd->seg_mask;
-  const INTERINTER_COMPOUND_DATA *comp_data = &mi->interinter_comp;
-=======
                                      const SubpelParams *subpel_params) {
   const INTERINTER_COMPOUND_DATA *comp_data = &inter_pred_params->mask_comp;
   BLOCK_SIZE sb_type = inter_pred_params->sb_type;
->>>>>>> 148bd354
 
   // We're going to call av1_make_inter_predictor to generate a prediction into
   // a temporary buffer, then will blend that temporary buffer with that from
   // the other reference.
   DECLARE_ALIGNED(32, uint8_t, tmp_buf[2 * MAX_SB_SQUARE]);
-<<<<<<< HEAD
-  uint8_t *tmp_dst = get_buf_by_bd(xd, tmp_buf);
-=======
   uint8_t *tmp_dst =
       inter_pred_params->use_hbd_buf ? CONVERT_TO_BYTEPTR(tmp_buf) : tmp_buf;
->>>>>>> 148bd354
 
   const int tmp_buf_stride = MAX_SB_SIZE;
   CONV_BUF_TYPE *org_dst = inter_pred_params->conv_params.dst;
@@ -754,16 +692,6 @@
       comp_data->type == COMPOUND_DIFFWTD) {
     av1_build_compound_diffwtd_mask_d16(
         comp_data->seg_mask, comp_data->mask_type, org_dst, org_dst_stride,
-<<<<<<< HEAD
-        tmp_buf16, tmp_buf_stride, h, w, &inter_pred_params->conv_params,
-        xd->bd);
-  }
-  build_masked_compound_no_round(
-      dst, dst_stride, org_dst, org_dst_stride, tmp_buf16, tmp_buf_stride,
-      comp_data, mi->sb_type, h, w, &inter_pred_params->conv_params, xd);
-}
-
-=======
         tmp_buf16, tmp_buf_stride, inter_pred_params->block_height,
         inter_pred_params->block_width, &inter_pred_params->conv_params,
         inter_pred_params->bit_depth);
@@ -982,7 +910,6 @@
   }
 }
 
->>>>>>> 148bd354
 void av1_dist_wtd_comp_weight_assign(const AV1_COMMON *cm,
                                      const MB_MODE_INFO *mbmi, int order_idx,
                                      int *fwd_offset, int *bck_offset,
@@ -1326,11 +1253,7 @@
     if ((!av1_is_valid_scale(sf)))
       aom_internal_error(xd->error_info, AOM_CODEC_UNSUP_BITSTREAM,
                          "Reference frame has invalid dimensions");
-<<<<<<< HEAD
-    av1_setup_pre_planes(xd, ref, &ref_buf->buf, ctxt->mi_row, above_mi_col, sf,
-=======
     av1_setup_pre_planes(xd, ref, &ref_buf->buf, xd->mi_row, above_mi_col, sf,
->>>>>>> 148bd354
                          num_planes);
   }
 
@@ -1370,11 +1293,7 @@
     if ((!av1_is_valid_scale(ref_scale_factors)))
       aom_internal_error(xd->error_info, AOM_CODEC_UNSUP_BITSTREAM,
                          "Reference frame has invalid dimensions");
-<<<<<<< HEAD
-    av1_setup_pre_planes(xd, ref, &ref_buf->buf, left_mi_row, ctxt->mi_col,
-=======
     av1_setup_pre_planes(xd, ref, &ref_buf->buf, left_mi_row, xd->mi_col,
->>>>>>> 148bd354
                          ref_scale_factors, num_planes);
   }
 
@@ -1384,67 +1303,6 @@
       GET_MV_SUBPEL((xd->height - rel_mi_row - left_mi_height) * MI_SIZE);
 }
 
-<<<<<<< HEAD
-/* clang-format off */
-static const uint8_t ii_weights1d[MAX_SB_SIZE] = {
-  60, 58, 56, 54, 52, 50, 48, 47, 45, 44, 42, 41, 39, 38, 37, 35, 34, 33, 32,
-  31, 30, 29, 28, 27, 26, 25, 24, 23, 22, 22, 21, 20, 19, 19, 18, 18, 17, 16,
-  16, 15, 15, 14, 14, 13, 13, 12, 12, 12, 11, 11, 10, 10, 10,  9,  9,  9,  8,
-  8,  8,  8,  7,  7,  7,  7,  6,  6,  6,  6,  6,  5,  5,  5,  5,  5,  4,  4,
-  4,  4,  4,  4,  4,  4,  3,  3,  3,  3,  3,  3,  3,  3,  3,  2,  2,  2,  2,
-  2,  2,  2,  2,  2,  2,  2,  2,  2,  2,  2,  1,  1,  1,  1,  1,  1,  1,  1,
-  1,  1,  1,  1,  1,  1,  1,  1,  1,  1,  1,  1,  1,  1
-};
-static uint8_t ii_size_scales[BLOCK_SIZES_ALL] = {
-    32, 16, 16, 16, 8, 8, 8, 4,
-    4,  4,  2,  2,  2, 1, 1, 1,
-    8,  8,  4,  4,  2, 2
-};
-/* clang-format on */
-
-static AOM_INLINE void build_smooth_interintra_mask(uint8_t *mask, int stride,
-                                                    BLOCK_SIZE plane_bsize,
-                                                    INTERINTRA_MODE mode) {
-  int i, j;
-  const int bw = block_size_wide[plane_bsize];
-  const int bh = block_size_high[plane_bsize];
-  const int size_scale = ii_size_scales[plane_bsize];
-
-  switch (mode) {
-    case II_V_PRED:
-      for (i = 0; i < bh; ++i) {
-        memset(mask, ii_weights1d[i * size_scale], bw * sizeof(mask[0]));
-        mask += stride;
-      }
-      break;
-
-    case II_H_PRED:
-      for (i = 0; i < bh; ++i) {
-        for (j = 0; j < bw; ++j) mask[j] = ii_weights1d[j * size_scale];
-        mask += stride;
-      }
-      break;
-
-    case II_SMOOTH_PRED:
-      for (i = 0; i < bh; ++i) {
-        for (j = 0; j < bw; ++j)
-          mask[j] = ii_weights1d[(i < j ? i : j) * size_scale];
-        mask += stride;
-      }
-      break;
-
-    case II_DC_PRED:
-    default:
-      for (i = 0; i < bh; ++i) {
-        memset(mask, 32, bw * sizeof(mask[0]));
-        mask += stride;
-      }
-      break;
-  }
-}
-
-=======
->>>>>>> 148bd354
 static AOM_INLINE void combine_interintra(
     INTERINTRA_MODE mode, int8_t use_wedge_interintra, int8_t wedge_index,
     int8_t wedge_sign, BLOCK_SIZE bsize, BLOCK_SIZE plane_bsize,
@@ -1546,17 +1404,10 @@
 }
 
 // build interintra_predictors for one plane
-<<<<<<< HEAD
-void av1_build_interintra_predictors_sbp(const AV1_COMMON *cm, MACROBLOCKD *xd,
-                                         uint8_t *pred, int stride,
-                                         const BUFFER_SET *ctx, int plane,
-                                         BLOCK_SIZE bsize) {
-=======
 void av1_build_interintra_predictor(const AV1_COMMON *cm, MACROBLOCKD *xd,
                                     uint8_t *pred, int stride,
                                     const BUFFER_SET *ctx, int plane,
                                     BLOCK_SIZE bsize) {
->>>>>>> 148bd354
   assert(bsize < BLOCK_SIZES_ALL);
   if (is_cur_buf_hbd(xd)) {
     DECLARE_ALIGNED(16, uint16_t, intrapredictor[MAX_SB_SQUARE]);
@@ -1572,16 +1423,4 @@
     av1_combine_interintra(xd, bsize, plane, pred, stride, intrapredictor,
                            MAX_SB_SIZE);
   }
-<<<<<<< HEAD
-}
-
-void av1_build_interintra_predictors_sbuv(const AV1_COMMON *cm, MACROBLOCKD *xd,
-                                          uint8_t *upred, uint8_t *vpred,
-                                          int ustride, int vstride,
-                                          const BUFFER_SET *ctx,
-                                          BLOCK_SIZE bsize) {
-  av1_build_interintra_predictors_sbp(cm, xd, upred, ustride, ctx, 1, bsize);
-  av1_build_interintra_predictors_sbp(cm, xd, vpred, vstride, ctx, 2, bsize);
-=======
->>>>>>> 148bd354
 }