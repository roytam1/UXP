--- conflicted
+++ resolved
@@ -260,10 +260,7 @@
   V_FLIPADST,         // FLIPADST in vertical, identity in horizontal
   H_FLIPADST,         // Identity in vertical, FLIPADST in horizontal
   TX_TYPES,
-<<<<<<< HEAD
-=======
   DCT_ADST_TX_MASK = 0x000F,  // Either DCT or ADST in each direction
->>>>>>> 148bd354
 } UENUM1BYTE(TX_TYPE);
 
 enum {
@@ -293,11 +290,6 @@
   EXT_TX_SET_ALL16,
   EXT_TX_SET_TYPES
 } UENUM1BYTE(TxSetType);
-<<<<<<< HEAD
-
-#define IS_2D_TRANSFORM(tx_type) (tx_type < IDTX)
-=======
->>>>>>> 148bd354
 
 #define EXT_TX_SIZES 4       // number of sizes that use extended transforms
 #define EXT_TX_SETS_INTER 4  // Sets of transform selections for INTER
