/*
 * Copyright (c) 2016, Alliance for Open Media. All rights reserved
 *
 * This source code is subject to the terms of the BSD 2 Clause License and
 * the Alliance for Open Media Patent License 1.0. If the BSD 2 Clause License
 * was not distributed with this source code in the LICENSE file, you can
 * obtain it at www.aomedia.org/license/software. If the Alliance for Open
 * Media Patent License 1.0 was not distributed with this source code in the
 * PATENTS file, you can obtain it at www.aomedia.org/license/patent.
 */

#ifndef AOM_AV1_COMMON_CONVOLVE_H_
#define AOM_AV1_COMMON_CONVOLVE_H_
#include "av1/common/filter.h"

#ifdef __cplusplus
extern "C" {
#endif

typedef uint16_t CONV_BUF_TYPE;
typedef struct ConvolveParams {
  int do_average;
  CONV_BUF_TYPE *dst;
  int dst_stride;
  int round_0;
  int round_1;
  int plane;
  int is_compound;
<<<<<<< HEAD
=======
  int compound_index;  // 0: the first single in compound mode, 1: the second.
>>>>>>> 148bd354
  int use_dist_wtd_comp_avg;
  int fwd_offset;
  int bck_offset;
} ConvolveParams;

#define ROUND0_BITS 3
#define COMPOUND_ROUND1_BITS 7
#define WIENER_ROUND0_BITS 3

#define WIENER_CLAMP_LIMIT(r0, bd) (1 << ((bd) + 1 + FILTER_BITS - r0))

typedef void (*aom_convolve_fn_t)(const uint8_t *src, int src_stride,
                                  uint8_t *dst, int dst_stride, int w, int h,
                                  const InterpFilterParams *filter_params_x,
                                  const InterpFilterParams *filter_params_y,
                                  const int subpel_x_qn, const int subpel_y_qn,
                                  ConvolveParams *conv_params);

typedef void (*aom_highbd_convolve_fn_t)(
    const uint16_t *src, int src_stride, uint16_t *dst, int dst_stride, int w,
    int h, const InterpFilterParams *filter_params_x,
    const InterpFilterParams *filter_params_y, const int subpel_x_qn,
    const int subpel_y_qn, ConvolveParams *conv_params, int bd);

struct AV1Common;
struct scale_factors;

void av1_convolve_2d_facade(const uint8_t *src, int src_stride, uint8_t *dst,
                            int dst_stride, int w, int h,
                            const InterpFilterParams *interp_filters[2],
                            const int subpel_x_qn, int x_step_q4,
                            const int subpel_y_qn, int y_step_q4, int scaled,
                            ConvolveParams *conv_params,
                            const struct scale_factors *sf);

static INLINE ConvolveParams get_conv_params_no_round(int cmp_index, int plane,
                                                      CONV_BUF_TYPE *dst,
                                                      int dst_stride,
                                                      int is_compound, int bd) {
  ConvolveParams conv_params;
  conv_params.compound_index = cmp_index;
  assert(IMPLIES(cmp_index, is_compound));

  conv_params.is_compound = is_compound;
  conv_params.round_0 = ROUND0_BITS;
  conv_params.round_1 = is_compound ? COMPOUND_ROUND1_BITS
                                    : 2 * FILTER_BITS - conv_params.round_0;
  const int intbufrange = bd + FILTER_BITS - conv_params.round_0 + 2;
  assert(IMPLIES(bd < 12, intbufrange <= 16));
  if (intbufrange > 16) {
    conv_params.round_0 += intbufrange - 16;
    if (!is_compound) conv_params.round_1 -= intbufrange - 16;
  }
  // TODO(yunqing): The following dst should only be valid while
  // is_compound = 1;
  conv_params.dst = dst;
  conv_params.dst_stride = dst_stride;
  conv_params.plane = plane;

  // By default, set do average to 1 if this is the second single prediction
  // in a compound mode.
  conv_params.do_average = cmp_index;
  return conv_params;
}

static INLINE ConvolveParams get_conv_params(int do_average, int plane,
                                             int bd) {
  return get_conv_params_no_round(do_average, plane, NULL, 0, 0, bd);
}

static INLINE ConvolveParams get_conv_params_wiener(int bd) {
  ConvolveParams conv_params;
  (void)bd;
  conv_params.do_average = 0;
  conv_params.is_compound = 0;
  conv_params.round_0 = WIENER_ROUND0_BITS;
  conv_params.round_1 = 2 * FILTER_BITS - conv_params.round_0;
  const int intbufrange = bd + FILTER_BITS - conv_params.round_0 + 2;
  assert(IMPLIES(bd < 12, intbufrange <= 16));
  if (intbufrange > 16) {
    conv_params.round_0 += intbufrange - 16;
    conv_params.round_1 -= intbufrange - 16;
  }
  conv_params.dst = NULL;
  conv_params.dst_stride = 0;
  conv_params.plane = 0;
  return conv_params;
}

void av1_highbd_convolve_2d_facade(const uint8_t *src8, int src_stride,
                                   uint8_t *dst, int dst_stride, int w, int h,
                                   const InterpFilterParams *interp_filters[2],
                                   const int subpel_x_qn, int x_step_q4,
                                   const int subpel_y_qn, int y_step_q4,
                                   int scaled, ConvolveParams *conv_params,
                                   const struct scale_factors *sf, int bd);

// TODO(sarahparker) This will need to be integerized and optimized
void av1_convolve_2d_sobel_y_c(const uint8_t *src, int src_stride, double *dst,
                               int dst_stride, int w, int h, int dir,
                               double norm);

#ifdef __cplusplus
}  // extern "C"
#endif

#endif  // AOM_AV1_COMMON_CONVOLVE_H_<|MERGE_RESOLUTION|>--- conflicted
+++ resolved
@@ -26,10 +26,7 @@
   int round_1;
   int plane;
   int is_compound;
-<<<<<<< HEAD
-=======
   int compound_index;  // 0: the first single in compound mode, 1: the second.
->>>>>>> 148bd354
   int use_dist_wtd_comp_avg;
   int fwd_offset;
   int bck_offset;
