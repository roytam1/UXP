--- conflicted
+++ resolved
@@ -75,11 +75,7 @@
     const MB_MODE_INFO *const candidate, const MV_REFERENCE_FRAME rf[2],
     uint8_t *refmv_count, uint8_t *ref_match_count, uint8_t *newmv_count,
     CANDIDATE_MV *ref_mv_stack, uint16_t *ref_mv_weight,
-<<<<<<< HEAD
-    int_mv *gm_mv_candidates, const WarpedMotionParams *gm_params, int col,
-=======
     int_mv *gm_mv_candidates, const WarpedMotionParams *gm_params,
->>>>>>> 148bd354
     uint16_t weight) {
   if (!is_inter_block(candidate)) return;
   assert(weight % 2 == 0);
@@ -91,14 +87,8 @@
       if (candidate->ref_frame[ref] == rf[0]) {
         const int is_gm_block =
             is_global_mv_block(candidate, gm_params[rf[0]].wmtype);
-<<<<<<< HEAD
-        const int_mv this_refmv = is_gm_block
-                                      ? gm_mv_candidates[0]
-                                      : get_sub_block_mv(candidate, ref, col);
-=======
         const int_mv this_refmv =
             is_gm_block ? gm_mv_candidates[0] : get_block_mv(candidate, ref);
->>>>>>> 148bd354
         for (index = 0; index < *refmv_count; ++index) {
           if (ref_mv_stack[index].this_mv.as_int == this_refmv.as_int) {
             ref_mv_weight[index] += weight;
@@ -150,20 +140,12 @@
 }
 
 static AOM_INLINE void scan_row_mbmi(
-<<<<<<< HEAD
-    const AV1_COMMON *cm, const MACROBLOCKD *xd, int mi_row, int mi_col,
-=======
     const AV1_COMMON *cm, const MACROBLOCKD *xd, int mi_col,
->>>>>>> 148bd354
     const MV_REFERENCE_FRAME rf[2], int row_offset, CANDIDATE_MV *ref_mv_stack,
     uint16_t *ref_mv_weight, uint8_t *refmv_count, uint8_t *ref_match_count,
     uint8_t *newmv_count, int_mv *gm_mv_candidates, int max_row_offset,
     int *processed_rows) {
-<<<<<<< HEAD
-  int end_mi = AOMMIN(xd->n4_w, cm->mi_cols - mi_col);
-=======
   int end_mi = AOMMIN(xd->width, cm->mi_params.mi_cols - mi_col);
->>>>>>> 148bd354
   end_mi = AOMMIN(end_mi, mi_size_wide[BLOCK_64X64]);
   const int width_8x8 = mi_size_wide[BLOCK_8X8];
   const int width_16x16 = mi_size_wide[BLOCK_16X16];
@@ -187,11 +169,7 @@
       len = AOMMAX(len, width_8x8);
 
     uint16_t weight = 2;
-<<<<<<< HEAD
-    if (xd->n4_w >= n8_w_8 && xd->n4_w <= n4_w) {
-=======
     if (xd->width >= width_8x8 && xd->width <= n4_w) {
->>>>>>> 148bd354
       uint16_t inc = AOMMIN(-max_row_offset + row_offset + 1,
                             mi_size_high[candidate_bsize]);
       // Obtain range used in weight calculation.
@@ -202,32 +180,19 @@
 
     add_ref_mv_candidate(candidate, rf, refmv_count, ref_match_count,
                          newmv_count, ref_mv_stack, ref_mv_weight,
-<<<<<<< HEAD
-                         gm_mv_candidates, cm->global_motion, col_offset + i,
-                         len * weight);
-=======
                          gm_mv_candidates, cm->global_motion, len * weight);
->>>>>>> 148bd354
 
     i += len;
   }
 }
 
 static AOM_INLINE void scan_col_mbmi(
-<<<<<<< HEAD
-    const AV1_COMMON *cm, const MACROBLOCKD *xd, int mi_row, int mi_col,
-=======
     const AV1_COMMON *cm, const MACROBLOCKD *xd, int mi_row,
->>>>>>> 148bd354
     const MV_REFERENCE_FRAME rf[2], int col_offset, CANDIDATE_MV *ref_mv_stack,
     uint16_t *ref_mv_weight, uint8_t *refmv_count, uint8_t *ref_match_count,
     uint8_t *newmv_count, int_mv *gm_mv_candidates, int max_col_offset,
     int *processed_cols) {
-<<<<<<< HEAD
-  int end_mi = AOMMIN(xd->n4_h, cm->mi_rows - mi_row);
-=======
   int end_mi = AOMMIN(xd->height, cm->mi_params.mi_rows - mi_row);
->>>>>>> 148bd354
   end_mi = AOMMIN(end_mi, mi_size_high[BLOCK_64X64]);
   const int n8_h_8 = mi_size_high[BLOCK_8X8];
   const int n8_h_16 = mi_size_high[BLOCK_16X16];
@@ -262,12 +227,7 @@
 
     add_ref_mv_candidate(candidate, rf, refmv_count, ref_match_count,
                          newmv_count, ref_mv_stack, ref_mv_weight,
-<<<<<<< HEAD
-                         gm_mv_candidates, cm->global_motion, col_offset,
-                         len * weight);
-=======
                          gm_mv_candidates, cm->global_motion, len * weight);
->>>>>>> 148bd354
 
     i += len;
   }
@@ -292,12 +252,7 @@
 
     add_ref_mv_candidate(candidate, rf, refmv_count, ref_match_count,
                          newmv_count, ref_mv_stack, ref_mv_weight,
-<<<<<<< HEAD
-                         gm_mv_candidates, cm->global_motion, mi_pos.col,
-                         2 * len);
-=======
                          gm_mv_candidates, cm->global_motion, 2 * len);
->>>>>>> 148bd354
   }  // Analyze a single 8x8 block motion information.
 }
 
@@ -393,22 +348,14 @@
   const int cur_offset_0 = get_relative_dist(&cm->seq_params.order_hint_info,
                                              cur_frame_index, frame0_index);
   int idx;
-<<<<<<< HEAD
-=======
   const int allow_high_precision_mv = cm->features.allow_high_precision_mv;
   const int force_integer_mv = cm->features.cur_frame_force_integer_mv;
->>>>>>> 148bd354
 
   int_mv this_refmv;
   get_mv_projection(&this_refmv.as_mv, prev_frame_mvs->mfmv0.as_mv,
                     cur_offset_0, prev_frame_mvs->ref_frame_offset);
-<<<<<<< HEAD
-  lower_mv_precision(&this_refmv.as_mv, cm->allow_high_precision_mv,
-                     cm->cur_frame_force_integer_mv);
-=======
   lower_mv_precision(&this_refmv.as_mv, allow_high_precision_mv,
                      force_integer_mv);
->>>>>>> 148bd354
 
   if (rf[1] == NONE_FRAME) {
     if (blk_row == 0 && blk_col == 0) {
@@ -436,13 +383,8 @@
     int_mv comp_refmv;
     get_mv_projection(&comp_refmv.as_mv, prev_frame_mvs->mfmv0.as_mv,
                       cur_offset_1, prev_frame_mvs->ref_frame_offset);
-<<<<<<< HEAD
-    lower_mv_precision(&comp_refmv.as_mv, cm->allow_high_precision_mv,
-                       cm->cur_frame_force_integer_mv);
-=======
     lower_mv_precision(&comp_refmv.as_mv, allow_high_precision_mv,
                        force_integer_mv);
->>>>>>> 148bd354
 
     if (blk_row == 0 && blk_col == 0) {
       if (abs(this_refmv.as_mv.row - gm_mv_candidates[0].as_mv.row) >= 16 ||
@@ -451,7 +393,6 @@
           abs(comp_refmv.as_mv.col - gm_mv_candidates[1].as_mv.col) >= 16)
         mode_context[ref_frame] |= (1 << GLOBALMV_OFFSET);
     }
-<<<<<<< HEAD
 
     for (idx = 0; idx < *refmv_count; ++idx) {
       if (this_refmv.as_int == ref_mv_stack[idx].this_mv.as_int &&
@@ -461,17 +402,6 @@
 
     if (idx < *refmv_count) ref_mv_weight[idx] += 2 * weight_unit;
 
-=======
-
-    for (idx = 0; idx < *refmv_count; ++idx) {
-      if (this_refmv.as_int == ref_mv_stack[idx].this_mv.as_int &&
-          comp_refmv.as_int == ref_mv_stack[idx].comp_mv.as_int)
-        break;
-    }
-
-    if (idx < *refmv_count) ref_mv_weight[idx] += 2 * weight_unit;
-
->>>>>>> 148bd354
     if (idx == *refmv_count && *refmv_count < MAX_REF_MV_STACK_SIZE) {
       ref_mv_stack[idx].this_mv.as_int = this_refmv.as_int;
       ref_mv_stack[idx].comp_mv.as_int = comp_refmv.as_int;
@@ -586,29 +516,17 @@
 
   // Scan the first above row mode info. row_offset = -1;
   if (abs(max_row_offset) >= 1)
-<<<<<<< HEAD
-    scan_row_mbmi(cm, xd, mi_row, mi_col, rf, -1, ref_mv_stack, ref_mv_weight,
-=======
     scan_row_mbmi(cm, xd, mi_col, rf, -1, ref_mv_stack, ref_mv_weight,
->>>>>>> 148bd354
                   refmv_count, &row_match_count, &newmv_count, gm_mv_candidates,
                   max_row_offset, &processed_rows);
   // Scan the first left column mode info. col_offset = -1;
   if (abs(max_col_offset) >= 1)
-<<<<<<< HEAD
-    scan_col_mbmi(cm, xd, mi_row, mi_col, rf, -1, ref_mv_stack, ref_mv_weight,
-=======
     scan_col_mbmi(cm, xd, mi_row, rf, -1, ref_mv_stack, ref_mv_weight,
->>>>>>> 148bd354
                   refmv_count, &col_match_count, &newmv_count, gm_mv_candidates,
                   max_col_offset, &processed_cols);
   // Check top-right boundary
   if (has_tr)
-<<<<<<< HEAD
-    scan_blk_mbmi(cm, xd, mi_row, mi_col, rf, -1, xd->n4_w, ref_mv_stack,
-=======
     scan_blk_mbmi(cm, xd, mi_row, mi_col, rf, -1, xd->width, ref_mv_stack,
->>>>>>> 148bd354
                   ref_mv_weight, &row_match_count, &newmv_count,
                   gm_mv_candidates, refmv_count);
 
@@ -678,19 +596,6 @@
 
     if (abs(row_offset) <= abs(max_row_offset) &&
         abs(row_offset) > processed_rows)
-<<<<<<< HEAD
-      scan_row_mbmi(cm, xd, mi_row, mi_col, rf, row_offset, ref_mv_stack,
-                    ref_mv_weight, refmv_count, &row_match_count,
-                    &dummy_newmv_count, gm_mv_candidates, max_row_offset,
-                    &processed_rows);
-
-    if (abs(col_offset) <= abs(max_col_offset) &&
-        abs(col_offset) > processed_cols)
-      scan_col_mbmi(cm, xd, mi_row, mi_col, rf, col_offset, ref_mv_stack,
-                    ref_mv_weight, refmv_count, &col_match_count,
-                    &dummy_newmv_count, gm_mv_candidates, max_col_offset,
-                    &processed_cols);
-=======
       scan_row_mbmi(cm, xd, mi_col, rf, row_offset, ref_mv_stack, ref_mv_weight,
                     refmv_count, &row_match_count, &dummy_newmv_count,
                     gm_mv_candidates, max_row_offset, &processed_rows);
@@ -700,7 +605,6 @@
       scan_col_mbmi(cm, xd, mi_row, rf, col_offset, ref_mv_stack, ref_mv_weight,
                     refmv_count, &col_match_count, &dummy_newmv_count,
                     gm_mv_candidates, max_col_offset, &processed_cols);
->>>>>>> 148bd354
   }
 
   const uint8_t ref_match_count = (row_match_count > 0) + (col_match_count > 0);
@@ -766,17 +670,10 @@
     len = nr_len;
   }
 
-<<<<<<< HEAD
-  int mi_width = AOMMIN(mi_size_wide[BLOCK_64X64], xd->n4_w);
-  mi_width = AOMMIN(mi_width, cm->mi_cols - mi_col);
-  int mi_height = AOMMIN(mi_size_high[BLOCK_64X64], xd->n4_h);
-  mi_height = AOMMIN(mi_height, cm->mi_rows - mi_row);
-=======
   int mi_width = AOMMIN(mi_size_wide[BLOCK_64X64], xd->width);
   mi_width = AOMMIN(mi_width, cm->mi_params.mi_cols - mi_col);
   int mi_height = AOMMIN(mi_size_high[BLOCK_64X64], xd->height);
   mi_height = AOMMIN(mi_height, cm->mi_params.mi_rows - mi_row);
->>>>>>> 148bd354
   const int mi_size = AOMMIN(mi_width, mi_height);
   if (rf[1] > NONE_FRAME) {
     // TODO(jingning, yunqing): Refactor and consolidate the compound and
@@ -841,17 +738,10 @@
     assert(*refmv_count >= 2);
 
     for (int idx = 0; idx < *refmv_count; ++idx) {
-<<<<<<< HEAD
-      clamp_mv_ref(&ref_mv_stack[idx].this_mv.as_mv, xd->n4_w << MI_SIZE_LOG2,
-                   xd->n4_h << MI_SIZE_LOG2, xd);
-      clamp_mv_ref(&ref_mv_stack[idx].comp_mv.as_mv, xd->n4_w << MI_SIZE_LOG2,
-                   xd->n4_h << MI_SIZE_LOG2, xd);
-=======
       clamp_mv_ref(&ref_mv_stack[idx].this_mv.as_mv, xd->width << MI_SIZE_LOG2,
                    xd->height << MI_SIZE_LOG2, xd);
       clamp_mv_ref(&ref_mv_stack[idx].comp_mv.as_mv, xd->width << MI_SIZE_LOG2,
                    xd->height << MI_SIZE_LOG2, xd);
->>>>>>> 148bd354
     }
   } else {
     // Handle single reference frame extension
@@ -872,13 +762,8 @@
     }
 
     for (int idx = 0; idx < *refmv_count; ++idx) {
-<<<<<<< HEAD
-      clamp_mv_ref(&ref_mv_stack[idx].this_mv.as_mv, xd->n4_w << MI_SIZE_LOG2,
-                   xd->n4_h << MI_SIZE_LOG2, xd);
-=======
       clamp_mv_ref(&ref_mv_stack[idx].this_mv.as_mv, xd->width << MI_SIZE_LOG2,
                    xd->height << MI_SIZE_LOG2, xd);
->>>>>>> 148bd354
     }
 
     if (mv_ref_list != NULL) {
@@ -899,41 +784,15 @@
                       CANDIDATE_MV ref_mv_stack[][MAX_REF_MV_STACK_SIZE],
                       uint16_t ref_mv_weight[][MAX_REF_MV_STACK_SIZE],
                       int_mv mv_ref_list[][MAX_MV_REF_CANDIDATES],
-<<<<<<< HEAD
-                      int_mv *global_mvs, int mi_row, int mi_col,
-                      int16_t *mode_context) {
-=======
                       int_mv *global_mvs, int16_t *mode_context) {
   const int mi_row = xd->mi_row;
   const int mi_col = xd->mi_col;
->>>>>>> 148bd354
   int_mv gm_mv[2];
 
   if (ref_frame == INTRA_FRAME) {
     gm_mv[0].as_int = gm_mv[1].as_int = 0;
     if (global_mvs != NULL) {
       global_mvs[ref_frame].as_int = INVALID_MV;
-<<<<<<< HEAD
-    }
-  } else {
-    const BLOCK_SIZE bsize = mi->sb_type;
-    if (ref_frame < REF_FRAMES) {
-      gm_mv[0] = gm_get_motion_vector(
-          &cm->global_motion[ref_frame], cm->allow_high_precision_mv, bsize,
-          mi_col, mi_row, cm->cur_frame_force_integer_mv);
-      gm_mv[1].as_int = 0;
-      if (global_mvs != NULL) global_mvs[ref_frame] = gm_mv[0];
-    } else {
-      MV_REFERENCE_FRAME rf[2];
-      av1_set_ref_frame(rf, ref_frame);
-      gm_mv[0] = gm_get_motion_vector(
-          &cm->global_motion[rf[0]], cm->allow_high_precision_mv, bsize, mi_col,
-          mi_row, cm->cur_frame_force_integer_mv);
-      gm_mv[1] = gm_get_motion_vector(
-          &cm->global_motion[rf[1]], cm->allow_high_precision_mv, bsize, mi_col,
-          mi_row, cm->cur_frame_force_integer_mv);
-    }
-=======
     }
   } else {
     const BLOCK_SIZE bsize = mi->sb_type;
@@ -955,7 +814,6 @@
                                       allow_high_precision_mv, bsize, mi_col,
                                       mi_row, force_integer_mv);
     }
->>>>>>> 148bd354
   }
 
   setup_ref_mv_list(cm, xd, ref_frame, &ref_mv_count[ref_frame],
@@ -1061,13 +919,8 @@
       start_frame_buf->frame_type == INTRA_ONLY_FRAME)
     return 0;
 
-<<<<<<< HEAD
-  if (start_frame_buf->mi_rows != cm->mi_rows ||
-      start_frame_buf->mi_cols != cm->mi_cols)
-=======
   if (start_frame_buf->mi_rows != cm->mi_params.mi_rows ||
       start_frame_buf->mi_cols != cm->mi_params.mi_cols)
->>>>>>> 148bd354
     return 0;
 
   const int start_frame_order_hint = start_frame_buf->order_hint;
@@ -1086,13 +939,8 @@
   if (dir == 2) start_to_current_frame_offset = -start_to_current_frame_offset;
 
   MV_REF *mv_ref_base = start_frame_buf->mvs;
-<<<<<<< HEAD
-  const int mvs_rows = (cm->mi_rows + 1) >> 1;
-  const int mvs_cols = (cm->mi_cols + 1) >> 1;
-=======
   const int mvs_rows = (cm->mi_params.mi_rows + 1) >> 1;
   const int mvs_cols = (cm->mi_params.mi_cols + 1) >> 1;
->>>>>>> 148bd354
 
   for (int blk_row = 0; blk_row < mvs_rows; ++blk_row) {
     for (int blk_col = 0; blk_col < mvs_cols; ++blk_col) {
@@ -1262,13 +1110,8 @@
 // Note: Samples returned are at 1/8-pel precision
 // Sample are the neighbor block center point's coordinates relative to the
 // left-top pixel of current block.
-<<<<<<< HEAD
-uint8_t av1_findSamples(const AV1_COMMON *cm, MACROBLOCKD *xd, int mi_row,
-                        int mi_col, int *pts, int *pts_inref) {
-=======
 uint8_t av1_findSamples(const AV1_COMMON *cm, MACROBLOCKD *xd, int *pts,
                         int *pts_inref) {
->>>>>>> 148bd354
   const MB_MODE_INFO *const mbmi0 = xd->mi[0];
   const int ref_frame = mbmi0->ref_frame[0];
   const int up_available = xd->up_available;
@@ -1278,29 +1121,18 @@
   int do_tl = 1;
   int do_tr = 1;
   const int mi_stride = xd->mi_stride;
-<<<<<<< HEAD
-=======
   const int mi_row = xd->mi_row;
   const int mi_col = xd->mi_col;
->>>>>>> 148bd354
 
   // scan the nearest above rows
   if (up_available) {
     const int mi_row_offset = -1;
     const MB_MODE_INFO *mbmi = xd->mi[mi_row_offset * mi_stride];
-<<<<<<< HEAD
-    uint8_t n4_w = mi_size_wide[mbmi->sb_type];
-=======
     uint8_t superblock_width = mi_size_wide[mbmi->sb_type];
->>>>>>> 148bd354
 
     if (xd->width <= superblock_width) {
       // Handle "current block width <= above block width" case.
-<<<<<<< HEAD
-      const int col_offset = -mi_col % n4_w;
-=======
       const int col_offset = -mi_col % superblock_width;
->>>>>>> 148bd354
 
       if (col_offset < 0) do_tl = 0;
       if (col_offset + superblock_width > xd->width) do_tr = 0;
@@ -1314,18 +1146,11 @@
       }
     } else {
       // Handle "current block width > above block width" case.
-<<<<<<< HEAD
-      for (i = 0; i < AOMMIN(xd->n4_w, cm->mi_cols - mi_col); i += mi_step) {
-        mbmi = xd->mi[i + mi_row_offset * mi_stride];
-        n4_w = mi_size_wide[mbmi->sb_type];
-        mi_step = AOMMIN(xd->n4_w, n4_w);
-=======
       for (i = 0; i < AOMMIN(xd->width, cm->mi_params.mi_cols - mi_col);
            i += mi_step) {
         mbmi = xd->mi[i + mi_row_offset * mi_stride];
         superblock_width = mi_size_wide[mbmi->sb_type];
         mi_step = AOMMIN(xd->width, superblock_width);
->>>>>>> 148bd354
 
         if (mbmi->ref_frame[0] == ref_frame &&
             mbmi->ref_frame[1] == NONE_FRAME) {
@@ -1344,19 +1169,11 @@
   if (left_available) {
     const int mi_col_offset = -1;
     const MB_MODE_INFO *mbmi = xd->mi[mi_col_offset];
-<<<<<<< HEAD
-    uint8_t n4_h = mi_size_high[mbmi->sb_type];
-=======
     uint8_t superblock_height = mi_size_high[mbmi->sb_type];
->>>>>>> 148bd354
 
     if (xd->height <= superblock_height) {
       // Handle "current block height <= above block height" case.
-<<<<<<< HEAD
-      const int row_offset = -mi_row % n4_h;
-=======
       const int row_offset = -mi_row % superblock_height;
->>>>>>> 148bd354
 
       if (row_offset < 0) do_tl = 0;
 
@@ -1369,18 +1186,11 @@
       }
     } else {
       // Handle "current block height > above block height" case.
-<<<<<<< HEAD
-      for (i = 0; i < AOMMIN(xd->n4_h, cm->mi_rows - mi_row); i += mi_step) {
-        mbmi = xd->mi[mi_col_offset + i * mi_stride];
-        n4_h = mi_size_high[mbmi->sb_type];
-        mi_step = AOMMIN(xd->n4_h, n4_h);
-=======
       for (i = 0; i < AOMMIN(xd->height, cm->mi_params.mi_rows - mi_row);
            i += mi_step) {
         mbmi = xd->mi[mi_col_offset + i * mi_stride];
         superblock_height = mi_size_high[mbmi->sb_type];
         mi_step = AOMMIN(xd->height, superblock_height);
->>>>>>> 148bd354
 
         if (mbmi->ref_frame[0] == ref_frame &&
             mbmi->ref_frame[1] == NONE_FRAME) {
@@ -1413,21 +1223,12 @@
 
   // Top-right block
   if (do_tr &&
-<<<<<<< HEAD
-      has_top_right(cm, xd, mi_row, mi_col, AOMMAX(xd->n4_w, xd->n4_h))) {
-    const POSITION trb_pos = { -1, xd->n4_w };
-    const TileInfo *const tile = &xd->tile;
-    if (is_inside(tile, mi_col, mi_row, &trb_pos)) {
-      const int mi_row_offset = -1;
-      const int mi_col_offset = xd->n4_w;
-=======
       has_top_right(cm, xd, mi_row, mi_col, AOMMAX(xd->width, xd->height))) {
     const POSITION trb_pos = { -1, xd->width };
     const TileInfo *const tile = &xd->tile;
     if (is_inside(tile, mi_col, mi_row, &trb_pos)) {
       const int mi_row_offset = -1;
       const int mi_col_offset = xd->width;
->>>>>>> 148bd354
       const MB_MODE_INFO *mbmi =
           xd->mi[mi_col_offset + mi_row_offset * mi_stride];
 
