/*
 * Copyright (c) 2016, Alliance for Open Media. All rights reserved
 *
 * This source code is subject to the terms of the BSD 2 Clause License and
 * the Alliance for Open Media Patent License 1.0. If the BSD 2 Clause License
 * was not distributed with this source code in the LICENSE file, you can
 * obtain it at www.aomedia.org/license/software. If the Alliance for Open
 * Media Patent License 1.0 was not distributed with this source code in the
 * PATENTS file, you can obtain it at www.aomedia.org/license/patent.
 */

#include <assert.h>
#include <math.h>
#include <string.h>

#include "config/aom_scale_rtcd.h"

#include "aom/aom_integer.h"
#include "av1/common/av1_common_int.h"
#include "av1/common/cdef.h"
#include "av1/common/cdef_block.h"
#include "av1/common/reconinter.h"

static int is_8x8_block_skip(MB_MODE_INFO **grid, int mi_row, int mi_col,
                             int mi_stride) {
  MB_MODE_INFO **mbmi = grid + mi_row * mi_stride + mi_col;
  for (int r = 0; r < mi_size_high[BLOCK_8X8]; ++r, mbmi += mi_stride) {
    for (int c = 0; c < mi_size_wide[BLOCK_8X8]; ++c) {
      if (!mbmi[c]->skip) return 0;
    }
  }

  return 1;
}

<<<<<<< HEAD
int av1_cdef_compute_sb_list(const AV1_COMMON *const cm, int mi_row, int mi_col,
                             cdef_list *dlist, BLOCK_SIZE bs) {
  MB_MODE_INFO **grid = cm->mi_grid_base;
  int maxc = cm->mi_cols - mi_col;
  int maxr = cm->mi_rows - mi_row;
=======
int av1_cdef_compute_sb_list(const CommonModeInfoParams *const mi_params,
                             int mi_row, int mi_col, cdef_list *dlist,
                             BLOCK_SIZE bs) {
  MB_MODE_INFO **grid = mi_params->mi_grid_base;
  int maxc = mi_params->mi_cols - mi_col;
  int maxr = mi_params->mi_rows - mi_row;
>>>>>>> 148bd354

  if (bs == BLOCK_128X128 || bs == BLOCK_128X64)
    maxc = AOMMIN(maxc, MI_SIZE_128X128);
  else
    maxc = AOMMIN(maxc, MI_SIZE_64X64);
  if (bs == BLOCK_128X128 || bs == BLOCK_64X128)
    maxr = AOMMIN(maxr, MI_SIZE_128X128);
  else
    maxr = AOMMIN(maxr, MI_SIZE_64X64);

  const int r_step = 2;  // mi_size_high[BLOCK_8X8]
  const int c_step = 2;  // mi_size_wide[BLOCK_8X8]
  const int r_shift = 1;
  const int c_shift = 1;
  int count = 0;
  for (int r = 0; r < maxr; r += r_step) {
    for (int c = 0; c < maxc; c += c_step) {
      if (!is_8x8_block_skip(grid, mi_row + r, mi_col + c,
                             mi_params->mi_stride)) {
        dlist[count].by = r >> r_shift;
        dlist[count].bx = c >> c_shift;
        count++;
      }
    }
  }
  return count;
}

void cdef_copy_rect8_8bit_to_16bit_c(uint16_t *dst, int dstride,
                                     const uint8_t *src, int sstride, int v,
                                     int h) {
  for (int i = 0; i < v; i++) {
    for (int j = 0; j < h; j++) {
      dst[i * dstride + j] = src[i * sstride + j];
    }
  }
}

void cdef_copy_rect8_16bit_to_16bit_c(uint16_t *dst, int dstride,
                                      const uint16_t *src, int sstride, int v,
                                      int h) {
  for (int i = 0; i < v; i++) {
    for (int j = 0; j < h; j++) {
      dst[i * dstride + j] = src[i * sstride + j];
    }
  }
}

static void copy_sb8_16(AV1_COMMON *cm, uint16_t *dst, int dstride,
                        const uint8_t *src, int src_voffset, int src_hoffset,
                        int sstride, int vsize, int hsize) {
  if (cm->seq_params.use_highbitdepth) {
    const uint16_t *base =
        &CONVERT_TO_SHORTPTR(src)[src_voffset * sstride + src_hoffset];
    cdef_copy_rect8_16bit_to_16bit(dst, dstride, base, sstride, vsize, hsize);
  } else {
    const uint8_t *base = &src[src_voffset * sstride + src_hoffset];
    cdef_copy_rect8_8bit_to_16bit(dst, dstride, base, sstride, vsize, hsize);
  }
}

static INLINE void fill_rect(uint16_t *dst, int dstride, int v, int h,
                             uint16_t x) {
  for (int i = 0; i < v; i++) {
    for (int j = 0; j < h; j++) {
      dst[i * dstride + j] = x;
    }
  }
}

static INLINE void copy_rect(uint16_t *dst, int dstride, const uint16_t *src,
                             int sstride, int v, int h) {
  for (int i = 0; i < v; i++) {
    for (int j = 0; j < h; j++) {
      dst[i * dstride + j] = src[i * sstride + j];
    }
  }
}

void av1_cdef_frame(YV12_BUFFER_CONFIG *frame, AV1_COMMON *cm,
                    MACROBLOCKD *xd) {
  const CdefInfo *const cdef_info = &cm->cdef_info;
<<<<<<< HEAD
=======
  const CommonModeInfoParams *const mi_params = &cm->mi_params;
>>>>>>> 148bd354
  const int num_planes = av1_num_planes(cm);
  DECLARE_ALIGNED(16, uint16_t, src[CDEF_INBUF_SIZE]);
  uint16_t *linebuf[3];
  uint16_t *colbuf[3];
  cdef_list dlist[MI_SIZE_64X64 * MI_SIZE_64X64];
  unsigned char *row_cdef, *prev_row_cdef, *curr_row_cdef;
  int cdef_count;
  int dir[CDEF_NBLOCKS][CDEF_NBLOCKS] = { { 0 } };
  int var[CDEF_NBLOCKS][CDEF_NBLOCKS] = { { 0 } };
  int mi_wide_l2[3];
  int mi_high_l2[3];
  int xdec[3];
  int ydec[3];
  int coeff_shift = AOMMAX(cm->seq_params.bit_depth - 8, 0);
  const int nvfb = (mi_params->mi_rows + MI_SIZE_64X64 - 1) / MI_SIZE_64X64;
  const int nhfb = (mi_params->mi_cols + MI_SIZE_64X64 - 1) / MI_SIZE_64X64;
  av1_setup_dst_planes(xd->plane, cm->seq_params.sb_size, frame, 0, 0, 0,
                       num_planes);
  row_cdef = aom_malloc(sizeof(*row_cdef) * (nhfb + 2) * 2);
  memset(row_cdef, 1, sizeof(*row_cdef) * (nhfb + 2) * 2);
  prev_row_cdef = row_cdef + 1;
  curr_row_cdef = prev_row_cdef + nhfb + 2;
  for (int pli = 0; pli < num_planes; pli++) {
    xdec[pli] = xd->plane[pli].subsampling_x;
    ydec[pli] = xd->plane[pli].subsampling_y;
    mi_wide_l2[pli] = MI_SIZE_LOG2 - xd->plane[pli].subsampling_x;
    mi_high_l2[pli] = MI_SIZE_LOG2 - xd->plane[pli].subsampling_y;
  }
  const int stride = (mi_params->mi_cols << MI_SIZE_LOG2) + 2 * CDEF_HBORDER;
  for (int pli = 0; pli < num_planes; pli++) {
    linebuf[pli] = aom_malloc(sizeof(*linebuf) * CDEF_VBORDER * stride);
    colbuf[pli] =
        aom_malloc(sizeof(*colbuf) *
                   ((CDEF_BLOCKSIZE << mi_high_l2[pli]) + 2 * CDEF_VBORDER) *
                   CDEF_HBORDER);
  }
  for (int fbr = 0; fbr < nvfb; fbr++) {
    for (int pli = 0; pli < num_planes; pli++) {
      const int block_height =
          (MI_SIZE_64X64 << mi_high_l2[pli]) + 2 * CDEF_VBORDER;
      fill_rect(colbuf[pli], CDEF_HBORDER, block_height, CDEF_HBORDER,
                CDEF_VERY_LARGE);
    }
    int cdef_left = 1;
    for (int fbc = 0; fbc < nhfb; fbc++) {
      int level, sec_strength;
      int uv_level, uv_sec_strength;
      int nhb, nvb;
      int cstart = 0;
      curr_row_cdef[fbc] = 0;
<<<<<<< HEAD
      if (cm->mi_grid_base[MI_SIZE_64X64 * fbr * cm->mi_stride +
                           MI_SIZE_64X64 * fbc] == NULL ||
          cm->mi_grid_base[MI_SIZE_64X64 * fbr * cm->mi_stride +
                           MI_SIZE_64X64 * fbc]
=======
      if (mi_params->mi_grid_base[MI_SIZE_64X64 * fbr * mi_params->mi_stride +
                                  MI_SIZE_64X64 * fbc] == NULL ||
          mi_params
                  ->mi_grid_base[MI_SIZE_64X64 * fbr * mi_params->mi_stride +
                                 MI_SIZE_64X64 * fbc]
>>>>>>> 148bd354
                  ->cdef_strength == -1) {
        cdef_left = 0;
        continue;
      }
      if (!cdef_left) cstart = -CDEF_HBORDER;
      nhb = AOMMIN(MI_SIZE_64X64, mi_params->mi_cols - MI_SIZE_64X64 * fbc);
      nvb = AOMMIN(MI_SIZE_64X64, mi_params->mi_rows - MI_SIZE_64X64 * fbr);
      int frame_top, frame_left, frame_bottom, frame_right;

      int mi_row = MI_SIZE_64X64 * fbr;
      int mi_col = MI_SIZE_64X64 * fbc;
      // for the current filter block, it's top left corner mi structure (mi_tl)
      // is first accessed to check whether the top and left boundaries are
      // frame boundaries. Then bottom-left and top-right mi structures are
      // accessed to check whether the bottom and right boundaries
      // (respectively) are frame boundaries.
      //
      // Note that we can't just check the bottom-right mi structure - eg. if
      // we're at the right-hand edge of the frame but not the bottom, then
      // the bottom-right mi is NULL but the bottom-left is not.
      frame_top = (mi_row == 0) ? 1 : 0;
      frame_left = (mi_col == 0) ? 1 : 0;

      if (fbr != nvfb - 1)
        frame_bottom = (mi_row + MI_SIZE_64X64 == mi_params->mi_rows) ? 1 : 0;
      else
        frame_bottom = 1;

      if (fbc != nhfb - 1)
        frame_right = (mi_col + MI_SIZE_64X64 == mi_params->mi_cols) ? 1 : 0;
      else
        frame_right = 1;

      const int mbmi_cdef_strength =
<<<<<<< HEAD
          cm->mi_grid_base[MI_SIZE_64X64 * fbr * cm->mi_stride +
                           MI_SIZE_64X64 * fbc]
=======
          mi_params
              ->mi_grid_base[MI_SIZE_64X64 * fbr * mi_params->mi_stride +
                             MI_SIZE_64X64 * fbc]
>>>>>>> 148bd354
              ->cdef_strength;
      level =
          cdef_info->cdef_strengths[mbmi_cdef_strength] / CDEF_SEC_STRENGTHS;
      sec_strength =
          cdef_info->cdef_strengths[mbmi_cdef_strength] % CDEF_SEC_STRENGTHS;
      sec_strength += sec_strength == 3;
      uv_level =
          cdef_info->cdef_uv_strengths[mbmi_cdef_strength] / CDEF_SEC_STRENGTHS;
      uv_sec_strength =
          cdef_info->cdef_uv_strengths[mbmi_cdef_strength] % CDEF_SEC_STRENGTHS;
      uv_sec_strength += uv_sec_strength == 3;
      if ((level == 0 && sec_strength == 0 && uv_level == 0 &&
           uv_sec_strength == 0) ||
<<<<<<< HEAD
          (cdef_count = av1_cdef_compute_sb_list(cm, fbr * MI_SIZE_64X64,
=======
          (cdef_count = av1_cdef_compute_sb_list(mi_params, fbr * MI_SIZE_64X64,
>>>>>>> 148bd354
                                                 fbc * MI_SIZE_64X64, dlist,
                                                 BLOCK_64X64)) == 0) {
        cdef_left = 0;
        continue;
      }

      curr_row_cdef[fbc] = 1;
      for (int pli = 0; pli < num_planes; pli++) {
        int coffset;
        int rend, cend;
        int damping = cdef_info->cdef_damping;
        int hsize = nhb << mi_wide_l2[pli];
        int vsize = nvb << mi_high_l2[pli];

        if (pli) {
          level = uv_level;
          sec_strength = uv_sec_strength;
        }

        if (fbc == nhfb - 1)
          cend = hsize;
        else
          cend = hsize + CDEF_HBORDER;

        if (fbr == nvfb - 1)
          rend = vsize;
        else
          rend = vsize + CDEF_VBORDER;

        coffset = fbc * MI_SIZE_64X64 << mi_wide_l2[pli];
        if (fbc == nhfb - 1) {
          /* On the last superblock column, fill in the right border with
             CDEF_VERY_LARGE to avoid filtering with the outside. */
          fill_rect(&src[cend + CDEF_HBORDER], CDEF_BSTRIDE,
                    rend + CDEF_VBORDER, hsize + CDEF_HBORDER - cend,
                    CDEF_VERY_LARGE);
        }
        if (fbr == nvfb - 1) {
          /* On the last superblock row, fill in the bottom border with
             CDEF_VERY_LARGE to avoid filtering with the outside. */
          fill_rect(&src[(rend + CDEF_VBORDER) * CDEF_BSTRIDE], CDEF_BSTRIDE,
                    CDEF_VBORDER, hsize + 2 * CDEF_HBORDER, CDEF_VERY_LARGE);
        }
        /* Copy in the pixels we need from the current superblock for
           deringing.*/
        copy_sb8_16(cm,
                    &src[CDEF_VBORDER * CDEF_BSTRIDE + CDEF_HBORDER + cstart],
                    CDEF_BSTRIDE, xd->plane[pli].dst.buf,
                    (MI_SIZE_64X64 << mi_high_l2[pli]) * fbr, coffset + cstart,
                    xd->plane[pli].dst.stride, rend, cend - cstart);
        if (!prev_row_cdef[fbc]) {
          copy_sb8_16(cm, &src[CDEF_HBORDER], CDEF_BSTRIDE,
                      xd->plane[pli].dst.buf,
                      (MI_SIZE_64X64 << mi_high_l2[pli]) * fbr - CDEF_VBORDER,
                      coffset, xd->plane[pli].dst.stride, CDEF_VBORDER, hsize);
        } else if (fbr > 0) {
          copy_rect(&src[CDEF_HBORDER], CDEF_BSTRIDE, &linebuf[pli][coffset],
                    stride, CDEF_VBORDER, hsize);
        } else {
          fill_rect(&src[CDEF_HBORDER], CDEF_BSTRIDE, CDEF_VBORDER, hsize,
                    CDEF_VERY_LARGE);
        }
        if (!prev_row_cdef[fbc - 1]) {
          copy_sb8_16(cm, src, CDEF_BSTRIDE, xd->plane[pli].dst.buf,
                      (MI_SIZE_64X64 << mi_high_l2[pli]) * fbr - CDEF_VBORDER,
                      coffset - CDEF_HBORDER, xd->plane[pli].dst.stride,
                      CDEF_VBORDER, CDEF_HBORDER);
        } else if (fbr > 0 && fbc > 0) {
          copy_rect(src, CDEF_BSTRIDE, &linebuf[pli][coffset - CDEF_HBORDER],
                    stride, CDEF_VBORDER, CDEF_HBORDER);
        } else {
          fill_rect(src, CDEF_BSTRIDE, CDEF_VBORDER, CDEF_HBORDER,
                    CDEF_VERY_LARGE);
        }
        if (!prev_row_cdef[fbc + 1]) {
          copy_sb8_16(cm, &src[CDEF_HBORDER + (nhb << mi_wide_l2[pli])],
                      CDEF_BSTRIDE, xd->plane[pli].dst.buf,
                      (MI_SIZE_64X64 << mi_high_l2[pli]) * fbr - CDEF_VBORDER,
                      coffset + hsize, xd->plane[pli].dst.stride, CDEF_VBORDER,
                      CDEF_HBORDER);
        } else if (fbr > 0 && fbc < nhfb - 1) {
          copy_rect(&src[hsize + CDEF_HBORDER], CDEF_BSTRIDE,
                    &linebuf[pli][coffset + hsize], stride, CDEF_VBORDER,
                    CDEF_HBORDER);
        } else {
          fill_rect(&src[hsize + CDEF_HBORDER], CDEF_BSTRIDE, CDEF_VBORDER,
                    CDEF_HBORDER, CDEF_VERY_LARGE);
        }
        if (cdef_left) {
          /* If we deringed the superblock on the left then we need to copy in
             saved pixels. */
          copy_rect(src, CDEF_BSTRIDE, colbuf[pli], CDEF_HBORDER,
                    rend + CDEF_VBORDER, CDEF_HBORDER);
        }
        /* Saving pixels in case we need to dering the superblock on the
            right. */
        copy_rect(colbuf[pli], CDEF_HBORDER, src + hsize, CDEF_BSTRIDE,
                  rend + CDEF_VBORDER, CDEF_HBORDER);
        copy_sb8_16(
            cm, &linebuf[pli][coffset], stride, xd->plane[pli].dst.buf,
            (MI_SIZE_64X64 << mi_high_l2[pli]) * (fbr + 1) - CDEF_VBORDER,
            coffset, xd->plane[pli].dst.stride, CDEF_VBORDER, hsize);

        if (frame_top) {
          fill_rect(src, CDEF_BSTRIDE, CDEF_VBORDER, hsize + 2 * CDEF_HBORDER,
                    CDEF_VERY_LARGE);
        }
        if (frame_left) {
          fill_rect(src, CDEF_BSTRIDE, vsize + 2 * CDEF_VBORDER, CDEF_HBORDER,
                    CDEF_VERY_LARGE);
        }
        if (frame_bottom) {
          fill_rect(&src[(vsize + CDEF_VBORDER) * CDEF_BSTRIDE], CDEF_BSTRIDE,
                    CDEF_VBORDER, hsize + 2 * CDEF_HBORDER, CDEF_VERY_LARGE);
        }
        if (frame_right) {
          fill_rect(&src[hsize + CDEF_HBORDER], CDEF_BSTRIDE,
                    vsize + 2 * CDEF_VBORDER, CDEF_HBORDER, CDEF_VERY_LARGE);
        }

        if (cm->seq_params.use_highbitdepth) {
          av1_cdef_filter_fb(
              NULL,
              &CONVERT_TO_SHORTPTR(
                  xd->plane[pli]
                      .dst.buf)[xd->plane[pli].dst.stride *
                                    (MI_SIZE_64X64 * fbr << mi_high_l2[pli]) +
                                (fbc * MI_SIZE_64X64 << mi_wide_l2[pli])],
              xd->plane[pli].dst.stride,
              &src[CDEF_VBORDER * CDEF_BSTRIDE + CDEF_HBORDER], xdec[pli],
              ydec[pli], dir, NULL, var, pli, dlist, cdef_count, level,
              sec_strength, damping, coeff_shift);
        } else {
          av1_cdef_filter_fb(
              &xd->plane[pli]
                   .dst.buf[xd->plane[pli].dst.stride *
                                (MI_SIZE_64X64 * fbr << mi_high_l2[pli]) +
                            (fbc * MI_SIZE_64X64 << mi_wide_l2[pli])],
              NULL, xd->plane[pli].dst.stride,
              &src[CDEF_VBORDER * CDEF_BSTRIDE + CDEF_HBORDER], xdec[pli],
              ydec[pli], dir, NULL, var, pli, dlist, cdef_count, level,
              sec_strength, damping, coeff_shift);
        }
      }
      cdef_left = 1;
    }
    {
      unsigned char *tmp = prev_row_cdef;
      prev_row_cdef = curr_row_cdef;
      curr_row_cdef = tmp;
    }
  }
  aom_free(row_cdef);
  for (int pli = 0; pli < num_planes; pli++) {
    aom_free(linebuf[pli]);
    aom_free(colbuf[pli]);
  }
}<|MERGE_RESOLUTION|>--- conflicted
+++ resolved
@@ -33,20 +33,12 @@
   return 1;
 }
 
-<<<<<<< HEAD
-int av1_cdef_compute_sb_list(const AV1_COMMON *const cm, int mi_row, int mi_col,
-                             cdef_list *dlist, BLOCK_SIZE bs) {
-  MB_MODE_INFO **grid = cm->mi_grid_base;
-  int maxc = cm->mi_cols - mi_col;
-  int maxr = cm->mi_rows - mi_row;
-=======
 int av1_cdef_compute_sb_list(const CommonModeInfoParams *const mi_params,
                              int mi_row, int mi_col, cdef_list *dlist,
                              BLOCK_SIZE bs) {
   MB_MODE_INFO **grid = mi_params->mi_grid_base;
   int maxc = mi_params->mi_cols - mi_col;
   int maxr = mi_params->mi_rows - mi_row;
->>>>>>> 148bd354
 
   if (bs == BLOCK_128X128 || bs == BLOCK_128X64)
     maxc = AOMMIN(maxc, MI_SIZE_128X128);
@@ -129,10 +121,7 @@
 void av1_cdef_frame(YV12_BUFFER_CONFIG *frame, AV1_COMMON *cm,
                     MACROBLOCKD *xd) {
   const CdefInfo *const cdef_info = &cm->cdef_info;
-<<<<<<< HEAD
-=======
   const CommonModeInfoParams *const mi_params = &cm->mi_params;
->>>>>>> 148bd354
   const int num_planes = av1_num_planes(cm);
   DECLARE_ALIGNED(16, uint16_t, src[CDEF_INBUF_SIZE]);
   uint16_t *linebuf[3];
@@ -183,18 +172,11 @@
       int nhb, nvb;
       int cstart = 0;
       curr_row_cdef[fbc] = 0;
-<<<<<<< HEAD
-      if (cm->mi_grid_base[MI_SIZE_64X64 * fbr * cm->mi_stride +
-                           MI_SIZE_64X64 * fbc] == NULL ||
-          cm->mi_grid_base[MI_SIZE_64X64 * fbr * cm->mi_stride +
-                           MI_SIZE_64X64 * fbc]
-=======
       if (mi_params->mi_grid_base[MI_SIZE_64X64 * fbr * mi_params->mi_stride +
                                   MI_SIZE_64X64 * fbc] == NULL ||
           mi_params
                   ->mi_grid_base[MI_SIZE_64X64 * fbr * mi_params->mi_stride +
                                  MI_SIZE_64X64 * fbc]
->>>>>>> 148bd354
                   ->cdef_strength == -1) {
         cdef_left = 0;
         continue;
@@ -229,14 +211,9 @@
         frame_right = 1;
 
       const int mbmi_cdef_strength =
-<<<<<<< HEAD
-          cm->mi_grid_base[MI_SIZE_64X64 * fbr * cm->mi_stride +
-                           MI_SIZE_64X64 * fbc]
-=======
           mi_params
               ->mi_grid_base[MI_SIZE_64X64 * fbr * mi_params->mi_stride +
                              MI_SIZE_64X64 * fbc]
->>>>>>> 148bd354
               ->cdef_strength;
       level =
           cdef_info->cdef_strengths[mbmi_cdef_strength] / CDEF_SEC_STRENGTHS;
@@ -250,11 +227,7 @@
       uv_sec_strength += uv_sec_strength == 3;
       if ((level == 0 && sec_strength == 0 && uv_level == 0 &&
            uv_sec_strength == 0) ||
-<<<<<<< HEAD
-          (cdef_count = av1_cdef_compute_sb_list(cm, fbr * MI_SIZE_64X64,
-=======
           (cdef_count = av1_cdef_compute_sb_list(mi_params, fbr * MI_SIZE_64X64,
->>>>>>> 148bd354
                                                  fbc * MI_SIZE_64X64, dlist,
                                                  BLOCK_64X64)) == 0) {
         cdef_left = 0;
