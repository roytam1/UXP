--- conflicted
+++ resolved
@@ -95,27 +95,16 @@
                  aom_image_t *reference_images, aom_image_t *output,
                  int *tile_idx, unsigned int *output_bit_depth,
                  aom_image_t **img_ptr, int output_format) {
-<<<<<<< HEAD
-  aom_codec_control_(codec, AV1_SET_TILE_MODE, 1);
-  aom_codec_control_(codec, AV1D_EXT_TILE_DEBUG, 1);
-  aom_codec_control_(codec, AV1_SET_DECODE_TILE_ROW, tr);
-  aom_codec_control_(codec, AV1_SET_DECODE_TILE_COL, tc);
-=======
   AOM_CODEC_CONTROL_TYPECHECKED(codec, AV1_SET_TILE_MODE, 1);
   AOM_CODEC_CONTROL_TYPECHECKED(codec, AV1D_EXT_TILE_DEBUG, 1);
   AOM_CODEC_CONTROL_TYPECHECKED(codec, AV1_SET_DECODE_TILE_ROW, tr);
   AOM_CODEC_CONTROL_TYPECHECKED(codec, AV1_SET_DECODE_TILE_COL, tc);
->>>>>>> 148bd354
 
   av1_ref_frame_t ref;
   ref.idx = 0;
   ref.use_external_ref = 1;
   ref.img = reference_images[ref_idx];
-<<<<<<< HEAD
-  if (aom_codec_control(codec, AV1_SET_REFERENCE, &ref)) {
-=======
   if (AOM_CODEC_CONTROL_TYPECHECKED(codec, AV1_SET_REFERENCE, &ref)) {
->>>>>>> 148bd354
     die_codec(codec, "Failed to set reference frame.");
   }
 
@@ -137,11 +126,7 @@
   if (output_format != YUV1D) {
     // read out the tile size.
     unsigned int tile_size = 0;
-<<<<<<< HEAD
-    if (aom_codec_control(codec, AV1D_GET_TILE_SIZE, &tile_size))
-=======
     if (AOM_CODEC_CONTROL_TYPECHECKED(codec, AV1D_GET_TILE_SIZE, &tile_size))
->>>>>>> 148bd354
       die_codec(codec, "Failed to get the tile size");
     const unsigned int tile_width = tile_size >> 16;
     const unsigned int tile_height = tile_size & 65535;
@@ -227,11 +212,7 @@
       die_codec(&codec, "Failed to decode frame.");
 
     if (i == 0) {
-<<<<<<< HEAD
-      if (aom_codec_control(&codec, AV1D_GET_IMG_FORMAT, &ref_fmt))
-=======
       if (AOM_CODEC_CONTROL_TYPECHECKED(&codec, AV1D_GET_IMG_FORMAT, &ref_fmt))
->>>>>>> 148bd354
         die_codec(&codec, "Failed to get the image format");
 
       int frame_res[2];
@@ -306,10 +287,7 @@
   printf("Decoding tile list from file.\n");
   char line[1024];
   FILE *tile_list_fptr = fopen(tile_list_file, "r");
-<<<<<<< HEAD
-=======
   if (!tile_list_fptr) die_codec(&codec, "Failed to open tile list file.");
->>>>>>> 148bd354
   int tile_list_cnt = 0;
   int tile_list_writes = 0;
   int tile_idx = 0;
