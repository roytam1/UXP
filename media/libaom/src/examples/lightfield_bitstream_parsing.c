/*
 * Copyright (c) 2018, Alliance for Open Media. All rights reserved
 *
 * This source code is subject to the terms of the BSD 2 Clause License and
 * the Alliance for Open Media Patent License 1.0. If the BSD 2 Clause License
 * was not distributed with this source code in the LICENSE file, you can
 * obtain it at www.aomedia.org/license/software. If the Alliance for Open
 * Media Patent License 1.0 was not distributed with this source code in the
 * PATENTS file, you can obtain it at www.aomedia.org/license/patent.
 */

// Lightfield Bitstream Parsing
// ============================
//
// This is a lightfield bitstream parsing example. It takes an input file
// containing the whole compressed lightfield bitstream(ivf file) and a text
// file containing a stream of tiles to decode and then constructs and outputs
// a new bitstream that can be decoded by an AV1 decoder. The output bitstream
// contains reference frames(i.e. anchor frames), camera frame header, and
// tile list OBUs. num_references is the number of anchor frames coded at the
// beginning of the light field file.  After running the lightfield encoder,
// run lightfield bitstream parsing:
// examples/lightfield_bitstream_parsing vase10x10.ivf vase_tile_list.ivf 4
//   tile_list.txt
//
// The tile_list.txt is expected to be of the form:
// Frame <frame_index0>
// <image_index0> <anchor_index0> <tile_col0> <tile_row0>
// <image_index1> <anchor_index1> <tile_col1> <tile_row1>
// ...
// Frame <frame_index1)
// ...
//
// The "Frame" markers indicate a new render frame and thus a new tile list
// will be started and the old one flushed.  The image_indexN, anchor_indexN,
// tile_colN, and tile_rowN identify an individual tile to be decoded and
// to use anchor_indexN anchor image for MCP.

#include <stdio.h>
#include <stdlib.h>
#include <string.h>

#include "aom/aom_decoder.h"
#include "aom/aom_encoder.h"
#include "aom/aom_integer.h"
#include "aom/aomdx.h"
#include "aom_dsp/bitwriter_buffer.h"
#include "common/tools_common.h"
#include "common/video_reader.h"
#include "common/video_writer.h"

#define MAX_TILES 512

static const char *exec_name;

void usage_exit(void) {
  fprintf(stderr, "Usage: %s <infile> <outfile> <num_references> <tile_list>\n",
          exec_name);
  exit(EXIT_FAILURE);
}

#define ALIGN_POWER_OF_TWO(value, n) \
  (((value) + ((1 << (n)) - 1)) & ~((1 << (n)) - 1))

const int output_frame_width = 512;
const int output_frame_height = 512;

// Spec:
// typedef struct {
//   uint8_t anchor_frame_idx;
//   uint8_t tile_row;
//   uint8_t tile_col;
//   uint16_t coded_tile_data_size_minus_1;
//   uint8_t *coded_tile_data;
// } TILE_LIST_ENTRY;

// Tile list entry provided by the application
typedef struct {
  int image_idx;
  int reference_idx;
  int tile_col;
  int tile_row;
} TILE_LIST_INFO;

static int get_image_bps(aom_img_fmt_t fmt) {
  switch (fmt) {
    case AOM_IMG_FMT_I420: return 12;
    case AOM_IMG_FMT_I422: return 16;
    case AOM_IMG_FMT_I444: return 24;
    case AOM_IMG_FMT_I42016: return 24;
    case AOM_IMG_FMT_I42216: return 32;
    case AOM_IMG_FMT_I44416: return 48;
    default: die("Invalid image format");
  }
  return 0;
}

void process_tile_list(const TILE_LIST_INFO *tiles, int num_tiles,
                       aom_codec_pts_t tl_pts, unsigned char **frames,
                       const size_t *frame_sizes, aom_codec_ctx_t *codec,
                       unsigned char *tl_buf, AvxVideoWriter *writer,
                       uint8_t output_frame_width_in_tiles_minus_1,
                       uint8_t output_frame_height_in_tiles_minus_1) {
  unsigned char *tl = tl_buf;
  struct aom_write_bit_buffer wb = { tl, 0 };
  unsigned char *saved_obu_size_loc = NULL;
  uint32_t tile_list_obu_header_size = 0;
  uint32_t tile_list_obu_size = 0;
  int num_tiles_minus_1 = num_tiles - 1;
  int i;

  // Write the tile list OBU header that is 1 byte long.
  aom_wb_write_literal(&wb, 0, 1);  // forbidden bit.
  aom_wb_write_literal(&wb, 8, 4);  // tile list OBU: "1000"
  aom_wb_write_literal(&wb, 0, 1);  // obu_extension = 0
  aom_wb_write_literal(&wb, 1, 1);  // obu_has_size_field
  aom_wb_write_literal(&wb, 0, 1);  // reserved
  tl++;
  tile_list_obu_header_size++;

  // Write the OBU size using a fixed length_field_size of 4 bytes.
  saved_obu_size_loc = tl;
  // aom_wb_write_unsigned_literal(&wb, data, bits) requires that bits <= 32.
  aom_wb_write_unsigned_literal(&wb, 0, 32);
  tl += 4;
  tile_list_obu_header_size += 4;

  // write_tile_list_obu()
  aom_wb_write_literal(&wb, output_frame_width_in_tiles_minus_1, 8);
  aom_wb_write_literal(&wb, output_frame_height_in_tiles_minus_1, 8);
  aom_wb_write_literal(&wb, num_tiles_minus_1, 16);
  tl += 4;
  tile_list_obu_size += 4;

  // Write each tile's data
  for (i = 0; i <= num_tiles_minus_1; i++) {
    aom_tile_data tile_data = { 0, NULL, 0 };

    int image_idx = tiles[i].image_idx;
    int ref_idx = tiles[i].reference_idx;
    int tc = tiles[i].tile_col;
    int tr = tiles[i].tile_row;

    // Reset bit writer to the right location.
    wb.bit_buffer = tl;
    wb.bit_offset = 0;

    size_t frame_size = frame_sizes[image_idx];
    const unsigned char *frame = frames[image_idx];

<<<<<<< HEAD
    aom_codec_control_(codec, AV1_SET_DECODE_TILE_ROW, tr);
    aom_codec_control_(codec, AV1_SET_DECODE_TILE_COL, tc);
=======
    AOM_CODEC_CONTROL_TYPECHECKED(codec, AV1_SET_DECODE_TILE_ROW, tr);
    AOM_CODEC_CONTROL_TYPECHECKED(codec, AV1_SET_DECODE_TILE_COL, tc);
>>>>>>> 148bd354

    aom_codec_err_t aom_status =
        aom_codec_decode(codec, frame, frame_size, NULL);
    if (aom_status) die_codec(codec, "Failed to decode tile.");

<<<<<<< HEAD
    aom_codec_control_(codec, AV1D_GET_TILE_DATA, &tile_data);
=======
    AOM_CODEC_CONTROL_TYPECHECKED(codec, AV1D_GET_TILE_DATA, &tile_data);
>>>>>>> 148bd354

    // Copy over tile info.
    //  uint8_t anchor_frame_idx;
    //  uint8_t tile_row;
    //  uint8_t tile_col;
    //  uint16_t coded_tile_data_size_minus_1;
    //  uint8_t *coded_tile_data;
    uint32_t tile_info_bytes = 5;
    aom_wb_write_literal(&wb, ref_idx, 8);
    aom_wb_write_literal(&wb, tr, 8);
    aom_wb_write_literal(&wb, tc, 8);
    aom_wb_write_literal(&wb, (int)tile_data.coded_tile_data_size - 1, 16);
    tl += tile_info_bytes;

    memcpy(tl, (uint8_t *)tile_data.coded_tile_data,
           tile_data.coded_tile_data_size);
    tl += tile_data.coded_tile_data_size;

    tile_list_obu_size +=
        tile_info_bytes + (uint32_t)tile_data.coded_tile_data_size;
  }

  // Write tile list OBU size.
  size_t bytes_written = 0;
  if (aom_uleb_encode_fixed_size(tile_list_obu_size, 4, 4, saved_obu_size_loc,
                                 &bytes_written))
    die_codec(codec, "Failed to encode the tile list obu size.");

  // Copy the tile list.
  if (!aom_video_writer_write_frame(
          writer, tl_buf, tile_list_obu_header_size + tile_list_obu_size,
          tl_pts))
    die_codec(codec, "Failed to copy compressed tile list.");
}

int main(int argc, char **argv) {
  aom_codec_ctx_t codec;
  AvxVideoReader *reader = NULL;
  AvxVideoWriter *writer = NULL;
  const AvxInterface *decoder = NULL;
  const AvxVideoInfo *info = NULL;
  int num_references;
  int i;
  aom_codec_pts_t pts;
  const char *tile_list_file = NULL;

  exec_name = argv[0];
  if (argc != 5) die("Invalid number of arguments.");

  reader = aom_video_reader_open(argv[1]);
  if (!reader) die("Failed to open %s for reading.", argv[1]);

  num_references = (int)strtol(argv[3], NULL, 0);
  info = aom_video_reader_get_info(reader);

  aom_video_reader_set_fourcc(reader, AV1_FOURCC);

  // The writer to write out ivf file in tile list OBU, which can be decoded by
  // AV1 decoder.
  writer = aom_video_writer_open(argv[2], kContainerIVF, info);
  if (!writer) die("Failed to open %s for writing", argv[2]);

  tile_list_file = argv[4];

  decoder = get_aom_decoder_by_fourcc(info->codec_fourcc);
  if (!decoder) die("Unknown input codec.");
  printf("Using %s\n", aom_codec_iface_name(decoder->codec_interface()));

  if (aom_codec_dec_init(&codec, decoder->codec_interface(), NULL, 0))
    die_codec(&codec, "Failed to initialize decoder.");

  // Decode anchor frames.
  AOM_CODEC_CONTROL_TYPECHECKED(&codec, AV1_SET_TILE_MODE, 0);

  printf("Reading %d reference images.\n", num_references);
  for (i = 0; i < num_references; ++i) {
    aom_video_reader_read_frame(reader);

    size_t frame_size = 0;
    const unsigned char *frame =
        aom_video_reader_get_frame(reader, &frame_size);
    pts = (aom_codec_pts_t)aom_video_reader_get_frame_pts(reader);

    // Copy references bitstream directly.
    if (!aom_video_writer_write_frame(writer, frame, frame_size, pts))
      die_codec(&codec, "Failed to copy compressed anchor frame.");

    if (aom_codec_decode(&codec, frame, frame_size, NULL))
      die_codec(&codec, "Failed to decode frame.");
  }

  // Decode camera frames.
  AOM_CODEC_CONTROL_TYPECHECKED(&codec, AV1_SET_TILE_MODE, 1);
  AOM_CODEC_CONTROL_TYPECHECKED(&codec, AV1D_EXT_TILE_DEBUG, 1);

  FILE *infile = aom_video_reader_get_file(reader);
  // Record the offset of the first camera image.
  const FileOffset camera_frame_pos = ftello(infile);

  printf("Loading compressed frames into memory.\n");

  // Count the frames in the lightfield.
  int num_frames = 0;
  while (aom_video_reader_read_frame(reader)) {
    ++num_frames;
  }
  if (num_frames < 1) die("Input light field has no frames.");

  // Read all of the lightfield frames into memory.
  unsigned char **frames =
      (unsigned char **)malloc(num_frames * sizeof(unsigned char *));
  size_t *frame_sizes = (size_t *)malloc(num_frames * sizeof(size_t));
  // Seek to the first camera image.
  fseeko(infile, camera_frame_pos, SEEK_SET);
  for (int f = 0; f < num_frames; ++f) {
    aom_video_reader_read_frame(reader);
    size_t frame_size = 0;
    const unsigned char *frame =
        aom_video_reader_get_frame(reader, &frame_size);
    frames[f] = (unsigned char *)malloc(frame_size * sizeof(unsigned char));
    memcpy(frames[f], frame, frame_size);
    frame_sizes[f] = frame_size;
  }
  printf("Read %d frames.\n", num_frames);

  // Copy first camera frame for getting camera frame header. This is done
  // only once.
  {
    size_t frame_size = frame_sizes[0];
    const unsigned char *frame = frames[0];
    pts = num_references;
    aom_tile_data frame_header_info = { 0, NULL, 0 };

    // Need to decode frame header to get camera frame header info. So, here
    // decoding 1 tile is enough.
    AOM_CODEC_CONTROL_TYPECHECKED(&codec, AV1_SET_DECODE_TILE_ROW, 0);
    AOM_CODEC_CONTROL_TYPECHECKED(&codec, AV1_SET_DECODE_TILE_COL, 0);

    aom_codec_err_t aom_status =
        aom_codec_decode(&codec, frame, frame_size, NULL);
    if (aom_status) die_codec(&codec, "Failed to decode tile.");

    AOM_CODEC_CONTROL_TYPECHECKED(&codec, AV1D_GET_FRAME_HEADER_INFO,
                                  &frame_header_info);

    size_t obu_size_offset =
        (uint8_t *)frame_header_info.coded_tile_data - frame;
    size_t length_field_size = frame_header_info.coded_tile_data_size;
    // Remove ext-tile tile info.
    uint32_t frame_header_size = (uint32_t)frame_header_info.extra_size - 1;
    size_t bytes_to_copy =
        obu_size_offset + length_field_size + frame_header_size;

    unsigned char *frame_hdr_buf = (unsigned char *)malloc(bytes_to_copy);
    if (frame_hdr_buf == NULL)
      die_codec(&codec, "Failed to allocate frame header buffer.");

    memcpy(frame_hdr_buf, frame, bytes_to_copy);

    // Update frame header OBU size.
    size_t bytes_written = 0;
    if (aom_uleb_encode_fixed_size(
            frame_header_size, length_field_size, length_field_size,
            frame_hdr_buf + obu_size_offset, &bytes_written))
      die_codec(&codec, "Failed to encode the tile list obu size.");

    // Copy camera frame header bitstream.
    if (!aom_video_writer_write_frame(writer, frame_hdr_buf, bytes_to_copy,
                                      pts))
      die_codec(&codec, "Failed to copy compressed camera frame header.");
    free(frame_hdr_buf);
  }

  // Read out the image format.
  aom_img_fmt_t ref_fmt = 0;
  if (AOM_CODEC_CONTROL_TYPECHECKED(&codec, AV1D_GET_IMG_FORMAT, &ref_fmt))
    die_codec(&codec, "Failed to get the image format");
  const int bps = get_image_bps(ref_fmt);
  if (!bps) die_codec(&codec, "Invalid image format.");
  // read out the tile size.
  unsigned int tile_size = 0;
  if (AOM_CODEC_CONTROL_TYPECHECKED(&codec, AV1D_GET_TILE_SIZE, &tile_size))
    die_codec(&codec, "Failed to get the tile size");
  const unsigned int tile_width = tile_size >> 16;
  const unsigned int tile_height = tile_size & 65535;
  // Allocate a buffer to store tile list bitstream.
  const size_t data_sz = MAX_TILES * ALIGN_POWER_OF_TWO(tile_width, 5) *
                         ALIGN_POWER_OF_TWO(tile_height, 5) * bps / 8;

  unsigned char *tl_buf = (unsigned char *)malloc(data_sz);
  if (tl_buf == NULL) die_codec(&codec, "Failed to allocate tile list buffer.");

  aom_codec_pts_t tl_pts = num_references;
  const uint8_t output_frame_width_in_tiles_minus_1 =
      output_frame_width / tile_width - 1;
  const uint8_t output_frame_height_in_tiles_minus_1 =
      output_frame_height / tile_height - 1;

  printf("Reading tile list from file.\n");
  char line[1024];
  FILE *tile_list_fptr = fopen(tile_list_file, "r");
  if (!tile_list_fptr) die_codec(&codec, "Failed to open tile list file.");
  int num_tiles = 0;
  TILE_LIST_INFO tiles[MAX_TILES];
  while ((fgets(line, 1024, tile_list_fptr)) != NULL) {
    if (line[0] == 'F' || num_tiles >= MAX_TILES) {
      // Flush existing tile list and start another, either because we hit a
      // new render frame or because we've hit our max number of tiles per list.
      if (num_tiles > 0) {
        process_tile_list(tiles, num_tiles, tl_pts, frames, frame_sizes, &codec,
                          tl_buf, writer, output_frame_width_in_tiles_minus_1,
                          output_frame_height_in_tiles_minus_1);
        ++tl_pts;
      }
      num_tiles = 0;
    }
    if (line[0] == 'F') {
      continue;
    }
    if (sscanf(line, "%d %d %d %d", &tiles[num_tiles].image_idx,
               &tiles[num_tiles].reference_idx, &tiles[num_tiles].tile_col,
               &tiles[num_tiles].tile_row) == 4) {
      if (tiles[num_tiles].image_idx >= num_frames) {
        die("Tile list image_idx out of bounds: %d >= %d.",
            tiles[num_tiles].image_idx, num_frames);
      }
      if (tiles[num_tiles].reference_idx >= num_references) {
        die("Tile list reference_idx out of bounds: %d >= %d.",
            tiles[num_tiles].reference_idx, num_references);
      }
      ++num_tiles;
    }
  }
  if (num_tiles > 0) {
    // Flush out the last tile list.
    process_tile_list(tiles, num_tiles, tl_pts, frames, frame_sizes, &codec,
                      tl_buf, writer, output_frame_width_in_tiles_minus_1,
                      output_frame_height_in_tiles_minus_1);
    ++tl_pts;
  }

  const int num_tile_lists = (int)(tl_pts - pts);
  printf("Finished processing tile lists.  Num tile lists: %d.\n",
         num_tile_lists);
  free(tl_buf);
  for (int f = 0; f < num_frames; ++f) {
    free(frames[f]);
  }
  free(frame_sizes);
  free(frames);
  if (aom_codec_destroy(&codec)) die_codec(&codec, "Failed to destroy codec");
  aom_video_writer_close(writer);
  aom_video_reader_close(reader);

  return EXIT_SUCCESS;
}<|MERGE_RESOLUTION|>--- conflicted
+++ resolved
@@ -148,23 +148,14 @@
     size_t frame_size = frame_sizes[image_idx];
     const unsigned char *frame = frames[image_idx];
 
-<<<<<<< HEAD
-    aom_codec_control_(codec, AV1_SET_DECODE_TILE_ROW, tr);
-    aom_codec_control_(codec, AV1_SET_DECODE_TILE_COL, tc);
-=======
     AOM_CODEC_CONTROL_TYPECHECKED(codec, AV1_SET_DECODE_TILE_ROW, tr);
     AOM_CODEC_CONTROL_TYPECHECKED(codec, AV1_SET_DECODE_TILE_COL, tc);
->>>>>>> 148bd354
 
     aom_codec_err_t aom_status =
         aom_codec_decode(codec, frame, frame_size, NULL);
     if (aom_status) die_codec(codec, "Failed to decode tile.");
 
-<<<<<<< HEAD
-    aom_codec_control_(codec, AV1D_GET_TILE_DATA, &tile_data);
-=======
     AOM_CODEC_CONTROL_TYPECHECKED(codec, AV1D_GET_TILE_DATA, &tile_data);
->>>>>>> 148bd354
 
     // Copy over tile info.
     //  uint8_t anchor_frame_idx;
