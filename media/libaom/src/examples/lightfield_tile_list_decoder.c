--- conflicted
+++ resolved
@@ -51,22 +51,14 @@
                              FILE *file) {
   // read out the tile size.
   unsigned int tile_size = 0;
-<<<<<<< HEAD
-  if (aom_codec_control(codec, AV1D_GET_TILE_SIZE, &tile_size))
-=======
   if (AOM_CODEC_CONTROL_TYPECHECKED(codec, AV1D_GET_TILE_SIZE, &tile_size))
->>>>>>> 148bd354
     die_codec(codec, "Failed to get the tile size");
   const unsigned int tile_width = tile_size >> 16;
   const unsigned int tile_height = tile_size & 65535;
   const uint32_t output_frame_width_in_tiles = img->d_w / tile_width;
 
   unsigned int tile_count = 0;
-<<<<<<< HEAD
-  if (aom_codec_control(codec, AV1D_GET_TILE_COUNT, &tile_count))
-=======
   if (AOM_CODEC_CONTROL_TYPECHECKED(codec, AV1D_GET_TILE_COUNT, &tile_count))
->>>>>>> 148bd354
     die_codec(codec, "Failed to get the tile size");
 
   // Write tile to file.
