--- conflicted
+++ resolved
@@ -27,10 +27,6 @@
 // (INCLUDING NEGLIGENCE OR OTHERWISE) ARISING IN ANY WAY OUT OF THE USE
 // OF THIS SOFTWARE, EVEN IF ADVISED OF THE POSSIBILITY OF SUCH DAMAGE.
 
-<<<<<<< HEAD
-
-=======
->>>>>>> 148bd354
 // Google Test - The Google C++ Testing and Mocking Framework
 //
 // This file implements a universal value printer that can print a
@@ -93,10 +89,6 @@
   // If the object size is bigger than kThreshold, we'll have to omit
   // some details by printing only the first and the last kChunkSize
   // bytes.
-<<<<<<< HEAD
-  // FIXME: let the user control the threshold using a flag.
-=======
->>>>>>> 148bd354
   if (count < kThreshold) {
     PrintByteSegmentInObjectTo(obj_bytes, 0, count, os);
   } else {
@@ -233,20 +225,11 @@
 // The array starts at begin, the length is len, it may include '\0' characters
 // and may not be NUL-terminated.
 template <typename CharType>
-<<<<<<< HEAD
-GTEST_ATTRIBUTE_NO_SANITIZE_MEMORY_
-GTEST_ATTRIBUTE_NO_SANITIZE_ADDRESS_
-GTEST_ATTRIBUTE_NO_SANITIZE_THREAD_
-static CharFormat PrintCharsAsStringTo(
-    const CharType* begin, size_t len, ostream* os) {
-  const char* const kQuoteBegin = sizeof(CharType) == 1 ? "\"" : "L\"";
-=======
 GTEST_ATTRIBUTE_NO_SANITIZE_MEMORY_ GTEST_ATTRIBUTE_NO_SANITIZE_ADDRESS_
     GTEST_ATTRIBUTE_NO_SANITIZE_HWADDRESS_
         GTEST_ATTRIBUTE_NO_SANITIZE_THREAD_ static CharFormat
         PrintCharsAsStringTo(const CharType *begin, size_t len, ostream *os) {
   const char *const kQuoteBegin = sizeof(CharType) == 1 ? "\"" : "L\"";
->>>>>>> 148bd354
   *os << kQuoteBegin;
   bool is_previous_hex = false;
   CharFormat print_format = kAsIs;
@@ -337,85 +320,12 @@
 
 namespace {
 
-<<<<<<< HEAD
-bool ContainsUnprintableControlCodes(const char* str, size_t length) {
-=======
 bool ContainsUnprintableControlCodes(const char *str, size_t length) {
->>>>>>> 148bd354
   const unsigned char *s = reinterpret_cast<const unsigned char *>(str);
 
   for (size_t i = 0; i < length; i++) {
     unsigned char ch = *s++;
     if (std::iscntrl(ch)) {
-<<<<<<< HEAD
-        switch (ch) {
-        case '\t':
-        case '\n':
-        case '\r':
-          break;
-        default:
-          return true;
-        }
-      }
-  }
-  return false;
-}
-
-bool IsUTF8TrailByte(unsigned char t) { return 0x80 <= t && t<= 0xbf; }
-
-bool IsValidUTF8(const char* str, size_t length) {
-  const unsigned char *s = reinterpret_cast<const unsigned char *>(str);
-
-  for (size_t i = 0; i < length;) {
-    unsigned char lead = s[i++];
-
-    if (lead <= 0x7f) {
-      continue;  // single-byte character (ASCII) 0..7F
-    }
-    if (lead < 0xc2) {
-      return false;  // trail byte or non-shortest form
-    } else if (lead <= 0xdf && (i + 1) <= length && IsUTF8TrailByte(s[i])) {
-      ++i;  // 2-byte character
-    } else if (0xe0 <= lead && lead <= 0xef && (i + 2) <= length &&
-               IsUTF8TrailByte(s[i]) &&
-               IsUTF8TrailByte(s[i + 1]) &&
-               // check for non-shortest form and surrogate
-               (lead != 0xe0 || s[i] >= 0xa0) &&
-               (lead != 0xed || s[i] < 0xa0)) {
-      i += 2;  // 3-byte character
-    } else if (0xf0 <= lead && lead <= 0xf4 && (i + 3) <= length &&
-               IsUTF8TrailByte(s[i]) &&
-               IsUTF8TrailByte(s[i + 1]) &&
-               IsUTF8TrailByte(s[i + 2]) &&
-               // check for non-shortest form
-               (lead != 0xf0 || s[i] >= 0x90) &&
-               (lead != 0xf4 || s[i] < 0x90)) {
-      i += 3;  // 4-byte character
-    } else {
-      return false;
-    }
-  }
-  return true;
-}
-
-void ConditionalPrintAsText(const char* str, size_t length, ostream* os) {
-  if (!ContainsUnprintableControlCodes(str, length) &&
-      IsValidUTF8(str, length)) {
-    *os << "\n    As Text: \"" << str << "\"";
-  }
-}
-
-}  // anonymous namespace
-
-// Prints a ::string object.
-#if GTEST_HAS_GLOBAL_STRING
-void PrintStringTo(const ::string& s, ostream* os) {
-  if (PrintCharsAsStringTo(s.data(), s.size(), os) == kHexEscape) {
-    if (GTEST_FLAG(print_utf8)) {
-      ConditionalPrintAsText(s.data(), s.size(), os);
-    }
-  }
-=======
       switch (ch) {
         case '\t':
         case '\n':
@@ -425,17 +335,8 @@
     }
   }
   return false;
->>>>>>> 148bd354
-}
-
-<<<<<<< HEAD
-void PrintStringTo(const ::std::string& s, ostream* os) {
-  if (PrintCharsAsStringTo(s.data(), s.size(), os) == kHexEscape) {
-    if (GTEST_FLAG(print_utf8)) {
-      ConditionalPrintAsText(s.data(), s.size(), os);
-    }
-  }
-=======
+}
+
 bool IsUTF8TrailByte(unsigned char t) { return 0x80 <= t && t <= 0xbf; }
 
 bool IsValidUTF8(const char *str, size_t length) {
@@ -469,7 +370,6 @@
     }
   }
   return true;
->>>>>>> 148bd354
 }
 
 void ConditionalPrintAsText(const char *str, size_t length, ostream *os) {
