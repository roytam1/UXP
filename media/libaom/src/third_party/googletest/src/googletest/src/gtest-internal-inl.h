--- conflicted
+++ resolved
@@ -215,13 +215,8 @@
   std::string output_;
   bool print_time_;
   bool print_utf8_;
-<<<<<<< HEAD
-  internal::Int32 random_seed_;
-  internal::Int32 repeat_;
-=======
   int32_t random_seed_;
   int32_t repeat_;
->>>>>>> 148bd354
   bool shuffle_;
   int32_t stack_trace_depth_;
   std::string stream_result_to_;
@@ -453,13 +448,8 @@
  public:
   OsStackTraceGetter() {}
 
-<<<<<<< HEAD
-  virtual std::string CurrentStackTrace(int max_depth, int skip_count);
-  virtual void UponLeavingGTest();
-=======
   std::string CurrentStackTrace(int max_depth, int skip_count) override;
   void UponLeavingGTest() override;
->>>>>>> 148bd354
 
  private:
 #if GTEST_HAS_ABSL
@@ -469,11 +459,7 @@
   // We do this because the address of the frame immediately below
   // the user code changes between the call to UponLeavingGTest()
   // and any calls to the stack trace code from within the user code.
-<<<<<<< HEAD
-  void* caller_frame_ = nullptr;
-=======
   void *caller_frame_ = nullptr;
->>>>>>> 148bd354
 #endif  // GTEST_HAS_ABSL
 
   GTEST_DISALLOW_COPY_AND_ASSIGN_(OsStackTraceGetter);
@@ -706,11 +692,7 @@
         ->AddTestInfo(test_info);
   }
 
-<<<<<<< HEAD
-  // Returns ParameterizedTestCaseRegistry object used to keep track of
-=======
   // Returns ParameterizedTestSuiteRegistry object used to keep track of
->>>>>>> 148bd354
   // value-parameterized tests and instantiate and register them.
   internal::ParameterizedTestSuiteRegistry &parameterized_test_registry() {
     return parameterized_test_registry_;
@@ -1036,11 +1018,6 @@
   const BiggestConvertible parsed = strtoull(str.c_str(), &end, 10);  // NOLINT
   const bool parse_success = *end == '\0' && errno == 0;
 
-<<<<<<< HEAD
-  // FIXME: Convert this to compile time assertion when it is
-  // available.
-=======
->>>>>>> 148bd354
   GTEST_CHECK_(sizeof(Integer) <= sizeof(parsed));
 
   const Integer result = static_cast<Integer>(parsed);
@@ -1087,31 +1064,19 @@
     virtual ~AbstractSocketWriter() {}
 
     // Sends a string to the socket.
-<<<<<<< HEAD
-    virtual void Send(const std::string& message) = 0;
-=======
     virtual void Send(const std::string &message) = 0;
->>>>>>> 148bd354
 
     // Closes the socket.
     virtual void CloseConnection() {}
 
     // Sends a string and a newline to the socket.
-<<<<<<< HEAD
-    void SendLn(const std::string& message) { Send(message + "\n"); }
-=======
     void SendLn(const std::string &message) { Send(message + "\n"); }
->>>>>>> 148bd354
   };
 
   // Concrete class for actually writing strings to a socket.
   class SocketWriter : public AbstractSocketWriter {
    public:
-<<<<<<< HEAD
-    SocketWriter(const std::string& host, const std::string& port)
-=======
     SocketWriter(const std::string &host, const std::string &port)
->>>>>>> 148bd354
         : sockfd_(-1), host_name_(host), port_num_(port) {
       MakeConnection();
     }
@@ -1121,11 +1086,7 @@
     }
 
     // Sends a string to the socket.
-<<<<<<< HEAD
-    virtual void Send(const std::string& message) {
-=======
     void Send(const std::string &message) override {
->>>>>>> 148bd354
       GTEST_CHECK_(sockfd_ != -1)
           << "Send() can be called only when there is a connection.";
 
@@ -1157,15 +1118,9 @@
   };  // class SocketWriter
 
   // Escapes '=', '&', '%', and '\n' characters in str as "%xx".
-<<<<<<< HEAD
-  static std::string UrlEncode(const char* str);
-
-  StreamingListener(const std::string& host, const std::string& port)
-=======
   static std::string UrlEncode(const char *str);
 
   StreamingListener(const std::string &host, const std::string &port)
->>>>>>> 148bd354
       : socket_writer_(new SocketWriter(host, port)) {
     Start();
   }
@@ -1235,11 +1190,7 @@
 
  private:
   // Sends the given message and a newline to the socket.
-<<<<<<< HEAD
-  void SendLn(const std::string& message) { socket_writer_->SendLn(message); }
-=======
   void SendLn(const std::string &message) { socket_writer_->SendLn(message); }
->>>>>>> 148bd354
 
   // Called at the start of streaming to notify the receiver what
   // protocol we are using.
