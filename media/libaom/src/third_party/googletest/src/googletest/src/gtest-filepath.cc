--- conflicted
+++ resolved
@@ -45,8 +45,6 @@
 
 #include "gtest/internal/gtest-string.h"
 
-#include "gtest/internal/gtest-string.h"
-
 #if GTEST_OS_WINDOWS
 #define GTEST_PATH_MAX_ _MAX_PATH
 #elif defined(PATH_MAX)
@@ -248,12 +246,6 @@
 // root directory per disk drive.)
 bool FilePath::IsRootDirectory() const {
 #if GTEST_OS_WINDOWS
-<<<<<<< HEAD
-  // FIXME: on Windows a network share like
-  // \\server\share can be a root directory, although it cannot be the
-  // current directory.  Handle this properly.
-=======
->>>>>>> 148bd354
   return pathname_.length() == 3 && IsAbsolutePath();
 #else
   return pathname_.length() == 1 && IsPathSeparator(pathname_.c_str()[0]);
@@ -352,10 +344,6 @@
 // Removes any redundant separators that might be in the pathname.
 // For example, "bar///foo" becomes "bar/foo". Does not eliminate other
 // redundancies that might be in a pathname involving "." or "..".
-<<<<<<< HEAD
-// FIXME: handle Windows network shares (e.g. \\server\share).
-=======
->>>>>>> 148bd354
 void FilePath::Normalize() {
   if (pathname_.c_str() == nullptr) {
     pathname_ = "";
