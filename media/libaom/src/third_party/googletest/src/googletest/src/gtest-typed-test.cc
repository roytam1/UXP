--- conflicted
+++ resolved
@@ -26,10 +26,6 @@
 // THEORY OF LIABILITY, WHETHER IN CONTRACT, STRICT LIABILITY, OR TORT
 // (INCLUDING NEGLIGENCE OR OTHERWISE) ARISING IN ANY WAY OUT OF THE USE
 // OF THIS SOFTWARE, EVEN IF ADVISED OF THE POSSIBILITY OF SUCH DAMAGE.
-<<<<<<< HEAD
-
-=======
->>>>>>> 148bd354
 
 #include "gtest/gtest-typed-test.h"
 
