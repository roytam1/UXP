--- conflicted
+++ resolved
@@ -31,11 +31,8 @@
 // The Google C++ Testing and Mocking Framework (Google Test)
 
 #include "gtest/gtest-test-part.h"
-<<<<<<< HEAD
-=======
 
 #include "gtest/internal/gtest-port.h"
->>>>>>> 148bd354
 #include "src/gtest-internal-inl.h"
 
 namespace testing {
