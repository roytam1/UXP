// Copyright 2015, Google Inc.
// All rights reserved.
//
// Redistribution and use in source and binary forms, with or without
// modification, are permitted provided that the following conditions are
// met:
//
//     * Redistributions of source code must retain the above copyright
// notice, this list of conditions and the following disclaimer.
//     * Redistributions in binary form must reproduce the above
// copyright notice, this list of conditions and the following disclaimer
// in the documentation and/or other materials provided with the
// distribution.
//     * Neither the name of Google Inc. nor the names of its
// contributors may be used to endorse or promote products derived from
// this software without specific prior written permission.
//
// THIS SOFTWARE IS PROVIDED BY THE COPYRIGHT HOLDERS AND CONTRIBUTORS
// "AS IS" AND ANY EXPRESS OR IMPLIED WARRANTIES, INCLUDING, BUT NOT
// LIMITED TO, THE IMPLIED WARRANTIES OF MERCHANTABILITY AND FITNESS FOR
// A PARTICULAR PURPOSE ARE DISCLAIMED. IN NO EVENT SHALL THE COPYRIGHT
// OWNER OR CONTRIBUTORS BE LIABLE FOR ANY DIRECT, INDIRECT, INCIDENTAL,
// SPECIAL, EXEMPLARY, OR CONSEQUENTIAL DAMAGES (INCLUDING, BUT NOT
// LIMITED TO, PROCUREMENT OF SUBSTITUTE GOODS OR SERVICES; LOSS OF USE,
// DATA, OR PROFITS; OR BUSINESS INTERRUPTION) HOWEVER CAUSED AND ON ANY
// THEORY OF LIABILITY, WHETHER IN CONTRACT, STRICT LIABILITY, OR TORT
// (INCLUDING NEGLIGENCE OR OTHERWISE) ARISING IN ANY WAY OUT OF THE USE
// OF THIS SOFTWARE, EVEN IF ADVISED OF THE POSSIBILITY OF SUCH DAMAGE.
//
// The Google C++ Testing and Mocking Framework (Google Test)
//
// This header file defines the GTEST_OS_* macro.
// It is separate from gtest-port.h so that custom/gtest-port.h can include it.

#ifndef GTEST_INCLUDE_GTEST_INTERNAL_GTEST_PORT_ARCH_H_
#define GTEST_INCLUDE_GTEST_INTERNAL_GTEST_PORT_ARCH_H_

// Determines the platform on which Google Test is compiled.
#ifdef __CYGWIN__
#define GTEST_OS_CYGWIN 1
#elif defined(__MINGW__) || defined(__MINGW32__) || defined(__MINGW64__)
#define GTEST_OS_WINDOWS_MINGW 1
#define GTEST_OS_WINDOWS 1
#elif defined _WIN32
<<<<<<< HEAD
# define GTEST_OS_WINDOWS 1
# ifdef _WIN32_WCE
#  define GTEST_OS_WINDOWS_MOBILE 1
# elif defined(__MINGW__) || defined(__MINGW32__)
#  define GTEST_OS_WINDOWS_MINGW 1
# elif defined(WINAPI_FAMILY)
#  include <winapifamily.h>
#  if WINAPI_FAMILY_PARTITION(WINAPI_PARTITION_DESKTOP)
#   define GTEST_OS_WINDOWS_DESKTOP 1
#  elif WINAPI_FAMILY_PARTITION(WINAPI_PARTITION_PHONE_APP)
#   define GTEST_OS_WINDOWS_PHONE 1
#  elif WINAPI_FAMILY_PARTITION(WINAPI_PARTITION_APP)
#   define GTEST_OS_WINDOWS_RT 1
#  elif WINAPI_FAMILY_PARTITION(WINAPI_PARTITION_TV_TITLE)
#   define GTEST_OS_WINDOWS_PHONE 1
#   define GTEST_OS_WINDOWS_TV_TITLE 1
#  else
    // WINAPI_FAMILY defined but no known partition matched.
    // Default to desktop.
#   define GTEST_OS_WINDOWS_DESKTOP 1
#  endif
# else
#  define GTEST_OS_WINDOWS_DESKTOP 1
# endif  // _WIN32_WCE
=======
#define GTEST_OS_WINDOWS 1
#ifdef _WIN32_WCE
#define GTEST_OS_WINDOWS_MOBILE 1
#elif defined(WINAPI_FAMILY)
#include <winapifamily.h>
#if WINAPI_FAMILY_PARTITION(WINAPI_PARTITION_DESKTOP)
#define GTEST_OS_WINDOWS_DESKTOP 1
#elif WINAPI_FAMILY_PARTITION(WINAPI_PARTITION_PHONE_APP)
#define GTEST_OS_WINDOWS_PHONE 1
#elif WINAPI_FAMILY_PARTITION(WINAPI_PARTITION_APP)
#define GTEST_OS_WINDOWS_RT 1
#elif WINAPI_FAMILY_PARTITION(WINAPI_PARTITION_TV_TITLE)
#define GTEST_OS_WINDOWS_PHONE 1
#define GTEST_OS_WINDOWS_TV_TITLE 1
#else
// WINAPI_FAMILY defined but no known partition matched.
// Default to desktop.
#define GTEST_OS_WINDOWS_DESKTOP 1
#endif
#else
#define GTEST_OS_WINDOWS_DESKTOP 1
#endif  // _WIN32_WCE
#elif defined __OS2__
#define GTEST_OS_OS2 1
>>>>>>> 148bd354
#elif defined __APPLE__
#define GTEST_OS_MAC 1
#if TARGET_OS_IPHONE
#define GTEST_OS_IOS 1
#endif
#elif defined __DragonFly__
#define GTEST_OS_DRAGONFLY 1
#elif defined __FreeBSD__
<<<<<<< HEAD
# define GTEST_OS_FREEBSD 1
#elif defined __Fuchsia__
# define GTEST_OS_FUCHSIA 1
=======
#define GTEST_OS_FREEBSD 1
#elif defined __Fuchsia__
#define GTEST_OS_FUCHSIA 1
#elif defined(__GLIBC__) && defined(__FreeBSD_kernel__)
#define GTEST_OS_GNU_KFREEBSD 1
>>>>>>> 148bd354
#elif defined __linux__
#define GTEST_OS_LINUX 1
#if defined __ANDROID__
#define GTEST_OS_LINUX_ANDROID 1
#endif
#elif defined __MVS__
#define GTEST_OS_ZOS 1
#elif defined(__sun) && defined(__SVR4)
#define GTEST_OS_SOLARIS 1
#elif defined(_AIX)
#define GTEST_OS_AIX 1
#elif defined(__hpux)
#define GTEST_OS_HPUX 1
#elif defined __native_client__
<<<<<<< HEAD
# define GTEST_OS_NACL 1
#elif defined __NetBSD__
# define GTEST_OS_NETBSD 1
=======
#define GTEST_OS_NACL 1
#elif defined __NetBSD__
#define GTEST_OS_NETBSD 1
>>>>>>> 148bd354
#elif defined __OpenBSD__
#define GTEST_OS_OPENBSD 1
#elif defined __QNX__
#define GTEST_OS_QNX 1
#elif defined(__HAIKU__)
#define GTEST_OS_HAIKU 1
#elif defined ESP8266
#define GTEST_OS_ESP8266 1
#elif defined ESP32
#define GTEST_OS_ESP32 1
#endif  // __CYGWIN__

#endif  // GTEST_INCLUDE_GTEST_INTERNAL_GTEST_PORT_ARCH_H_<|MERGE_RESOLUTION|>--- conflicted
+++ resolved
@@ -42,32 +42,6 @@
 #define GTEST_OS_WINDOWS_MINGW 1
 #define GTEST_OS_WINDOWS 1
 #elif defined _WIN32
-<<<<<<< HEAD
-# define GTEST_OS_WINDOWS 1
-# ifdef _WIN32_WCE
-#  define GTEST_OS_WINDOWS_MOBILE 1
-# elif defined(__MINGW__) || defined(__MINGW32__)
-#  define GTEST_OS_WINDOWS_MINGW 1
-# elif defined(WINAPI_FAMILY)
-#  include <winapifamily.h>
-#  if WINAPI_FAMILY_PARTITION(WINAPI_PARTITION_DESKTOP)
-#   define GTEST_OS_WINDOWS_DESKTOP 1
-#  elif WINAPI_FAMILY_PARTITION(WINAPI_PARTITION_PHONE_APP)
-#   define GTEST_OS_WINDOWS_PHONE 1
-#  elif WINAPI_FAMILY_PARTITION(WINAPI_PARTITION_APP)
-#   define GTEST_OS_WINDOWS_RT 1
-#  elif WINAPI_FAMILY_PARTITION(WINAPI_PARTITION_TV_TITLE)
-#   define GTEST_OS_WINDOWS_PHONE 1
-#   define GTEST_OS_WINDOWS_TV_TITLE 1
-#  else
-    // WINAPI_FAMILY defined but no known partition matched.
-    // Default to desktop.
-#   define GTEST_OS_WINDOWS_DESKTOP 1
-#  endif
-# else
-#  define GTEST_OS_WINDOWS_DESKTOP 1
-# endif  // _WIN32_WCE
-=======
 #define GTEST_OS_WINDOWS 1
 #ifdef _WIN32_WCE
 #define GTEST_OS_WINDOWS_MOBILE 1
@@ -92,7 +66,6 @@
 #endif  // _WIN32_WCE
 #elif defined __OS2__
 #define GTEST_OS_OS2 1
->>>>>>> 148bd354
 #elif defined __APPLE__
 #define GTEST_OS_MAC 1
 #if TARGET_OS_IPHONE
@@ -101,17 +74,11 @@
 #elif defined __DragonFly__
 #define GTEST_OS_DRAGONFLY 1
 #elif defined __FreeBSD__
-<<<<<<< HEAD
-# define GTEST_OS_FREEBSD 1
-#elif defined __Fuchsia__
-# define GTEST_OS_FUCHSIA 1
-=======
 #define GTEST_OS_FREEBSD 1
 #elif defined __Fuchsia__
 #define GTEST_OS_FUCHSIA 1
 #elif defined(__GLIBC__) && defined(__FreeBSD_kernel__)
 #define GTEST_OS_GNU_KFREEBSD 1
->>>>>>> 148bd354
 #elif defined __linux__
 #define GTEST_OS_LINUX 1
 #if defined __ANDROID__
@@ -126,15 +93,9 @@
 #elif defined(__hpux)
 #define GTEST_OS_HPUX 1
 #elif defined __native_client__
-<<<<<<< HEAD
-# define GTEST_OS_NACL 1
-#elif defined __NetBSD__
-# define GTEST_OS_NETBSD 1
-=======
 #define GTEST_OS_NACL 1
 #elif defined __NetBSD__
 #define GTEST_OS_NETBSD 1
->>>>>>> 148bd354
 #elif defined __OpenBSD__
 #define GTEST_OS_OPENBSD 1
 #elif defined __QNX__
