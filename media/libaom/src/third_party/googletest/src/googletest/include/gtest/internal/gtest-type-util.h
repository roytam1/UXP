--- conflicted
+++ resolved
@@ -26,15 +26,9 @@
 // THEORY OF LIABILITY, WHETHER IN CONTRACT, STRICT LIABILITY, OR TORT
 // (INCLUDING NEGLIGENCE OR OTHERWISE) ARISING IN ANY WAY OUT OF THE USE
 // OF THIS SOFTWARE, EVEN IF ADVISED OF THE POSSIBILITY OF SUCH DAMAGE.
-<<<<<<< HEAD
-
-=======
->>>>>>> 148bd354
 
 // Type utilities needed for implementing typed and type-parameterized
 // tests.
-
-// GOOGLETEST_CM0001 DO NOT DELETE
 
 // GOOGLETEST_CM0001 DO NOT DELETE
 
@@ -89,11 +83,7 @@
   const std::string name_str(status == 0 ? readable_name : name);
   free(readable_name);
   return CanonicalizeForStdLibVersioning(name_str);
-<<<<<<< HEAD
-#  else
-=======
 #else
->>>>>>> 148bd354
   return name;
 #endif  // GTEST_HAS_CXXABI_H_ || __HP_aCC
 
