// Copyright 2006, Google Inc.
// All rights reserved.
//
// Redistribution and use in source and binary forms, with or without
// modification, are permitted provided that the following conditions are
// met:
//
//     * Redistributions of source code must retain the above copyright
// notice, this list of conditions and the following disclaimer.
//     * Redistributions in binary form must reproduce the above
// copyright notice, this list of conditions and the following disclaimer
// in the documentation and/or other materials provided with the
// distribution.
//     * Neither the name of Google Inc. nor the names of its
// contributors may be used to endorse or promote products derived from
// this software without specific prior written permission.
//
// THIS SOFTWARE IS PROVIDED BY THE COPYRIGHT HOLDERS AND CONTRIBUTORS
// "AS IS" AND ANY EXPRESS OR IMPLIED WARRANTIES, INCLUDING, BUT NOT
// LIMITED TO, THE IMPLIED WARRANTIES OF MERCHANTABILITY AND FITNESS FOR
// A PARTICULAR PURPOSE ARE DISCLAIMED. IN NO EVENT SHALL THE COPYRIGHT
// OWNER OR CONTRIBUTORS BE LIABLE FOR ANY DIRECT, INDIRECT, INCIDENTAL,
// SPECIAL, EXEMPLARY, OR CONSEQUENTIAL DAMAGES (INCLUDING, BUT NOT
// LIMITED TO, PROCUREMENT OF SUBSTITUTE GOODS OR SERVICES; LOSS OF USE,
// DATA, OR PROFITS; OR BUSINESS INTERRUPTION) HOWEVER CAUSED AND ON ANY
// THEORY OF LIABILITY, WHETHER IN CONTRACT, STRICT LIABILITY, OR TORT
// (INCLUDING NEGLIGENCE OR OTHERWISE) ARISING IN ANY WAY OUT OF THE USE
// OF THIS SOFTWARE, EVEN IF ADVISED OF THE POSSIBILITY OF SUCH DAMAGE.

//
<<<<<<< HEAD
// Google C++ Testing and Mocking Framework definitions useful in production code.
// GOOGLETEST_CM0003 DO NOT DELETE
=======
// Google C++ Testing and Mocking Framework definitions useful in production
// code. GOOGLETEST_CM0003 DO NOT DELETE
>>>>>>> 148bd354

#ifndef GTEST_INCLUDE_GTEST_GTEST_PROD_H_
#define GTEST_INCLUDE_GTEST_GTEST_PROD_H_

// When you need to test the private or protected members of a class,
// use the FRIEND_TEST macro to declare your tests as friends of the
// class.  For example:
//
// class MyClass {
//  private:
//   void PrivateMethod();
//   FRIEND_TEST(MyClassTest, PrivateMethodWorks);
// };
//
// class MyClassTest : public testing::Test {
//   // ...
// };
//
// TEST_F(MyClassTest, PrivateMethodWorks) {
//   // Can call MyClass::PrivateMethod() here.
// }
//
// Note: The test class must be in the same namespace as the class being tested.
// For example, putting MyClassTest in an anonymous namespace will not work.

#define FRIEND_TEST(test_case_name, test_name) \
  friend class test_case_name##_##test_name##_Test

#endif  // GTEST_INCLUDE_GTEST_GTEST_PROD_H_<|MERGE_RESOLUTION|>--- conflicted
+++ resolved
@@ -28,13 +28,8 @@
 // OF THIS SOFTWARE, EVEN IF ADVISED OF THE POSSIBILITY OF SUCH DAMAGE.
 
 //
-<<<<<<< HEAD
-// Google C++ Testing and Mocking Framework definitions useful in production code.
-// GOOGLETEST_CM0003 DO NOT DELETE
-=======
 // Google C++ Testing and Mocking Framework definitions useful in production
 // code. GOOGLETEST_CM0003 DO NOT DELETE
->>>>>>> 148bd354
 
 #ifndef GTEST_INCLUDE_GTEST_GTEST_PROD_H_
 #define GTEST_INCLUDE_GTEST_GTEST_PROD_H_
