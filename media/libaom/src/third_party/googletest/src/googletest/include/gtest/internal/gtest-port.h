// Copyright 2005, Google Inc.
// All rights reserved.
//
// Redistribution and use in source and binary forms, with or without
// modification, are permitted provided that the following conditions are
// met:
//
//     * Redistributions of source code must retain the above copyright
// notice, this list of conditions and the following disclaimer.
//     * Redistributions in binary form must reproduce the above
// copyright notice, this list of conditions and the following disclaimer
// in the documentation and/or other materials provided with the
// distribution.
//     * Neither the name of Google Inc. nor the names of its
// contributors may be used to endorse or promote products derived from
// this software without specific prior written permission.
//
// THIS SOFTWARE IS PROVIDED BY THE COPYRIGHT HOLDERS AND CONTRIBUTORS
// "AS IS" AND ANY EXPRESS OR IMPLIED WARRANTIES, INCLUDING, BUT NOT
// LIMITED TO, THE IMPLIED WARRANTIES OF MERCHANTABILITY AND FITNESS FOR
// A PARTICULAR PURPOSE ARE DISCLAIMED. IN NO EVENT SHALL THE COPYRIGHT
// OWNER OR CONTRIBUTORS BE LIABLE FOR ANY DIRECT, INDIRECT, INCIDENTAL,
// SPECIAL, EXEMPLARY, OR CONSEQUENTIAL DAMAGES (INCLUDING, BUT NOT
// LIMITED TO, PROCUREMENT OF SUBSTITUTE GOODS OR SERVICES; LOSS OF USE,
// DATA, OR PROFITS; OR BUSINESS INTERRUPTION) HOWEVER CAUSED AND ON ANY
// THEORY OF LIABILITY, WHETHER IN CONTRACT, STRICT LIABILITY, OR TORT
// (INCLUDING NEGLIGENCE OR OTHERWISE) ARISING IN ANY WAY OUT OF THE USE
// OF THIS SOFTWARE, EVEN IF ADVISED OF THE POSSIBILITY OF SUCH DAMAGE.
//
// Low-level types and utilities for porting Google Test to various
// platforms.  All macros ending with _ and symbols defined in an
// internal namespace are subject to change without notice.  Code
// outside Google Test MUST NOT USE THEM DIRECTLY.  Macros that don't
// end with _ are part of Google Test's public API and can be used by
// code outside Google Test.
//
// This file is fundamental to Google Test.  All other Google Test source
// files are expected to #include this.  Therefore, it cannot #include
// any other Google Test header.

// GOOGLETEST_CM0001 DO NOT DELETE

#ifndef GTEST_INCLUDE_GTEST_INTERNAL_GTEST_PORT_H_
#define GTEST_INCLUDE_GTEST_INTERNAL_GTEST_PORT_H_

// Environment-describing macros
// -----------------------------
//
// Google Test can be used in many different environments.  Macros in
// this section tell Google Test what kind of environment it is being
// used in, such that Google Test can provide environment-specific
// features and implementations.
//
// Google Test tries to automatically detect the properties of its
// environment, so users usually don't need to worry about these
// macros.  However, the automatic detection is not perfect.
// Sometimes it's necessary for a user to define some of the following
// macros in the build script to override Google Test's decisions.
//
// If the user doesn't define a macro in the list, Google Test will
// provide a default definition.  After this header is #included, all
// macros in this list will be defined to either 1 or 0.
//
// Notes to maintainers:
//   - Each macro here is a user-tweakable knob; do not grow the list
//     lightly.
//   - Use #if to key off these macros.  Don't use #ifdef or "#if
//     defined(...)", which will not work as these macros are ALWAYS
//     defined.
//
//   GTEST_HAS_CLONE          - Define it to 1/0 to indicate that clone(2)
//                              is/isn't available.
//   GTEST_HAS_EXCEPTIONS     - Define it to 1/0 to indicate that exceptions
//                              are enabled.
<<<<<<< HEAD
//   GTEST_HAS_GLOBAL_STRING  - Define it to 1/0 to indicate that ::string
//                              is/isn't available
//   GTEST_HAS_GLOBAL_WSTRING - Define it to 1/0 to indicate that ::wstring
//                              is/isn't available
=======
>>>>>>> 148bd354
//   GTEST_HAS_POSIX_RE       - Define it to 1/0 to indicate that POSIX regular
//                              expressions are/aren't available.
//   GTEST_HAS_PTHREAD        - Define it to 1/0 to indicate that <pthread.h>
//                              is/isn't available.
//   GTEST_HAS_RTTI           - Define it to 1/0 to indicate that RTTI is/isn't
//                              enabled.
//   GTEST_HAS_STD_WSTRING    - Define it to 1/0 to indicate that
//                              std::wstring does/doesn't work (Google Test can
//                              be used where std::wstring is unavailable).
//   GTEST_HAS_SEH            - Define it to 1/0 to indicate whether the
//                              compiler supports Microsoft's "Structured
//                              Exception Handling".
//   GTEST_HAS_STREAM_REDIRECTION
//                            - Define it to 1/0 to indicate whether the
//                              platform supports I/O stream redirection using
//                              dup() and dup2().
//   GTEST_LINKED_AS_SHARED_LIBRARY
//                            - Define to 1 when compiling tests that use
//                              Google Test as a shared library (known as
//                              DLL on Windows).
//   GTEST_CREATE_SHARED_LIBRARY
//                            - Define to 1 when compiling Google Test itself
//                              as a shared library.
//   GTEST_DEFAULT_DEATH_TEST_STYLE
//                            - The default value of --gtest_death_test_style.
//                              The legacy default has been "fast" in the open
//                              source version since 2008. The recommended value
//                              is "threadsafe", and can be set in
//                              custom/gtest-port.h.

// Platform-indicating macros
// --------------------------
//
// Macros indicating the platform on which Google Test is being used
// (a macro is defined to 1 if compiled on the given platform;
// otherwise UNDEFINED -- it's never defined to 0.).  Google Test
// defines these macros automatically.  Code outside Google Test MUST
// NOT define them.
//
//   GTEST_OS_AIX      - IBM AIX
//   GTEST_OS_CYGWIN   - Cygwin
//   GTEST_OS_DRAGONFLY - DragonFlyBSD
//   GTEST_OS_FREEBSD  - FreeBSD
//   GTEST_OS_FUCHSIA  - Fuchsia
<<<<<<< HEAD
=======
//   GTEST_OS_GNU_KFREEBSD - GNU/kFreeBSD
//   GTEST_OS_HAIKU    - Haiku
>>>>>>> 148bd354
//   GTEST_OS_HPUX     - HP-UX
//   GTEST_OS_LINUX    - Linux
//     GTEST_OS_LINUX_ANDROID - Google Android
//   GTEST_OS_MAC      - Mac OS X
//     GTEST_OS_IOS    - iOS
//   GTEST_OS_NACL     - Google Native Client (NaCl)
//   GTEST_OS_NETBSD   - NetBSD
//   GTEST_OS_OPENBSD  - OpenBSD
//   GTEST_OS_OS2      - OS/2
//   GTEST_OS_QNX      - QNX
//   GTEST_OS_SOLARIS  - Sun Solaris
//   GTEST_OS_WINDOWS  - Windows (Desktop, MinGW, or Mobile)
//     GTEST_OS_WINDOWS_DESKTOP  - Windows Desktop
//     GTEST_OS_WINDOWS_MINGW    - MinGW
//     GTEST_OS_WINDOWS_MOBILE   - Windows Mobile
//     GTEST_OS_WINDOWS_PHONE    - Windows Phone
//     GTEST_OS_WINDOWS_RT       - Windows Store App/WinRT
//   GTEST_OS_ZOS      - z/OS
//
// Among the platforms, Cygwin, Linux, Mac OS X, and Windows have the
// most stable support.  Since core members of the Google Test project
// don't have access to other platforms, support for them may be less
// stable.  If you notice any problems on your platform, please notify
// googletestframework@googlegroups.com (patches for fixing them are
// even more welcome!).
//
// It is possible that none of the GTEST_OS_* macros are defined.

// Feature-indicating macros
// -------------------------
//
// Macros indicating which Google Test features are available (a macro
// is defined to 1 if the corresponding feature is supported;
// otherwise UNDEFINED -- it's never defined to 0.).  Google Test
// defines these macros automatically.  Code outside Google Test MUST
// NOT define them.
//
// These macros are public so that portable tests can be written.
// Such tests typically surround code using a feature with an #if
// which controls that code.  For example:
//
// #if GTEST_HAS_DEATH_TEST
//   EXPECT_DEATH(DoSomethingDeadly());
// #endif
//
//   GTEST_HAS_DEATH_TEST   - death tests
//   GTEST_HAS_TYPED_TEST   - typed tests
//   GTEST_HAS_TYPED_TEST_P - type-parameterized tests
//   GTEST_IS_THREADSAFE    - Google Test is thread-safe.
//   GOOGLETEST_CM0007 DO NOT DELETE
//   GTEST_USES_POSIX_RE    - enhanced POSIX regex is used. Do not confuse with
//                            GTEST_HAS_POSIX_RE (see above) which users can
//                            define themselves.
//   GTEST_USES_SIMPLE_RE   - our own simple regex is used;
//                            the above RE\b(s) are mutually exclusive.
<<<<<<< HEAD
//   GTEST_CAN_COMPARE_NULL - accepts untyped NULL in EXPECT_EQ().
=======
>>>>>>> 148bd354

// Misc public macros
// ------------------
//
//   GTEST_FLAG(flag_name)  - references the variable corresponding to
//                            the given Google Test flag.

// Internal utilities
// ------------------
//
// The following macros and utilities are for Google Test's INTERNAL
// use only.  Code outside Google Test MUST NOT USE THEM DIRECTLY.
//
// Macros for basic C++ coding:
//   GTEST_AMBIGUOUS_ELSE_BLOCKER_ - for disabling a gcc warning.
//   GTEST_ATTRIBUTE_UNUSED_  - declares that a class' instances or a
//                              variable don't have to be used.
//   GTEST_DISALLOW_ASSIGN_   - disables copy operator=.
//   GTEST_DISALLOW_COPY_AND_ASSIGN_ - disables copy ctor and operator=.
//   GTEST_DISALLOW_MOVE_ASSIGN_   - disables move operator=.
//   GTEST_DISALLOW_MOVE_AND_ASSIGN_ - disables move ctor and operator=.
//   GTEST_MUST_USE_RESULT_   - declares that a function's result must be used.
//   GTEST_INTENTIONAL_CONST_COND_PUSH_ - start code section where MSVC C4127 is
//                                        suppressed (constant conditional).
//   GTEST_INTENTIONAL_CONST_COND_POP_  - finish code section where MSVC C4127
//                                        is suppressed.
<<<<<<< HEAD
//
// C++11 feature wrappers:
//
//   testing::internal::forward - portability wrapper for std::forward.
//   testing::internal::move  - portability wrapper for std::move.
=======
//   GTEST_INTERNAL_HAS_STRING_VIEW - for enabling Matcher<std::string_view> or
//                                    Matcher<absl::string_view>
//                                    specializations.
>>>>>>> 148bd354
//
// Synchronization:
//   Mutex, MutexLock, ThreadLocal, GetThreadCount()
//                            - synchronization primitives.
//
// Regular expressions:
//   RE             - a simple regular expression class using the POSIX
//                    Extended Regular Expression syntax on UNIX-like platforms
//                    GOOGLETEST_CM0008 DO NOT DELETE
//                    or a reduced regular exception syntax on other
//                    platforms, including Windows.
// Logging:
//   GTEST_LOG_()   - logs messages at the specified severity level.
//   LogToStderr()  - directs all log messages to stderr.
//   FlushInfoLog() - flushes informational log messages.
//
// Stdout and stderr capturing:
//   CaptureStdout()     - starts capturing stdout.
//   GetCapturedStdout() - stops capturing stdout and returns the captured
//                         string.
//   CaptureStderr()     - starts capturing stderr.
//   GetCapturedStderr() - stops capturing stderr and returns the captured
//                         string.
//
// Integer types:
//   TypeWithSize   - maps an integer to a int type.
//   TimeInMillis   - integers of known sizes.
//   BiggestInt     - the biggest signed integer type.
//
// Command-line utilities:
//   GTEST_DECLARE_*()  - declares a flag.
//   GTEST_DEFINE_*()   - defines a flag.
//   GetInjectableArgvs() - returns the command line as a vector of strings.
//
// Environment variable utilities:
//   GetEnv()             - gets the value of an environment variable.
//   BoolFromGTestEnv()   - parses a bool environment variable.
//   Int32FromGTestEnv()  - parses an int32_t environment variable.
//   StringFromGTestEnv() - parses a string environment variable.
//
// Deprecation warnings:
//   GTEST_INTERNAL_DEPRECATED(message) - attribute marking a function as
//                                        deprecated; calling a marked function
//                                        should generate a compiler warning

#include <ctype.h>   // for isspace, etc
#include <stddef.h>  // for ptrdiff_t
#include <stdio.h>
#include <stdlib.h>
#include <string.h>
#include <cstdint>
#include <limits>
#include <type_traits>

#ifndef _WIN32_WCE
#include <sys/types.h>
#include <sys/stat.h>
#endif  // !_WIN32_WCE

#if defined __APPLE__
#include <AvailabilityMacros.h>
#include <TargetConditionals.h>
#endif

<<<<<<< HEAD
// Brings in the definition of HAS_GLOBAL_STRING.  This must be done
// BEFORE we test HAS_GLOBAL_STRING.
#include <string>  // NOLINT
#include <algorithm>  // NOLINT
#include <iostream>  // NOLINT
#include <sstream>  // NOLINT
#include <utility>
=======
#include <iostream>  // NOLINT
#include <memory>
#include <string>  // NOLINT
#include <tuple>
>>>>>>> 148bd354
#include <vector>  // NOLINT

#include "gtest/internal/custom/gtest-port.h"
#include "gtest/internal/gtest-port-arch.h"

#if !defined(GTEST_DEV_EMAIL_)
#define GTEST_DEV_EMAIL_ "googletestframework@@googlegroups.com"
#define GTEST_FLAG_PREFIX_ "gtest_"
#define GTEST_FLAG_PREFIX_DASH_ "gtest-"
#define GTEST_FLAG_PREFIX_UPPER_ "GTEST_"
#define GTEST_NAME_ "Google Test"
#define GTEST_PROJECT_URL_ "https://github.com/google/googletest/"
#endif  // !defined(GTEST_DEV_EMAIL_)

#if !defined(GTEST_INIT_GOOGLE_TEST_NAME_)
#define GTEST_INIT_GOOGLE_TEST_NAME_ "testing::InitGoogleTest"
#endif  // !defined(GTEST_INIT_GOOGLE_TEST_NAME_)

// Determines the version of gcc that is used to compile this.
#ifdef __GNUC__
// 40302 means version 4.3.2.
#define GTEST_GCC_VER_ \
  (__GNUC__ * 10000 + __GNUC_MINOR__ * 100 + __GNUC_PATCHLEVEL__)
#endif  // __GNUC__

// Macros for disabling Microsoft Visual C++ warnings.
//
//   GTEST_DISABLE_MSC_WARNINGS_PUSH_(4800 4385)
//   /* code that triggers warnings C4800 and C4385 */
//   GTEST_DISABLE_MSC_WARNINGS_POP_()
<<<<<<< HEAD
#if _MSC_VER >= 1400
# define GTEST_DISABLE_MSC_WARNINGS_PUSH_(warnings) \
    __pragma(warning(push))                        \
    __pragma(warning(disable: warnings))
# define GTEST_DISABLE_MSC_WARNINGS_POP_()          \
    __pragma(warning(pop))
=======
#if defined(_MSC_VER)
#define GTEST_DISABLE_MSC_WARNINGS_PUSH_(warnings) \
  __pragma(warning(push)) __pragma(warning(disable : warnings))
#define GTEST_DISABLE_MSC_WARNINGS_POP_() __pragma(warning(pop))
>>>>>>> 148bd354
#else
// Not all compilers are MSVC
#define GTEST_DISABLE_MSC_WARNINGS_PUSH_(warnings)
#define GTEST_DISABLE_MSC_WARNINGS_POP_()
#endif

// Clang on Windows does not understand MSVC's pragma warning.
// We need clang-specific way to disable function deprecation warning.
#ifdef __clang__
<<<<<<< HEAD
# define GTEST_DISABLE_MSC_DEPRECATED_PUSH_()                         \
    _Pragma("clang diagnostic push")                                  \
    _Pragma("clang diagnostic ignored \"-Wdeprecated-declarations\"") \
    _Pragma("clang diagnostic ignored \"-Wdeprecated-implementations\"")
#define GTEST_DISABLE_MSC_DEPRECATED_POP_() \
    _Pragma("clang diagnostic pop")
#else
# define GTEST_DISABLE_MSC_DEPRECATED_PUSH_() \
    GTEST_DISABLE_MSC_WARNINGS_PUSH_(4996)
# define GTEST_DISABLE_MSC_DEPRECATED_POP_() \
    GTEST_DISABLE_MSC_WARNINGS_POP_()
#endif

#ifndef GTEST_LANG_CXX11
// gcc and clang define __GXX_EXPERIMENTAL_CXX0X__ when
// -std={c,gnu}++{0x,11} is passed.  The C++11 standard specifies a
// value for __cplusplus, and recent versions of clang, gcc, and
// probably other compilers set that too in C++11 mode.
# if __GXX_EXPERIMENTAL_CXX0X__ || __cplusplus >= 201103L || _MSC_VER >= 1900
// Compiling in at least C++11 mode.
#  define GTEST_LANG_CXX11 1
# else
#  define GTEST_LANG_CXX11 0
# endif
#endif

// Distinct from C++11 language support, some environments don't provide
// proper C++11 library support. Notably, it's possible to build in
// C++11 mode when targeting Mac OS X 10.6, which has an old libstdc++
// with no C++11 support.
//
// libstdc++ has sufficient C++11 support as of GCC 4.6.0, __GLIBCXX__
// 20110325, but maintenance releases in the 4.4 and 4.5 series followed
// this date, so check for those versions by their date stamps.
// https://gcc.gnu.org/onlinedocs/libstdc++/manual/abi.html#abi.versioning
#if GTEST_LANG_CXX11 && \
    (!defined(__GLIBCXX__) || ( \
        __GLIBCXX__ >= 20110325ul &&  /* GCC >= 4.6.0 */ \
        /* Blacklist of patch releases of older branches: */ \
        __GLIBCXX__ != 20110416ul &&  /* GCC 4.4.6 */ \
        __GLIBCXX__ != 20120313ul &&  /* GCC 4.4.7 */ \
        __GLIBCXX__ != 20110428ul &&  /* GCC 4.5.3 */ \
        __GLIBCXX__ != 20120702ul))   /* GCC 4.5.4 */
# define GTEST_STDLIB_CXX11 1
#endif

// Only use C++11 library features if the library provides them.
#if GTEST_STDLIB_CXX11
# define GTEST_HAS_STD_BEGIN_AND_END_ 1
# define GTEST_HAS_STD_FORWARD_LIST_ 1
# if !defined(_MSC_VER) || (_MSC_FULL_VER >= 190023824)
// works only with VS2015U2 and better
#   define GTEST_HAS_STD_FUNCTION_ 1
# endif
# define GTEST_HAS_STD_INITIALIZER_LIST_ 1
# define GTEST_HAS_STD_MOVE_ 1
# define GTEST_HAS_STD_UNIQUE_PTR_ 1
# define GTEST_HAS_STD_SHARED_PTR_ 1
# define GTEST_HAS_UNORDERED_MAP_ 1
# define GTEST_HAS_UNORDERED_SET_ 1
#endif

// C++11 specifies that <tuple> provides std::tuple.
// Some platforms still might not have it, however.
#if GTEST_LANG_CXX11
# define GTEST_HAS_STD_TUPLE_ 1
# if defined(__clang__)
// Inspired by
// https://clang.llvm.org/docs/LanguageExtensions.html#include-file-checking-macros
#  if defined(__has_include) && !__has_include(<tuple>)
#   undef GTEST_HAS_STD_TUPLE_
#  endif
# elif defined(_MSC_VER)
// Inspired by boost/config/stdlib/dinkumware.hpp
#  if defined(_CPPLIB_VER) && _CPPLIB_VER < 520
#   undef GTEST_HAS_STD_TUPLE_
#  endif
# elif defined(__GLIBCXX__)
// Inspired by boost/config/stdlib/libstdcpp3.hpp,
// http://gcc.gnu.org/gcc-4.2/changes.html and
// https://web.archive.org/web/20140227044429/gcc.gnu.org/onlinedocs/libstdc++/manual/bk01pt01ch01.html#manual.intro.status.standard.200x
#  if __GNUC__ < 4 || (__GNUC__ == 4 && __GNUC_MINOR__ < 2)
#   undef GTEST_HAS_STD_TUPLE_
#  endif
# endif
=======
#define GTEST_DISABLE_MSC_DEPRECATED_PUSH_()                            \
  _Pragma("clang diagnostic push")                                      \
      _Pragma("clang diagnostic ignored \"-Wdeprecated-declarations\"") \
          _Pragma("clang diagnostic ignored \"-Wdeprecated-implementations\"")
#define GTEST_DISABLE_MSC_DEPRECATED_POP_() _Pragma("clang diagnostic pop")
#else
#define GTEST_DISABLE_MSC_DEPRECATED_PUSH_() \
  GTEST_DISABLE_MSC_WARNINGS_PUSH_(4996)
#define GTEST_DISABLE_MSC_DEPRECATED_POP_() GTEST_DISABLE_MSC_WARNINGS_POP_()
>>>>>>> 148bd354
#endif

// Brings in definitions for functions used in the testing::internal::posix
// namespace (read, write, close, chdir, isatty, stat). We do not currently
// use them on Windows Mobile.
#if GTEST_OS_WINDOWS
#if !GTEST_OS_WINDOWS_MOBILE
#include <direct.h>
#include <io.h>
#endif
// In order to avoid having to include <windows.h>, use forward declaration
#if GTEST_OS_WINDOWS_MINGW && !defined(__MINGW64_VERSION_MAJOR)
// MinGW defined _CRITICAL_SECTION and _RTL_CRITICAL_SECTION as two
// separate (equivalent) structs, instead of using typedef
typedef struct _CRITICAL_SECTION GTEST_CRITICAL_SECTION;
#else
// Assume CRITICAL_SECTION is a typedef of _RTL_CRITICAL_SECTION.
// This assumption is verified by
// WindowsTypesTest.CRITICAL_SECTIONIs_RTL_CRITICAL_SECTION.
typedef struct _RTL_CRITICAL_SECTION GTEST_CRITICAL_SECTION;
#endif
#else
// This assumes that non-Windows OSes provide unistd.h. For OSes where this
// is not the case, we need to include headers that provide the functions
// mentioned above.
#include <unistd.h>
#include <strings.h>
#endif  // GTEST_OS_WINDOWS

#if GTEST_OS_LINUX_ANDROID
// Used to define __ANDROID_API__ matching the target NDK API level.
#include <android/api-level.h>  // NOLINT
#endif

// Defines this to true if and only if Google Test can use POSIX regular
// expressions.
#ifndef GTEST_HAS_POSIX_RE
#if GTEST_OS_LINUX_ANDROID
// On Android, <regex.h> is only available starting with Gingerbread.
#define GTEST_HAS_POSIX_RE (__ANDROID_API__ >= 9)
#else
#define GTEST_HAS_POSIX_RE (!GTEST_OS_WINDOWS)
#endif
#endif

#if GTEST_USES_PCRE
// The appropriate headers have already been included.

#elif GTEST_HAS_POSIX_RE

// On some platforms, <regex.h> needs someone to define size_t, and
// won't compile otherwise.  We can #include it here as we already
// included <stdlib.h>, which is guaranteed to define size_t through
// <stddef.h>.
#include <regex.h>  // NOLINT

#define GTEST_USES_POSIX_RE 1

#elif GTEST_OS_WINDOWS

// <regex.h> is not available on Windows.  Use our own simple regex
// implementation instead.
#define GTEST_USES_SIMPLE_RE 1

#else

// <regex.h> may not be available on this platform.  Use our own
// simple regex implementation instead.
#define GTEST_USES_SIMPLE_RE 1

#endif  // GTEST_USES_PCRE

#ifndef GTEST_HAS_EXCEPTIONS
// The user didn't tell us whether exceptions are enabled, so we need
// to figure it out.
<<<<<<< HEAD
# if defined(_MSC_VER) && defined(_CPPUNWIND)
// MSVC defines _CPPUNWIND to 1 iff exceptions are enabled.
#  define GTEST_HAS_EXCEPTIONS 1
# elif defined(__BORLANDC__)
=======
#if defined(_MSC_VER) && defined(_CPPUNWIND)
// MSVC defines _CPPUNWIND to 1 if and only if exceptions are enabled.
#define GTEST_HAS_EXCEPTIONS 1
#elif defined(__BORLANDC__)
>>>>>>> 148bd354
// C++Builder's implementation of the STL uses the _HAS_EXCEPTIONS
// macro to enable exceptions, so we'll do the same.
// Assumes that exceptions are enabled by default.
#ifndef _HAS_EXCEPTIONS
#define _HAS_EXCEPTIONS 1
#endif  // _HAS_EXCEPTIONS
#define GTEST_HAS_EXCEPTIONS _HAS_EXCEPTIONS
#elif defined(__clang__)
// clang defines __EXCEPTIONS if and only if exceptions are enabled before clang
// 220714, but if and only if cleanups are enabled after that. In Obj-C++ files,
// there can be cleanups for ObjC exceptions which also need cleanups, even if
// C++ exceptions are disabled. clang has __has_feature(cxx_exceptions) which
// checks for C++ exceptions starting at clang r206352, but which checked for
// cleanups prior to that. To reliably check for C++ exception availability with
// clang, check for
// __EXCEPTIONS && __has_feature(cxx_exceptions).
#define GTEST_HAS_EXCEPTIONS (__EXCEPTIONS && __has_feature(cxx_exceptions))
#elif defined(__GNUC__) && __EXCEPTIONS
// gcc defines __EXCEPTIONS to 1 if and only if exceptions are enabled.
#define GTEST_HAS_EXCEPTIONS 1
#elif defined(__SUNPRO_CC)
// Sun Pro CC supports exceptions.  However, there is no compile-time way of
// detecting whether they are enabled or not.  Therefore, we assume that
// they are enabled unless the user tells us otherwise.
#define GTEST_HAS_EXCEPTIONS 1
#elif defined(__IBMCPP__) && __EXCEPTIONS
// xlC defines __EXCEPTIONS to 1 if and only if exceptions are enabled.
#define GTEST_HAS_EXCEPTIONS 1
#elif defined(__HP_aCC)
// Exception handling is in effect by default in HP aCC compiler. It has to
// be turned of by +noeh compiler option if desired.
#define GTEST_HAS_EXCEPTIONS 1
#else
// For other compilers, we assume exceptions are disabled to be
// conservative.
#define GTEST_HAS_EXCEPTIONS 0
#endif  // defined(_MSC_VER) || defined(__BORLANDC__)
#endif  // GTEST_HAS_EXCEPTIONS

<<<<<<< HEAD
#if !defined(GTEST_HAS_STD_STRING)
// Even though we don't use this macro any longer, we keep it in case
// some clients still depend on it.
# define GTEST_HAS_STD_STRING 1
#elif !GTEST_HAS_STD_STRING
// The user told us that ::std::string isn't available.
# error "::std::string isn't available."
#endif  // !defined(GTEST_HAS_STD_STRING)

#ifndef GTEST_HAS_GLOBAL_STRING
# define GTEST_HAS_GLOBAL_STRING 0
#endif  // GTEST_HAS_GLOBAL_STRING

#ifndef GTEST_HAS_STD_WSTRING
// The user didn't tell us whether ::std::wstring is available, so we need
// to figure it out.
// FIXME: uses autoconf to detect whether ::std::wstring
//   is available.

=======
#ifndef GTEST_HAS_STD_WSTRING
// The user didn't tell us whether ::std::wstring is available, so we need
// to figure it out.
>>>>>>> 148bd354
// Cygwin 1.7 and below doesn't support ::std::wstring.
// Solaris' libc++ doesn't support it either.  Android has
// no support for it at least as recent as Froyo (2.2).
#define GTEST_HAS_STD_WSTRING                                         \
  (!(GTEST_OS_LINUX_ANDROID || GTEST_OS_CYGWIN || GTEST_OS_SOLARIS || \
     GTEST_OS_HAIKU || GTEST_OS_ESP32 || GTEST_OS_ESP8266))

#endif  // GTEST_HAS_STD_WSTRING

// Determines whether RTTI is available.
#ifndef GTEST_HAS_RTTI
// The user didn't tell us whether RTTI is enabled, so we need to
// figure it out.

#ifdef _MSC_VER

#ifdef _CPPRTTI  // MSVC defines this macro if and only if RTTI is enabled.
#define GTEST_HAS_RTTI 1
#else
#define GTEST_HAS_RTTI 0
#endif

// Starting with version 4.3.2, gcc defines __GXX_RTTI if and only if RTTI is
// enabled.
#elif defined(__GNUC__)

#ifdef __GXX_RTTI
// When building against STLport with the Android NDK and with
// -frtti -fno-exceptions, the build fails at link time with undefined
// references to __cxa_bad_typeid. Note sure if STL or toolchain bug,
// so disable RTTI when detected.
#if GTEST_OS_LINUX_ANDROID && defined(_STLPORT_MAJOR) && !defined(__EXCEPTIONS)
#define GTEST_HAS_RTTI 0
#else
#define GTEST_HAS_RTTI 1
#endif  // GTEST_OS_LINUX_ANDROID && __STLPORT_MAJOR && !__EXCEPTIONS
#else
#define GTEST_HAS_RTTI 0
#endif  // __GXX_RTTI

// Clang defines __GXX_RTTI starting with version 3.0, but its manual recommends
// using has_feature instead. has_feature(cxx_rtti) is supported since 2.7, the
// first version with C++ support.
#elif defined(__clang__)

#define GTEST_HAS_RTTI __has_feature(cxx_rtti)

// Starting with version 9.0 IBM Visual Age defines __RTTI_ALL__ to 1 if
// both the typeid and dynamic_cast features are present.
#elif defined(__IBMCPP__) && (__IBMCPP__ >= 900)

#ifdef __RTTI_ALL__
#define GTEST_HAS_RTTI 1
#else
#define GTEST_HAS_RTTI 0
#endif

#else

// For all other compilers, we assume RTTI is enabled.
#define GTEST_HAS_RTTI 1

#endif  // _MSC_VER

#endif  // GTEST_HAS_RTTI

// It's this header's responsibility to #include <typeinfo> when RTTI
// is enabled.
#if GTEST_HAS_RTTI
#include <typeinfo>
#endif

// Determines whether Google Test can use the pthreads library.
#ifndef GTEST_HAS_PTHREAD
// The user didn't tell us explicitly, so we make reasonable assumptions about
// which platforms have pthreads support.
//
// To disable threading support in Google Test, add -DGTEST_HAS_PTHREAD=0
// to your compiler flags.
<<<<<<< HEAD
#define GTEST_HAS_PTHREAD                                             \
  (GTEST_OS_LINUX || GTEST_OS_MAC || GTEST_OS_HPUX || GTEST_OS_QNX || \
   GTEST_OS_FREEBSD || GTEST_OS_NACL || GTEST_OS_NETBSD || GTEST_OS_FUCHSIA)
=======
#define GTEST_HAS_PTHREAD                                                      \
  (GTEST_OS_LINUX || GTEST_OS_MAC || GTEST_OS_HPUX || GTEST_OS_QNX ||          \
   GTEST_OS_FREEBSD || GTEST_OS_NACL || GTEST_OS_NETBSD || GTEST_OS_FUCHSIA || \
   GTEST_OS_DRAGONFLY || GTEST_OS_GNU_KFREEBSD || GTEST_OS_OPENBSD ||          \
   GTEST_OS_HAIKU)
>>>>>>> 148bd354
#endif  // GTEST_HAS_PTHREAD

#if GTEST_HAS_PTHREAD
// gtest-port.h guarantees to #include <pthread.h> when GTEST_HAS_PTHREAD is
// true.
#include <pthread.h>  // NOLINT

// For timespec and nanosleep, used below.
#include <time.h>  // NOLINT
#endif

<<<<<<< HEAD
// Determines if hash_map/hash_set are available.
// Only used for testing against those containers.
#if !defined(GTEST_HAS_HASH_MAP_)
# if defined(_MSC_VER) && (_MSC_VER < 1900)
#  define GTEST_HAS_HASH_MAP_ 1  // Indicates that hash_map is available.
#  define GTEST_HAS_HASH_SET_ 1  // Indicates that hash_set is available.
# endif  // _MSC_VER
#endif  // !defined(GTEST_HAS_HASH_MAP_)

// Determines whether Google Test can use tr1/tuple.  You can define
// this macro to 0 to prevent Google Test from using tuple (any
// feature depending on tuple with be disabled in this mode).
#ifndef GTEST_HAS_TR1_TUPLE
# if GTEST_OS_LINUX_ANDROID && defined(_STLPORT_MAJOR)
// STLport, provided with the Android NDK, has neither <tr1/tuple> or <tuple>.
#  define GTEST_HAS_TR1_TUPLE 0
# elif defined(_MSC_VER) && (_MSC_VER >= 1910)
// Prevent `warning C4996: 'std::tr1': warning STL4002:
// The non-Standard std::tr1 namespace and TR1-only machinery
// are deprecated and will be REMOVED.`
#  define GTEST_HAS_TR1_TUPLE 0
# elif GTEST_LANG_CXX11 && defined(_LIBCPP_VERSION)
// libc++ doesn't support TR1.
#  define GTEST_HAS_TR1_TUPLE 0
# else
// The user didn't tell us not to do it, so we assume it's OK.
#  define GTEST_HAS_TR1_TUPLE 1
# endif
#endif  // GTEST_HAS_TR1_TUPLE

// Determines whether Google Test's own tr1 tuple implementation
// should be used.
#ifndef GTEST_USE_OWN_TR1_TUPLE
// We use our own tuple implementation on Symbian.
# if GTEST_OS_SYMBIAN
#  define GTEST_USE_OWN_TR1_TUPLE 1
# else
// The user didn't tell us, so we need to figure it out.

// We use our own TR1 tuple if we aren't sure the user has an
// implementation of it already.  At this time, libstdc++ 4.0.0+ and
// MSVC 2010 are the only mainstream standard libraries that come
// with a TR1 tuple implementation.  NVIDIA's CUDA NVCC compiler
// pretends to be GCC by defining __GNUC__ and friends, but cannot
// compile GCC's tuple implementation.  MSVC 2008 (9.0) provides TR1
// tuple in a 323 MB Feature Pack download, which we cannot assume the
// user has.  QNX's QCC compiler is a modified GCC but it doesn't
// support TR1 tuple.  libc++ only provides std::tuple, in C++11 mode,
// and it can be used with some compilers that define __GNUC__.
# if (defined(__GNUC__) && !defined(__CUDACC__) && (GTEST_GCC_VER_ >= 40000) \
      && !GTEST_OS_QNX && !defined(_LIBCPP_VERSION)) \
      || (_MSC_VER >= 1600 && _MSC_VER < 1900)
#  define GTEST_ENV_HAS_TR1_TUPLE_ 1
# endif

// C++11 specifies that <tuple> provides std::tuple. Use that if gtest is used
// in C++11 mode and libstdc++ isn't very old (binaries targeting OS X 10.6
// can build with clang but need to use gcc4.2's libstdc++).
# if GTEST_LANG_CXX11 && (!defined(__GLIBCXX__) || __GLIBCXX__ > 20110325)
#  define GTEST_ENV_HAS_STD_TUPLE_ 1
# endif

# if GTEST_ENV_HAS_TR1_TUPLE_ || GTEST_ENV_HAS_STD_TUPLE_
#  define GTEST_USE_OWN_TR1_TUPLE 0
# else
#  define GTEST_USE_OWN_TR1_TUPLE 1
# endif
# endif  // GTEST_OS_SYMBIAN
#endif  // GTEST_USE_OWN_TR1_TUPLE

// To avoid conditional compilation we make it gtest-port.h's responsibility
// to #include the header implementing tuple.
#if GTEST_HAS_STD_TUPLE_
# include <tuple>  // IWYU pragma: export
# define GTEST_TUPLE_NAMESPACE_ ::std
#endif  // GTEST_HAS_STD_TUPLE_

// We include tr1::tuple even if std::tuple is available to define printers for
// them.
#if GTEST_HAS_TR1_TUPLE
# ifndef GTEST_TUPLE_NAMESPACE_
#  define GTEST_TUPLE_NAMESPACE_ ::std::tr1
# endif  // GTEST_TUPLE_NAMESPACE_

# if GTEST_USE_OWN_TR1_TUPLE
#  include "gtest/internal/gtest-tuple.h"  // IWYU pragma: export  // NOLINT
# elif GTEST_OS_SYMBIAN

// On Symbian, BOOST_HAS_TR1_TUPLE causes Boost's TR1 tuple library to
// use STLport's tuple implementation, which unfortunately doesn't
// work as the copy of STLport distributed with Symbian is incomplete.
// By making sure BOOST_HAS_TR1_TUPLE is undefined, we force Boost to
// use its own tuple implementation.
#  ifdef BOOST_HAS_TR1_TUPLE
#   undef BOOST_HAS_TR1_TUPLE
#  endif  // BOOST_HAS_TR1_TUPLE

// This prevents <boost/tr1/detail/config.hpp>, which defines
// BOOST_HAS_TR1_TUPLE, from being #included by Boost's <tuple>.
#  define BOOST_TR1_DETAIL_CONFIG_HPP_INCLUDED
#  include <tuple>  // IWYU pragma: export  // NOLINT

# elif defined(__GNUC__) && (GTEST_GCC_VER_ >= 40000)
// GCC 4.0+ implements tr1/tuple in the <tr1/tuple> header.  This does
// not conform to the TR1 spec, which requires the header to be <tuple>.

#  if !GTEST_HAS_RTTI && GTEST_GCC_VER_ < 40302
// Until version 4.3.2, gcc has a bug that causes <tr1/functional>,
// which is #included by <tr1/tuple>, to not compile when RTTI is
// disabled.  _TR1_FUNCTIONAL is the header guard for
// <tr1/functional>.  Hence the following #define is used to prevent
// <tr1/functional> from being included.
#   define _TR1_FUNCTIONAL 1
#   include <tr1/tuple>
#   undef _TR1_FUNCTIONAL  // Allows the user to #include
                        // <tr1/functional> if they choose to.
#  else
#   include <tr1/tuple>  // NOLINT
#  endif  // !GTEST_HAS_RTTI && GTEST_GCC_VER_ < 40302

// VS 2010 now has tr1 support.
# elif _MSC_VER >= 1600
#  include <tuple>  // IWYU pragma: export  // NOLINT

# else  // GTEST_USE_OWN_TR1_TUPLE
#  include <tr1/tuple>  // IWYU pragma: export  // NOLINT
# endif  // GTEST_USE_OWN_TR1_TUPLE

#endif  // GTEST_HAS_TR1_TUPLE

=======
>>>>>>> 148bd354
// Determines whether clone(2) is supported.
// Usually it will only be available on Linux, excluding
// Linux on the Itanium architecture.
// Also see http://linux.die.net/man/2/clone.
#ifndef GTEST_HAS_CLONE
// The user didn't tell us, so we need to figure it out.

<<<<<<< HEAD
# if GTEST_OS_LINUX && !defined(__ia64__)
#  if GTEST_OS_LINUX_ANDROID
// On Android, clone() became available at different API levels for each 32-bit
// architecture.
#    if defined(__LP64__) || \
        (defined(__arm__) && __ANDROID_API__ >= 9) || \
        (defined(__mips__) && __ANDROID_API__ >= 12) || \
        (defined(__i386__) && __ANDROID_API__ >= 17)
#     define GTEST_HAS_CLONE 1
#    else
#     define GTEST_HAS_CLONE 0
#    endif
#  else
#   define GTEST_HAS_CLONE 1
#  endif
# else
#  define GTEST_HAS_CLONE 0
# endif  // GTEST_OS_LINUX && !defined(__ia64__)
=======
#if GTEST_OS_LINUX && !defined(__ia64__)
#if GTEST_OS_LINUX_ANDROID
// On Android, clone() became available at different API levels for each 32-bit
// architecture.
#if defined(__LP64__) || (defined(__arm__) && __ANDROID_API__ >= 9) || \
    (defined(__mips__) && __ANDROID_API__ >= 12) ||                    \
    (defined(__i386__) && __ANDROID_API__ >= 17)
#define GTEST_HAS_CLONE 1
#else
#define GTEST_HAS_CLONE 0
#endif
#else
#define GTEST_HAS_CLONE 1
#endif
#else
#define GTEST_HAS_CLONE 0
#endif  // GTEST_OS_LINUX && !defined(__ia64__)
>>>>>>> 148bd354

#endif  // GTEST_HAS_CLONE

// Determines whether to support stream redirection. This is used to test
// output correctness and to implement death tests.
#ifndef GTEST_HAS_STREAM_REDIRECTION
// By default, we assume that stream redirection is supported on all
// platforms except known mobile ones.
#if GTEST_OS_WINDOWS_MOBILE || GTEST_OS_WINDOWS_PHONE || \
    GTEST_OS_WINDOWS_RT || GTEST_OS_ESP8266
#define GTEST_HAS_STREAM_REDIRECTION 0
#else
#define GTEST_HAS_STREAM_REDIRECTION 1
#endif  // !GTEST_OS_WINDOWS_MOBILE
#endif  // GTEST_HAS_STREAM_REDIRECTION

// Determines whether to support death tests.
// pops up a dialog window that cannot be suppressed programmatically.
<<<<<<< HEAD
#if (GTEST_OS_LINUX || GTEST_OS_CYGWIN || GTEST_OS_SOLARIS ||   \
     (GTEST_OS_MAC && !GTEST_OS_IOS) ||                         \
     (GTEST_OS_WINDOWS_DESKTOP && _MSC_VER >= 1400) ||          \
     GTEST_OS_WINDOWS_MINGW || GTEST_OS_AIX || GTEST_OS_HPUX || \
     GTEST_OS_OPENBSD || GTEST_OS_QNX || GTEST_OS_FREEBSD || \
     GTEST_OS_NETBSD || GTEST_OS_FUCHSIA)
# define GTEST_HAS_DEATH_TEST 1
=======
#if (GTEST_OS_LINUX || GTEST_OS_CYGWIN || GTEST_OS_SOLARIS ||             \
     (GTEST_OS_MAC && !GTEST_OS_IOS) ||                                   \
     (GTEST_OS_WINDOWS_DESKTOP && _MSC_VER) || GTEST_OS_WINDOWS_MINGW ||  \
     GTEST_OS_AIX || GTEST_OS_HPUX || GTEST_OS_OPENBSD || GTEST_OS_QNX || \
     GTEST_OS_FREEBSD || GTEST_OS_NETBSD || GTEST_OS_FUCHSIA ||           \
     GTEST_OS_DRAGONFLY || GTEST_OS_GNU_KFREEBSD || GTEST_OS_HAIKU)
#define GTEST_HAS_DEATH_TEST 1
>>>>>>> 148bd354
#endif

// Determines whether to support type-driven tests.

// Typed tests need <typeinfo> and variadic macros, which GCC, VC++ 8.0,
// Sun Pro CC, IBM Visual Age, and HP aCC support.
#if defined(__GNUC__) || defined(_MSC_VER) || defined(__SUNPRO_CC) || \
    defined(__IBMCPP__) || defined(__HP_aCC)
<<<<<<< HEAD
# define GTEST_HAS_TYPED_TEST 1
# define GTEST_HAS_TYPED_TEST_P 1
#endif

// Determines whether to support Combine(). This only makes sense when
// value-parameterized tests are enabled.  The implementation doesn't
// work on Sun Studio since it doesn't understand templated conversion
// operators.
#if (GTEST_HAS_TR1_TUPLE || GTEST_HAS_STD_TUPLE_) && !defined(__SUNPRO_CC)
# define GTEST_HAS_COMBINE 1
=======
#define GTEST_HAS_TYPED_TEST 1
#define GTEST_HAS_TYPED_TEST_P 1
>>>>>>> 148bd354
#endif

// Determines whether the system compiler uses UTF-16 for encoding wide strings.
#define GTEST_WIDE_STRING_USES_UTF16_ \
  (GTEST_OS_WINDOWS || GTEST_OS_CYGWIN || GTEST_OS_AIX || GTEST_OS_OS2)

// Determines whether test results can be streamed to a socket.
#if GTEST_OS_LINUX || GTEST_OS_GNU_KFREEBSD || GTEST_OS_DRAGONFLY || \
    GTEST_OS_FREEBSD || GTEST_OS_NETBSD || GTEST_OS_OPENBSD
#define GTEST_CAN_STREAM_RESULTS_ 1
#endif

// Defines some utility macros.

// The GNU compiler emits a warning if nested "if" statements are followed by
// an "else" statement and braces are not used to explicitly disambiguate the
// "else" binding.  This leads to problems with code like:
//
//   if (gate)
//     ASSERT_*(condition) << "Some message";
//
// The "switch (0) case 0:" idiom is used to suppress this.
#ifdef __INTEL_COMPILER
#define GTEST_AMBIGUOUS_ELSE_BLOCKER_
#else
#define GTEST_AMBIGUOUS_ELSE_BLOCKER_ \
  switch (0)                          \
  case 0:                             \
  default:  // NOLINT
#endif

// Use this annotation at the end of a struct/class definition to
// prevent the compiler from optimizing away instances that are never
// used.  This is useful when all interesting logic happens inside the
// c'tor and / or d'tor.  Example:
//
//   struct Foo {
//     Foo() { ... }
//   } GTEST_ATTRIBUTE_UNUSED_;
//
// Also use it after a variable or parameter declaration to tell the
// compiler the variable/parameter does not have to be used.
#if defined(__GNUC__) && !defined(COMPILER_ICC)
#define GTEST_ATTRIBUTE_UNUSED_ __attribute__((unused))
#elif defined(__clang__)
#if __has_attribute(unused)
#define GTEST_ATTRIBUTE_UNUSED_ __attribute__((unused))
#endif
#endif
#ifndef GTEST_ATTRIBUTE_UNUSED_
#define GTEST_ATTRIBUTE_UNUSED_
#endif

<<<<<<< HEAD
#if GTEST_LANG_CXX11
# define GTEST_CXX11_EQUALS_DELETE_ = delete
#else  // GTEST_LANG_CXX11
# define GTEST_CXX11_EQUALS_DELETE_
#endif  // GTEST_LANG_CXX11

// Use this annotation before a function that takes a printf format string.
#if (defined(__GNUC__) || defined(__clang__)) && !defined(COMPILER_ICC)
# if defined(__MINGW_PRINTF_FORMAT)
// MinGW has two different printf implementations. Ensure the format macro
// matches the selected implementation. See
// https://sourceforge.net/p/mingw-w64/wiki2/gnu%20printf/.
#  define GTEST_ATTRIBUTE_PRINTF_(string_index, first_to_check) \
       __attribute__((__format__(__MINGW_PRINTF_FORMAT, string_index, \
                                 first_to_check)))
# else
#  define GTEST_ATTRIBUTE_PRINTF_(string_index, first_to_check) \
       __attribute__((__format__(__printf__, string_index, first_to_check)))
# endif
#else
# define GTEST_ATTRIBUTE_PRINTF_(string_index, first_to_check)
#endif


// A macro to disallow operator=
// This should be used in the private: declarations for a class.
#define GTEST_DISALLOW_ASSIGN_(type) \
  void operator=(type const &) GTEST_CXX11_EQUALS_DELETE_
=======
// Use this annotation before a function that takes a printf format string.
#if (defined(__GNUC__) || defined(__clang__)) && !defined(COMPILER_ICC)
#if defined(__MINGW_PRINTF_FORMAT)
// MinGW has two different printf implementations. Ensure the format macro
// matches the selected implementation. See
// https://sourceforge.net/p/mingw-w64/wiki2/gnu%20printf/.
#define GTEST_ATTRIBUTE_PRINTF_(string_index, first_to_check) \
  __attribute__(                                              \
      (__format__(__MINGW_PRINTF_FORMAT, string_index, first_to_check)))
#else
#define GTEST_ATTRIBUTE_PRINTF_(string_index, first_to_check) \
  __attribute__((__format__(__printf__, string_index, first_to_check)))
#endif
#else
#define GTEST_ATTRIBUTE_PRINTF_(string_index, first_to_check)
#endif

// A macro to disallow copy operator=
// This should be used in the private: declarations for a class.
#define GTEST_DISALLOW_ASSIGN_(type) type &operator=(type const &) = delete
>>>>>>> 148bd354

// A macro to disallow copy constructor and operator=
// This should be used in the private: declarations for a class.
#define GTEST_DISALLOW_COPY_AND_ASSIGN_(type) \
<<<<<<< HEAD
  type(type const &) GTEST_CXX11_EQUALS_DELETE_; \
=======
  type(type const &) = delete;                \
>>>>>>> 148bd354
  GTEST_DISALLOW_ASSIGN_(type)

// A macro to disallow move operator=
// This should be used in the private: declarations for a class.
#define GTEST_DISALLOW_MOVE_ASSIGN_(type) \
  type &operator=(type &&) noexcept = delete

// A macro to disallow move constructor and operator=
// This should be used in the private: declarations for a class.
#define GTEST_DISALLOW_MOVE_AND_ASSIGN_(type) \
  type(type &&) noexcept = delete;            \
  GTEST_DISALLOW_MOVE_ASSIGN_(type)

// Tell the compiler to warn about unused return values for functions declared
// with this macro.  The macro should be used on function declarations
// following the argument list:
//
//   Sprocket* AllocateSprocket() GTEST_MUST_USE_RESULT_;
#if defined(__GNUC__) && !defined(COMPILER_ICC)
#define GTEST_MUST_USE_RESULT_ __attribute__((warn_unused_result))
#else
#define GTEST_MUST_USE_RESULT_
#endif  // __GNUC__ && !COMPILER_ICC

// MS C++ compiler emits warning when a conditional expression is compile time
// constant. In some contexts this warning is false positive and needs to be
// suppressed. Use the following two macros in such cases:
//
// GTEST_INTENTIONAL_CONST_COND_PUSH_()
// while (true) {
// GTEST_INTENTIONAL_CONST_COND_POP_()
// }
#define GTEST_INTENTIONAL_CONST_COND_PUSH_() \
  GTEST_DISABLE_MSC_WARNINGS_PUSH_(4127)
#define GTEST_INTENTIONAL_CONST_COND_POP_() GTEST_DISABLE_MSC_WARNINGS_POP_()

// Determine whether the compiler supports Microsoft's Structured Exception
// Handling.  This is supported by several Windows compilers but generally
// does not exist on any other system.
#ifndef GTEST_HAS_SEH
// The user didn't tell us, so we need to figure it out.

#if defined(_MSC_VER) || defined(__BORLANDC__)
// These two compilers are known to support SEH.
#define GTEST_HAS_SEH 1
#else
// Assume no SEH.
#define GTEST_HAS_SEH 0
#endif

#endif  // GTEST_HAS_SEH

<<<<<<< HEAD
=======
#ifndef GTEST_IS_THREADSAFE

#define GTEST_IS_THREADSAFE                                                 \
  (GTEST_HAS_MUTEX_AND_THREAD_LOCAL_ ||                                     \
   (GTEST_OS_WINDOWS && !GTEST_OS_WINDOWS_PHONE && !GTEST_OS_WINDOWS_RT) || \
   GTEST_HAS_PTHREAD)

#endif  // GTEST_IS_THREADSAFE

>>>>>>> 148bd354
// GTEST_API_ qualifies all symbols that must be exported. The definitions below
// are guarded by #ifndef to give embedders a chance to define GTEST_API_ in
// gtest/internal/custom/gtest-port.h
#ifndef GTEST_API_

#ifdef _MSC_VER
#if GTEST_LINKED_AS_SHARED_LIBRARY
#define GTEST_API_ __declspec(dllimport)
#elif GTEST_CREATE_SHARED_LIBRARY
#define GTEST_API_ __declspec(dllexport)
#endif
#elif __GNUC__ >= 4 || defined(__clang__)
<<<<<<< HEAD
# define GTEST_API_ __attribute__((visibility ("default")))
=======
#define GTEST_API_ __attribute__((visibility("default")))
>>>>>>> 148bd354
#endif  // _MSC_VER

#endif  // GTEST_API_

#ifndef GTEST_API_
<<<<<<< HEAD
# define GTEST_API_
#endif  // GTEST_API_

#ifndef GTEST_DEFAULT_DEATH_TEST_STYLE
# define GTEST_DEFAULT_DEATH_TEST_STYLE  "fast"
=======
#define GTEST_API_
#endif  // GTEST_API_

#ifndef GTEST_DEFAULT_DEATH_TEST_STYLE
#define GTEST_DEFAULT_DEATH_TEST_STYLE "fast"
>>>>>>> 148bd354
#endif  // GTEST_DEFAULT_DEATH_TEST_STYLE

#ifdef __GNUC__
// Ask the compiler to never inline a given function.
#define GTEST_NO_INLINE_ __attribute__((noinline))
#else
#define GTEST_NO_INLINE_
#endif

// _LIBCPP_VERSION is defined by the libc++ library from the LLVM project.
#if !defined(GTEST_HAS_CXXABI_H_)
<<<<<<< HEAD
# if defined(__GLIBCXX__) || (defined(_LIBCPP_VERSION) && !defined(_MSC_VER))
#  define GTEST_HAS_CXXABI_H_ 1
# else
#  define GTEST_HAS_CXXABI_H_ 0
# endif
=======
#if defined(__GLIBCXX__) || (defined(_LIBCPP_VERSION) && !defined(_MSC_VER))
#define GTEST_HAS_CXXABI_H_ 1
#else
#define GTEST_HAS_CXXABI_H_ 0
#endif
>>>>>>> 148bd354
#endif

// A function level attribute to disable checking for use of uninitialized
// memory when built with MemorySanitizer.
#if defined(__clang__)
#if __has_feature(memory_sanitizer)
#define GTEST_ATTRIBUTE_NO_SANITIZE_MEMORY_ __attribute__((no_sanitize_memory))
#else
#define GTEST_ATTRIBUTE_NO_SANITIZE_MEMORY_
#endif  // __has_feature(memory_sanitizer)
#else
#define GTEST_ATTRIBUTE_NO_SANITIZE_MEMORY_
#endif  // __clang__

// A function level attribute to disable AddressSanitizer instrumentation.
#if defined(__clang__)
#if __has_feature(address_sanitizer)
#define GTEST_ATTRIBUTE_NO_SANITIZE_ADDRESS_ \
  __attribute__((no_sanitize_address))
#else
#define GTEST_ATTRIBUTE_NO_SANITIZE_ADDRESS_
#endif  // __has_feature(address_sanitizer)
#else
#define GTEST_ATTRIBUTE_NO_SANITIZE_ADDRESS_
#endif  // __clang__

// A function level attribute to disable HWAddressSanitizer instrumentation.
#if defined(__clang__)
#if __has_feature(hwaddress_sanitizer)
#define GTEST_ATTRIBUTE_NO_SANITIZE_HWADDRESS_ \
  __attribute__((no_sanitize("hwaddress")))
#else
#define GTEST_ATTRIBUTE_NO_SANITIZE_HWADDRESS_
#endif  // __has_feature(hwaddress_sanitizer)
#else
#define GTEST_ATTRIBUTE_NO_SANITIZE_HWADDRESS_
#endif  // __clang__

<<<<<<< HEAD
=======
// A function level attribute to disable ThreadSanitizer instrumentation.
#if defined(__clang__)
#if __has_feature(thread_sanitizer)
#define GTEST_ATTRIBUTE_NO_SANITIZE_THREAD_ __attribute__((no_sanitize_thread))
#else
#define GTEST_ATTRIBUTE_NO_SANITIZE_THREAD_
#endif  // __has_feature(thread_sanitizer)
#else
#define GTEST_ATTRIBUTE_NO_SANITIZE_THREAD_
#endif  // __clang__

>>>>>>> 148bd354
namespace testing {

class Message;

// Legacy imports for backwards compatibility.
// New code should use std:: names directly.
using std::get;
using std::make_tuple;
using std::tuple;
using std::tuple_element;
using std::tuple_size;

namespace internal {

// A secret type that Google Test users don't know about.  It has no
// definition on purpose.  Therefore it's impossible to create a
// Secret object, which is what we want.
class Secret;

// The GTEST_COMPILE_ASSERT_ is a legacy macro used to verify that a compile
// time expression is true (in new code, use static_assert instead). For
// example, you could use it to verify the size of a static array:
//
//   GTEST_COMPILE_ASSERT_(GTEST_ARRAY_SIZE_(names) == NUM_NAMES,
//                         names_incorrect_size);
//
<<<<<<< HEAD
// or to make sure a struct is smaller than a certain size:
//
//   GTEST_COMPILE_ASSERT_(sizeof(foo) < 128, foo_too_large);
//
// The second argument to the macro is the name of the variable. If
// the expression is false, most compilers will issue a warning/error
// containing the name of the variable.

#if GTEST_LANG_CXX11
# define GTEST_COMPILE_ASSERT_(expr, msg) static_assert(expr, #msg)
#else  // !GTEST_LANG_CXX11
template <bool>
  struct CompileAssert {
};

# define GTEST_COMPILE_ASSERT_(expr, msg) \
  typedef ::testing::internal::CompileAssert<(static_cast<bool>(expr))> \
      msg[static_cast<bool>(expr) ? 1 : -1] GTEST_ATTRIBUTE_UNUSED_
#endif  // !GTEST_LANG_CXX11

// Implementation details of GTEST_COMPILE_ASSERT_:
//
// (In C++11, we simply use static_assert instead of the following)
//
// - GTEST_COMPILE_ASSERT_ works by defining an array type that has -1
//   elements (and thus is invalid) when the expression is false.
//
// - The simpler definition
//
//    #define GTEST_COMPILE_ASSERT_(expr, msg) typedef char msg[(expr) ? 1 : -1]
//
//   does not work, as gcc supports variable-length arrays whose sizes
//   are determined at run-time (this is gcc's extension and not part
//   of the C++ standard).  As a result, gcc fails to reject the
//   following code with the simple definition:
//
//     int foo;
//     GTEST_COMPILE_ASSERT_(foo, msg); // not supposed to compile as foo is
//                                      // not a compile-time constant.
//
// - By using the type CompileAssert<(bool(expr))>, we ensures that
//   expr is a compile-time constant.  (Template arguments must be
//   determined at compile-time.)
//
// - The outter parentheses in CompileAssert<(bool(expr))> are necessary
//   to work around a bug in gcc 3.4.4 and 4.0.1.  If we had written
//
//     CompileAssert<bool(expr)>
//
//   instead, these compilers will refuse to compile
//
//     GTEST_COMPILE_ASSERT_(5 > 0, some_message);
//
//   (They seem to think the ">" in "5 > 0" marks the end of the
//   template argument list.)
//
// - The array size is (bool(expr) ? 1 : -1), instead of simply
//
//     ((expr) ? 1 : -1).
//
//   This is to avoid running into a bug in MS VC 7.1, which
//   causes ((0.0) ? 1 : -1) to incorrectly evaluate to 1.

// StaticAssertTypeEqHelper is used by StaticAssertTypeEq defined in gtest.h.
//
// This template is declared, but intentionally undefined.
template <typename T1, typename T2>
struct StaticAssertTypeEqHelper;

template <typename T>
struct StaticAssertTypeEqHelper<T, T> {
  enum { value = true };
};

// Same as std::is_same<>.
template <typename T, typename U>
struct IsSame {
  enum { value = false };
};
template <typename T>
struct IsSame<T, T> {
  enum { value = true };
};

// Evaluates to the number of elements in 'array'.
#define GTEST_ARRAY_SIZE_(array) (sizeof(array) / sizeof(array[0]))

#if GTEST_HAS_GLOBAL_STRING
typedef ::string string;
#else
typedef ::std::string string;
#endif  // GTEST_HAS_GLOBAL_STRING

#if GTEST_HAS_GLOBAL_WSTRING
typedef ::wstring wstring;
#elif GTEST_HAS_STD_WSTRING
typedef ::std::wstring wstring;
#endif  // GTEST_HAS_GLOBAL_WSTRING
=======
// The second argument to the macro must be a valid C++ identifier. If the
// expression is false, compiler will issue an error containing this identifier.
#define GTEST_COMPILE_ASSERT_(expr, msg) static_assert(expr, #msg)
>>>>>>> 148bd354

// A helper for suppressing warnings on constant condition.  It just
// returns 'condition'.
GTEST_API_ bool IsTrue(bool condition);

// Defines RE.

#if GTEST_USES_PCRE
// if used, PCRE is injected by custom/gtest-port.h
#elif GTEST_USES_POSIX_RE || GTEST_USES_SIMPLE_RE

// A simple C++ wrapper for <regex.h>.  It uses the POSIX Extended
// Regular Expression syntax.
class GTEST_API_ RE {
 public:
  // A copy constructor is required by the Standard to initialize object
  // references from r-values.
  RE(const RE &other) { Init(other.pattern()); }

  // Constructs an RE from a string.
<<<<<<< HEAD
  RE(const ::std::string& regex) { Init(regex.c_str()); }  // NOLINT

# if GTEST_HAS_GLOBAL_STRING

  RE(const ::string& regex) { Init(regex.c_str()); }  // NOLINT

# endif  // GTEST_HAS_GLOBAL_STRING
=======
  RE(const ::std::string &regex) { Init(regex.c_str()); }  // NOLINT
>>>>>>> 148bd354

  RE(const char *regex) { Init(regex); }  // NOLINT
  ~RE();

  // Returns the string representation of the regex.
  const char *pattern() const { return pattern_; }

  // FullMatch(str, re) returns true if and only if regular expression re
  // matches the entire str.
  // PartialMatch(str, re) returns true if and only if regular expression re
  // matches a substring of str (including str itself).
<<<<<<< HEAD
  //
  // FIXME: make FullMatch() and PartialMatch() work
  // when str contains NUL characters.
  static bool FullMatch(const ::std::string& str, const RE& re) {
=======
  static bool FullMatch(const ::std::string &str, const RE &re) {
>>>>>>> 148bd354
    return FullMatch(str.c_str(), re);
  }
  static bool PartialMatch(const ::std::string &str, const RE &re) {
    return PartialMatch(str.c_str(), re);
  }

<<<<<<< HEAD
# if GTEST_HAS_GLOBAL_STRING

  static bool FullMatch(const ::string& str, const RE& re) {
    return FullMatch(str.c_str(), re);
  }
  static bool PartialMatch(const ::string& str, const RE& re) {
    return PartialMatch(str.c_str(), re);
  }

# endif  // GTEST_HAS_GLOBAL_STRING

  static bool FullMatch(const char* str, const RE& re);
  static bool PartialMatch(const char* str, const RE& re);

 private:
  void Init(const char* regex);

  // We use a const char* instead of an std::string, as Google Test used to be
  // used where std::string is not available.  FIXME: change to
  // std::string.
  const char* pattern_;
=======
  static bool FullMatch(const char *str, const RE &re);
  static bool PartialMatch(const char *str, const RE &re);

 private:
  void Init(const char *regex);
  const char *pattern_;
>>>>>>> 148bd354
  bool is_valid_;

# if GTEST_USES_POSIX_RE

  regex_t full_regex_;     // For FullMatch().
  regex_t partial_regex_;  // For PartialMatch().

# else  // GTEST_USES_SIMPLE_RE

  const char *full_pattern_;  // For FullMatch();

# endif

  GTEST_DISALLOW_ASSIGN_(RE);
};

#endif  // GTEST_USES_PCRE

// Formats a source file path and a line number as they would appear
// in an error message from the compiler used to compile this code.
GTEST_API_ ::std::string FormatFileLocation(const char *file, int line);

// Formats a file location for compiler-independent XML output.
// Although this function is not platform dependent, we put it next to
// FormatFileLocation in order to contrast the two functions.
GTEST_API_ ::std::string FormatCompilerIndependentFileLocation(const char *file,
                                                               int line);

// Defines logging utilities:
//   GTEST_LOG_(severity) - logs messages at the specified severity level. The
//                          message itself is streamed into the macro.
//   LogToStderr()  - directs all log messages to stderr.
//   FlushInfoLog() - flushes informational log messages.

enum GTestLogSeverity { GTEST_INFO, GTEST_WARNING, GTEST_ERROR, GTEST_FATAL };

// Formats log entry severity, provides a stream object for streaming the
// log message, and terminates the message with a newline when going out of
// scope.
class GTEST_API_ GTestLog {
 public:
  GTestLog(GTestLogSeverity severity, const char *file, int line);

  // Flushes the buffers and, if severity is GTEST_FATAL, aborts the program.
  ~GTestLog();

  ::std::ostream &GetStream() { return ::std::cerr; }

 private:
  const GTestLogSeverity severity_;

  GTEST_DISALLOW_COPY_AND_ASSIGN_(GTestLog);
};

#if !defined(GTEST_LOG_)

#define GTEST_LOG_(severity)                                           \
  ::testing::internal::GTestLog(::testing::internal::GTEST_##severity, \
                                __FILE__, __LINE__)                    \
      .GetStream()

inline void LogToStderr() {}
inline void FlushInfoLog() { fflush(nullptr); }

#endif  // !defined(GTEST_LOG_)

#if !defined(GTEST_CHECK_)
// INTERNAL IMPLEMENTATION - DO NOT USE.
//
// GTEST_CHECK_ is an all-mode assert. It aborts the program if the condition
// is not satisfied.
//  Synopsys:
//    GTEST_CHECK_(boolean_condition);
//     or
//    GTEST_CHECK_(boolean_condition) << "Additional message";
//
//    This checks the condition and if the condition is not satisfied
//    it prints message about the condition violation, including the
//    condition itself, plus additional message streamed into it, if any,
//    and then it aborts the program. It aborts the program irrespective of
//    whether it is built in the debug mode or not.
#define GTEST_CHECK_(condition)               \
  GTEST_AMBIGUOUS_ELSE_BLOCKER_               \
  if (::testing::internal::IsTrue(condition)) \
    ;                                         \
  else                                        \
    GTEST_LOG_(FATAL) << "Condition " #condition " failed. "
#endif  // !defined(GTEST_CHECK_)

// An all-mode assert to verify that the given POSIX-style function
// call returns 0 (indicating success).  Known limitation: this
// doesn't expand to a balanced 'if' statement, so enclose the macro
// in {} if you need to use it as the only statement in an 'if'
// branch.
#define GTEST_CHECK_POSIX_SUCCESS_(posix_call) \
  if (const int gtest_error = (posix_call))    \
  GTEST_LOG_(FATAL) << #posix_call << "failed with error " << gtest_error

<<<<<<< HEAD
// Adds reference to a type if it is not a reference type,
// otherwise leaves it unchanged.  This is the same as
// tr1::add_reference, which is not widely available yet.
template <typename T>
struct AddReference { typedef T& type; };  // NOLINT
template <typename T>
struct AddReference<T&> { typedef T& type; };  // NOLINT

// A handy wrapper around AddReference that works when the argument T
// depends on template parameters.
#define GTEST_ADD_REFERENCE_(T) \
    typename ::testing::internal::AddReference<T>::type

=======
>>>>>>> 148bd354
// Transforms "T" into "const T&" according to standard reference collapsing
// rules (this is only needed as a backport for C++98 compilers that do not
// support reference collapsing). Specifically, it transforms:
//
//   char         ==> const char&
//   const char   ==> const char&
//   char&        ==> char&
//   const char&  ==> const char&
//
// Note that the non-const reference will not have "const" added. This is
// standard, and necessary so that "T" can always bind to "const T&".
<<<<<<< HEAD
template <typename T>
struct ConstRef { typedef const T& type; };
template <typename T>
struct ConstRef<T&> { typedef T& type; };

// The argument T must depend on some template parameters.
#define GTEST_REFERENCE_TO_CONST_(T) \
  typename ::testing::internal::ConstRef<T>::type

#if GTEST_HAS_STD_MOVE_
using std::forward;
using std::move;

template <typename T>
struct RvalueRef {
  typedef T&& type;
};
#else  // GTEST_HAS_STD_MOVE_
template <typename T>
const T& move(const T& t) {
  return t;
}
template <typename T>
GTEST_ADD_REFERENCE_(T) forward(GTEST_ADD_REFERENCE_(T) t) { return t; }

template <typename T>
struct RvalueRef {
  typedef const T& type;
};
#endif  // GTEST_HAS_STD_MOVE_
=======
template <typename T>
struct ConstRef {
  typedef const T &type;
};
template <typename T>
struct ConstRef<T &> {
  typedef T &type;
};

// The argument T must depend on some template parameters.
#define GTEST_REFERENCE_TO_CONST_(T) \
  typename ::testing::internal::ConstRef<T>::type
>>>>>>> 148bd354

// INTERNAL IMPLEMENTATION - DO NOT USE IN USER CODE.
//
// Use ImplicitCast_ as a safe version of static_cast for upcasting in
// the type hierarchy (e.g. casting a Foo* to a SuperclassOfFoo* or a
// const Foo*).  When you use ImplicitCast_, the compiler checks that
// the cast is safe.  Such explicit ImplicitCast_s are necessary in
// surprisingly many situations where C++ demands an exact type match
// instead of an argument type convertable to a target type.
//
// The syntax for using ImplicitCast_ is the same as for static_cast:
//
//   ImplicitCast_<ToType>(expr)
//
// ImplicitCast_ would have been part of the C++ standard library,
// but the proposal was submitted too late.  It will probably make
// its way into the language in the future.
//
// This relatively ugly name is intentional. It prevents clashes with
// similar functions users may have (e.g., implicit_cast). The internal
// namespace alone is not enough because the function can be found by ADL.
template <typename To>
inline To ImplicitCast_(To x) {
  return x;
}

// When you upcast (that is, cast a pointer from type Foo to type
// SuperclassOfFoo), it's fine to use ImplicitCast_<>, since upcasts
// always succeed.  When you downcast (that is, cast a pointer from
// type Foo to type SubclassOfFoo), static_cast<> isn't safe, because
// how do you know the pointer is really of type SubclassOfFoo?  It
// could be a bare Foo, or of type DifferentSubclassOfFoo.  Thus,
// when you downcast, you should use this macro.  In debug mode, we
// use dynamic_cast<> to double-check the downcast is legal (we die
// if it's not).  In normal mode, we do the efficient static_cast<>
// instead.  Thus, it's important to test in debug mode to make sure
// the cast is legal!
//    This is the only place in the code we should use dynamic_cast<>.
// In particular, you SHOULDN'T be using dynamic_cast<> in order to
// do RTTI (eg code like this:
//    if (dynamic_cast<Subclass1>(foo)) HandleASubclass1Object(foo);
//    if (dynamic_cast<Subclass2>(foo)) HandleASubclass2Object(foo);
// You should design the code some other way not to need this.
//
// This relatively ugly name is intentional. It prevents clashes with
// similar functions users may have (e.g., down_cast). The internal
// namespace alone is not enough because the function can be found by ADL.
template <typename To, typename From>  // use like this: DownCast_<T*>(foo);
inline To DownCast_(From *f) {         // so we only accept pointers
  // Ensures that To is a sub-type of From *.  This test is here only
  // for compile-time type checking, and has no overhead in an
  // optimized build at run-time, as it will be optimized away
  // completely.
  GTEST_INTENTIONAL_CONST_COND_PUSH_()
  if (false) {
    GTEST_INTENTIONAL_CONST_COND_POP_()
    const To to = nullptr;
    ::testing::internal::ImplicitCast_<From *>(to);
  }

#if GTEST_HAS_RTTI
  // RTTI: debug mode only!
  GTEST_CHECK_(f == nullptr || dynamic_cast<To>(f) != nullptr);
#endif
  return static_cast<To>(f);
}

// Downcasts the pointer of type Base to Derived.
// Derived must be a subclass of Base. The parameter MUST
// point to a class of type Derived, not any subclass of it.
// When RTTI is available, the function performs a runtime
// check to enforce this.
template <class Derived, class Base>
Derived *CheckedDowncastToActualType(Base *base) {
#if GTEST_HAS_RTTI
  GTEST_CHECK_(typeid(*base) == typeid(Derived));
#endif

#if GTEST_HAS_DOWNCAST_
  return ::down_cast<Derived *>(base);
#elif GTEST_HAS_RTTI
  return dynamic_cast<Derived *>(base);  // NOLINT
#else
  return static_cast<Derived *>(base);  // Poor man's downcast.
#endif
}

#if GTEST_HAS_STREAM_REDIRECTION

// Defines the stderr capturer:
//   CaptureStdout     - starts capturing stdout.
//   GetCapturedStdout - stops capturing stdout and returns the captured string.
//   CaptureStderr     - starts capturing stderr.
//   GetCapturedStderr - stops capturing stderr and returns the captured string.
//
GTEST_API_ void CaptureStdout();
GTEST_API_ std::string GetCapturedStdout();
GTEST_API_ void CaptureStderr();
GTEST_API_ std::string GetCapturedStderr();

#endif  // GTEST_HAS_STREAM_REDIRECTION
// Returns the size (in bytes) of a file.
GTEST_API_ size_t GetFileSize(FILE *file);

// Reads the entire content of a file as a string.
GTEST_API_ std::string ReadEntireFile(FILE *file);

// All command line arguments.
GTEST_API_ std::vector<std::string> GetArgvs();

#if GTEST_HAS_DEATH_TEST

std::vector<std::string> GetInjectableArgvs();
// Deprecated: pass the args vector by value instead.
<<<<<<< HEAD
void SetInjectableArgvs(const std::vector<std::string>* new_argvs);
void SetInjectableArgvs(const std::vector<std::string>& new_argvs);
#if GTEST_HAS_GLOBAL_STRING
void SetInjectableArgvs(const std::vector< ::string>& new_argvs);
#endif  // GTEST_HAS_GLOBAL_STRING
=======
void SetInjectableArgvs(const std::vector<std::string> *new_argvs);
void SetInjectableArgvs(const std::vector<std::string> &new_argvs);
>>>>>>> 148bd354
void ClearInjectableArgvs();

#endif  // GTEST_HAS_DEATH_TEST

// Defines synchronization primitives.
#if GTEST_IS_THREADSAFE
#if GTEST_HAS_PTHREAD
// Sleeps for (roughly) n milliseconds.  This function is only for testing
// Google Test's own constructs.  Don't use it in user tests, either
// directly or indirectly.
inline void SleepMilliseconds(int n) {
  const timespec time = {
    0,                  // 0 seconds.
    n * 1000L * 1000L,  // And n ms.
  };
  nanosleep(&time, nullptr);
}
#endif  // GTEST_HAS_PTHREAD

#if GTEST_HAS_NOTIFICATION_
// Notification has already been imported into the namespace.
// Nothing to do here.

#elif GTEST_HAS_PTHREAD
// Allows a controller thread to pause execution of newly created
// threads until notified.  Instances of this class must be created
// and destroyed in the controller thread.
//
// This class is only for testing Google Test's own constructs. Do not
// use it in user tests, either directly or indirectly.
class Notification {
 public:
  Notification() : notified_(false) {
    GTEST_CHECK_POSIX_SUCCESS_(pthread_mutex_init(&mutex_, nullptr));
  }
  ~Notification() { pthread_mutex_destroy(&mutex_); }

  // Notifies all threads created with this notification to start. Must
  // be called from the controller thread.
  void Notify() {
    pthread_mutex_lock(&mutex_);
    notified_ = true;
    pthread_mutex_unlock(&mutex_);
  }

  // Blocks until the controller thread notifies. Must be called from a test
  // thread.
  void WaitForNotification() {
    for (;;) {
      pthread_mutex_lock(&mutex_);
      const bool notified = notified_;
      pthread_mutex_unlock(&mutex_);
      if (notified) break;
      SleepMilliseconds(10);
    }
  }

 private:
  pthread_mutex_t mutex_;
  bool notified_;

  GTEST_DISALLOW_COPY_AND_ASSIGN_(Notification);
};

#elif GTEST_OS_WINDOWS && !GTEST_OS_WINDOWS_PHONE && !GTEST_OS_WINDOWS_RT

GTEST_API_ void SleepMilliseconds(int n);

// Provides leak-safe Windows kernel handle ownership.
// Used in death tests and in threading support.
class GTEST_API_ AutoHandle {
 public:
  // Assume that Win32 HANDLE type is equivalent to void*. Doing so allows us to
  // avoid including <windows.h> in this header file. Including <windows.h> is
  // undesirable because it defines a lot of symbols and macros that tend to
  // conflict with client code. This assumption is verified by
  // WindowsTypesTest.HANDLEIsVoidStar.
  typedef void *Handle;
  AutoHandle();
  explicit AutoHandle(Handle handle);

  ~AutoHandle();

  Handle Get() const;
  void Reset();
  void Reset(Handle handle);

 private:
  // Returns true if and only if the handle is a valid handle object that can be
  // closed.
  bool IsCloseable() const;

  Handle handle_;

  GTEST_DISALLOW_COPY_AND_ASSIGN_(AutoHandle);
};

// Allows a controller thread to pause execution of newly created
// threads until notified.  Instances of this class must be created
// and destroyed in the controller thread.
//
// This class is only for testing Google Test's own constructs. Do not
// use it in user tests, either directly or indirectly.
class GTEST_API_ Notification {
 public:
  Notification();
  void Notify();
  void WaitForNotification();

 private:
  AutoHandle event_;

  GTEST_DISALLOW_COPY_AND_ASSIGN_(Notification);
};
#endif  // GTEST_HAS_NOTIFICATION_

// On MinGW, we can have both GTEST_OS_WINDOWS and GTEST_HAS_PTHREAD
// defined, but we don't want to use MinGW's pthreads implementation, which
// has conformance problems with some versions of the POSIX standard.
#if GTEST_HAS_PTHREAD && !GTEST_OS_WINDOWS_MINGW

// As a C-function, ThreadFuncWithCLinkage cannot be templated itself.
// Consequently, it cannot select a correct instantiation of ThreadWithParam
// in order to call its Run(). Introducing ThreadWithParamBase as a
// non-templated base class for ThreadWithParam allows us to bypass this
// problem.
class ThreadWithParamBase {
 public:
  virtual ~ThreadWithParamBase() {}
  virtual void Run() = 0;
};

// pthread_create() accepts a pointer to a function type with the C linkage.
// According to the Standard (7.5/1), function types with different linkages
// are different even if they are otherwise identical.  Some compilers (for
// example, SunStudio) treat them as different types.  Since class methods
// cannot be defined with C-linkage we need to define a free C-function to
// pass into pthread_create().
extern "C" inline void *ThreadFuncWithCLinkage(void *thread) {
  static_cast<ThreadWithParamBase *>(thread)->Run();
  return nullptr;
}

// Helper class for testing Google Test's multi-threading constructs.
// To use it, write:
//
//   void ThreadFunc(int param) { /* Do things with param */ }
//   Notification thread_can_start;
//   ...
//   // The thread_can_start parameter is optional; you can supply NULL.
//   ThreadWithParam<int> thread(&ThreadFunc, 5, &thread_can_start);
//   thread_can_start.Notify();
//
// These classes are only for testing Google Test's own constructs. Do
// not use them in user tests, either directly or indirectly.
template <typename T>
class ThreadWithParam : public ThreadWithParamBase {
 public:
  typedef void UserThreadFunc(T);

  ThreadWithParam(UserThreadFunc *func, T param, Notification *thread_can_start)
      : func_(func), param_(param), thread_can_start_(thread_can_start),
        finished_(false) {
    ThreadWithParamBase *const base = this;
    // The thread can be created only after all fields except thread_
    // have been initialized.
    GTEST_CHECK_POSIX_SUCCESS_(
        pthread_create(&thread_, nullptr, &ThreadFuncWithCLinkage, base));
  }
  ~ThreadWithParam() override { Join(); }

  void Join() {
    if (!finished_) {
      GTEST_CHECK_POSIX_SUCCESS_(pthread_join(thread_, nullptr));
      finished_ = true;
    }
  }

  void Run() override {
    if (thread_can_start_ != nullptr) thread_can_start_->WaitForNotification();
    func_(param_);
  }

 private:
  UserThreadFunc *const func_;  // User-supplied thread function.
  const T param_;  // User-supplied parameter to the thread function.
  // When non-NULL, used to block execution until the controller thread
  // notifies.
  Notification *const thread_can_start_;
  bool finished_;  // true if and only if we know that the thread function has
                   // finished.
  pthread_t thread_;  // The native thread object.

  GTEST_DISALLOW_COPY_AND_ASSIGN_(ThreadWithParam);
};
#endif  // !GTEST_OS_WINDOWS && GTEST_HAS_PTHREAD ||
        // GTEST_HAS_MUTEX_AND_THREAD_LOCAL_

#if GTEST_HAS_MUTEX_AND_THREAD_LOCAL_
// Mutex and ThreadLocal have already been imported into the namespace.
// Nothing to do here.

#elif GTEST_OS_WINDOWS && !GTEST_OS_WINDOWS_PHONE && !GTEST_OS_WINDOWS_RT

// Mutex implements mutex on Windows platforms.  It is used in conjunction
// with class MutexLock:
//
//   Mutex mutex;
//   ...
//   MutexLock lock(&mutex);  // Acquires the mutex and releases it at the
//                            // end of the current scope.
//
// A static Mutex *must* be defined or declared using one of the following
// macros:
//   GTEST_DEFINE_STATIC_MUTEX_(g_some_mutex);
//   GTEST_DECLARE_STATIC_MUTEX_(g_some_mutex);
//
// (A non-static Mutex is defined/declared in the usual way).
class GTEST_API_ Mutex {
 public:
  enum MutexType { kStatic = 0, kDynamic = 1 };
  // We rely on kStaticMutex being 0 as it is to what the linker initializes
  // type_ in static mutexes.  critical_section_ will be initialized lazily
  // in ThreadSafeLazyInit().
  enum StaticConstructorSelector { kStaticMutex = 0 };

  // This constructor intentionally does nothing.  It relies on type_ being
  // statically initialized to 0 (effectively setting it to kStatic) and on
  // ThreadSafeLazyInit() to lazily initialize the rest of the members.
  explicit Mutex(StaticConstructorSelector /*dummy*/) {}

  Mutex();
  ~Mutex();

  void Lock();

  void Unlock();

  // Does nothing if the current thread holds the mutex. Otherwise, crashes
  // with high probability.
  void AssertHeld();

 private:
  // Initializes owner_thread_id_ and critical_section_ in static mutexes.
  void ThreadSafeLazyInit();

  // Per https://blogs.msdn.microsoft.com/oldnewthing/20040223-00/?p=40503,
  // we assume that 0 is an invalid value for thread IDs.
  unsigned int owner_thread_id_;

  // For static mutexes, we rely on these members being initialized to zeros
  // by the linker.
  MutexType type_;
  long critical_section_init_phase_;  // NOLINT
<<<<<<< HEAD
  GTEST_CRITICAL_SECTION* critical_section_;
=======
  GTEST_CRITICAL_SECTION *critical_section_;
>>>>>>> 148bd354

  GTEST_DISALLOW_COPY_AND_ASSIGN_(Mutex);
};

#define GTEST_DECLARE_STATIC_MUTEX_(mutex) \
  extern ::testing::internal::Mutex mutex

#define GTEST_DEFINE_STATIC_MUTEX_(mutex) \
  ::testing::internal::Mutex mutex(::testing::internal::Mutex::kStaticMutex)

// We cannot name this class MutexLock because the ctor declaration would
// conflict with a macro named MutexLock, which is defined on some
// platforms. That macro is used as a defensive measure to prevent against
// inadvertent misuses of MutexLock like "MutexLock(&mu)" rather than
// "MutexLock l(&mu)".  Hence the typedef trick below.
class GTestMutexLock {
 public:
  explicit GTestMutexLock(Mutex *mutex) : mutex_(mutex) { mutex_->Lock(); }

  ~GTestMutexLock() { mutex_->Unlock(); }

 private:
  Mutex *const mutex_;

  GTEST_DISALLOW_COPY_AND_ASSIGN_(GTestMutexLock);
};

typedef GTestMutexLock MutexLock;

// Base class for ValueHolder<T>.  Allows a caller to hold and delete a value
// without knowing its type.
class ThreadLocalValueHolderBase {
 public:
  virtual ~ThreadLocalValueHolderBase() {}
};

// Provides a way for a thread to send notifications to a ThreadLocal
// regardless of its parameter type.
class ThreadLocalBase {
 public:
  // Creates a new ValueHolder<T> object holding a default value passed to
  // this ThreadLocal<T>'s constructor and returns it.  It is the caller's
  // responsibility not to call this when the ThreadLocal<T> instance already
  // has a value on the current thread.
  virtual ThreadLocalValueHolderBase *NewValueForCurrentThread() const = 0;

 protected:
  ThreadLocalBase() {}
  virtual ~ThreadLocalBase() {}

 private:
  GTEST_DISALLOW_COPY_AND_ASSIGN_(ThreadLocalBase);
};

// Maps a thread to a set of ThreadLocals that have values instantiated on that
// thread and notifies them when the thread exits.  A ThreadLocal instance is
// expected to persist until all threads it has values on have terminated.
class GTEST_API_ ThreadLocalRegistry {
 public:
  // Registers thread_local_instance as having value on the current thread.
  // Returns a value that can be used to identify the thread from other threads.
  static ThreadLocalValueHolderBase *GetValueOnCurrentThread(
      const ThreadLocalBase *thread_local_instance);

  // Invoked when a ThreadLocal instance is destroyed.
  static void OnThreadLocalDestroyed(
      const ThreadLocalBase *thread_local_instance);
};

class GTEST_API_ ThreadWithParamBase {
 public:
  void Join();

 protected:
  class Runnable {
   public:
    virtual ~Runnable() {}
    virtual void Run() = 0;
  };

  ThreadWithParamBase(Runnable *runnable, Notification *thread_can_start);
  virtual ~ThreadWithParamBase();

 private:
  AutoHandle thread_;
};

// Helper class for testing Google Test's multi-threading constructs.
template <typename T>
class ThreadWithParam : public ThreadWithParamBase {
 public:
  typedef void UserThreadFunc(T);

  ThreadWithParam(UserThreadFunc *func, T param, Notification *thread_can_start)
      : ThreadWithParamBase(new RunnableImpl(func, param), thread_can_start) {}
  virtual ~ThreadWithParam() {}

 private:
  class RunnableImpl : public Runnable {
   public:
    RunnableImpl(UserThreadFunc *func, T param) : func_(func), param_(param) {}
    virtual ~RunnableImpl() {}
    virtual void Run() { func_(param_); }

   private:
    UserThreadFunc *const func_;
    const T param_;

    GTEST_DISALLOW_COPY_AND_ASSIGN_(RunnableImpl);
  };

  GTEST_DISALLOW_COPY_AND_ASSIGN_(ThreadWithParam);
};

// Implements thread-local storage on Windows systems.
//
//   // Thread 1
//   ThreadLocal<int> tl(100);  // 100 is the default value for each thread.
//
//   // Thread 2
//   tl.set(150);  // Changes the value for thread 2 only.
//   EXPECT_EQ(150, tl.get());
//
//   // Thread 1
//   EXPECT_EQ(100, tl.get());  // In thread 1, tl has the original value.
//   tl.set(200);
//   EXPECT_EQ(200, tl.get());
//
// The template type argument T must have a public copy constructor.
// In addition, the default ThreadLocal constructor requires T to have
// a public default constructor.
//
// The users of a TheadLocal instance have to make sure that all but one
// threads (including the main one) using that instance have exited before
// destroying it. Otherwise, the per-thread objects managed for them by the
// ThreadLocal instance are not guaranteed to be destroyed on all platforms.
//
// Google Test only uses global ThreadLocal objects.  That means they
// will die after main() has returned.  Therefore, no per-thread
// object managed by Google Test will be leaked as long as all threads
// using Google Test have exited when main() returns.
template <typename T>
class ThreadLocal : public ThreadLocalBase {
 public:
  ThreadLocal() : default_factory_(new DefaultValueHolderFactory()) {}
  explicit ThreadLocal(const T &value)
      : default_factory_(new InstanceValueHolderFactory(value)) {}

  ~ThreadLocal() { ThreadLocalRegistry::OnThreadLocalDestroyed(this); }

  T *pointer() { return GetOrCreateValue(); }
  const T *pointer() const { return GetOrCreateValue(); }
  const T &get() const { return *pointer(); }
  void set(const T &value) { *pointer() = value; }

 private:
  // Holds a value of T.  Can be deleted via its base class without the caller
  // knowing the type of T.
  class ValueHolder : public ThreadLocalValueHolderBase {
   public:
    ValueHolder() : value_() {}
    explicit ValueHolder(const T &value) : value_(value) {}

    T *pointer() { return &value_; }

   private:
    T value_;
    GTEST_DISALLOW_COPY_AND_ASSIGN_(ValueHolder);
  };

  T *GetOrCreateValue() const {
    return static_cast<ValueHolder *>(
               ThreadLocalRegistry::GetValueOnCurrentThread(this))
        ->pointer();
  }

  virtual ThreadLocalValueHolderBase *NewValueForCurrentThread() const {
    return default_factory_->MakeNewHolder();
  }

  class ValueHolderFactory {
   public:
    ValueHolderFactory() {}
    virtual ~ValueHolderFactory() {}
    virtual ValueHolder *MakeNewHolder() const = 0;

   private:
    GTEST_DISALLOW_COPY_AND_ASSIGN_(ValueHolderFactory);
  };

  class DefaultValueHolderFactory : public ValueHolderFactory {
   public:
    DefaultValueHolderFactory() {}
    ValueHolder *MakeNewHolder() const override { return new ValueHolder(); }

   private:
    GTEST_DISALLOW_COPY_AND_ASSIGN_(DefaultValueHolderFactory);
  };

  class InstanceValueHolderFactory : public ValueHolderFactory {
   public:
    explicit InstanceValueHolderFactory(const T &value) : value_(value) {}
    ValueHolder *MakeNewHolder() const override {
      return new ValueHolder(value_);
    }

   private:
    const T value_;  // The value for each thread.

    GTEST_DISALLOW_COPY_AND_ASSIGN_(InstanceValueHolderFactory);
  };

  std::unique_ptr<ValueHolderFactory> default_factory_;

  GTEST_DISALLOW_COPY_AND_ASSIGN_(ThreadLocal);
};

#elif GTEST_HAS_PTHREAD

// MutexBase and Mutex implement mutex on pthreads-based platforms.
class MutexBase {
 public:
  // Acquires this mutex.
  void Lock() {
    GTEST_CHECK_POSIX_SUCCESS_(pthread_mutex_lock(&mutex_));
    owner_ = pthread_self();
    has_owner_ = true;
  }

  // Releases this mutex.
  void Unlock() {
    // Since the lock is being released the owner_ field should no longer be
    // considered valid. We don't protect writing to has_owner_ here, as it's
    // the caller's responsibility to ensure that the current thread holds the
    // mutex when this is called.
    has_owner_ = false;
    GTEST_CHECK_POSIX_SUCCESS_(pthread_mutex_unlock(&mutex_));
  }

  // Does nothing if the current thread holds the mutex. Otherwise, crashes
  // with high probability.
  void AssertHeld() const {
    GTEST_CHECK_(has_owner_ && pthread_equal(owner_, pthread_self()))
        << "The current thread is not holding the mutex @" << this;
  }

  // A static mutex may be used before main() is entered.  It may even
  // be used before the dynamic initialization stage.  Therefore we
  // must be able to initialize a static mutex object at link time.
  // This means MutexBase has to be a POD and its member variables
  // have to be public.
 public:
  pthread_mutex_t mutex_;  // The underlying pthread mutex.
  // has_owner_ indicates whether the owner_ field below contains a valid thread
  // ID and is therefore safe to inspect (e.g., to use in pthread_equal()). All
  // accesses to the owner_ field should be protected by a check of this field.
  // An alternative might be to memset() owner_ to all zeros, but there's no
  // guarantee that a zero'd pthread_t is necessarily invalid or even different
  // from pthread_self().
  bool has_owner_;
  pthread_t owner_;  // The thread holding the mutex.
};

// Forward-declares a static mutex.
#define GTEST_DECLARE_STATIC_MUTEX_(mutex) \
  extern ::testing::internal::MutexBase mutex

// Defines and statically (i.e. at link time) initializes a static mutex.
// The initialization list here does not explicitly initialize each field,
// instead relying on default initialization for the unspecified fields. In
// particular, the owner_ field (a pthread_t) is not explicitly initialized.
// This allows initialization to work whether pthread_t is a scalar or struct.
// The flag -Wmissing-field-initializers must not be specified for this to work.
#define GTEST_DEFINE_STATIC_MUTEX_(mutex) \
<<<<<<< HEAD
  ::testing::internal::MutexBase mutex = {PTHREAD_MUTEX_INITIALIZER, false, 0}
=======
  ::testing::internal::MutexBase mutex = { PTHREAD_MUTEX_INITIALIZER, false, 0 }
>>>>>>> 148bd354

// The Mutex class can only be used for mutexes created at runtime. It
// shares its API with MutexBase otherwise.
class Mutex : public MutexBase {
 public:
  Mutex() {
    GTEST_CHECK_POSIX_SUCCESS_(pthread_mutex_init(&mutex_, nullptr));
    has_owner_ = false;
  }
  ~Mutex() { GTEST_CHECK_POSIX_SUCCESS_(pthread_mutex_destroy(&mutex_)); }

 private:
  GTEST_DISALLOW_COPY_AND_ASSIGN_(Mutex);
};

// We cannot name this class MutexLock because the ctor declaration would
// conflict with a macro named MutexLock, which is defined on some
// platforms. That macro is used as a defensive measure to prevent against
// inadvertent misuses of MutexLock like "MutexLock(&mu)" rather than
// "MutexLock l(&mu)".  Hence the typedef trick below.
class GTestMutexLock {
 public:
  explicit GTestMutexLock(MutexBase *mutex) : mutex_(mutex) { mutex_->Lock(); }

  ~GTestMutexLock() { mutex_->Unlock(); }

 private:
  MutexBase *const mutex_;

  GTEST_DISALLOW_COPY_AND_ASSIGN_(GTestMutexLock);
};

typedef GTestMutexLock MutexLock;

// Helpers for ThreadLocal.

// pthread_key_create() requires DeleteThreadLocalValue() to have
// C-linkage.  Therefore it cannot be templatized to access
// ThreadLocal<T>.  Hence the need for class
// ThreadLocalValueHolderBase.
class ThreadLocalValueHolderBase {
 public:
  virtual ~ThreadLocalValueHolderBase() {}
};

// Called by pthread to delete thread-local data stored by
// pthread_setspecific().
extern "C" inline void DeleteThreadLocalValue(void *value_holder) {
  delete static_cast<ThreadLocalValueHolderBase *>(value_holder);
}

// Implements thread-local storage on pthreads-based systems.
template <typename T>
class GTEST_API_ ThreadLocal {
 public:
  ThreadLocal()
      : key_(CreateKey()), default_factory_(new DefaultValueHolderFactory()) {}
  explicit ThreadLocal(const T &value)
      : key_(CreateKey()),
        default_factory_(new InstanceValueHolderFactory(value)) {}

  ~ThreadLocal() {
    // Destroys the managed object for the current thread, if any.
    DeleteThreadLocalValue(pthread_getspecific(key_));

    // Releases resources associated with the key.  This will *not*
    // delete managed objects for other threads.
    GTEST_CHECK_POSIX_SUCCESS_(pthread_key_delete(key_));
  }

  T *pointer() { return GetOrCreateValue(); }
  const T *pointer() const { return GetOrCreateValue(); }
  const T &get() const { return *pointer(); }
  void set(const T &value) { *pointer() = value; }

 private:
  // Holds a value of type T.
  class ValueHolder : public ThreadLocalValueHolderBase {
   public:
    ValueHolder() : value_() {}
    explicit ValueHolder(const T &value) : value_(value) {}

    T *pointer() { return &value_; }

   private:
    T value_;
    GTEST_DISALLOW_COPY_AND_ASSIGN_(ValueHolder);
  };

  static pthread_key_t CreateKey() {
    pthread_key_t key;
    // When a thread exits, DeleteThreadLocalValue() will be called on
    // the object managed for that thread.
    GTEST_CHECK_POSIX_SUCCESS_(
        pthread_key_create(&key, &DeleteThreadLocalValue));
    return key;
  }

  T *GetOrCreateValue() const {
    ThreadLocalValueHolderBase *const holder =
        static_cast<ThreadLocalValueHolderBase *>(pthread_getspecific(key_));
    if (holder != nullptr) {
      return CheckedDowncastToActualType<ValueHolder>(holder)->pointer();
    }

    ValueHolder *const new_holder = default_factory_->MakeNewHolder();
    ThreadLocalValueHolderBase *const holder_base = new_holder;
    GTEST_CHECK_POSIX_SUCCESS_(pthread_setspecific(key_, holder_base));
    return new_holder->pointer();
  }

  class ValueHolderFactory {
   public:
    ValueHolderFactory() {}
    virtual ~ValueHolderFactory() {}
    virtual ValueHolder *MakeNewHolder() const = 0;

   private:
    GTEST_DISALLOW_COPY_AND_ASSIGN_(ValueHolderFactory);
  };

  class DefaultValueHolderFactory : public ValueHolderFactory {
   public:
    DefaultValueHolderFactory() {}
    ValueHolder *MakeNewHolder() const override { return new ValueHolder(); }

   private:
    GTEST_DISALLOW_COPY_AND_ASSIGN_(DefaultValueHolderFactory);
  };

  class InstanceValueHolderFactory : public ValueHolderFactory {
   public:
    explicit InstanceValueHolderFactory(const T &value) : value_(value) {}
    ValueHolder *MakeNewHolder() const override {
      return new ValueHolder(value_);
    }

   private:
    const T value_;  // The value for each thread.

    GTEST_DISALLOW_COPY_AND_ASSIGN_(InstanceValueHolderFactory);
  };

  // A key pthreads uses for looking up per-thread values.
  const pthread_key_t key_;
  std::unique_ptr<ValueHolderFactory> default_factory_;

  GTEST_DISALLOW_COPY_AND_ASSIGN_(ThreadLocal);
};

#endif  // GTEST_HAS_MUTEX_AND_THREAD_LOCAL_

#else  // GTEST_IS_THREADSAFE

// A dummy implementation of synchronization primitives (mutex, lock,
// and thread-local variable).  Necessary for compiling Google Test where
// mutex is not supported - using Google Test in multiple threads is not
// supported on such platforms.

class Mutex {
 public:
  Mutex() {}
  void Lock() {}
  void Unlock() {}
  void AssertHeld() const {}
};

#define GTEST_DECLARE_STATIC_MUTEX_(mutex) \
  extern ::testing::internal::Mutex mutex

#define GTEST_DEFINE_STATIC_MUTEX_(mutex) ::testing::internal::Mutex mutex

// We cannot name this class MutexLock because the ctor declaration would
// conflict with a macro named MutexLock, which is defined on some
// platforms. That macro is used as a defensive measure to prevent against
// inadvertent misuses of MutexLock like "MutexLock(&mu)" rather than
// "MutexLock l(&mu)".  Hence the typedef trick below.
class GTestMutexLock {
 public:
  explicit GTestMutexLock(Mutex *) {}  // NOLINT
};

typedef GTestMutexLock MutexLock;

template <typename T>
class GTEST_API_ ThreadLocal {
 public:
  ThreadLocal() : value_() {}
  explicit ThreadLocal(const T &value) : value_(value) {}
  T *pointer() { return &value_; }
  const T *pointer() const { return &value_; }
  const T &get() const { return value_; }
  void set(const T &value) { value_ = value; }

 private:
  T value_;
};

#endif  // GTEST_IS_THREADSAFE

// Returns the number of threads running in the process, or 0 to indicate that
// we cannot detect it.
GTEST_API_ size_t GetThreadCount();

<<<<<<< HEAD
// Passing non-POD classes through ellipsis (...) crashes the ARM
// compiler and generates a warning in Sun Studio before 12u4. The Nokia Symbian
// and the IBM XL C/C++ compiler try to instantiate a copy constructor
// for objects passed through ellipsis (...), failing for uncopyable
// objects.  We define this to ensure that only POD is passed through
// ellipsis on these systems.
#if defined(__SYMBIAN32__) || defined(__IBMCPP__) || \
     (defined(__SUNPRO_CC) && __SUNPRO_CC < 0x5130)
// We lose support for NULL detection where the compiler doesn't like
// passing non-POD classes through ellipsis (...).
# define GTEST_ELLIPSIS_NEEDS_POD_ 1
#else
# define GTEST_CAN_COMPARE_NULL 1
#endif

// The Nokia Symbian and IBM XL C/C++ compilers cannot decide between
// const T& and const T* in a function template.  These compilers
// _can_ decide between class template specializations for T and T*,
// so a tr1::type_traits-like is_pointer works.
#if defined(__SYMBIAN32__) || defined(__IBMCPP__)
# define GTEST_NEEDS_IS_POINTER_ 1
#endif

template <bool bool_value>
struct bool_constant {
  typedef bool_constant<bool_value> type;
  static const bool value = bool_value;
};
template <bool bool_value> const bool bool_constant<bool_value>::value;

typedef bool_constant<false> false_type;
typedef bool_constant<true> true_type;

template <typename T, typename U>
struct is_same : public false_type {};

template <typename T>
struct is_same<T, T> : public true_type {};


template <typename T>
struct is_pointer : public false_type {};

template <typename T>
struct is_pointer<T*> : public true_type {};

template <typename Iterator>
struct IteratorTraits {
  typedef typename Iterator::value_type value_type;
};


template <typename T>
struct IteratorTraits<T*> {
  typedef T value_type;
};

template <typename T>
struct IteratorTraits<const T*> {
  typedef T value_type;
};

=======
>>>>>>> 148bd354
#if GTEST_OS_WINDOWS
#define GTEST_PATH_SEP_ "\\"
#define GTEST_HAS_ALT_PATH_SEP_ 1
#else
#define GTEST_PATH_SEP_ "/"
#define GTEST_HAS_ALT_PATH_SEP_ 0
#endif  // GTEST_OS_WINDOWS

// Utilities for char.

// isspace(int ch) and friends accept an unsigned char or EOF.  char
// may be signed, depending on the compiler (or compiler flags).
// Therefore we need to cast a char to unsigned char before calling
// isspace(), etc.

inline bool IsAlpha(char ch) {
  return isalpha(static_cast<unsigned char>(ch)) != 0;
}
inline bool IsAlNum(char ch) {
  return isalnum(static_cast<unsigned char>(ch)) != 0;
}
inline bool IsDigit(char ch) {
  return isdigit(static_cast<unsigned char>(ch)) != 0;
}
inline bool IsLower(char ch) {
  return islower(static_cast<unsigned char>(ch)) != 0;
}
inline bool IsSpace(char ch) {
  return isspace(static_cast<unsigned char>(ch)) != 0;
}
inline bool IsUpper(char ch) {
  return isupper(static_cast<unsigned char>(ch)) != 0;
}
inline bool IsXDigit(char ch) {
  return isxdigit(static_cast<unsigned char>(ch)) != 0;
}
inline bool IsXDigit(wchar_t ch) {
  const unsigned char low_byte = static_cast<unsigned char>(ch);
  return ch == low_byte && isxdigit(low_byte) != 0;
}

inline char ToLower(char ch) {
  return static_cast<char>(tolower(static_cast<unsigned char>(ch)));
}
inline char ToUpper(char ch) {
  return static_cast<char>(toupper(static_cast<unsigned char>(ch)));
}

inline std::string StripTrailingSpaces(std::string str) {
  std::string::iterator it = str.end();
  while (it != str.begin() && IsSpace(*--it)) it = str.erase(it);
  return str;
}

// The testing::internal::posix namespace holds wrappers for common
// POSIX functions.  These wrappers hide the differences between
// Windows/MSVC and POSIX systems.  Since some compilers define these
// standard functions as macros, the wrapper cannot have the same name
// as the wrapped function.

namespace posix {

// Functions with a different name on Windows.

#if GTEST_OS_WINDOWS

typedef struct _stat StatStruct;

#ifdef __BORLANDC__
inline int IsATTY(int fd) { return isatty(fd); }
inline int StrCaseCmp(const char *s1, const char *s2) {
  return stricmp(s1, s2);
}
inline char *StrDup(const char *src) { return strdup(src); }
#else  // !__BORLANDC__
#if GTEST_OS_WINDOWS_MOBILE
inline int IsATTY(int /* fd */) { return 0; }
#else
inline int IsATTY(int fd) { return _isatty(fd); }
#endif  // GTEST_OS_WINDOWS_MOBILE
inline int StrCaseCmp(const char *s1, const char *s2) {
  return _stricmp(s1, s2);
}
inline char *StrDup(const char *src) { return _strdup(src); }
#endif  // __BORLANDC__

#if GTEST_OS_WINDOWS_MOBILE
inline int FileNo(FILE *file) { return reinterpret_cast<int>(_fileno(file)); }
// Stat(), RmDir(), and IsDir() are not needed on Windows CE at this
// time and thus not defined there.
#else
inline int FileNo(FILE *file) { return _fileno(file); }
inline int Stat(const char *path, StatStruct *buf) { return _stat(path, buf); }
inline int RmDir(const char *dir) { return _rmdir(dir); }
inline bool IsDir(const StatStruct &st) { return (_S_IFDIR & st.st_mode) != 0; }
#endif  // GTEST_OS_WINDOWS_MOBILE

#elif GTEST_OS_ESP8266
typedef struct stat StatStruct;

inline int FileNo(FILE *file) { return fileno(file); }
inline int IsATTY(int fd) { return isatty(fd); }
inline int Stat(const char *path, StatStruct *buf) {
  // stat function not implemented on ESP8266
  return 0;
}
inline int StrCaseCmp(const char *s1, const char *s2) {
  return strcasecmp(s1, s2);
}
inline char *StrDup(const char *src) { return strdup(src); }
inline int RmDir(const char *dir) { return rmdir(dir); }
inline bool IsDir(const StatStruct &st) { return S_ISDIR(st.st_mode); }

#else

typedef struct stat StatStruct;

inline int FileNo(FILE *file) { return fileno(file); }
inline int IsATTY(int fd) { return isatty(fd); }
inline int Stat(const char *path, StatStruct *buf) { return stat(path, buf); }
inline int StrCaseCmp(const char *s1, const char *s2) {
  return strcasecmp(s1, s2);
}
inline char *StrDup(const char *src) { return strdup(src); }
inline int RmDir(const char *dir) { return rmdir(dir); }
inline bool IsDir(const StatStruct &st) { return S_ISDIR(st.st_mode); }

#endif  // GTEST_OS_WINDOWS

// Functions deprecated by MSVC 8.0.

GTEST_DISABLE_MSC_DEPRECATED_PUSH_()
<<<<<<< HEAD

inline const char* StrNCpy(char* dest, const char* src, size_t n) {
  return strncpy(dest, src, n);
}
=======
>>>>>>> 148bd354

// ChDir(), FReopen(), FDOpen(), Read(), Write(), Close(), and
// StrError() aren't needed on Windows CE at this time and thus not
// defined there.

#if !GTEST_OS_WINDOWS_MOBILE && !GTEST_OS_WINDOWS_PHONE && !GTEST_OS_WINDOWS_RT
inline int ChDir(const char *dir) { return chdir(dir); }
#endif
inline FILE *FOpen(const char *path, const char *mode) {
  return fopen(path, mode);
}
#if !GTEST_OS_WINDOWS_MOBILE
inline FILE *FReopen(const char *path, const char *mode, FILE *stream) {
  return freopen(path, mode, stream);
}
inline FILE *FDOpen(int fd, const char *mode) { return fdopen(fd, mode); }
#endif
inline int FClose(FILE *fp) { return fclose(fp); }
#if !GTEST_OS_WINDOWS_MOBILE
inline int Read(int fd, void *buf, unsigned int count) {
  return static_cast<int>(read(fd, buf, count));
}
inline int Write(int fd, const void *buf, unsigned int count) {
  return static_cast<int>(write(fd, buf, count));
}
inline int Close(int fd) { return close(fd); }
inline const char *StrError(int errnum) { return strerror(errnum); }
#endif
<<<<<<< HEAD
inline const char* GetEnv(const char* name) {
#if GTEST_OS_WINDOWS_MOBILE || GTEST_OS_WINDOWS_PHONE || GTEST_OS_WINDOWS_RT
  // We are on Windows CE, which has no environment variables.
=======
inline const char *GetEnv(const char *name) {
#if GTEST_OS_WINDOWS_MOBILE || GTEST_OS_WINDOWS_PHONE || \
    GTEST_OS_WINDOWS_RT || GTEST_OS_ESP8266
  // We are on an embedded platform, which has no environment variables.
>>>>>>> 148bd354
  static_cast<void>(name);  // To prevent 'unused argument' warning.
  return nullptr;
#elif defined(__BORLANDC__) || defined(__SunOS_5_8) || defined(__SunOS_5_9)
  // Environment variables which we programmatically clear will be set to the
  // empty string rather than unset (NULL).  Handle that case.
  const char *const env = getenv(name);
  return (env != nullptr && env[0] != '\0') ? env : nullptr;
#else
  return getenv(name);
#endif
}

GTEST_DISABLE_MSC_DEPRECATED_POP_()

#if GTEST_OS_WINDOWS_MOBILE
// Windows CE has no C library. The abort() function is used in
// several places in Google Test. This implementation provides a reasonable
// imitation of standard behaviour.
[[noreturn]] void Abort();
#else
[[noreturn]] inline void Abort() {
  abort();
}
#endif  // GTEST_OS_WINDOWS_MOBILE

}  // namespace posix

// MSVC "deprecates" snprintf and issues warnings wherever it is used.  In
// order to avoid these warnings, we need to use _snprintf or _snprintf_s on
// MSVC-based platforms.  We map the GTEST_SNPRINTF_ macro to the appropriate
// function in order to achieve that.  We use macro definition here because
// snprintf is a variadic function.
#if _MSC_VER && !GTEST_OS_WINDOWS_MOBILE
// MSVC 2005 and above support variadic macros.
#define GTEST_SNPRINTF_(buffer, size, format, ...) \
  _snprintf_s(buffer, size, size, format, __VA_ARGS__)
#elif defined(_MSC_VER)
// Windows CE does not define _snprintf_s
#define GTEST_SNPRINTF_ _snprintf
#else
#define GTEST_SNPRINTF_ snprintf
#endif

// The biggest signed integer type the compiler supports.
//
// long long is guaranteed to be at least 64-bits in C++11.
using BiggestInt = long long;  // NOLINT

// The maximum number a BiggestInt can represent.
constexpr BiggestInt kMaxBiggestInt = (std::numeric_limits<BiggestInt>::max)();

// This template class serves as a compile-time function from size to
// type.  It maps a size in bytes to a primitive type with that
// size. e.g.
//
//   TypeWithSize<4>::UInt
//
// is typedef-ed to be unsigned int (unsigned integer made up of 4
// bytes).
//
// Such functionality should belong to STL, but I cannot find it
// there.
//
// Google Test uses this class in the implementation of floating-point
// comparison.
//
// For now it only handles UInt (unsigned int) as that's all Google Test
// needs.  Other types can be easily added in the future if need
// arises.
template <size_t size>
class TypeWithSize {
 public:
  // This prevents the user from using TypeWithSize<N> with incorrect
  // values of N.
  using UInt = void;
};

// The specialization for size 4.
template <>
class TypeWithSize<4> {
 public:
  using Int = std::int32_t;
  using UInt = std::uint32_t;
};

// The specialization for size 8.
template <>
class TypeWithSize<8> {
 public:
  using Int = std::int64_t;
  using UInt = std::uint64_t;
};

// Integer types of known sizes.
using TimeInMillis = int64_t;  // Represents time in milliseconds.

// Utilities for command line flags and environment variables.

// Macro for referencing flags.
#if !defined(GTEST_FLAG)
#define GTEST_FLAG(name) FLAGS_gtest_##name
#endif  // !defined(GTEST_FLAG)

#if !defined(GTEST_USE_OWN_FLAGFILE_FLAG_)
#define GTEST_USE_OWN_FLAGFILE_FLAG_ 1
#endif  // !defined(GTEST_USE_OWN_FLAGFILE_FLAG_)

#if !defined(GTEST_DECLARE_bool_)
#define GTEST_FLAG_SAVER_ ::testing::internal::GTestFlagSaver

// Macros for declaring flags.
<<<<<<< HEAD
# define GTEST_DECLARE_bool_(name) GTEST_API_ extern bool GTEST_FLAG(name)
# define GTEST_DECLARE_int32_(name) \
    GTEST_API_ extern ::testing::internal::Int32 GTEST_FLAG(name)
# define GTEST_DECLARE_string_(name) \
    GTEST_API_ extern ::std::string GTEST_FLAG(name)

// Macros for defining flags.
# define GTEST_DEFINE_bool_(name, default_val, doc) \
    GTEST_API_ bool GTEST_FLAG(name) = (default_val)
# define GTEST_DEFINE_int32_(name, default_val, doc) \
    GTEST_API_ ::testing::internal::Int32 GTEST_FLAG(name) = (default_val)
# define GTEST_DEFINE_string_(name, default_val, doc) \
    GTEST_API_ ::std::string GTEST_FLAG(name) = (default_val)
=======
#define GTEST_DECLARE_bool_(name) GTEST_API_ extern bool GTEST_FLAG(name)
#define GTEST_DECLARE_int32_(name) \
  GTEST_API_ extern std::int32_t GTEST_FLAG(name)
#define GTEST_DECLARE_string_(name) \
  GTEST_API_ extern ::std::string GTEST_FLAG(name)

// Macros for defining flags.
#define GTEST_DEFINE_bool_(name, default_val, doc) \
  GTEST_API_ bool GTEST_FLAG(name) = (default_val)
#define GTEST_DEFINE_int32_(name, default_val, doc) \
  GTEST_API_ std::int32_t GTEST_FLAG(name) = (default_val)
#define GTEST_DEFINE_string_(name, default_val, doc) \
  GTEST_API_ ::std::string GTEST_FLAG(name) = (default_val)
>>>>>>> 148bd354

#endif  // !defined(GTEST_DECLARE_bool_)

// Thread annotations
#if !defined(GTEST_EXCLUSIVE_LOCK_REQUIRED_)
#define GTEST_EXCLUSIVE_LOCK_REQUIRED_(locks)
#define GTEST_LOCK_EXCLUDED_(locks)
#endif  // !defined(GTEST_EXCLUSIVE_LOCK_REQUIRED_)

// Parses 'str' for a 32-bit signed integer.  If successful, writes the result
// to *value and returns true; otherwise leaves *value unchanged and returns
// false.
<<<<<<< HEAD
// FIXME: Find a better way to refactor flag and environment parsing
// out of both gtest-port.cc and gtest.cc to avoid exporting this utility
// function.
bool ParseInt32(const Message& src_text, const char* str, Int32* value);
=======
bool ParseInt32(const Message &src_text, const char *str, int32_t *value);
>>>>>>> 148bd354

// Parses a bool/int32_t/string from the environment variable
// corresponding to the given Google Test flag.
<<<<<<< HEAD
bool BoolFromGTestEnv(const char* flag, bool default_val);
GTEST_API_ Int32 Int32FromGTestEnv(const char* flag, Int32 default_val);
std::string OutputFlagAlsoCheckEnvVar();
const char* StringFromGTestEnv(const char* flag, const char* default_val);
=======
bool BoolFromGTestEnv(const char *flag, bool default_val);
GTEST_API_ int32_t Int32FromGTestEnv(const char *flag, int32_t default_val);
std::string OutputFlagAlsoCheckEnvVar();
const char *StringFromGTestEnv(const char *flag, const char *default_val);
>>>>>>> 148bd354

}  // namespace internal
}  // namespace testing

#if !defined(GTEST_INTERNAL_DEPRECATED)

// Internal Macro to mark an API deprecated, for googletest usage only
// Usage: class GTEST_INTERNAL_DEPRECATED(message) MyClass or
// GTEST_INTERNAL_DEPRECATED(message) <return_type> myFunction(); Every usage of
// a deprecated entity will trigger a warning when compiled with
// `-Wdeprecated-declarations` option (clang, gcc, any __GNUC__ compiler).
// For msvc /W3 option will need to be used
// Note that for 'other' compilers this macro evaluates to nothing to prevent
// compilations errors.
#if defined(_MSC_VER)
#define GTEST_INTERNAL_DEPRECATED(message) __declspec(deprecated(message))
#elif defined(__GNUC__)
#define GTEST_INTERNAL_DEPRECATED(message) __attribute__((deprecated(message)))
#else
#define GTEST_INTERNAL_DEPRECATED(message)
#endif

#endif  // !defined(GTEST_INTERNAL_DEPRECATED)

#if GTEST_HAS_ABSL
// Always use absl::string_view for Matcher<> specializations if googletest
// is built with absl support.
#define GTEST_INTERNAL_HAS_STRING_VIEW 1
#include "absl/strings/string_view.h"
namespace testing {
namespace internal {
using StringView = ::absl::string_view;
}  // namespace internal
}  // namespace testing
#else
#ifdef __has_include
#if __has_include(<string_view>) && __cplusplus >= 201703L
// Otherwise for C++17 and higher use std::string_view for Matcher<>
// specializations.
#define GTEST_INTERNAL_HAS_STRING_VIEW 1
#include <string_view>
namespace testing {
namespace internal {
using StringView = ::std::string_view;
}  // namespace internal
}  // namespace testing
   // The case where absl is configured NOT to alias std::string_view is not
   // supported.
#endif  // __has_include(<string_view>) && __cplusplus >= 201703L
#endif  // __has_include
#endif  // GTEST_HAS_ABSL

#endif  // GTEST_INCLUDE_GTEST_INTERNAL_GTEST_PORT_H_<|MERGE_RESOLUTION|>--- conflicted
+++ resolved
@@ -72,13 +72,6 @@
 //                              is/isn't available.
 //   GTEST_HAS_EXCEPTIONS     - Define it to 1/0 to indicate that exceptions
 //                              are enabled.
-<<<<<<< HEAD
-//   GTEST_HAS_GLOBAL_STRING  - Define it to 1/0 to indicate that ::string
-//                              is/isn't available
-//   GTEST_HAS_GLOBAL_WSTRING - Define it to 1/0 to indicate that ::wstring
-//                              is/isn't available
-=======
->>>>>>> 148bd354
 //   GTEST_HAS_POSIX_RE       - Define it to 1/0 to indicate that POSIX regular
 //                              expressions are/aren't available.
 //   GTEST_HAS_PTHREAD        - Define it to 1/0 to indicate that <pthread.h>
@@ -123,11 +116,8 @@
 //   GTEST_OS_DRAGONFLY - DragonFlyBSD
 //   GTEST_OS_FREEBSD  - FreeBSD
 //   GTEST_OS_FUCHSIA  - Fuchsia
-<<<<<<< HEAD
-=======
 //   GTEST_OS_GNU_KFREEBSD - GNU/kFreeBSD
 //   GTEST_OS_HAIKU    - Haiku
->>>>>>> 148bd354
 //   GTEST_OS_HPUX     - HP-UX
 //   GTEST_OS_LINUX    - Linux
 //     GTEST_OS_LINUX_ANDROID - Google Android
@@ -183,10 +173,6 @@
 //                            define themselves.
 //   GTEST_USES_SIMPLE_RE   - our own simple regex is used;
 //                            the above RE\b(s) are mutually exclusive.
-<<<<<<< HEAD
-//   GTEST_CAN_COMPARE_NULL - accepts untyped NULL in EXPECT_EQ().
-=======
->>>>>>> 148bd354
 
 // Misc public macros
 // ------------------
@@ -213,17 +199,9 @@
 //                                        suppressed (constant conditional).
 //   GTEST_INTENTIONAL_CONST_COND_POP_  - finish code section where MSVC C4127
 //                                        is suppressed.
-<<<<<<< HEAD
-//
-// C++11 feature wrappers:
-//
-//   testing::internal::forward - portability wrapper for std::forward.
-//   testing::internal::move  - portability wrapper for std::move.
-=======
 //   GTEST_INTERNAL_HAS_STRING_VIEW - for enabling Matcher<std::string_view> or
 //                                    Matcher<absl::string_view>
 //                                    specializations.
->>>>>>> 148bd354
 //
 // Synchronization:
 //   Mutex, MutexLock, ThreadLocal, GetThreadCount()
@@ -288,20 +266,10 @@
 #include <TargetConditionals.h>
 #endif
 
-<<<<<<< HEAD
-// Brings in the definition of HAS_GLOBAL_STRING.  This must be done
-// BEFORE we test HAS_GLOBAL_STRING.
-#include <string>  // NOLINT
-#include <algorithm>  // NOLINT
-#include <iostream>  // NOLINT
-#include <sstream>  // NOLINT
-#include <utility>
-=======
 #include <iostream>  // NOLINT
 #include <memory>
 #include <string>  // NOLINT
 #include <tuple>
->>>>>>> 148bd354
 #include <vector>  // NOLINT
 
 #include "gtest/internal/custom/gtest-port.h"
@@ -332,19 +300,10 @@
 //   GTEST_DISABLE_MSC_WARNINGS_PUSH_(4800 4385)
 //   /* code that triggers warnings C4800 and C4385 */
 //   GTEST_DISABLE_MSC_WARNINGS_POP_()
-<<<<<<< HEAD
-#if _MSC_VER >= 1400
-# define GTEST_DISABLE_MSC_WARNINGS_PUSH_(warnings) \
-    __pragma(warning(push))                        \
-    __pragma(warning(disable: warnings))
-# define GTEST_DISABLE_MSC_WARNINGS_POP_()          \
-    __pragma(warning(pop))
-=======
 #if defined(_MSC_VER)
 #define GTEST_DISABLE_MSC_WARNINGS_PUSH_(warnings) \
   __pragma(warning(push)) __pragma(warning(disable : warnings))
 #define GTEST_DISABLE_MSC_WARNINGS_POP_() __pragma(warning(pop))
->>>>>>> 148bd354
 #else
 // Not all compilers are MSVC
 #define GTEST_DISABLE_MSC_WARNINGS_PUSH_(warnings)
@@ -354,93 +313,6 @@
 // Clang on Windows does not understand MSVC's pragma warning.
 // We need clang-specific way to disable function deprecation warning.
 #ifdef __clang__
-<<<<<<< HEAD
-# define GTEST_DISABLE_MSC_DEPRECATED_PUSH_()                         \
-    _Pragma("clang diagnostic push")                                  \
-    _Pragma("clang diagnostic ignored \"-Wdeprecated-declarations\"") \
-    _Pragma("clang diagnostic ignored \"-Wdeprecated-implementations\"")
-#define GTEST_DISABLE_MSC_DEPRECATED_POP_() \
-    _Pragma("clang diagnostic pop")
-#else
-# define GTEST_DISABLE_MSC_DEPRECATED_PUSH_() \
-    GTEST_DISABLE_MSC_WARNINGS_PUSH_(4996)
-# define GTEST_DISABLE_MSC_DEPRECATED_POP_() \
-    GTEST_DISABLE_MSC_WARNINGS_POP_()
-#endif
-
-#ifndef GTEST_LANG_CXX11
-// gcc and clang define __GXX_EXPERIMENTAL_CXX0X__ when
-// -std={c,gnu}++{0x,11} is passed.  The C++11 standard specifies a
-// value for __cplusplus, and recent versions of clang, gcc, and
-// probably other compilers set that too in C++11 mode.
-# if __GXX_EXPERIMENTAL_CXX0X__ || __cplusplus >= 201103L || _MSC_VER >= 1900
-// Compiling in at least C++11 mode.
-#  define GTEST_LANG_CXX11 1
-# else
-#  define GTEST_LANG_CXX11 0
-# endif
-#endif
-
-// Distinct from C++11 language support, some environments don't provide
-// proper C++11 library support. Notably, it's possible to build in
-// C++11 mode when targeting Mac OS X 10.6, which has an old libstdc++
-// with no C++11 support.
-//
-// libstdc++ has sufficient C++11 support as of GCC 4.6.0, __GLIBCXX__
-// 20110325, but maintenance releases in the 4.4 and 4.5 series followed
-// this date, so check for those versions by their date stamps.
-// https://gcc.gnu.org/onlinedocs/libstdc++/manual/abi.html#abi.versioning
-#if GTEST_LANG_CXX11 && \
-    (!defined(__GLIBCXX__) || ( \
-        __GLIBCXX__ >= 20110325ul &&  /* GCC >= 4.6.0 */ \
-        /* Blacklist of patch releases of older branches: */ \
-        __GLIBCXX__ != 20110416ul &&  /* GCC 4.4.6 */ \
-        __GLIBCXX__ != 20120313ul &&  /* GCC 4.4.7 */ \
-        __GLIBCXX__ != 20110428ul &&  /* GCC 4.5.3 */ \
-        __GLIBCXX__ != 20120702ul))   /* GCC 4.5.4 */
-# define GTEST_STDLIB_CXX11 1
-#endif
-
-// Only use C++11 library features if the library provides them.
-#if GTEST_STDLIB_CXX11
-# define GTEST_HAS_STD_BEGIN_AND_END_ 1
-# define GTEST_HAS_STD_FORWARD_LIST_ 1
-# if !defined(_MSC_VER) || (_MSC_FULL_VER >= 190023824)
-// works only with VS2015U2 and better
-#   define GTEST_HAS_STD_FUNCTION_ 1
-# endif
-# define GTEST_HAS_STD_INITIALIZER_LIST_ 1
-# define GTEST_HAS_STD_MOVE_ 1
-# define GTEST_HAS_STD_UNIQUE_PTR_ 1
-# define GTEST_HAS_STD_SHARED_PTR_ 1
-# define GTEST_HAS_UNORDERED_MAP_ 1
-# define GTEST_HAS_UNORDERED_SET_ 1
-#endif
-
-// C++11 specifies that <tuple> provides std::tuple.
-// Some platforms still might not have it, however.
-#if GTEST_LANG_CXX11
-# define GTEST_HAS_STD_TUPLE_ 1
-# if defined(__clang__)
-// Inspired by
-// https://clang.llvm.org/docs/LanguageExtensions.html#include-file-checking-macros
-#  if defined(__has_include) && !__has_include(<tuple>)
-#   undef GTEST_HAS_STD_TUPLE_
-#  endif
-# elif defined(_MSC_VER)
-// Inspired by boost/config/stdlib/dinkumware.hpp
-#  if defined(_CPPLIB_VER) && _CPPLIB_VER < 520
-#   undef GTEST_HAS_STD_TUPLE_
-#  endif
-# elif defined(__GLIBCXX__)
-// Inspired by boost/config/stdlib/libstdcpp3.hpp,
-// http://gcc.gnu.org/gcc-4.2/changes.html and
-// https://web.archive.org/web/20140227044429/gcc.gnu.org/onlinedocs/libstdc++/manual/bk01pt01ch01.html#manual.intro.status.standard.200x
-#  if __GNUC__ < 4 || (__GNUC__ == 4 && __GNUC_MINOR__ < 2)
-#   undef GTEST_HAS_STD_TUPLE_
-#  endif
-# endif
-=======
 #define GTEST_DISABLE_MSC_DEPRECATED_PUSH_()                            \
   _Pragma("clang diagnostic push")                                      \
       _Pragma("clang diagnostic ignored \"-Wdeprecated-declarations\"") \
@@ -450,7 +322,6 @@
 #define GTEST_DISABLE_MSC_DEPRECATED_PUSH_() \
   GTEST_DISABLE_MSC_WARNINGS_PUSH_(4996)
 #define GTEST_DISABLE_MSC_DEPRECATED_POP_() GTEST_DISABLE_MSC_WARNINGS_POP_()
->>>>>>> 148bd354
 #endif
 
 // Brings in definitions for functions used in the testing::internal::posix
@@ -526,17 +397,10 @@
 #ifndef GTEST_HAS_EXCEPTIONS
 // The user didn't tell us whether exceptions are enabled, so we need
 // to figure it out.
-<<<<<<< HEAD
-# if defined(_MSC_VER) && defined(_CPPUNWIND)
-// MSVC defines _CPPUNWIND to 1 iff exceptions are enabled.
-#  define GTEST_HAS_EXCEPTIONS 1
-# elif defined(__BORLANDC__)
-=======
 #if defined(_MSC_VER) && defined(_CPPUNWIND)
 // MSVC defines _CPPUNWIND to 1 if and only if exceptions are enabled.
 #define GTEST_HAS_EXCEPTIONS 1
 #elif defined(__BORLANDC__)
->>>>>>> 148bd354
 // C++Builder's implementation of the STL uses the _HAS_EXCEPTIONS
 // macro to enable exceptions, so we'll do the same.
 // Assumes that exceptions are enabled by default.
@@ -576,31 +440,9 @@
 #endif  // defined(_MSC_VER) || defined(__BORLANDC__)
 #endif  // GTEST_HAS_EXCEPTIONS
 
-<<<<<<< HEAD
-#if !defined(GTEST_HAS_STD_STRING)
-// Even though we don't use this macro any longer, we keep it in case
-// some clients still depend on it.
-# define GTEST_HAS_STD_STRING 1
-#elif !GTEST_HAS_STD_STRING
-// The user told us that ::std::string isn't available.
-# error "::std::string isn't available."
-#endif  // !defined(GTEST_HAS_STD_STRING)
-
-#ifndef GTEST_HAS_GLOBAL_STRING
-# define GTEST_HAS_GLOBAL_STRING 0
-#endif  // GTEST_HAS_GLOBAL_STRING
-
 #ifndef GTEST_HAS_STD_WSTRING
 // The user didn't tell us whether ::std::wstring is available, so we need
 // to figure it out.
-// FIXME: uses autoconf to detect whether ::std::wstring
-//   is available.
-
-=======
-#ifndef GTEST_HAS_STD_WSTRING
-// The user didn't tell us whether ::std::wstring is available, so we need
-// to figure it out.
->>>>>>> 148bd354
 // Cygwin 1.7 and below doesn't support ::std::wstring.
 // Solaris' libc++ doesn't support it either.  Android has
 // no support for it at least as recent as Froyo (2.2).
@@ -680,17 +522,11 @@
 //
 // To disable threading support in Google Test, add -DGTEST_HAS_PTHREAD=0
 // to your compiler flags.
-<<<<<<< HEAD
-#define GTEST_HAS_PTHREAD                                             \
-  (GTEST_OS_LINUX || GTEST_OS_MAC || GTEST_OS_HPUX || GTEST_OS_QNX || \
-   GTEST_OS_FREEBSD || GTEST_OS_NACL || GTEST_OS_NETBSD || GTEST_OS_FUCHSIA)
-=======
 #define GTEST_HAS_PTHREAD                                                      \
   (GTEST_OS_LINUX || GTEST_OS_MAC || GTEST_OS_HPUX || GTEST_OS_QNX ||          \
    GTEST_OS_FREEBSD || GTEST_OS_NACL || GTEST_OS_NETBSD || GTEST_OS_FUCHSIA || \
    GTEST_OS_DRAGONFLY || GTEST_OS_GNU_KFREEBSD || GTEST_OS_OPENBSD ||          \
    GTEST_OS_HAIKU)
->>>>>>> 148bd354
 #endif  // GTEST_HAS_PTHREAD
 
 #if GTEST_HAS_PTHREAD
@@ -702,139 +538,6 @@
 #include <time.h>  // NOLINT
 #endif
 
-<<<<<<< HEAD
-// Determines if hash_map/hash_set are available.
-// Only used for testing against those containers.
-#if !defined(GTEST_HAS_HASH_MAP_)
-# if defined(_MSC_VER) && (_MSC_VER < 1900)
-#  define GTEST_HAS_HASH_MAP_ 1  // Indicates that hash_map is available.
-#  define GTEST_HAS_HASH_SET_ 1  // Indicates that hash_set is available.
-# endif  // _MSC_VER
-#endif  // !defined(GTEST_HAS_HASH_MAP_)
-
-// Determines whether Google Test can use tr1/tuple.  You can define
-// this macro to 0 to prevent Google Test from using tuple (any
-// feature depending on tuple with be disabled in this mode).
-#ifndef GTEST_HAS_TR1_TUPLE
-# if GTEST_OS_LINUX_ANDROID && defined(_STLPORT_MAJOR)
-// STLport, provided with the Android NDK, has neither <tr1/tuple> or <tuple>.
-#  define GTEST_HAS_TR1_TUPLE 0
-# elif defined(_MSC_VER) && (_MSC_VER >= 1910)
-// Prevent `warning C4996: 'std::tr1': warning STL4002:
-// The non-Standard std::tr1 namespace and TR1-only machinery
-// are deprecated and will be REMOVED.`
-#  define GTEST_HAS_TR1_TUPLE 0
-# elif GTEST_LANG_CXX11 && defined(_LIBCPP_VERSION)
-// libc++ doesn't support TR1.
-#  define GTEST_HAS_TR1_TUPLE 0
-# else
-// The user didn't tell us not to do it, so we assume it's OK.
-#  define GTEST_HAS_TR1_TUPLE 1
-# endif
-#endif  // GTEST_HAS_TR1_TUPLE
-
-// Determines whether Google Test's own tr1 tuple implementation
-// should be used.
-#ifndef GTEST_USE_OWN_TR1_TUPLE
-// We use our own tuple implementation on Symbian.
-# if GTEST_OS_SYMBIAN
-#  define GTEST_USE_OWN_TR1_TUPLE 1
-# else
-// The user didn't tell us, so we need to figure it out.
-
-// We use our own TR1 tuple if we aren't sure the user has an
-// implementation of it already.  At this time, libstdc++ 4.0.0+ and
-// MSVC 2010 are the only mainstream standard libraries that come
-// with a TR1 tuple implementation.  NVIDIA's CUDA NVCC compiler
-// pretends to be GCC by defining __GNUC__ and friends, but cannot
-// compile GCC's tuple implementation.  MSVC 2008 (9.0) provides TR1
-// tuple in a 323 MB Feature Pack download, which we cannot assume the
-// user has.  QNX's QCC compiler is a modified GCC but it doesn't
-// support TR1 tuple.  libc++ only provides std::tuple, in C++11 mode,
-// and it can be used with some compilers that define __GNUC__.
-# if (defined(__GNUC__) && !defined(__CUDACC__) && (GTEST_GCC_VER_ >= 40000) \
-      && !GTEST_OS_QNX && !defined(_LIBCPP_VERSION)) \
-      || (_MSC_VER >= 1600 && _MSC_VER < 1900)
-#  define GTEST_ENV_HAS_TR1_TUPLE_ 1
-# endif
-
-// C++11 specifies that <tuple> provides std::tuple. Use that if gtest is used
-// in C++11 mode and libstdc++ isn't very old (binaries targeting OS X 10.6
-// can build with clang but need to use gcc4.2's libstdc++).
-# if GTEST_LANG_CXX11 && (!defined(__GLIBCXX__) || __GLIBCXX__ > 20110325)
-#  define GTEST_ENV_HAS_STD_TUPLE_ 1
-# endif
-
-# if GTEST_ENV_HAS_TR1_TUPLE_ || GTEST_ENV_HAS_STD_TUPLE_
-#  define GTEST_USE_OWN_TR1_TUPLE 0
-# else
-#  define GTEST_USE_OWN_TR1_TUPLE 1
-# endif
-# endif  // GTEST_OS_SYMBIAN
-#endif  // GTEST_USE_OWN_TR1_TUPLE
-
-// To avoid conditional compilation we make it gtest-port.h's responsibility
-// to #include the header implementing tuple.
-#if GTEST_HAS_STD_TUPLE_
-# include <tuple>  // IWYU pragma: export
-# define GTEST_TUPLE_NAMESPACE_ ::std
-#endif  // GTEST_HAS_STD_TUPLE_
-
-// We include tr1::tuple even if std::tuple is available to define printers for
-// them.
-#if GTEST_HAS_TR1_TUPLE
-# ifndef GTEST_TUPLE_NAMESPACE_
-#  define GTEST_TUPLE_NAMESPACE_ ::std::tr1
-# endif  // GTEST_TUPLE_NAMESPACE_
-
-# if GTEST_USE_OWN_TR1_TUPLE
-#  include "gtest/internal/gtest-tuple.h"  // IWYU pragma: export  // NOLINT
-# elif GTEST_OS_SYMBIAN
-
-// On Symbian, BOOST_HAS_TR1_TUPLE causes Boost's TR1 tuple library to
-// use STLport's tuple implementation, which unfortunately doesn't
-// work as the copy of STLport distributed with Symbian is incomplete.
-// By making sure BOOST_HAS_TR1_TUPLE is undefined, we force Boost to
-// use its own tuple implementation.
-#  ifdef BOOST_HAS_TR1_TUPLE
-#   undef BOOST_HAS_TR1_TUPLE
-#  endif  // BOOST_HAS_TR1_TUPLE
-
-// This prevents <boost/tr1/detail/config.hpp>, which defines
-// BOOST_HAS_TR1_TUPLE, from being #included by Boost's <tuple>.
-#  define BOOST_TR1_DETAIL_CONFIG_HPP_INCLUDED
-#  include <tuple>  // IWYU pragma: export  // NOLINT
-
-# elif defined(__GNUC__) && (GTEST_GCC_VER_ >= 40000)
-// GCC 4.0+ implements tr1/tuple in the <tr1/tuple> header.  This does
-// not conform to the TR1 spec, which requires the header to be <tuple>.
-
-#  if !GTEST_HAS_RTTI && GTEST_GCC_VER_ < 40302
-// Until version 4.3.2, gcc has a bug that causes <tr1/functional>,
-// which is #included by <tr1/tuple>, to not compile when RTTI is
-// disabled.  _TR1_FUNCTIONAL is the header guard for
-// <tr1/functional>.  Hence the following #define is used to prevent
-// <tr1/functional> from being included.
-#   define _TR1_FUNCTIONAL 1
-#   include <tr1/tuple>
-#   undef _TR1_FUNCTIONAL  // Allows the user to #include
-                        // <tr1/functional> if they choose to.
-#  else
-#   include <tr1/tuple>  // NOLINT
-#  endif  // !GTEST_HAS_RTTI && GTEST_GCC_VER_ < 40302
-
-// VS 2010 now has tr1 support.
-# elif _MSC_VER >= 1600
-#  include <tuple>  // IWYU pragma: export  // NOLINT
-
-# else  // GTEST_USE_OWN_TR1_TUPLE
-#  include <tr1/tuple>  // IWYU pragma: export  // NOLINT
-# endif  // GTEST_USE_OWN_TR1_TUPLE
-
-#endif  // GTEST_HAS_TR1_TUPLE
-
-=======
->>>>>>> 148bd354
 // Determines whether clone(2) is supported.
 // Usually it will only be available on Linux, excluding
 // Linux on the Itanium architecture.
@@ -842,26 +545,6 @@
 #ifndef GTEST_HAS_CLONE
 // The user didn't tell us, so we need to figure it out.
 
-<<<<<<< HEAD
-# if GTEST_OS_LINUX && !defined(__ia64__)
-#  if GTEST_OS_LINUX_ANDROID
-// On Android, clone() became available at different API levels for each 32-bit
-// architecture.
-#    if defined(__LP64__) || \
-        (defined(__arm__) && __ANDROID_API__ >= 9) || \
-        (defined(__mips__) && __ANDROID_API__ >= 12) || \
-        (defined(__i386__) && __ANDROID_API__ >= 17)
-#     define GTEST_HAS_CLONE 1
-#    else
-#     define GTEST_HAS_CLONE 0
-#    endif
-#  else
-#   define GTEST_HAS_CLONE 1
-#  endif
-# else
-#  define GTEST_HAS_CLONE 0
-# endif  // GTEST_OS_LINUX && !defined(__ia64__)
-=======
 #if GTEST_OS_LINUX && !defined(__ia64__)
 #if GTEST_OS_LINUX_ANDROID
 // On Android, clone() became available at different API levels for each 32-bit
@@ -879,7 +562,6 @@
 #else
 #define GTEST_HAS_CLONE 0
 #endif  // GTEST_OS_LINUX && !defined(__ia64__)
->>>>>>> 148bd354
 
 #endif  // GTEST_HAS_CLONE
 
@@ -898,15 +580,6 @@
 
 // Determines whether to support death tests.
 // pops up a dialog window that cannot be suppressed programmatically.
-<<<<<<< HEAD
-#if (GTEST_OS_LINUX || GTEST_OS_CYGWIN || GTEST_OS_SOLARIS ||   \
-     (GTEST_OS_MAC && !GTEST_OS_IOS) ||                         \
-     (GTEST_OS_WINDOWS_DESKTOP && _MSC_VER >= 1400) ||          \
-     GTEST_OS_WINDOWS_MINGW || GTEST_OS_AIX || GTEST_OS_HPUX || \
-     GTEST_OS_OPENBSD || GTEST_OS_QNX || GTEST_OS_FREEBSD || \
-     GTEST_OS_NETBSD || GTEST_OS_FUCHSIA)
-# define GTEST_HAS_DEATH_TEST 1
-=======
 #if (GTEST_OS_LINUX || GTEST_OS_CYGWIN || GTEST_OS_SOLARIS ||             \
      (GTEST_OS_MAC && !GTEST_OS_IOS) ||                                   \
      (GTEST_OS_WINDOWS_DESKTOP && _MSC_VER) || GTEST_OS_WINDOWS_MINGW ||  \
@@ -914,7 +587,6 @@
      GTEST_OS_FREEBSD || GTEST_OS_NETBSD || GTEST_OS_FUCHSIA ||           \
      GTEST_OS_DRAGONFLY || GTEST_OS_GNU_KFREEBSD || GTEST_OS_HAIKU)
 #define GTEST_HAS_DEATH_TEST 1
->>>>>>> 148bd354
 #endif
 
 // Determines whether to support type-driven tests.
@@ -923,21 +595,8 @@
 // Sun Pro CC, IBM Visual Age, and HP aCC support.
 #if defined(__GNUC__) || defined(_MSC_VER) || defined(__SUNPRO_CC) || \
     defined(__IBMCPP__) || defined(__HP_aCC)
-<<<<<<< HEAD
-# define GTEST_HAS_TYPED_TEST 1
-# define GTEST_HAS_TYPED_TEST_P 1
-#endif
-
-// Determines whether to support Combine(). This only makes sense when
-// value-parameterized tests are enabled.  The implementation doesn't
-// work on Sun Studio since it doesn't understand templated conversion
-// operators.
-#if (GTEST_HAS_TR1_TUPLE || GTEST_HAS_STD_TUPLE_) && !defined(__SUNPRO_CC)
-# define GTEST_HAS_COMBINE 1
-=======
 #define GTEST_HAS_TYPED_TEST 1
 #define GTEST_HAS_TYPED_TEST_P 1
->>>>>>> 148bd354
 #endif
 
 // Determines whether the system compiler uses UTF-16 for encoding wide strings.
@@ -991,36 +650,6 @@
 #define GTEST_ATTRIBUTE_UNUSED_
 #endif
 
-<<<<<<< HEAD
-#if GTEST_LANG_CXX11
-# define GTEST_CXX11_EQUALS_DELETE_ = delete
-#else  // GTEST_LANG_CXX11
-# define GTEST_CXX11_EQUALS_DELETE_
-#endif  // GTEST_LANG_CXX11
-
-// Use this annotation before a function that takes a printf format string.
-#if (defined(__GNUC__) || defined(__clang__)) && !defined(COMPILER_ICC)
-# if defined(__MINGW_PRINTF_FORMAT)
-// MinGW has two different printf implementations. Ensure the format macro
-// matches the selected implementation. See
-// https://sourceforge.net/p/mingw-w64/wiki2/gnu%20printf/.
-#  define GTEST_ATTRIBUTE_PRINTF_(string_index, first_to_check) \
-       __attribute__((__format__(__MINGW_PRINTF_FORMAT, string_index, \
-                                 first_to_check)))
-# else
-#  define GTEST_ATTRIBUTE_PRINTF_(string_index, first_to_check) \
-       __attribute__((__format__(__printf__, string_index, first_to_check)))
-# endif
-#else
-# define GTEST_ATTRIBUTE_PRINTF_(string_index, first_to_check)
-#endif
-
-
-// A macro to disallow operator=
-// This should be used in the private: declarations for a class.
-#define GTEST_DISALLOW_ASSIGN_(type) \
-  void operator=(type const &) GTEST_CXX11_EQUALS_DELETE_
-=======
 // Use this annotation before a function that takes a printf format string.
 #if (defined(__GNUC__) || defined(__clang__)) && !defined(COMPILER_ICC)
 #if defined(__MINGW_PRINTF_FORMAT)
@@ -1041,16 +670,11 @@
 // A macro to disallow copy operator=
 // This should be used in the private: declarations for a class.
 #define GTEST_DISALLOW_ASSIGN_(type) type &operator=(type const &) = delete
->>>>>>> 148bd354
 
 // A macro to disallow copy constructor and operator=
 // This should be used in the private: declarations for a class.
 #define GTEST_DISALLOW_COPY_AND_ASSIGN_(type) \
-<<<<<<< HEAD
-  type(type const &) GTEST_CXX11_EQUALS_DELETE_; \
-=======
   type(type const &) = delete;                \
->>>>>>> 148bd354
   GTEST_DISALLOW_ASSIGN_(type)
 
 // A macro to disallow move operator=
@@ -1103,8 +727,6 @@
 
 #endif  // GTEST_HAS_SEH
 
-<<<<<<< HEAD
-=======
 #ifndef GTEST_IS_THREADSAFE
 
 #define GTEST_IS_THREADSAFE                                                 \
@@ -1114,7 +736,6 @@
 
 #endif  // GTEST_IS_THREADSAFE
 
->>>>>>> 148bd354
 // GTEST_API_ qualifies all symbols that must be exported. The definitions below
 // are guarded by #ifndef to give embedders a chance to define GTEST_API_ in
 // gtest/internal/custom/gtest-port.h
@@ -1127,29 +748,17 @@
 #define GTEST_API_ __declspec(dllexport)
 #endif
 #elif __GNUC__ >= 4 || defined(__clang__)
-<<<<<<< HEAD
-# define GTEST_API_ __attribute__((visibility ("default")))
-=======
 #define GTEST_API_ __attribute__((visibility("default")))
->>>>>>> 148bd354
 #endif  // _MSC_VER
 
 #endif  // GTEST_API_
 
 #ifndef GTEST_API_
-<<<<<<< HEAD
-# define GTEST_API_
-#endif  // GTEST_API_
-
-#ifndef GTEST_DEFAULT_DEATH_TEST_STYLE
-# define GTEST_DEFAULT_DEATH_TEST_STYLE  "fast"
-=======
 #define GTEST_API_
 #endif  // GTEST_API_
 
 #ifndef GTEST_DEFAULT_DEATH_TEST_STYLE
 #define GTEST_DEFAULT_DEATH_TEST_STYLE "fast"
->>>>>>> 148bd354
 #endif  // GTEST_DEFAULT_DEATH_TEST_STYLE
 
 #ifdef __GNUC__
@@ -1161,19 +770,11 @@
 
 // _LIBCPP_VERSION is defined by the libc++ library from the LLVM project.
 #if !defined(GTEST_HAS_CXXABI_H_)
-<<<<<<< HEAD
-# if defined(__GLIBCXX__) || (defined(_LIBCPP_VERSION) && !defined(_MSC_VER))
-#  define GTEST_HAS_CXXABI_H_ 1
-# else
-#  define GTEST_HAS_CXXABI_H_ 0
-# endif
-=======
 #if defined(__GLIBCXX__) || (defined(_LIBCPP_VERSION) && !defined(_MSC_VER))
 #define GTEST_HAS_CXXABI_H_ 1
 #else
 #define GTEST_HAS_CXXABI_H_ 0
 #endif
->>>>>>> 148bd354
 #endif
 
 // A function level attribute to disable checking for use of uninitialized
@@ -1212,8 +813,6 @@
 #define GTEST_ATTRIBUTE_NO_SANITIZE_HWADDRESS_
 #endif  // __clang__
 
-<<<<<<< HEAD
-=======
 // A function level attribute to disable ThreadSanitizer instrumentation.
 #if defined(__clang__)
 #if __has_feature(thread_sanitizer)
@@ -1225,7 +824,6 @@
 #define GTEST_ATTRIBUTE_NO_SANITIZE_THREAD_
 #endif  // __clang__
 
->>>>>>> 148bd354
 namespace testing {
 
 class Message;
@@ -1252,110 +850,9 @@
 //   GTEST_COMPILE_ASSERT_(GTEST_ARRAY_SIZE_(names) == NUM_NAMES,
 //                         names_incorrect_size);
 //
-<<<<<<< HEAD
-// or to make sure a struct is smaller than a certain size:
-//
-//   GTEST_COMPILE_ASSERT_(sizeof(foo) < 128, foo_too_large);
-//
-// The second argument to the macro is the name of the variable. If
-// the expression is false, most compilers will issue a warning/error
-// containing the name of the variable.
-
-#if GTEST_LANG_CXX11
-# define GTEST_COMPILE_ASSERT_(expr, msg) static_assert(expr, #msg)
-#else  // !GTEST_LANG_CXX11
-template <bool>
-  struct CompileAssert {
-};
-
-# define GTEST_COMPILE_ASSERT_(expr, msg) \
-  typedef ::testing::internal::CompileAssert<(static_cast<bool>(expr))> \
-      msg[static_cast<bool>(expr) ? 1 : -1] GTEST_ATTRIBUTE_UNUSED_
-#endif  // !GTEST_LANG_CXX11
-
-// Implementation details of GTEST_COMPILE_ASSERT_:
-//
-// (In C++11, we simply use static_assert instead of the following)
-//
-// - GTEST_COMPILE_ASSERT_ works by defining an array type that has -1
-//   elements (and thus is invalid) when the expression is false.
-//
-// - The simpler definition
-//
-//    #define GTEST_COMPILE_ASSERT_(expr, msg) typedef char msg[(expr) ? 1 : -1]
-//
-//   does not work, as gcc supports variable-length arrays whose sizes
-//   are determined at run-time (this is gcc's extension and not part
-//   of the C++ standard).  As a result, gcc fails to reject the
-//   following code with the simple definition:
-//
-//     int foo;
-//     GTEST_COMPILE_ASSERT_(foo, msg); // not supposed to compile as foo is
-//                                      // not a compile-time constant.
-//
-// - By using the type CompileAssert<(bool(expr))>, we ensures that
-//   expr is a compile-time constant.  (Template arguments must be
-//   determined at compile-time.)
-//
-// - The outter parentheses in CompileAssert<(bool(expr))> are necessary
-//   to work around a bug in gcc 3.4.4 and 4.0.1.  If we had written
-//
-//     CompileAssert<bool(expr)>
-//
-//   instead, these compilers will refuse to compile
-//
-//     GTEST_COMPILE_ASSERT_(5 > 0, some_message);
-//
-//   (They seem to think the ">" in "5 > 0" marks the end of the
-//   template argument list.)
-//
-// - The array size is (bool(expr) ? 1 : -1), instead of simply
-//
-//     ((expr) ? 1 : -1).
-//
-//   This is to avoid running into a bug in MS VC 7.1, which
-//   causes ((0.0) ? 1 : -1) to incorrectly evaluate to 1.
-
-// StaticAssertTypeEqHelper is used by StaticAssertTypeEq defined in gtest.h.
-//
-// This template is declared, but intentionally undefined.
-template <typename T1, typename T2>
-struct StaticAssertTypeEqHelper;
-
-template <typename T>
-struct StaticAssertTypeEqHelper<T, T> {
-  enum { value = true };
-};
-
-// Same as std::is_same<>.
-template <typename T, typename U>
-struct IsSame {
-  enum { value = false };
-};
-template <typename T>
-struct IsSame<T, T> {
-  enum { value = true };
-};
-
-// Evaluates to the number of elements in 'array'.
-#define GTEST_ARRAY_SIZE_(array) (sizeof(array) / sizeof(array[0]))
-
-#if GTEST_HAS_GLOBAL_STRING
-typedef ::string string;
-#else
-typedef ::std::string string;
-#endif  // GTEST_HAS_GLOBAL_STRING
-
-#if GTEST_HAS_GLOBAL_WSTRING
-typedef ::wstring wstring;
-#elif GTEST_HAS_STD_WSTRING
-typedef ::std::wstring wstring;
-#endif  // GTEST_HAS_GLOBAL_WSTRING
-=======
 // The second argument to the macro must be a valid C++ identifier. If the
 // expression is false, compiler will issue an error containing this identifier.
 #define GTEST_COMPILE_ASSERT_(expr, msg) static_assert(expr, #msg)
->>>>>>> 148bd354
 
 // A helper for suppressing warnings on constant condition.  It just
 // returns 'condition'.
@@ -1376,17 +873,7 @@
   RE(const RE &other) { Init(other.pattern()); }
 
   // Constructs an RE from a string.
-<<<<<<< HEAD
-  RE(const ::std::string& regex) { Init(regex.c_str()); }  // NOLINT
-
-# if GTEST_HAS_GLOBAL_STRING
-
-  RE(const ::string& regex) { Init(regex.c_str()); }  // NOLINT
-
-# endif  // GTEST_HAS_GLOBAL_STRING
-=======
   RE(const ::std::string &regex) { Init(regex.c_str()); }  // NOLINT
->>>>>>> 148bd354
 
   RE(const char *regex) { Init(regex); }  // NOLINT
   ~RE();
@@ -1398,62 +885,31 @@
   // matches the entire str.
   // PartialMatch(str, re) returns true if and only if regular expression re
   // matches a substring of str (including str itself).
-<<<<<<< HEAD
-  //
-  // FIXME: make FullMatch() and PartialMatch() work
-  // when str contains NUL characters.
-  static bool FullMatch(const ::std::string& str, const RE& re) {
-=======
   static bool FullMatch(const ::std::string &str, const RE &re) {
->>>>>>> 148bd354
     return FullMatch(str.c_str(), re);
   }
   static bool PartialMatch(const ::std::string &str, const RE &re) {
     return PartialMatch(str.c_str(), re);
   }
 
-<<<<<<< HEAD
-# if GTEST_HAS_GLOBAL_STRING
-
-  static bool FullMatch(const ::string& str, const RE& re) {
-    return FullMatch(str.c_str(), re);
-  }
-  static bool PartialMatch(const ::string& str, const RE& re) {
-    return PartialMatch(str.c_str(), re);
-  }
-
-# endif  // GTEST_HAS_GLOBAL_STRING
-
-  static bool FullMatch(const char* str, const RE& re);
-  static bool PartialMatch(const char* str, const RE& re);
-
- private:
-  void Init(const char* regex);
-
-  // We use a const char* instead of an std::string, as Google Test used to be
-  // used where std::string is not available.  FIXME: change to
-  // std::string.
-  const char* pattern_;
-=======
   static bool FullMatch(const char *str, const RE &re);
   static bool PartialMatch(const char *str, const RE &re);
 
  private:
   void Init(const char *regex);
   const char *pattern_;
->>>>>>> 148bd354
   bool is_valid_;
 
-# if GTEST_USES_POSIX_RE
+#if GTEST_USES_POSIX_RE
 
   regex_t full_regex_;     // For FullMatch().
   regex_t partial_regex_;  // For PartialMatch().
 
-# else  // GTEST_USES_SIMPLE_RE
+#else  // GTEST_USES_SIMPLE_RE
 
   const char *full_pattern_;  // For FullMatch();
 
-# endif
+#endif
 
   GTEST_DISALLOW_ASSIGN_(RE);
 };
@@ -1540,22 +996,6 @@
   if (const int gtest_error = (posix_call))    \
   GTEST_LOG_(FATAL) << #posix_call << "failed with error " << gtest_error
 
-<<<<<<< HEAD
-// Adds reference to a type if it is not a reference type,
-// otherwise leaves it unchanged.  This is the same as
-// tr1::add_reference, which is not widely available yet.
-template <typename T>
-struct AddReference { typedef T& type; };  // NOLINT
-template <typename T>
-struct AddReference<T&> { typedef T& type; };  // NOLINT
-
-// A handy wrapper around AddReference that works when the argument T
-// depends on template parameters.
-#define GTEST_ADD_REFERENCE_(T) \
-    typename ::testing::internal::AddReference<T>::type
-
-=======
->>>>>>> 148bd354
 // Transforms "T" into "const T&" according to standard reference collapsing
 // rules (this is only needed as a backport for C++98 compilers that do not
 // support reference collapsing). Specifically, it transforms:
@@ -1567,51 +1007,18 @@
 //
 // Note that the non-const reference will not have "const" added. This is
 // standard, and necessary so that "T" can always bind to "const T&".
-<<<<<<< HEAD
 template <typename T>
-struct ConstRef { typedef const T& type; };
+struct ConstRef {
+  typedef const T &type;
+};
 template <typename T>
-struct ConstRef<T&> { typedef T& type; };
+struct ConstRef<T &> {
+  typedef T &type;
+};
 
 // The argument T must depend on some template parameters.
 #define GTEST_REFERENCE_TO_CONST_(T) \
   typename ::testing::internal::ConstRef<T>::type
-
-#if GTEST_HAS_STD_MOVE_
-using std::forward;
-using std::move;
-
-template <typename T>
-struct RvalueRef {
-  typedef T&& type;
-};
-#else  // GTEST_HAS_STD_MOVE_
-template <typename T>
-const T& move(const T& t) {
-  return t;
-}
-template <typename T>
-GTEST_ADD_REFERENCE_(T) forward(GTEST_ADD_REFERENCE_(T) t) { return t; }
-
-template <typename T>
-struct RvalueRef {
-  typedef const T& type;
-};
-#endif  // GTEST_HAS_STD_MOVE_
-=======
-template <typename T>
-struct ConstRef {
-  typedef const T &type;
-};
-template <typename T>
-struct ConstRef<T &> {
-  typedef T &type;
-};
-
-// The argument T must depend on some template parameters.
-#define GTEST_REFERENCE_TO_CONST_(T) \
-  typename ::testing::internal::ConstRef<T>::type
->>>>>>> 148bd354
 
 // INTERNAL IMPLEMENTATION - DO NOT USE IN USER CODE.
 //
@@ -1726,16 +1133,8 @@
 
 std::vector<std::string> GetInjectableArgvs();
 // Deprecated: pass the args vector by value instead.
-<<<<<<< HEAD
-void SetInjectableArgvs(const std::vector<std::string>* new_argvs);
-void SetInjectableArgvs(const std::vector<std::string>& new_argvs);
-#if GTEST_HAS_GLOBAL_STRING
-void SetInjectableArgvs(const std::vector< ::string>& new_argvs);
-#endif  // GTEST_HAS_GLOBAL_STRING
-=======
 void SetInjectableArgvs(const std::vector<std::string> *new_argvs);
 void SetInjectableArgvs(const std::vector<std::string> &new_argvs);
->>>>>>> 148bd354
 void ClearInjectableArgvs();
 
 #endif  // GTEST_HAS_DEATH_TEST
@@ -1990,11 +1389,7 @@
   // by the linker.
   MutexType type_;
   long critical_section_init_phase_;  // NOLINT
-<<<<<<< HEAD
-  GTEST_CRITICAL_SECTION* critical_section_;
-=======
   GTEST_CRITICAL_SECTION *critical_section_;
->>>>>>> 148bd354
 
   GTEST_DISALLOW_COPY_AND_ASSIGN_(Mutex);
 };
@@ -2269,11 +1664,7 @@
 // This allows initialization to work whether pthread_t is a scalar or struct.
 // The flag -Wmissing-field-initializers must not be specified for this to work.
 #define GTEST_DEFINE_STATIC_MUTEX_(mutex) \
-<<<<<<< HEAD
-  ::testing::internal::MutexBase mutex = {PTHREAD_MUTEX_INITIALIZER, false, 0}
-=======
   ::testing::internal::MutexBase mutex = { PTHREAD_MUTEX_INITIALIZER, false, 0 }
->>>>>>> 148bd354
 
 // The Mutex class can only be used for mutexes created at runtime. It
 // shares its API with MutexBase otherwise.
@@ -2478,71 +1869,6 @@
 // we cannot detect it.
 GTEST_API_ size_t GetThreadCount();
 
-<<<<<<< HEAD
-// Passing non-POD classes through ellipsis (...) crashes the ARM
-// compiler and generates a warning in Sun Studio before 12u4. The Nokia Symbian
-// and the IBM XL C/C++ compiler try to instantiate a copy constructor
-// for objects passed through ellipsis (...), failing for uncopyable
-// objects.  We define this to ensure that only POD is passed through
-// ellipsis on these systems.
-#if defined(__SYMBIAN32__) || defined(__IBMCPP__) || \
-     (defined(__SUNPRO_CC) && __SUNPRO_CC < 0x5130)
-// We lose support for NULL detection where the compiler doesn't like
-// passing non-POD classes through ellipsis (...).
-# define GTEST_ELLIPSIS_NEEDS_POD_ 1
-#else
-# define GTEST_CAN_COMPARE_NULL 1
-#endif
-
-// The Nokia Symbian and IBM XL C/C++ compilers cannot decide between
-// const T& and const T* in a function template.  These compilers
-// _can_ decide between class template specializations for T and T*,
-// so a tr1::type_traits-like is_pointer works.
-#if defined(__SYMBIAN32__) || defined(__IBMCPP__)
-# define GTEST_NEEDS_IS_POINTER_ 1
-#endif
-
-template <bool bool_value>
-struct bool_constant {
-  typedef bool_constant<bool_value> type;
-  static const bool value = bool_value;
-};
-template <bool bool_value> const bool bool_constant<bool_value>::value;
-
-typedef bool_constant<false> false_type;
-typedef bool_constant<true> true_type;
-
-template <typename T, typename U>
-struct is_same : public false_type {};
-
-template <typename T>
-struct is_same<T, T> : public true_type {};
-
-
-template <typename T>
-struct is_pointer : public false_type {};
-
-template <typename T>
-struct is_pointer<T*> : public true_type {};
-
-template <typename Iterator>
-struct IteratorTraits {
-  typedef typename Iterator::value_type value_type;
-};
-
-
-template <typename T>
-struct IteratorTraits<T*> {
-  typedef T value_type;
-};
-
-template <typename T>
-struct IteratorTraits<const T*> {
-  typedef T value_type;
-};
-
-=======
->>>>>>> 148bd354
 #if GTEST_OS_WINDOWS
 #define GTEST_PATH_SEP_ "\\"
 #define GTEST_HAS_ALT_PATH_SEP_ 1
@@ -2675,13 +2001,6 @@
 // Functions deprecated by MSVC 8.0.
 
 GTEST_DISABLE_MSC_DEPRECATED_PUSH_()
-<<<<<<< HEAD
-
-inline const char* StrNCpy(char* dest, const char* src, size_t n) {
-  return strncpy(dest, src, n);
-}
-=======
->>>>>>> 148bd354
 
 // ChDir(), FReopen(), FDOpen(), Read(), Write(), Close(), and
 // StrError() aren't needed on Windows CE at this time and thus not
@@ -2710,16 +2029,10 @@
 inline int Close(int fd) { return close(fd); }
 inline const char *StrError(int errnum) { return strerror(errnum); }
 #endif
-<<<<<<< HEAD
-inline const char* GetEnv(const char* name) {
-#if GTEST_OS_WINDOWS_MOBILE || GTEST_OS_WINDOWS_PHONE || GTEST_OS_WINDOWS_RT
-  // We are on Windows CE, which has no environment variables.
-=======
 inline const char *GetEnv(const char *name) {
 #if GTEST_OS_WINDOWS_MOBILE || GTEST_OS_WINDOWS_PHONE || \
     GTEST_OS_WINDOWS_RT || GTEST_OS_ESP8266
   // We are on an embedded platform, which has no environment variables.
->>>>>>> 148bd354
   static_cast<void>(name);  // To prevent 'unused argument' warning.
   return nullptr;
 #elif defined(__BORLANDC__) || defined(__SunOS_5_8) || defined(__SunOS_5_9)
@@ -2831,21 +2144,6 @@
 #define GTEST_FLAG_SAVER_ ::testing::internal::GTestFlagSaver
 
 // Macros for declaring flags.
-<<<<<<< HEAD
-# define GTEST_DECLARE_bool_(name) GTEST_API_ extern bool GTEST_FLAG(name)
-# define GTEST_DECLARE_int32_(name) \
-    GTEST_API_ extern ::testing::internal::Int32 GTEST_FLAG(name)
-# define GTEST_DECLARE_string_(name) \
-    GTEST_API_ extern ::std::string GTEST_FLAG(name)
-
-// Macros for defining flags.
-# define GTEST_DEFINE_bool_(name, default_val, doc) \
-    GTEST_API_ bool GTEST_FLAG(name) = (default_val)
-# define GTEST_DEFINE_int32_(name, default_val, doc) \
-    GTEST_API_ ::testing::internal::Int32 GTEST_FLAG(name) = (default_val)
-# define GTEST_DEFINE_string_(name, default_val, doc) \
-    GTEST_API_ ::std::string GTEST_FLAG(name) = (default_val)
-=======
 #define GTEST_DECLARE_bool_(name) GTEST_API_ extern bool GTEST_FLAG(name)
 #define GTEST_DECLARE_int32_(name) \
   GTEST_API_ extern std::int32_t GTEST_FLAG(name)
@@ -2859,7 +2157,6 @@
   GTEST_API_ std::int32_t GTEST_FLAG(name) = (default_val)
 #define GTEST_DEFINE_string_(name, default_val, doc) \
   GTEST_API_ ::std::string GTEST_FLAG(name) = (default_val)
->>>>>>> 148bd354
 
 #endif  // !defined(GTEST_DECLARE_bool_)
 
@@ -2872,28 +2169,14 @@
 // Parses 'str' for a 32-bit signed integer.  If successful, writes the result
 // to *value and returns true; otherwise leaves *value unchanged and returns
 // false.
-<<<<<<< HEAD
-// FIXME: Find a better way to refactor flag and environment parsing
-// out of both gtest-port.cc and gtest.cc to avoid exporting this utility
-// function.
-bool ParseInt32(const Message& src_text, const char* str, Int32* value);
-=======
 bool ParseInt32(const Message &src_text, const char *str, int32_t *value);
->>>>>>> 148bd354
 
 // Parses a bool/int32_t/string from the environment variable
 // corresponding to the given Google Test flag.
-<<<<<<< HEAD
-bool BoolFromGTestEnv(const char* flag, bool default_val);
-GTEST_API_ Int32 Int32FromGTestEnv(const char* flag, Int32 default_val);
-std::string OutputFlagAlsoCheckEnvVar();
-const char* StringFromGTestEnv(const char* flag, const char* default_val);
-=======
 bool BoolFromGTestEnv(const char *flag, bool default_val);
 GTEST_API_ int32_t Int32FromGTestEnv(const char *flag, int32_t default_val);
 std::string OutputFlagAlsoCheckEnvVar();
 const char *StringFromGTestEnv(const char *flag, const char *default_val);
->>>>>>> 148bd354
 
 }  // namespace internal
 }  // namespace testing
