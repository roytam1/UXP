--- conflicted
+++ resolved
@@ -27,10 +27,6 @@
 // (INCLUDING NEGLIGENCE OR OTHERWISE) ARISING IN ANY WAY OUT OF THE USE
 // OF THIS SOFTWARE, EVEN IF ADVISED OF THE POSSIBILITY OF SUCH DAMAGE.
 
-<<<<<<< HEAD
-
-=======
->>>>>>> 148bd354
 // GOOGLETEST_CM0001 DO NOT DELETE
 
 #ifndef GTEST_INCLUDE_GTEST_GTEST_TYPED_TEST_H_
@@ -86,11 +82,7 @@
 
 TYPED_TEST(FooTest, HasPropertyA) { ... }
 
-<<<<<<< HEAD
-// TYPED_TEST_CASE takes an optional third argument which allows to specify a
-=======
 // TYPED_TEST_SUITE takes an optional third argument which allows to specify a
->>>>>>> 148bd354
 // class that generates custom test name suffixes based on the type. This should
 // be a class which has a static template function GetName(int index) returning
 // a string for each type. The provided integer index equals the index of the
@@ -106,11 +98,7 @@
 //       if (std::is_same<T, unsigned int>()) return "unsignedInt";
 //     }
 //   };
-<<<<<<< HEAD
-//   TYPED_TEST_CASE(FooTest, MyTypes, MyTypeNames);
-=======
 //   TYPED_TEST_SUITE(FooTest, MyTypes, MyTypeNames);
->>>>>>> 148bd354
 
 #endif  // 0
 
@@ -172,21 +160,12 @@
 
 // If the type list contains only one type, you can write that type
 // directly without Types<...>:
-<<<<<<< HEAD
-//   INSTANTIATE_TYPED_TEST_CASE_P(My, FooTest, int);
-//
-// Similar to the optional argument of TYPED_TEST_CASE above,
-// INSTANTIATE_TEST_CASE_P takes an optional fourth argument which allows to
-// generate custom names.
-//   INSTANTIATE_TYPED_TEST_CASE_P(My, FooTest, MyTypes, MyTypeNames);
-=======
 //   INSTANTIATE_TYPED_TEST_SUITE_P(My, FooTest, int);
 //
 // Similar to the optional argument of TYPED_TEST_SUITE above,
 // INSTANTIATE_TEST_SUITE_P takes an optional fourth argument which allows to
 // generate custom names.
 //   INSTANTIATE_TYPED_TEST_SUITE_P(My, FooTest, MyTypes, MyTypeNames);
->>>>>>> 148bd354
 
 #endif  // 0
 
@@ -201,26 +180,6 @@
 // INTERNAL IMPLEMENTATION - DO NOT USE IN USER CODE.
 //
 // Expands to the name of the typedef for the type parameters of the
-<<<<<<< HEAD
-// given test case.
-# define GTEST_TYPE_PARAMS_(TestCaseName) gtest_type_params_##TestCaseName##_
-
-// Expands to the name of the typedef for the NameGenerator, responsible for
-// creating the suffixes of the name.
-#define GTEST_NAME_GENERATOR_(TestCaseName) \
-  gtest_type_params_##TestCaseName##_NameGenerator
-
-// The 'Types' template argument below must have spaces around it
-// since some compilers may choke on '>>' when passing a template
-// instance (e.g. Types<int>)
-# define TYPED_TEST_CASE(CaseName, Types, ...)                             \
-  typedef ::testing::internal::TypeList< Types >::type GTEST_TYPE_PARAMS_( \
-      CaseName);                                                           \
-  typedef ::testing::internal::NameGeneratorSelector<__VA_ARGS__>::type    \
-      GTEST_NAME_GENERATOR_(CaseName)
-
-# define TYPED_TEST(CaseName, TestName)                                       \
-=======
 // given test suite.
 #define GTEST_TYPE_PARAMS_(TestSuiteName) gtest_type_params_##TestSuiteName##_
 
@@ -238,25 +197,16 @@
 #define TYPED_TEST(CaseName, TestName)                                        \
   static_assert(sizeof(GTEST_STRINGIFY_(TestName)) > 1,                       \
                 "test-name must not be empty");                               \
->>>>>>> 148bd354
   template <typename gtest_TypeParam_>                                        \
   class GTEST_TEST_CLASS_NAME_(CaseName, TestName)                            \
       : public CaseName<gtest_TypeParam_> {                                   \
    private:                                                                   \
     typedef CaseName<gtest_TypeParam_> TestFixture;                           \
     typedef gtest_TypeParam_ TypeParam;                                       \
-<<<<<<< HEAD
-    virtual void TestBody();                                                  \
-  };                                                                          \
-  static bool gtest_##CaseName##_##TestName##_registered_                     \
-        GTEST_ATTRIBUTE_UNUSED_ =                                             \
-      ::testing::internal::TypeParameterizedTest<                             \
-=======
     void TestBody() override;                                                 \
   };                                                                          \
   static bool gtest_##CaseName##_##TestName##_registered_                     \
       GTEST_ATTRIBUTE_UNUSED_ = ::testing::internal::TypeParameterizedTest<   \
->>>>>>> 148bd354
           CaseName,                                                           \
           ::testing::internal::TemplateSel<GTEST_TEST_CLASS_NAME_(CaseName,   \
                                                                   TestName)>, \
@@ -264,20 +214,14 @@
               CaseName)>::Register("",                                        \
                                    ::testing::internal::CodeLocation(         \
                                        __FILE__, __LINE__),                   \
-<<<<<<< HEAD
-                                   #CaseName, #TestName, 0,                   \
-=======
                                    GTEST_STRINGIFY_(CaseName),                \
                                    GTEST_STRINGIFY_(TestName), 0,             \
->>>>>>> 148bd354
                                    ::testing::internal::GenerateNames<        \
                                        GTEST_NAME_GENERATOR_(CaseName),       \
                                        GTEST_TYPE_PARAMS_(CaseName)>());      \
   template <typename gtest_TypeParam_>                                        \
   void GTEST_TEST_CLASS_NAME_(CaseName,                                       \
                               TestName)<gtest_TypeParam_>::TestBody()
-<<<<<<< HEAD
-=======
 
 // Legacy API is deprecated but still available
 #ifndef GTEST_REMOVE_LEGACY_TEST_CASEAPI_
@@ -285,7 +229,6 @@
   static_assert(::testing::internal::TypedTestCaseIsDeprecated(), ""); \
   TYPED_TEST_SUITE
 #endif  // GTEST_REMOVE_LEGACY_TEST_CASEAPI_
->>>>>>> 148bd354
 
 #endif  // GTEST_HAS_TYPED_TEST
 
@@ -317,53 +260,6 @@
 // The variables defined in the type-parameterized test macros are
 // static as typically these macros are used in a .h file that can be
 // #included in multiple translation units linked together.
-<<<<<<< HEAD
-# define TYPED_TEST_CASE_P(CaseName) \
-  static ::testing::internal::TypedTestCasePState \
-      GTEST_TYPED_TEST_CASE_P_STATE_(CaseName)
-
-# define TYPED_TEST_P(CaseName, TestName) \
-  namespace GTEST_CASE_NAMESPACE_(CaseName) { \
-  template <typename gtest_TypeParam_> \
-  class TestName : public CaseName<gtest_TypeParam_> { \
-   private: \
-    typedef CaseName<gtest_TypeParam_> TestFixture; \
-    typedef gtest_TypeParam_ TypeParam; \
-    virtual void TestBody(); \
-  }; \
-  static bool gtest_##TestName##_defined_ GTEST_ATTRIBUTE_UNUSED_ = \
-      GTEST_TYPED_TEST_CASE_P_STATE_(CaseName).AddTestName(\
-          __FILE__, __LINE__, #CaseName, #TestName); \
-  } \
-  template <typename gtest_TypeParam_> \
-  void GTEST_CASE_NAMESPACE_(CaseName)::TestName<gtest_TypeParam_>::TestBody()
-
-# define REGISTER_TYPED_TEST_CASE_P(CaseName, ...) \
-  namespace GTEST_CASE_NAMESPACE_(CaseName) { \
-  typedef ::testing::internal::Templates<__VA_ARGS__>::type gtest_AllTests_; \
-  } \
-  static const char* const GTEST_REGISTERED_TEST_NAMES_(CaseName) \
-      GTEST_ATTRIBUTE_UNUSED_ = \
-          GTEST_TYPED_TEST_CASE_P_STATE_(CaseName).VerifyRegisteredTestNames( \
-              __FILE__, __LINE__, #__VA_ARGS__)
-
-// The 'Types' template argument below must have spaces around it
-// since some compilers may choke on '>>' when passing a template
-// instance (e.g. Types<int>)
-# define INSTANTIATE_TYPED_TEST_CASE_P(Prefix, CaseName, Types, ...)      \
-  static bool gtest_##Prefix##_##CaseName GTEST_ATTRIBUTE_UNUSED_ =       \
-      ::testing::internal::TypeParameterizedTestCase<                     \
-          CaseName, GTEST_CASE_NAMESPACE_(CaseName)::gtest_AllTests_,     \
-          ::testing::internal::TypeList< Types >::type>::                 \
-          Register(#Prefix,                                               \
-                   ::testing::internal::CodeLocation(__FILE__, __LINE__), \
-                   &GTEST_TYPED_TEST_CASE_P_STATE_(CaseName), #CaseName,  \
-                   GTEST_REGISTERED_TEST_NAMES_(CaseName),                \
-                   ::testing::internal::GenerateNames<                    \
-                       ::testing::internal::NameGeneratorSelector<        \
-                           __VA_ARGS__>::type,                            \
-                       ::testing::internal::TypeList< Types >::type>())
-=======
 #define TYPED_TEST_SUITE_P(SuiteName)              \
   static ::testing::internal::TypedTestSuitePState \
       GTEST_TYPED_TEST_SUITE_P_STATE_(SuiteName)
@@ -435,7 +331,6 @@
       ::testing::internal::InstantiateTypedTestCase_P_IsDeprecated(), ""); \
   INSTANTIATE_TYPED_TEST_SUITE_P
 #endif  // GTEST_REMOVE_LEGACY_TEST_CASEAPI_
->>>>>>> 148bd354
 
 #endif  // GTEST_HAS_TYPED_TEST_P
 
