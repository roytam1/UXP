--- conflicted
+++ resolved
@@ -72,44 +72,17 @@
 
 GTEST_DISABLE_MSC_WARNINGS_PUSH_(4251 \
 /* class A needs to have dll-interface to be used by clients of class B */)
-<<<<<<< HEAD
-
-// Depending on the platform, different string classes are available.
-// On Linux, in addition to ::std::string, Google also makes use of
-// class ::string, which has the same interface as ::std::string, but
-// has a different implementation.
-//
-// You can define GTEST_HAS_GLOBAL_STRING to 1 to indicate that
-// ::string is available AND is a distinct type to ::std::string, or
-// define it to 0 to indicate otherwise.
-//
-// If ::std::string and ::string are the same class on your platform
-// due to aliasing, you should define GTEST_HAS_GLOBAL_STRING to 0.
-//
-// If you do not define GTEST_HAS_GLOBAL_STRING, it is defined
-// heuristically.
-=======
->>>>>>> 148bd354
 
 namespace testing {
 
 // Silence C4100 (unreferenced formal parameter) and 4805
 // unsafe mix of type 'const int' and type 'const bool'
 #ifdef _MSC_VER
-<<<<<<< HEAD
-# pragma warning(push)
-# pragma warning(disable:4805)
-# pragma warning(disable:4100)
-#endif
-
-
-=======
 #pragma warning(push)
 #pragma warning(disable : 4805)
 #pragma warning(disable : 4100)
 #endif
 
->>>>>>> 148bd354
 // Declares the flags.
 
 // This flag temporary enables the disabled tests.
@@ -200,11 +173,7 @@
 class UnitTestRecordPropertyTestHelper;
 class WindowsDeathTest;
 class FuchsiaDeathTest;
-<<<<<<< HEAD
-class UnitTestImpl* GetUnitTestImpl();
-=======
 class UnitTestImpl *GetUnitTestImpl();
->>>>>>> 148bd354
 void ReportFailureInUnknownLocation(TestPartResult::Type result_type,
                                     const std::string &message);
 std::set<std::string> *GetIgnoredParameterizedTestSuites();
@@ -309,15 +278,11 @@
   // Used in EXPECT_TRUE/FALSE(assertion_result).
   AssertionResult(const AssertionResult &other);
 
-<<<<<<< HEAD
-#if defined(_MSC_VER) && _MSC_VER < 1910
-=======
 // C4800 is a level 3 warning in Visual Studio 2015 and earlier.
 // This warning is not emitted in Visual Studio 2017.
 // This warning is off by default starting in Visual Studio 2019 but can be
 // enabled with command-line options.
 #if defined(_MSC_VER) && (_MSC_VER < 1910 || _MSC_VER >= 1920)
->>>>>>> 148bd354
   GTEST_DISABLE_MSC_WARNINGS_PUSH_(4800 /* forcing value to bool */)
 #endif
 
@@ -337,11 +302,7 @@
       = nullptr)
       : success_(success) {}
 
-<<<<<<< HEAD
-#if defined(_MSC_VER) && _MSC_VER < 1910
-=======
 #if defined(_MSC_VER) && (_MSC_VER < 1910 || _MSC_VER >= 1920)
->>>>>>> 148bd354
   GTEST_DISABLE_MSC_WARNINGS_POP_()
 #endif
 
@@ -364,10 +325,6 @@
   const char *message() const {
     return message_.get() != nullptr ? message_->c_str() : "";
   }
-<<<<<<< HEAD
-  // FIXME: Remove this after making sure no clients use it.
-=======
->>>>>>> 148bd354
   // Deprecated; please use message() instead.
   const char *failure_message() const { return message(); }
 
@@ -414,15 +371,6 @@
 // Makes a failed assertion result with the given failure message.
 // Deprecated; use AssertionFailure() << msg.
 GTEST_API_ AssertionResult AssertionFailure(const Message &msg);
-
-}  // namespace testing
-
-// Includes the auto-generated header that implements a family of generic
-// predicate assertion macros. This include comes late because it relies on
-// APIs declared above.
-#include "gtest/gtest_pred_impl.h"
-
-namespace testing {
 
 }  // namespace testing
 
@@ -638,11 +586,6 @@
   // Returns the elapsed time, in milliseconds.
   TimeInMillis elapsed_time() const { return elapsed_time_; }
 
-<<<<<<< HEAD
-  // Returns the i-th test part result among all the results. i can range from 0
-  // to total_part_count() - 1. If i is not in that range, aborts the program.
-  const TestPartResult& GetTestPartResult(int i) const;
-=======
   // Gets the time of the test case start, in ms from the start of the
   // UNIX epoch.
   TimeInMillis start_timestamp() const { return start_timestamp_; }
@@ -650,7 +593,6 @@
   // Returns the i-th test part result among all the results. i can range from 0
   // to total_part_count() - 1. If i is not in that range, aborts the program.
   const TestPartResult &GetTestPartResult(int i) const;
->>>>>>> 148bd354
 
   // Returns the i-th test property. i can range from 0 to
   // test_property_count() - 1. If i is not in that range, aborts the
@@ -694,17 +636,10 @@
                       const TestProperty &test_property);
 
   // Adds a failure if the key is a reserved attribute of Google Test
-<<<<<<< HEAD
-  // testcase tags.  Returns true if the property is valid.
-  // FIXME: Validate attribute names are legal and human readable.
-  static bool ValidateTestProperty(const std::string& xml_element,
-                                   const TestProperty& test_property);
-=======
   // testsuite tags.  Returns true if the property is valid.
   // FIXME: Validate attribute names are legal and human readable.
   static bool ValidateTestProperty(const std::string &xml_element,
                                    const TestProperty &test_property);
->>>>>>> 148bd354
 
   // Adds a test part result to the list.
   void AddTestPartResult(const TestPartResult &test_part_result);
@@ -867,15 +802,6 @@
   // value-parameterized test.
   const std::unique_ptr<const ::std::string> value_param_;
   internal::CodeLocation location_;
-<<<<<<< HEAD
-  const internal::TypeId fixture_class_id_;   // ID of the test fixture class
-  bool should_run_;                 // True iff this test should run
-  bool is_disabled_;                // True iff this test is disabled
-  bool matches_filter_;             // True if this test matches the
-                                    // user-specified filter.
-  bool is_in_another_shard_;        // Will be run in another shard.
-  internal::TestFactoryBase* const factory_;  // The factory that creates
-=======
   const internal::TypeId fixture_class_id_;  // ID of the test fixture class
   bool should_run_;           // True if and only if this test should run
   bool is_disabled_;          // True if and only if this test is disabled
@@ -883,7 +809,6 @@
                               // user-specified filter.
   bool is_in_another_shard_;  // Will be run in another shard.
   internal::TestFactoryBase *const factory_;  // The factory that creates
->>>>>>> 148bd354
                                               // the test object
 
   // This field is mutable and needs to be reset before running the
@@ -1137,11 +1062,7 @@
 class GTEST_API_ AssertionException
     : public internal::GoogleTestFailureException {
  public:
-<<<<<<< HEAD
-  explicit AssertionException(const TestPartResult& result)
-=======
   explicit AssertionException(const TestPartResult &result)
->>>>>>> 148bd354
       : GoogleTestFailureException(result) {}
 };
 
@@ -1182,11 +1103,7 @@
   // Fired after a failed assertion or a SUCCEED() invocation.
   // If you want to throw an exception from this function to skip to the next
   // TEST, it must be AssertionException defined above, or inherited from it.
-<<<<<<< HEAD
-  virtual void OnTestPartResult(const TestPartResult& test_part_result) = 0;
-=======
   virtual void OnTestPartResult(const TestPartResult &test_part_result) = 0;
->>>>>>> 148bd354
 
   // Fired after the test ends.
   virtual void OnTestEnd(const TestInfo &test_info) = 0;
@@ -1368,11 +1285,7 @@
   // Returns the random seed used at the start of the current test run.
   int random_seed() const;
 
-<<<<<<< HEAD
-  // Returns the ParameterizedTestCaseRegistry object used to keep track of
-=======
   // Returns the ParameterizedTestSuiteRegistry object used to keep track of
->>>>>>> 148bd354
   // value-parameterized tests and instantiate and register them.
   //
   // INTERNAL IMPLEMENTATION - DO NOT USE IN A USER PROGRAM.
@@ -1598,16 +1511,9 @@
 
 // The helper function for {ASSERT|EXPECT}_EQ.
 template <typename T1, typename T2>
-<<<<<<< HEAD
-AssertionResult CmpHelperEQ(const char* lhs_expression,
-                            const char* rhs_expression,
-                            const T1& lhs,
-                            const T2& rhs) {
-=======
 AssertionResult CmpHelperEQ(const char *lhs_expression,
                             const char *rhs_expression, const T1 &lhs,
                             const T2 &rhs) {
->>>>>>> 148bd354
   if (lhs == rhs) {
     return AssertionSuccess();
   }
@@ -1955,12 +1861,7 @@
 // WithParamInterface, and can just inherit from ::testing::TestWithParam.
 
 template <typename T>
-<<<<<<< HEAD
-class TestWithParam : public Test, public WithParamInterface<T> {
-};
-=======
 class TestWithParam : public Test, public WithParamInterface<T> {};
->>>>>>> 148bd354
 
 // Macros for indicating success/failure in test code.
 
@@ -2043,25 +1944,15 @@
 // Boolean assertions. Condition can be either a Boolean expression or an
 // AssertionResult. For more information on how to use AssertionResult with
 // these macros see comments on that class.
-<<<<<<< HEAD
-#define EXPECT_TRUE(condition) \
-=======
 #define EXPECT_TRUE(condition)                            \
->>>>>>> 148bd354
   GTEST_TEST_BOOLEAN_(condition, #condition, false, true, \
                       GTEST_NONFATAL_FAILURE_)
 #define EXPECT_FALSE(condition)                              \
   GTEST_TEST_BOOLEAN_(!(condition), #condition, true, false, \
                       GTEST_NONFATAL_FAILURE_)
 #define ASSERT_TRUE(condition) \
-<<<<<<< HEAD
-  GTEST_TEST_BOOLEAN_(condition, #condition, false, true, \
-                      GTEST_FATAL_FAILURE_)
-#define ASSERT_FALSE(condition) \
-=======
   GTEST_TEST_BOOLEAN_(condition, #condition, false, true, GTEST_FATAL_FAILURE_)
 #define ASSERT_FALSE(condition)                              \
->>>>>>> 148bd354
   GTEST_TEST_BOOLEAN_(!(condition), #condition, true, false, \
                       GTEST_FATAL_FAILURE_)
 
@@ -2333,57 +2224,6 @@
                             // c'tor and d'tor.  Therefore it doesn't
                             // need to be used otherwise.
 
-// Causes a trace (including the given source file path and line number,
-// and the given message) to be included in every test failure message generated
-// by code in the scope of the lifetime of an instance of this class. The effect
-// is undone with the destruction of the instance.
-//
-// The message argument can be anything streamable to std::ostream.
-//
-// Example:
-//   testing::ScopedTrace trace("file.cc", 123, "message");
-//
-class GTEST_API_ ScopedTrace {
- public:
-  // The c'tor pushes the given source file location and message onto
-  // a trace stack maintained by Google Test.
-
-  // Template version. Uses Message() to convert the values into strings.
-  // Slow, but flexible.
-  template <typename T>
-  ScopedTrace(const char* file, int line, const T& message) {
-    PushTrace(file, line, (Message() << message).GetString());
-  }
-
-  // Optimize for some known types.
-  ScopedTrace(const char* file, int line, const char* message) {
-    PushTrace(file, line, message ? message : "(null)");
-  }
-
-#if GTEST_HAS_GLOBAL_STRING
-  ScopedTrace(const char* file, int line, const ::string& message) {
-    PushTrace(file, line, message);
-  }
-#endif
-
-  ScopedTrace(const char* file, int line, const std::string& message) {
-    PushTrace(file, line, message);
-  }
-
-  // The d'tor pops the info pushed by the c'tor.
-  //
-  // Note that the d'tor is not virtual in order to be efficient.
-  // Don't inherit from ScopedTrace!
-  ~ScopedTrace();
-
- private:
-  void PushTrace(const char* file, int line, std::string message);
-
-  GTEST_DISALLOW_COPY_AND_ASSIGN_(ScopedTrace);
-} GTEST_ATTRIBUTE_UNUSED_;  // A ScopedTrace object does its job in its
-                            // c'tor and d'tor.  Therefore it doesn't
-                            // need to be used otherwise.
-
 // Causes a trace (including the source file path, the current line
 // number, and the given message) to be included in every test failure
 // message generated by code in the current scope.  The effect is
@@ -2399,16 +2239,9 @@
 // Assuming that each thread maintains its own stack of traces.
 // Therefore, a SCOPED_TRACE() would (correctly) only affect the
 // assertions in its own thread.
-<<<<<<< HEAD
-#define SCOPED_TRACE(message) \
-  ::testing::ScopedTrace GTEST_CONCAT_TOKEN_(gtest_trace_, __LINE__)(\
-    __FILE__, __LINE__, (message))
-
-=======
 #define SCOPED_TRACE(message)                                         \
   ::testing::ScopedTrace GTEST_CONCAT_TOKEN_(gtest_trace_, __LINE__)( \
       __FILE__, __LINE__, (message))
->>>>>>> 148bd354
 
 // Compile-time assertion for type equality.
 // StaticAssertTypeEq<type1, type2>() compiles if and only if type1 and type2
@@ -2602,14 +2435,6 @@
       new FactoryImpl{ std::move(factory) });
 }
 
-// Returns a path to temporary directory.
-// Tries to determine an appropriate directory for the platform.
-GTEST_API_ std::string TempDir();
-
-#ifdef _MSC_VER
-#  pragma warning(pop)
-#endif
-
 }  // namespace testing
 
 // Use this function in main() to run all tests.  It returns 0 if all
@@ -2626,6 +2451,4 @@
 
 GTEST_DISABLE_MSC_WARNINGS_POP_()  //  4251
 
-GTEST_DISABLE_MSC_WARNINGS_POP_()  //  4251
-
 #endif  // GTEST_INCLUDE_GTEST_GTEST_H_