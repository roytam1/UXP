// Copyright 2007, Google Inc.
// All rights reserved.
//
// Redistribution and use in source and binary forms, with or without
// modification, are permitted provided that the following conditions are
// met:
//
//     * Redistributions of source code must retain the above copyright
// notice, this list of conditions and the following disclaimer.
//     * Redistributions in binary form must reproduce the above
// copyright notice, this list of conditions and the following disclaimer
// in the documentation and/or other materials provided with the
// distribution.
//     * Neither the name of Google Inc. nor the names of its
// contributors may be used to endorse or promote products derived from
// this software without specific prior written permission.
//
// THIS SOFTWARE IS PROVIDED BY THE COPYRIGHT HOLDERS AND CONTRIBUTORS
// "AS IS" AND ANY EXPRESS OR IMPLIED WARRANTIES, INCLUDING, BUT NOT
// LIMITED TO, THE IMPLIED WARRANTIES OF MERCHANTABILITY AND FITNESS FOR
// A PARTICULAR PURPOSE ARE DISCLAIMED. IN NO EVENT SHALL THE COPYRIGHT
// OWNER OR CONTRIBUTORS BE LIABLE FOR ANY DIRECT, INDIRECT, INCIDENTAL,
// SPECIAL, EXEMPLARY, OR CONSEQUENTIAL DAMAGES (INCLUDING, BUT NOT
// LIMITED TO, PROCUREMENT OF SUBSTITUTE GOODS OR SERVICES; LOSS OF USE,
// DATA, OR PROFITS; OR BUSINESS INTERRUPTION) HOWEVER CAUSED AND ON ANY
// THEORY OF LIABILITY, WHETHER IN CONTRACT, STRICT LIABILITY, OR TORT
// (INCLUDING NEGLIGENCE OR OTHERWISE) ARISING IN ANY WAY OUT OF THE USE
// OF THIS SOFTWARE, EVEN IF ADVISED OF THE POSSIBILITY OF SUCH DAMAGE.

//
// Utilities for testing Google Test itself and code that uses Google Test
// (e.g. frameworks built on top of Google Test).

// GOOGLETEST_CM0004 DO NOT DELETE

#ifndef GTEST_INCLUDE_GTEST_GTEST_SPI_H_
#define GTEST_INCLUDE_GTEST_GTEST_SPI_H_

#include "gtest/gtest.h"

GTEST_DISABLE_MSC_WARNINGS_PUSH_(4251 \
/* class A needs to have dll-interface to be used by clients of class B */)

namespace testing {

// This helper class can be used to mock out Google Test failure reporting
// so that we can test Google Test or code that builds on Google Test.
//
// An object of this class appends a TestPartResult object to the
// TestPartResultArray object given in the constructor whenever a Google Test
// failure is reported. It can either intercept only failures that are
// generated in the same thread that created this object or it can intercept
// all generated failures. The scope of this mock object can be controlled with
// the second argument to the two arguments constructor.
class GTEST_API_ ScopedFakeTestPartResultReporter
    : public TestPartResultReporterInterface {
 public:
  // The two possible mocking modes of this object.
  enum InterceptMode {
    INTERCEPT_ONLY_CURRENT_THREAD,  // Intercepts only thread local failures.
    INTERCEPT_ALL_THREADS           // Intercepts all failures.
  };

  // The c'tor sets this object as the test part result reporter used
  // by Google Test.  The 'result' parameter specifies where to report the
  // results. This reporter will only catch failures generated in the current
  // thread. DEPRECATED
  explicit ScopedFakeTestPartResultReporter(TestPartResultArray *result);

  // Same as above, but you can choose the interception scope of this object.
  ScopedFakeTestPartResultReporter(InterceptMode intercept_mode,
                                   TestPartResultArray *result);

  // The d'tor restores the previous test part result reporter.
  ~ScopedFakeTestPartResultReporter() override;

  // Appends the TestPartResult object to the TestPartResultArray
  // received in the constructor.
  //
  // This method is from the TestPartResultReporterInterface
  // interface.
  void ReportTestPartResult(const TestPartResult &result) override;

 private:
  void Init();

  const InterceptMode intercept_mode_;
  TestPartResultReporterInterface *old_reporter_;
  TestPartResultArray *const result_;

  GTEST_DISALLOW_COPY_AND_ASSIGN_(ScopedFakeTestPartResultReporter);
};

namespace internal {

// A helper class for implementing EXPECT_FATAL_FAILURE() and
// EXPECT_NONFATAL_FAILURE().  Its destructor verifies that the given
// TestPartResultArray contains exactly one failure that has the given
// type and contains the given substring.  If that's not the case, a
// non-fatal failure will be generated.
class GTEST_API_ SingleFailureChecker {
 public:
  // The constructor remembers the arguments.
<<<<<<< HEAD
  SingleFailureChecker(const TestPartResultArray* results,
                       TestPartResult::Type type, const std::string& substr);
=======
  SingleFailureChecker(const TestPartResultArray *results,
                       TestPartResult::Type type, const std::string &substr);
>>>>>>> 148bd354
  ~SingleFailureChecker();

 private:
  const TestPartResultArray *const results_;
  const TestPartResult::Type type_;
  const std::string substr_;

  GTEST_DISALLOW_COPY_AND_ASSIGN_(SingleFailureChecker);
};

}  // namespace internal

}  // namespace testing

GTEST_DISABLE_MSC_WARNINGS_POP_()  //  4251

// A set of macros for testing Google Test assertions or code that's expected
// to generate Google Test fatal failures.  It verifies that the given
// statement will cause exactly one fatal Google Test failure with 'substr'
// being part of the failure message.
//
// There are two different versions of this macro. EXPECT_FATAL_FAILURE only
// affects and considers failures generated in the current thread and
// EXPECT_FATAL_FAILURE_ON_ALL_THREADS does the same but for all threads.
//
// The verification of the assertion is done correctly even when the statement
// throws an exception or aborts the current function.
//
// Known restrictions:
//   - 'statement' cannot reference local non-static variables or
//     non-static members of the current object.
//   - 'statement' cannot return a value.
//   - You cannot stream a failure message to this macro.
//
// Note that even though the implementations of the following two
// macros are much alike, we cannot refactor them to use a common
// helper macro, due to some peculiarity in how the preprocessor
// works.  The AcceptsMacroThatExpandsToUnprotectedComma test in
// gtest_unittest.cc will fail to compile if we do that.
#define EXPECT_FATAL_FAILURE(statement, substr)                               \
  do {                                                                        \
    class GTestExpectFatalFailureHelper {                                     \
     public:                                                                  \
      static void Execute() { statement; }                                    \
    };                                                                        \
    ::testing::TestPartResultArray gtest_failures;                            \
    ::testing::internal::SingleFailureChecker gtest_checker(                  \
        &gtest_failures, ::testing::TestPartResult::kFatalFailure, (substr)); \
    {                                                                         \
      ::testing::ScopedFakeTestPartResultReporter gtest_reporter(             \
          ::testing::ScopedFakeTestPartResultReporter::                       \
              INTERCEPT_ONLY_CURRENT_THREAD,                                  \
          &gtest_failures);                                                   \
      GTestExpectFatalFailureHelper::Execute();                               \
    }                                                                         \
  } while (::testing::internal::AlwaysFalse())

#define EXPECT_FATAL_FAILURE_ON_ALL_THREADS(statement, substr)                \
  do {                                                                        \
    class GTestExpectFatalFailureHelper {                                     \
     public:                                                                  \
      static void Execute() { statement; }                                    \
    };                                                                        \
    ::testing::TestPartResultArray gtest_failures;                            \
    ::testing::internal::SingleFailureChecker gtest_checker(                  \
        &gtest_failures, ::testing::TestPartResult::kFatalFailure, (substr)); \
    {                                                                         \
      ::testing::ScopedFakeTestPartResultReporter gtest_reporter(             \
          ::testing::ScopedFakeTestPartResultReporter::INTERCEPT_ALL_THREADS, \
          &gtest_failures);                                                   \
      GTestExpectFatalFailureHelper::Execute();                               \
    }                                                                         \
  } while (::testing::internal::AlwaysFalse())

// A macro for testing Google Test assertions or code that's expected to
// generate Google Test non-fatal failures.  It asserts that the given
// statement will cause exactly one non-fatal Google Test failure with 'substr'
// being part of the failure message.
//
// There are two different versions of this macro. EXPECT_NONFATAL_FAILURE only
// affects and considers failures generated in the current thread and
// EXPECT_NONFATAL_FAILURE_ON_ALL_THREADS does the same but for all threads.
//
// 'statement' is allowed to reference local variables and members of
// the current object.
//
// The verification of the assertion is done correctly even when the statement
// throws an exception or aborts the current function.
//
// Known restrictions:
//   - You cannot stream a failure message to this macro.
//
// Note that even though the implementations of the following two
// macros are much alike, we cannot refactor them to use a common
// helper macro, due to some peculiarity in how the preprocessor
// works.  If we do that, the code won't compile when the user gives
// EXPECT_NONFATAL_FAILURE() a statement that contains a macro that
// expands to code containing an unprotected comma.  The
// AcceptsMacroThatExpandsToUnprotectedComma test in gtest_unittest.cc
// catches that.
//
// For the same reason, we have to write
//   if (::testing::internal::AlwaysTrue()) { statement; }
// instead of
//   GTEST_SUPPRESS_UNREACHABLE_CODE_WARNING_BELOW_(statement)
// to avoid an MSVC warning on unreachable code.
#define EXPECT_NONFATAL_FAILURE(statement, substr)                    \
  do {                                                                \
    ::testing::TestPartResultArray gtest_failures;                    \
    ::testing::internal::SingleFailureChecker gtest_checker(          \
        &gtest_failures, ::testing::TestPartResult::kNonFatalFailure, \
        (substr));                                                    \
    {                                                                 \
      ::testing::ScopedFakeTestPartResultReporter gtest_reporter(     \
          ::testing::ScopedFakeTestPartResultReporter::               \
              INTERCEPT_ONLY_CURRENT_THREAD,                          \
          &gtest_failures);                                           \
      if (::testing::internal::AlwaysTrue()) {                        \
        statement;                                                    \
      }                                                               \
    }                                                                 \
  } while (::testing::internal::AlwaysFalse())

#define EXPECT_NONFATAL_FAILURE_ON_ALL_THREADS(statement, substr)             \
  do {                                                                        \
    ::testing::TestPartResultArray gtest_failures;                            \
    ::testing::internal::SingleFailureChecker gtest_checker(                  \
        &gtest_failures, ::testing::TestPartResult::kNonFatalFailure,         \
        (substr));                                                            \
    {                                                                         \
      ::testing::ScopedFakeTestPartResultReporter gtest_reporter(             \
          ::testing::ScopedFakeTestPartResultReporter::INTERCEPT_ALL_THREADS, \
          &gtest_failures);                                                   \
      if (::testing::internal::AlwaysTrue()) {                                \
        statement;                                                            \
      }                                                                       \
    }                                                                         \
  } while (::testing::internal::AlwaysFalse())

#endif  // GTEST_INCLUDE_GTEST_GTEST_SPI_H_<|MERGE_RESOLUTION|>--- conflicted
+++ resolved
@@ -101,13 +101,8 @@
 class GTEST_API_ SingleFailureChecker {
  public:
   // The constructor remembers the arguments.
-<<<<<<< HEAD
-  SingleFailureChecker(const TestPartResultArray* results,
-                       TestPartResult::Type type, const std::string& substr);
-=======
   SingleFailureChecker(const TestPartResultArray *results,
                        TestPartResult::Type type, const std::string &substr);
->>>>>>> 148bd354
   ~SingleFailureChecker();
 
  private:
