URL: https://github.com/google/googletest
<<<<<<< HEAD
Version: 1.8.1
=======
Version: 1.10.x
>>>>>>> 148bd354
License: BSD
License File: LICENSE

Description:
Google's framework for writing C++ tests on a variety of platforms
(Linux, Mac OS X, Windows, Windows CE, Symbian, etc).  Based on the
xUnit architecture.  Supports automatic test discovery, a rich set of
assertions, user-defined assertions, death tests, fatal and non-fatal
failures, various options for running the tests, and XML test report
generation.

Local Modifications:
<<<<<<< HEAD
- Remove everything but:
  googletest-release-1.8.0/googletest/
    cmake/
    include/
    src/
    CHANGES
    CMakelists.txt
    CONTRIBUTORS
    LICENSE
    README.md
=======
- Replace everything in:
  third_party/googletest/src/googletest/src/
  third_party/googletest/src/googletest/include/
>>>>>>> 148bd354
<|MERGE_RESOLUTION|>--- conflicted
+++ resolved
@@ -1,9 +1,5 @@
 URL: https://github.com/google/googletest
-<<<<<<< HEAD
-Version: 1.8.1
-=======
 Version: 1.10.x
->>>>>>> 148bd354
 License: BSD
 License File: LICENSE
 
@@ -16,19 +12,6 @@
 generation.
 
 Local Modifications:
-<<<<<<< HEAD
-- Remove everything but:
-  googletest-release-1.8.0/googletest/
-    cmake/
-    include/
-    src/
-    CHANGES
-    CMakelists.txt
-    CONTRIBUTORS
-    LICENSE
-    README.md
-=======
 - Replace everything in:
   third_party/googletest/src/googletest/src/
-  third_party/googletest/src/googletest/include/
->>>>>>> 148bd354
+  third_party/googletest/src/googletest/include/