/*
 * Copyright (c) 2016, Alliance for Open Media. All rights reserved
 *
 * This source code is subject to the terms of the BSD 2 Clause License and
 * the Alliance for Open Media Patent License 1.0. If the BSD 2 Clause License
 * was not distributed with this source code in the LICENSE file, you can
 * obtain it at www.aomedia.org/license/software. If the Alliance for Open
 * Media Patent License 1.0 was not distributed with this source code in the
 * PATENTS file, you can obtain it at www.aomedia.org/license/patent.
 */
//
// Multi-threaded worker
//
// Original source:
//  https://chromium.googlesource.com/webm/libwebp

// Enable GNU extensions in glibc so that we can call pthread_setname_np().
// This must be before any #include statements.
#ifndef _GNU_SOURCE
#define _GNU_SOURCE
#endif

#include <assert.h>
#include <string.h>  // for memset()

#include "aom_mem/aom_mem.h"
#include "aom_util/aom_thread.h"

#if CONFIG_MULTITHREAD

struct AVxWorkerImpl {
  pthread_mutex_t mutex_;
  pthread_cond_t condition_;
  pthread_t thread_;
};

//------------------------------------------------------------------------------

static void execute(AVxWorker *const worker);  // Forward declaration.

static THREADFN thread_loop(void *ptr) {
  AVxWorker *const worker = (AVxWorker *)ptr;
#ifdef __APPLE__
  if (worker->thread_name != NULL) {
    // Apple's version of pthread_setname_np takes one argument and operates on
    // the current thread only. The maximum size of the thread_name buffer was
    // noted in the Chromium source code and was confirmed by experiments. If
    // thread_name is too long, pthread_setname_np returns -1 with errno
    // ENAMETOOLONG (63).
    char thread_name[64];
<<<<<<< HEAD
    strncpy(thread_name, worker->thread_name, sizeof(thread_name));
=======
    strncpy(thread_name, worker->thread_name, sizeof(thread_name) - 1);
>>>>>>> 148bd354
    thread_name[sizeof(thread_name) - 1] = '\0';
    pthread_setname_np(thread_name);
  }
#elif defined(__GLIBC__) || defined(__BIONIC__)
  if (worker->thread_name != NULL) {
    // Linux and Android require names (with nul) fit in 16 chars, otherwise
    // pthread_setname_np() returns ERANGE (34).
    char thread_name[16];
<<<<<<< HEAD
    strncpy(thread_name, worker->thread_name, sizeof(thread_name));
=======
    strncpy(thread_name, worker->thread_name, sizeof(thread_name) - 1);
>>>>>>> 148bd354
    thread_name[sizeof(thread_name) - 1] = '\0';
    pthread_setname_np(pthread_self(), thread_name);
  }
#endif
  int done = 0;
  while (!done) {
    pthread_mutex_lock(&worker->impl_->mutex_);
    while (worker->status_ == OK) {  // wait in idling mode
      pthread_cond_wait(&worker->impl_->condition_, &worker->impl_->mutex_);
    }
    if (worker->status_ == WORK) {
      execute(worker);
      worker->status_ = OK;
    } else if (worker->status_ == NOT_OK) {  // finish the worker
      done = 1;
    }
    // signal to the main thread that we're done (for sync())
    pthread_cond_signal(&worker->impl_->condition_);
    pthread_mutex_unlock(&worker->impl_->mutex_);
  }
  return THREAD_RETURN(NULL);  // Thread is finished
}

// main thread state control
static void change_state(AVxWorker *const worker, AVxWorkerStatus new_status) {
  // No-op when attempting to change state on a thread that didn't come up.
  // Checking status_ without acquiring the lock first would result in a data
  // race.
  if (worker->impl_ == NULL) return;

  pthread_mutex_lock(&worker->impl_->mutex_);
  if (worker->status_ >= OK) {
    // wait for the worker to finish
    while (worker->status_ != OK) {
      pthread_cond_wait(&worker->impl_->condition_, &worker->impl_->mutex_);
    }
    // assign new status and release the working thread if needed
    if (new_status != OK) {
      worker->status_ = new_status;
      pthread_cond_signal(&worker->impl_->condition_);
    }
  }
  pthread_mutex_unlock(&worker->impl_->mutex_);
}

#endif  // CONFIG_MULTITHREAD

//------------------------------------------------------------------------------

static void init(AVxWorker *const worker) {
  memset(worker, 0, sizeof(*worker));
  worker->status_ = NOT_OK;
}

static int sync(AVxWorker *const worker) {
#if CONFIG_MULTITHREAD
  change_state(worker, OK);
#endif
  assert(worker->status_ <= OK);
  return !worker->had_error;
}

static int reset(AVxWorker *const worker) {
  int ok = 1;
  worker->had_error = 0;
  if (worker->status_ < OK) {
#if CONFIG_MULTITHREAD
    worker->impl_ = (AVxWorkerImpl *)aom_calloc(1, sizeof(*worker->impl_));
    if (worker->impl_ == NULL) {
      return 0;
    }
    if (pthread_mutex_init(&worker->impl_->mutex_, NULL)) {
      goto Error;
    }
    if (pthread_cond_init(&worker->impl_->condition_, NULL)) {
      pthread_mutex_destroy(&worker->impl_->mutex_);
      goto Error;
    }
    pthread_mutex_lock(&worker->impl_->mutex_);
    ok = !pthread_create(&worker->impl_->thread_, NULL, thread_loop, worker);
    if (ok) worker->status_ = OK;
    pthread_mutex_unlock(&worker->impl_->mutex_);
    if (!ok) {
      pthread_mutex_destroy(&worker->impl_->mutex_);
      pthread_cond_destroy(&worker->impl_->condition_);
    Error:
      aom_free(worker->impl_);
      worker->impl_ = NULL;
      return 0;
    }
#else
    worker->status_ = OK;
#endif
  } else if (worker->status_ > OK) {
    ok = sync(worker);
  }
  assert(!ok || (worker->status_ == OK));
  return ok;
}

static void execute(AVxWorker *const worker) {
  if (worker->hook != NULL) {
    worker->had_error |= !worker->hook(worker->data1, worker->data2);
  }
}

static void launch(AVxWorker *const worker) {
#if CONFIG_MULTITHREAD
  change_state(worker, WORK);
#else
  execute(worker);
#endif
}

static void end(AVxWorker *const worker) {
#if CONFIG_MULTITHREAD
  if (worker->impl_ != NULL) {
    change_state(worker, NOT_OK);
    pthread_join(worker->impl_->thread_, NULL);
    pthread_mutex_destroy(&worker->impl_->mutex_);
    pthread_cond_destroy(&worker->impl_->condition_);
    aom_free(worker->impl_);
    worker->impl_ = NULL;
  }
#else
  worker->status_ = NOT_OK;
  assert(worker->impl_ == NULL);
#endif
  assert(worker->status_ == NOT_OK);
}

//------------------------------------------------------------------------------

static AVxWorkerInterface g_worker_interface = { init,   reset,   sync,
                                                 launch, execute, end };

int aom_set_worker_interface(const AVxWorkerInterface *const winterface) {
  if (winterface == NULL || winterface->init == NULL ||
      winterface->reset == NULL || winterface->sync == NULL ||
      winterface->launch == NULL || winterface->execute == NULL ||
      winterface->end == NULL) {
    return 0;
  }
  g_worker_interface = *winterface;
  return 1;
}

const AVxWorkerInterface *aom_get_worker_interface(void) {
  return &g_worker_interface;
}

//------------------------------------------------------------------------------<|MERGE_RESOLUTION|>--- conflicted
+++ resolved
@@ -48,11 +48,7 @@
     // thread_name is too long, pthread_setname_np returns -1 with errno
     // ENAMETOOLONG (63).
     char thread_name[64];
-<<<<<<< HEAD
-    strncpy(thread_name, worker->thread_name, sizeof(thread_name));
-=======
     strncpy(thread_name, worker->thread_name, sizeof(thread_name) - 1);
->>>>>>> 148bd354
     thread_name[sizeof(thread_name) - 1] = '\0';
     pthread_setname_np(thread_name);
   }
@@ -61,11 +57,7 @@
     // Linux and Android require names (with nul) fit in 16 chars, otherwise
     // pthread_setname_np() returns ERANGE (34).
     char thread_name[16];
-<<<<<<< HEAD
-    strncpy(thread_name, worker->thread_name, sizeof(thread_name));
-=======
     strncpy(thread_name, worker->thread_name, sizeof(thread_name) - 1);
->>>>>>> 148bd354
     thread_name[sizeof(thread_name) - 1] = '\0';
     pthread_setname_np(pthread_self(), thread_name);
   }
