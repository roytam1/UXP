#
# Copyright (c) 2016, Alliance for Open Media. All rights reserved
#
# This source code is subject to the terms of the BSD 2 Clause License and the
# Alliance for Open Media Patent License 1.0. If the BSD 2 Clause License was
# not distributed with this source code in the LICENSE file, you can obtain it
# at www.aomedia.org/license/software. If the Alliance for Open Media Patent
# License 1.0 was not distributed with this source code in the PATENTS file, you
# can obtain it at www.aomedia.org/license/patent.
#
if(AOM_BUILD_CMAKE_AOM_CONFIGURE_CMAKE_)
  return()
endif() # AOM_BUILD_CMAKE_AOM_CONFIGURE_CMAKE_
set(AOM_BUILD_CMAKE_AOM_CONFIGURE_CMAKE_ 1)

include(FindGit)
include(FindPerl)
include(FindThreads)

include("${AOM_ROOT}/build/cmake/aom_config_defaults.cmake")
include("${AOM_ROOT}/build/cmake/aom_experiment_deps.cmake")
include("${AOM_ROOT}/build/cmake/aom_optimization.cmake")
include("${AOM_ROOT}/build/cmake/compiler_flags.cmake")
include("${AOM_ROOT}/build/cmake/compiler_tests.cmake")
include("${AOM_ROOT}/build/cmake/util.cmake")

if(DEFINED CONFIG_LOWBITDEPTH)
  message(WARNING "CONFIG_LOWBITDEPTH has been removed. \
    Use -DFORCE_HIGHBITDEPTH_DECODING=1 instead of -DCONFIG_LOWBITDEPTH=0 \
    and -DFORCE_HIGHBITDEPTH_DECODING=0 instead of -DCONFIG_LOWBITDEPTH=1.")
  if(NOT CONFIG_LOWBITDEPTH)
    set(FORCE_HIGHBITDEPTH_DECODING
        1
        CACHE STRING "${cmake_cmdline_helpstring}" FORCE)
  endif()
endif()

if(FORCE_HIGHBITDEPTH_DECODING AND NOT CONFIG_AV1_HIGHBITDEPTH)
  change_config_and_warn(CONFIG_AV1_HIGHBITDEPTH 1
                         "FORCE_HIGHBITDEPTH_DECODING")
endif()

# Generate the user config settings.
list(APPEND aom_build_vars ${AOM_CONFIG_VARS} ${AOM_OPTION_VARS})
foreach(cache_var ${aom_build_vars})
  get_property(cache_var_helpstring CACHE ${cache_var} PROPERTY HELPSTRING)
  if("${cache_var_helpstring}" STREQUAL "${cmake_cmdline_helpstring}")
    set(AOM_CMAKE_CONFIG "${AOM_CMAKE_CONFIG} -D${cache_var}=${${cache_var}}")
  endif()
endforeach()
string(STRIP "${AOM_CMAKE_CONFIG}" AOM_CMAKE_CONFIG)

# Detect target CPU.
if(NOT AOM_TARGET_CPU)
  string(TOLOWER "${CMAKE_SYSTEM_PROCESSOR}" cpu_lowercase)
  if("${cpu_lowercase}" STREQUAL "amd64"
     OR "${cpu_lowercase}" STREQUAL "x86_64")
    if(${CMAKE_SIZEOF_VOID_P} EQUAL 4)
      set(AOM_TARGET_CPU "x86")
    elseif(${CMAKE_SIZEOF_VOID_P} EQUAL 8)
      set(AOM_TARGET_CPU "x86_64")
    else()
      message(
        FATAL_ERROR "--- Unexpected pointer size (${CMAKE_SIZEOF_VOID_P}) for\n"
                    "      CMAKE_SYSTEM_NAME=${CMAKE_SYSTEM_NAME}\n"
                    "      CMAKE_SYSTEM_PROCESSOR=${CMAKE_SYSTEM_PROCESSOR}\n"
                    "      CMAKE_GENERATOR=${CMAKE_GENERATOR}\n")
    endif()
  elseif("${cpu_lowercase}" STREQUAL "i386"
         OR "${cpu_lowercase}" STREQUAL "x86")
    set(AOM_TARGET_CPU "x86")
  elseif("${cpu_lowercase}" MATCHES "^arm"
         OR "${cpu_lowercase}" MATCHES "^mips")
    set(AOM_TARGET_CPU "${cpu_lowercase}")
  elseif("${cpu_lowercase}" MATCHES "aarch64")
    set(AOM_TARGET_CPU "arm64")
  elseif("${cpu_lowercase}" MATCHES "^ppc")
    set(AOM_TARGET_CPU "ppc")
  else()
    message(WARNING "The architecture ${CMAKE_SYSTEM_PROCESSOR} is not "
                    "supported, falling back to the generic target")
    set(AOM_TARGET_CPU "generic")
  endif()
endif()

if(CMAKE_TOOLCHAIN_FILE) # Add toolchain file to config string.
  if(IS_ABSOLUTE "${CMAKE_TOOLCHAIN_FILE}")
    file(RELATIVE_PATH toolchain_path "${AOM_CONFIG_DIR}"
         "${CMAKE_TOOLCHAIN_FILE}")
  else()
    set(toolchain_path "${CMAKE_TOOLCHAIN_FILE}")
  endif()
  set(toolchain_string "-DCMAKE_TOOLCHAIN_FILE=\\\"${toolchain_path}\\\"")
  set(AOM_CMAKE_CONFIG "${toolchain_string} ${AOM_CMAKE_CONFIG}")
else()

  # Add detected CPU to the config string.
  set(AOM_CMAKE_CONFIG "-DAOM_TARGET_CPU=${AOM_TARGET_CPU} ${AOM_CMAKE_CONFIG}")
endif()
set(AOM_CMAKE_CONFIG "-G \\\"${CMAKE_GENERATOR}\\\" ${AOM_CMAKE_CONFIG}")
file(RELATIVE_PATH source_path "${AOM_CONFIG_DIR}" "${AOM_ROOT}")
set(AOM_CMAKE_CONFIG "cmake ${source_path} ${AOM_CMAKE_CONFIG}")
string(STRIP "${AOM_CMAKE_CONFIG}" AOM_CMAKE_CONFIG)

message("--- aom_configure: Detected CPU: ${AOM_TARGET_CPU}")
set(AOM_TARGET_SYSTEM ${CMAKE_SYSTEM_NAME})

if("${CMAKE_BUILD_TYPE}" MATCHES "Deb")
  set(CONFIG_DEBUG 1)
endif()

if(BUILD_SHARED_LIBS)
  set(CONFIG_PIC 1)
  set(CONFIG_SHARED 1)
endif()

if(NOT MSVC)
  if(CONFIG_PIC)

    # TODO(tomfinegan): clang needs -pie in CMAKE_EXE_LINKER_FLAGS for this to
    # work.
    set(CMAKE_POSITION_INDEPENDENT_CODE ON)
    if("${AOM_TARGET_SYSTEM}" STREQUAL "Linux"
       AND "${AOM_TARGET_CPU}" MATCHES "^armv[78]")
      set(AOM_AS_FLAGS ${AOM_AS_FLAGS} --defsym PIC=1)
    else()
      set(AOM_AS_FLAGS ${AOM_AS_FLAGS} -DPIC)
    endif()
  endif()
endif()

if("${AOM_TARGET_CPU}" STREQUAL "x86" OR "${AOM_TARGET_CPU}" STREQUAL "x86_64")
  find_program(AS_EXECUTABLE yasm $ENV{YASM_PATH})
  if(NOT AS_EXECUTABLE OR ENABLE_NASM)
    unset(AS_EXECUTABLE CACHE)
    find_program(AS_EXECUTABLE nasm $ENV{NASM_PATH})
    if(AS_EXECUTABLE)
      test_nasm()
    endif()
  endif()

  if(NOT AS_EXECUTABLE)
    message(
      FATAL_ERROR
        "Unable to find assembler. Install 'yasm' or 'nasm.' "
        "To build without optimizations, add -DAOM_TARGET_CPU=generic to "
        "your cmake command line.")
  endif()
  get_asm_obj_format("objformat")
  set(AOM_AS_FLAGS -f ${objformat} ${AOM_AS_FLAGS})
  string(STRIP "${AOM_AS_FLAGS}" AOM_AS_FLAGS)
elseif("${AOM_TARGET_CPU}" MATCHES "arm")
  if("${AOM_TARGET_SYSTEM}" STREQUAL "Darwin")
    set(AS_EXECUTABLE as)
    set(AOM_AS_FLAGS -arch ${AOM_TARGET_CPU} -isysroot ${CMAKE_OSX_SYSROOT})
  elseif("${AOM_TARGET_SYSTEM}" STREQUAL "Windows")
    if(NOT AS_EXECUTABLE)
      set(AS_EXECUTABLE ${CMAKE_C_COMPILER} -c -mimplicit-it=always)
    endif()
  else()
    if(NOT AS_EXECUTABLE)
      set(AS_EXECUTABLE as)
    endif()
  endif()
<<<<<<< HEAD
  if(NOT AS_EXECUTABLE)
    message(
      FATAL_ERROR
        "Unknown assembler for: ${AOM_TARGET_CPU}-${AOM_TARGET_SYSTEM}")
=======
  find_program(as_executable_found ${AS_EXECUTABLE})
  if(NOT as_executable_found)
    message(
      FATAL_ERROR
        "Unable to find assembler and optimizations are enabled."
        "Searched for ${AS_EXECUTABLE}. Install it, add it to your path, or "
        "set the assembler directly by adding -DAS_EXECUTABLE=<assembler path> "
        "to your CMake command line."
        "To build without optimizations, add -DAOM_TARGET_CPU=generic to your "
        "cmake command line.")
>>>>>>> 148bd354
  endif()
  string(STRIP "${AOM_AS_FLAGS}" AOM_AS_FLAGS)
endif()

if(CONFIG_ANALYZER)
  include(FindwxWidgets)
  find_package(wxWidgets REQUIRED adv base core)
  include(${wxWidgets_USE_FILE})
endif()

if(NOT MSVC AND CMAKE_C_COMPILER_ID MATCHES "GNU\|Clang")
  set(CONFIG_GCC 1)
endif()

if(CONFIG_GCOV)
  message("--- Testing for CONFIG_GCOV support.")
  require_linker_flag("-fprofile-arcs -ftest-coverage")
  require_compiler_flag("-fprofile-arcs -ftest-coverage" YES)
endif()

if(CONFIG_GPROF)
  message("--- Testing for CONFIG_GPROF support.")
  require_compiler_flag("-pg" YES)
endif()

if("${AOM_TARGET_SYSTEM}" MATCHES "Darwin\|Linux\|Windows\|Android")
  set(CONFIG_OS_SUPPORT 1)
endif()

# The default _WIN32_WINNT value in MinGW is 0x0502 (Windows XP with SP2). Set
# it to 0x0601 (Windows 7).
if("${AOM_TARGET_SYSTEM}" STREQUAL "Windows")
  add_compiler_flag_if_supported("-D_WIN32_WINNT=0x0601")
endif()

#
# Fix CONFIG_* dependencies. This must be done before including cpu.cmake to
# ensure RTCD_CONFIG_* are properly set.
fix_experiment_configs()

# Test compiler support.
aom_get_inline("INLINE")

# Don't just check for pthread.h, but use the result of the full pthreads
# including a linking check in FindThreads above.
set(HAVE_PTHREAD_H ${CMAKE_USE_PTHREADS_INIT})
aom_check_source_compiles("unistd_check" "#include <unistd.h>" HAVE_UNISTD_H)

if(NOT MSVC)
  aom_push_var(CMAKE_REQUIRED_LIBRARIES "m")
  aom_check_c_compiles("fenv_check" "#define _GNU_SOURCE
                        #include <fenv.h>
                        void unused(void) {
                          (void)unused;
                          (void)feenableexcept(FE_DIVBYZERO | FE_INVALID);
                        }" HAVE_FEXCEPT)
  aom_pop_var(CMAKE_REQUIRED_LIBRARIES)
endif()

include("${AOM_ROOT}/build/cmake/cpu.cmake")

if(ENABLE_CCACHE)
  set_compiler_launcher(ENABLE_CCACHE ccache)
endif()

if(ENABLE_DISTCC)
  set_compiler_launcher(ENABLE_DISTCC distcc)
endif()

if(ENABLE_GOMA)
  set_compiler_launcher(ENABLE_GOMA gomacc)
endif()

if(NOT CONFIG_AV1_DECODER AND NOT CONFIG_AV1_ENCODER)
  message(FATAL_ERROR "Decoder and encoder disabled, nothing to build.")
endif()

if(DECODE_HEIGHT_LIMIT OR DECODE_WIDTH_LIMIT)
  change_config_and_warn(CONFIG_SIZE_LIMIT 1
                         "DECODE_HEIGHT_LIMIT and DECODE_WIDTH_LIMIT")
endif()

if(CONFIG_SIZE_LIMIT)
  if(NOT DECODE_HEIGHT_LIMIT OR NOT DECODE_WIDTH_LIMIT)
    message(FATAL_ERROR "When setting CONFIG_SIZE_LIMIT, DECODE_HEIGHT_LIMIT "
                        "and DECODE_WIDTH_LIMIT must be set.")
  endif()
endif()

# Test compiler flags.
if(MSVC)
  add_compiler_flag_if_supported("/W3")

  # Disable MSVC warnings that suggest making code non-portable.
  add_compiler_flag_if_supported("/wd4996")
  if(ENABLE_WERROR)
    add_compiler_flag_if_supported("/WX")
  endif()
else()
  require_c_flag("-std=c99" YES)
  require_cxx_flag_nomsvc("-std=c++11" YES)
  add_compiler_flag_if_supported("-Wall")
  add_compiler_flag_if_supported("-Wdisabled-optimization")
  add_compiler_flag_if_supported("-Wextra")
  add_compiler_flag_if_supported("-Wfloat-conversion")
  add_c_flag_if_supported("-Wimplicit-function-declaration")
  add_compiler_flag_if_supported("-Wlogical-op")
  add_compiler_flag_if_supported("-Wpointer-arith")
  add_compiler_flag_if_supported("-Wshorten-64-to-32")
  add_compiler_flag_if_supported("-Wsign-compare")
  add_compiler_flag_if_supported("-Wstring-conversion")
  add_compiler_flag_if_supported("-Wtype-limits")
  add_compiler_flag_if_supported("-Wuninitialized")
  add_compiler_flag_if_supported("-Wunused")
  add_compiler_flag_if_supported("-Wvla")

  if(CMAKE_C_COMPILER_ID MATCHES "GNU"
     AND "${SANITIZE}" MATCHES "address|undefined")
<<<<<<< HEAD

    # This combination has more stack overhead, so we account for it by
    # providing higher stack limit than usual.
    add_c_flag_if_supported("-Wstack-usage=170000")
    add_cxx_flag_if_supported("-Wstack-usage=270000")
  elseif(CONFIG_RD_DEBUG) # Another case where higher stack usage is expected.
    add_c_flag_if_supported("-Wstack-usage=111000")
    add_cxx_flag_if_supported("-Wstack-usage=240000")
  else()
    add_c_flag_if_supported("-Wstack-usage=100000")
    add_cxx_flag_if_supported("-Wstack-usage=240000")
  endif()
=======
>>>>>>> 148bd354

    # This combination has more stack overhead, so we account for it by
    # providing higher stack limit than usual.
    add_c_flag_if_supported("-Wstack-usage=170000")
    add_cxx_flag_if_supported("-Wstack-usage=270000")
  elseif(CONFIG_RD_DEBUG) # Another case where higher stack usage is expected.
    add_c_flag_if_supported("-Wstack-usage=117000")
    add_cxx_flag_if_supported("-Wstack-usage=240000")
  else()
    add_c_flag_if_supported("-Wstack-usage=100000")
    add_cxx_flag_if_supported("-Wstack-usage=240000")
  endif()

  # Add -Wshadow only for C files to avoid massive gtest warning spam.
  add_c_flag_if_supported("-Wshadow")

  # Add -Wundef only for C files to avoid massive gtest warning spam.
  add_c_flag_if_supported("-Wundef")

  # Quiet gcc 6 vs 7 abi warnings:
  # https://gcc.gnu.org/bugzilla/show_bug.cgi?id=77728
  if("${AOM_TARGET_CPU}" MATCHES "arm")
    add_cxx_flag_if_supported("-Wno-psabi")
  endif()

  if(ENABLE_WERROR)
    add_compiler_flag_if_supported("-Werror")
  endif()

  if("${CMAKE_BUILD_TYPE}" MATCHES "Rel")
    add_compiler_flag_if_supported("-U_FORTIFY_SOURCE -D_FORTIFY_SOURCE=0")
  endif()
  add_compiler_flag_if_supported("-D_LARGEFILE_SOURCE")
  add_compiler_flag_if_supported("-D_FILE_OFFSET_BITS=64")
endif()

set(AOM_LIB_LINK_TYPE PUBLIC)
if(EMSCRIPTEN)

  # Avoid CMake generation time errors resulting from collisions with the form
  # of target_link_libraries() used by Emscripten.cmake.
  unset(AOM_LIB_LINK_TYPE)
endif()

# Generate aom_config templates.
set(aom_config_asm_template "${AOM_CONFIG_DIR}/config/aom_config.asm.cmake")
set(aom_config_h_template "${AOM_CONFIG_DIR}/config/aom_config.h.cmake")
execute_process(
  COMMAND ${CMAKE_COMMAND}
          -DAOM_CONFIG_DIR=${AOM_CONFIG_DIR} -DAOM_ROOT=${AOM_ROOT} -P
          "${AOM_ROOT}/build/cmake/generate_aom_config_templates.cmake")

# Generate aom_config.{asm,h}.
configure_file("${aom_config_asm_template}"
               "${AOM_CONFIG_DIR}/config/aom_config.asm")
configure_file("${aom_config_h_template}"
               "${AOM_CONFIG_DIR}/config/aom_config.h")

# Read the current git hash.
find_package(Git)
if(NOT GIT_FOUND)
  message("--- Git missing, version will be read from CHANGELOG.")
endif()

configure_file("${AOM_ROOT}/build/cmake/aom_config.c.template"
               "${AOM_CONFIG_DIR}/config/aom_config.c")

# Find Perl and generate the RTCD sources.
find_package(Perl)
if(NOT PERL_FOUND)
  message(FATAL_ERROR "Perl is required to build libaom.")
endif()

set(AOM_RTCD_CONFIG_FILE_LIST "${AOM_ROOT}/aom_dsp/aom_dsp_rtcd_defs.pl"
                              "${AOM_ROOT}/aom_scale/aom_scale_rtcd.pl"
                              "${AOM_ROOT}/av1/common/av1_rtcd_defs.pl")
set(AOM_RTCD_HEADER_FILE_LIST "${AOM_CONFIG_DIR}/config/aom_dsp_rtcd.h"
                              "${AOM_CONFIG_DIR}/config/aom_scale_rtcd.h"
                              "${AOM_CONFIG_DIR}/config/av1_rtcd.h")
set(AOM_RTCD_SOURCE_FILE_LIST "${AOM_ROOT}/aom_dsp/aom_dsp_rtcd.c"
                              "${AOM_ROOT}/aom_scale/aom_scale_rtcd.c"
                              "${AOM_ROOT}/av1/common/av1_rtcd.c")
set(AOM_RTCD_SYMBOL_LIST aom_dsp_rtcd aom_scale_rtcd av1_rtcd)
list(LENGTH AOM_RTCD_SYMBOL_LIST AOM_RTCD_CUSTOM_COMMAND_COUNT)
math(EXPR AOM_RTCD_CUSTOM_COMMAND_COUNT "${AOM_RTCD_CUSTOM_COMMAND_COUNT} - 1")

foreach(NUM RANGE ${AOM_RTCD_CUSTOM_COMMAND_COUNT})
  list(GET AOM_RTCD_CONFIG_FILE_LIST ${NUM} AOM_RTCD_CONFIG_FILE)
  list(GET AOM_RTCD_HEADER_FILE_LIST ${NUM} AOM_RTCD_HEADER_FILE)
  list(GET AOM_RTCD_SOURCE_FILE_LIST ${NUM} AOM_RTCD_SOURCE_FILE)
  list(GET AOM_RTCD_SYMBOL_LIST ${NUM} AOM_RTCD_SYMBOL)
  execute_process(
    COMMAND
      ${PERL_EXECUTABLE} "${AOM_ROOT}/build/cmake/rtcd.pl"
      --arch=${AOM_TARGET_CPU}
      --sym=${AOM_RTCD_SYMBOL} ${AOM_RTCD_FLAGS}
      --config=${AOM_CONFIG_DIR}/config/aom_config.h ${AOM_RTCD_CONFIG_FILE}
    OUTPUT_FILE ${AOM_RTCD_HEADER_FILE})
endforeach()

# Generate aom_version.h.
execute_process(COMMAND ${CMAKE_COMMAND}
                        -DAOM_CONFIG_DIR=${AOM_CONFIG_DIR}
                        -DAOM_ROOT=${AOM_ROOT}
                        -DGIT_EXECUTABLE=${GIT_EXECUTABLE}
                        -DPERL_EXECUTABLE=${PERL_EXECUTABLE} -P
                        "${AOM_ROOT}/build/cmake/version.cmake")<|MERGE_RESOLUTION|>--- conflicted
+++ resolved
@@ -162,12 +162,6 @@
       set(AS_EXECUTABLE as)
     endif()
   endif()
-<<<<<<< HEAD
-  if(NOT AS_EXECUTABLE)
-    message(
-      FATAL_ERROR
-        "Unknown assembler for: ${AOM_TARGET_CPU}-${AOM_TARGET_SYSTEM}")
-=======
   find_program(as_executable_found ${AS_EXECUTABLE})
   if(NOT as_executable_found)
     message(
@@ -178,7 +172,6 @@
         "to your CMake command line."
         "To build without optimizations, add -DAOM_TARGET_CPU=generic to your "
         "cmake command line.")
->>>>>>> 148bd354
   endif()
   string(STRIP "${AOM_AS_FLAGS}" AOM_AS_FLAGS)
 endif()
@@ -297,21 +290,6 @@
 
   if(CMAKE_C_COMPILER_ID MATCHES "GNU"
      AND "${SANITIZE}" MATCHES "address|undefined")
-<<<<<<< HEAD
-
-    # This combination has more stack overhead, so we account for it by
-    # providing higher stack limit than usual.
-    add_c_flag_if_supported("-Wstack-usage=170000")
-    add_cxx_flag_if_supported("-Wstack-usage=270000")
-  elseif(CONFIG_RD_DEBUG) # Another case where higher stack usage is expected.
-    add_c_flag_if_supported("-Wstack-usage=111000")
-    add_cxx_flag_if_supported("-Wstack-usage=240000")
-  else()
-    add_c_flag_if_supported("-Wstack-usage=100000")
-    add_cxx_flag_if_supported("-Wstack-usage=240000")
-  endif()
-=======
->>>>>>> 148bd354
 
     # This combination has more stack overhead, so we account for it by
     # providing higher stack limit than usual.
