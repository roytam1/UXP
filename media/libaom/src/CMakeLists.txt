#
# Copyright (c) 2016, Alliance for Open Media. All rights reserved
#
# This source code is subject to the terms of the BSD 2 Clause License and the
# Alliance for Open Media Patent License 1.0. If the BSD 2 Clause License was
# not distributed with this source code in the LICENSE file, you can obtain it
# at www.aomedia.org/license/software. If the Alliance for Open Media Patent
# License 1.0 was not distributed with this source code in the PATENTS file, you
# can obtain it at www.aomedia.org/license/patent.
#
cmake_minimum_required(VERSION 3.5)
project(AOM C CXX)

if(NOT EMSCRIPTEN)
  if(NOT CMAKE_BUILD_TYPE AND NOT CMAKE_CONFIGURATION_TYPES)
    set(CMAKE_BUILD_TYPE
        "Release"
        CACHE STRING "Build type: Debug, Release, RelWithDebInfo or MinSizeRel"
              FORCE)
  endif()
endif()

set(AOM_ROOT "${CMAKE_CURRENT_SOURCE_DIR}")
set(AOM_CONFIG_DIR "${CMAKE_CURRENT_BINARY_DIR}")

if("${AOM_ROOT}" STREQUAL "${AOM_CONFIG_DIR}")
  message(
    FATAL_ERROR "Building from within the aom source tree is not supported.\n"
                "Hint: Run these commands\n"
                "$ rm -rf CMakeCache.txt CMakeFiles\n"
                "$ mkdir -p ../aom_build\n" "$ cd ../aom_build\n"
                "And re-run CMake from the aom_build directory.")
endif()

# Updating version info.
# https://www.gnu.org/software/libtool/manual/libtool.html#Updating-version-info
set(SO_VERSION 2)
set(SO_FILE_VERSION 2.0.2)

include("${AOM_ROOT}/build/cmake/aom_configure.cmake")
include("${AOM_ROOT}/aom_dsp/aom_dsp.cmake")
include("${AOM_ROOT}/aom_mem/aom_mem.cmake")
include("${AOM_ROOT}/aom_ports/aom_ports.cmake")
include("${AOM_ROOT}/aom_scale/aom_scale.cmake")
include("${AOM_ROOT}/aom_util/aom_util.cmake")
include("${AOM_ROOT}/av1/av1.cmake")
include("${AOM_ROOT}/build/cmake/aom_install.cmake")
include("${AOM_ROOT}/build/cmake/sanitizers.cmake")
include("${AOM_ROOT}/build/cmake/util.cmake")
include("${AOM_ROOT}/test/test.cmake")

list(APPEND AOM_RTCD_SOURCES
            "${AOM_CONFIG_DIR}/config/aom_dsp_rtcd.h"
            "${AOM_CONFIG_DIR}/config/aom_scale_rtcd.h"
            "${AOM_CONFIG_DIR}/config/av1_rtcd.h"
            "${AOM_ROOT}/aom_dsp/aom_dsp_rtcd_defs.pl"
            "${AOM_ROOT}/aom_dsp/aom_dsp_rtcd.c"
            "${AOM_ROOT}/aom_scale/aom_scale_rtcd.pl"
            "${AOM_ROOT}/aom_scale/aom_scale_rtcd.c"
            "${AOM_ROOT}/av1/common/av1_rtcd_defs.pl"
            "${AOM_ROOT}/av1/common/av1_rtcd.c"
            "${AOM_ROOT}/build/cmake/rtcd.pl")

list(APPEND AOM_LIBWEBM_SOURCES
            "${AOM_ROOT}/third_party/libwebm/common/hdr_util.cc"
            "${AOM_ROOT}/third_party/libwebm/common/hdr_util.h"
            "${AOM_ROOT}/third_party/libwebm/common/webmids.h"
            "${AOM_ROOT}/third_party/libwebm/mkvmuxer/mkvmuxer.cc"
            "${AOM_ROOT}/third_party/libwebm/mkvmuxer/mkvmuxer.h"
            "${AOM_ROOT}/third_party/libwebm/mkvmuxer/mkvmuxertypes.h"
            "${AOM_ROOT}/third_party/libwebm/mkvmuxer/mkvmuxerutil.cc"
            "${AOM_ROOT}/third_party/libwebm/mkvmuxer/mkvmuxerutil.h"
            "${AOM_ROOT}/third_party/libwebm/mkvmuxer/mkvwriter.cc"
            "${AOM_ROOT}/third_party/libwebm/mkvmuxer/mkvwriter.h"
            "${AOM_ROOT}/third_party/libwebm/mkvparser/mkvparser.cc"
            "${AOM_ROOT}/third_party/libwebm/mkvparser/mkvparser.h"
            "${AOM_ROOT}/third_party/libwebm/mkvparser/mkvreader.cc"
            "${AOM_ROOT}/third_party/libwebm/mkvparser/mkvreader.h")

list(APPEND AOM_LIBYUV_SOURCES
            "${AOM_ROOT}/third_party/libyuv/include/libyuv/basic_types.h"
            "${AOM_ROOT}/third_party/libyuv/include/libyuv/convert.h"
            "${AOM_ROOT}/third_party/libyuv/include/libyuv/convert_argb.h"
            "${AOM_ROOT}/third_party/libyuv/include/libyuv/convert_from.h"
            "${AOM_ROOT}/third_party/libyuv/include/libyuv/cpu_id.h"
            "${AOM_ROOT}/third_party/libyuv/include/libyuv/planar_functions.h"
            "${AOM_ROOT}/third_party/libyuv/include/libyuv/rotate.h"
            "${AOM_ROOT}/third_party/libyuv/include/libyuv/row.h"
            "${AOM_ROOT}/third_party/libyuv/include/libyuv/scale.h"
            "${AOM_ROOT}/third_party/libyuv/include/libyuv/scale_row.h"
            "${AOM_ROOT}/third_party/libyuv/source/cpu_id.cc"
            "${AOM_ROOT}/third_party/libyuv/source/planar_functions.cc"
            "${AOM_ROOT}/third_party/libyuv/source/row_any.cc"
            "${AOM_ROOT}/third_party/libyuv/source/row_common.cc"
            "${AOM_ROOT}/third_party/libyuv/source/row_gcc.cc"
            "${AOM_ROOT}/third_party/libyuv/source/row_mips.cc"
            "${AOM_ROOT}/third_party/libyuv/source/row_neon.cc"
            "${AOM_ROOT}/third_party/libyuv/source/row_neon64.cc"
            "${AOM_ROOT}/third_party/libyuv/source/row_win.cc"
            "${AOM_ROOT}/third_party/libyuv/source/scale.cc"
            "${AOM_ROOT}/third_party/libyuv/source/scale_any.cc"
            "${AOM_ROOT}/third_party/libyuv/source/scale_common.cc"
            "${AOM_ROOT}/third_party/libyuv/source/scale_gcc.cc"
            "${AOM_ROOT}/third_party/libyuv/source/scale_mips.cc"
            "${AOM_ROOT}/third_party/libyuv/source/scale_neon.cc"
            "${AOM_ROOT}/third_party/libyuv/source/scale_neon64.cc"
            "${AOM_ROOT}/third_party/libyuv/source/scale_win.cc")

list(APPEND AOM_SOURCES
            "${AOM_CONFIG_DIR}/config/aom_config.c"
            "${AOM_CONFIG_DIR}/config/aom_config.h"
            "${AOM_ROOT}/aom/aom.h"
            "${AOM_ROOT}/aom/aom_codec.h"
            "${AOM_ROOT}/aom/aom_decoder.h"
            "${AOM_ROOT}/aom/aom_encoder.h"
            "${AOM_ROOT}/aom/aom_frame_buffer.h"
            "${AOM_ROOT}/aom/aom_image.h"
            "${AOM_ROOT}/aom/aom_integer.h"
            "${AOM_ROOT}/aom/aomcx.h"
            "${AOM_ROOT}/aom/aomdx.h"
            "${AOM_ROOT}/aom/internal/aom_codec_internal.h"
            "${AOM_ROOT}/aom/internal/aom_image_internal.h"
            "${AOM_ROOT}/aom/src/aom_codec.c"
            "${AOM_ROOT}/aom/src/aom_decoder.c"
            "${AOM_ROOT}/aom/src/aom_encoder.c"
            "${AOM_ROOT}/aom/src/aom_image.c"
            "${AOM_ROOT}/aom/src/aom_integer.c")

list(APPEND AOM_COMMON_APP_UTIL_SOURCES
            "${AOM_ROOT}/common/args.c"
            "${AOM_ROOT}/common/args.h"
            "${AOM_ROOT}/common/av1_config.c"
            "${AOM_ROOT}/common/av1_config.h"
            "${AOM_ROOT}/common/md5_utils.c"
            "${AOM_ROOT}/common/md5_utils.h"
            "${AOM_ROOT}/common/tools_common.c"
            "${AOM_ROOT}/common/tools_common.h"
            "${AOM_ROOT}/common/video_common.h"
            "${AOM_ROOT}/common/rawenc.c"
            "${AOM_ROOT}/common/rawenc.h"
            "${AOM_ROOT}/common/y4menc.c"
            "${AOM_ROOT}/common/y4menc.h")

list(APPEND AOM_DECODER_APP_UTIL_SOURCES "${AOM_ROOT}/common/ivfdec.c"
            "${AOM_ROOT}/common/ivfdec.h" "${AOM_ROOT}/common/obudec.c"
            "${AOM_ROOT}/common/obudec.h" "${AOM_ROOT}/common/video_reader.c"
            "${AOM_ROOT}/common/video_reader.h")

list(APPEND AOM_ENCODER_APP_UTIL_SOURCES
            "${AOM_ROOT}/common/ivfenc.c"
            "${AOM_ROOT}/common/ivfenc.h"
            "${AOM_ROOT}/common/video_writer.c"
            "${AOM_ROOT}/common/video_writer.h"
            "${AOM_ROOT}/common/warnings.c"
            "${AOM_ROOT}/common/warnings.h"
            "${AOM_ROOT}/common/y4minput.c"
            "${AOM_ROOT}/common/y4minput.h"
            "${AOM_ROOT}/examples/encoder_util.h"
            "${AOM_ROOT}/examples/encoder_util.c")

list(APPEND AOM_ENCODER_STATS_SOURCES "${AOM_ROOT}/stats/aomstats.c"
            "${AOM_ROOT}/stats/aomstats.h" "${AOM_ROOT}/stats/rate_hist.c"
            "${AOM_ROOT}/stats/rate_hist.h")

list(APPEND AOM_VERSION_SOURCES "${AOM_CONFIG_DIR}/config/aom_version.h")

list(APPEND AOM_WEBM_DECODER_SOURCES "${AOM_ROOT}/common/webmdec.cc"
            "${AOM_ROOT}/common/webmdec.h")

list(APPEND AOM_WEBM_ENCODER_SOURCES "${AOM_ROOT}/common/webmenc.cc"
            "${AOM_ROOT}/common/webmenc.h")

include_directories(${AOM_ROOT} ${AOM_CONFIG_DIR} ${AOM_ROOT}/apps
                    ${AOM_ROOT}/common ${AOM_ROOT}/examples ${AOM_ROOT}/stats)

# Targets
add_library(aom_version ${AOM_VERSION_SOURCES})
add_dummy_source_file_to_target(aom_version c)
add_custom_command(OUTPUT "${AOM_CONFIG_DIR}/config/aom_version.h"
                   COMMAND ${CMAKE_COMMAND} ARGS
                           -DAOM_CONFIG_DIR=${AOM_CONFIG_DIR}
                           -DAOM_ROOT=${AOM_ROOT}
                           -DGIT_EXECUTABLE=${GIT_EXECUTABLE}
                           -DPERL_EXECUTABLE=${PERL_EXECUTABLE} -P
                           "${AOM_ROOT}/build/cmake/version.cmake"
                   COMMENT "Writing aom_version.h"
                   VERBATIM)

add_custom_target(aom_version_check
                  COMMAND ${CMAKE_COMMAND}
                          -DAOM_CONFIG_DIR=${AOM_CONFIG_DIR}
                          -DAOM_ROOT=${AOM_ROOT}
                          -DGIT_EXECUTABLE=${GIT_EXECUTABLE}
                          -DPERL_EXECUTABLE=${PERL_EXECUTABLE} -P
                          "${AOM_ROOT}/build/cmake/version.cmake"
                  COMMENT "Updating version info if necessary."
                  VERBATIM)
<<<<<<< HEAD
add_dependencies(aom_version aom_version_check)

=======

if(BUILD_SHARED_LIBS AND NOT MSVC)
  # Generate version file immediately for non-MSVC shared builds: The version
  # string is needed for the aom target.
  execute_process(COMMAND ${CMAKE_COMMAND}
                          -DAOM_CONFIG_DIR=${AOM_CONFIG_DIR}
                          -DAOM_ROOT=${AOM_ROOT}
                          -DGIT_EXECUTABLE=${GIT_EXECUTABLE}
                          -DPERL_EXECUTABLE=${PERL_EXECUTABLE} -P
                          "${AOM_ROOT}/build/cmake/version.cmake")
endif()

add_dependencies(aom_version aom_version_check)

>>>>>>> 148bd354
# TODO(tomfinegan): Move rtcd target setup where it belongs for each rtcd
# source.
add_rtcd_build_step("${AOM_ROOT}/aom_dsp/aom_dsp_rtcd_defs.pl"
                    "${AOM_CONFIG_DIR}/config/aom_dsp_rtcd.h"
                    "${AOM_ROOT}/aom_dsp/aom_dsp_rtcd.c" "aom_dsp_rtcd")
add_rtcd_build_step("${AOM_ROOT}/aom_scale/aom_scale_rtcd.pl"
                    "${AOM_CONFIG_DIR}/config/aom_scale_rtcd.h"
                    "${AOM_ROOT}/aom_scale/aom_scale_rtcd.c" "aom_scale_rtcd")
add_rtcd_build_step("${AOM_ROOT}/av1/common/av1_rtcd_defs.pl"
                    "${AOM_CONFIG_DIR}/config/av1_rtcd.h"
                    "${AOM_ROOT}/av1/common/av1_rtcd.c" "av1_rtcd")

add_library(aom_rtcd OBJECT ${AOM_RTCD_SOURCES})
add_dependencies(aom_rtcd aom_version)

if(ENABLE_EXAMPLES)
  add_library(aom_encoder_stats OBJECT ${AOM_ENCODER_STATS_SOURCES})
  set(AOM_LIB_TARGETS ${AOM_LIB_TARGETS} aom_encoder_stats)
endif()

add_library(aom ${AOM_SOURCES} $<TARGET_OBJECTS:aom_rtcd>)
if(BUILD_SHARED_LIBS)
  add_library(aom_static STATIC ${AOM_SOURCES} $<TARGET_OBJECTS:aom_rtcd>)
  set_target_properties(aom_static PROPERTIES OUTPUT_NAME aom)

  if(NOT MSVC)
    # Extract version string and set VERSION/SOVERSION for the aom target.
    extract_version_string("${AOM_CONFIG_DIR}/config/aom_version.h"
                           aom_version_triple)

    # Strip any trailing version information, if present.
    string(FIND "${aom_version_triple}" "-" dash_pos)
    if(NOT dash_pos EQUAL -1)
      string(SUBSTRING "${aom_version_triple}" 0 ${dash_pos} aom_version_triple)
    endif()

    # cmake-format: off
    # VERSION is embedded in the .so file name.
    # libaom.so -> libaom.so.SOVERSION
    # libaom.so.SOVERSION -> libaom.so.VERSION
    # libaom.so.VERSION
    # cmake-format: on
    set_target_properties(aom PROPERTIES SOVERSION ${SO_VERSION})
    set_target_properties(aom PROPERTIES VERSION ${SO_FILE_VERSION})
  endif()
endif()

if(NOT MSVC AND NOT APPLE)
  target_link_libraries(aom ${AOM_LIB_LINK_TYPE} m)
  if(BUILD_SHARED_LIBS)
    target_link_libraries(aom_static ${AOM_LIB_LINK_TYPE} m)
  endif()
endif()

# List of object and static library targets.
set(AOM_LIB_TARGETS ${AOM_LIB_TARGETS} aom_rtcd aom_mem aom_scale aom)
<<<<<<< HEAD
=======
if(BUILD_SHARED_LIBS)
  set(AOM_LIB_TARGETS ${AOM_LIB_TARGETS} aom_static)
endif()
>>>>>>> 148bd354

# Setup dependencies.
setup_aom_dsp_targets()
setup_aom_mem_targets()
setup_aom_ports_targets()
setup_aom_util_targets()
setup_aom_scale_targets()
setup_av1_targets()

# Make all library targets depend on aom_rtcd to make sure it builds first.
foreach(aom_lib ${AOM_LIB_TARGETS})
  if(NOT "${aom_lib}" STREQUAL "aom_rtcd")
    add_dependencies(${aom_lib} aom_rtcd)
  endif()
endforeach()

# Generate C/C++ stub files containing the function usage_exit(). Users of the
# aom_common_app_util library must define this function. This is a convenience
# to allow omission of the function from applications that might want to use
# other pieces of the util support without defining usage_exit().
file(WRITE "${AOM_GEN_SRC_DIR}/usage_exit.c" "void usage_exit(void) {}")
file(WRITE "${AOM_GEN_SRC_DIR}/usage_exit.cc"
     "extern \"C\" void usage_exit(void) {}")

#
# Application and application support targets.
#
if(ENABLE_EXAMPLES OR ENABLE_TESTS OR ENABLE_TOOLS)
  add_library(aom_common_app_util OBJECT ${AOM_COMMON_APP_UTIL_SOURCES})
  if(CONFIG_AV1_DECODER)
    add_library(aom_decoder_app_util OBJECT ${AOM_DECODER_APP_UTIL_SOURCES})
    # obudec depends on internal headers that require *rtcd.h
    add_dependencies(aom_decoder_app_util aom_rtcd)
  endif()
  if(CONFIG_AV1_ENCODER)
    add_library(aom_encoder_app_util OBJECT ${AOM_ENCODER_APP_UTIL_SOURCES})
  endif()
endif()

if((CONFIG_AV1_DECODER OR CONFIG_AV1_ENCODER) AND ENABLE_EXAMPLES)
  add_executable(resize_util "${AOM_ROOT}/examples/resize_util.c"
                             $<TARGET_OBJECTS:aom_common_app_util>)
  list(APPEND AOM_APP_TARGETS resize_util)
endif()

if(CONFIG_AV1_DECODER AND ENABLE_EXAMPLES)
  add_executable(aomdec "${AOM_ROOT}/apps/aomdec.c"
                        $<TARGET_OBJECTS:aom_common_app_util>
                        $<TARGET_OBJECTS:aom_decoder_app_util>)
  add_executable(decode_to_md5 "${AOM_ROOT}/examples/decode_to_md5.c"
                               $<TARGET_OBJECTS:aom_common_app_util>
                               $<TARGET_OBJECTS:aom_decoder_app_util>)
  add_executable(decode_with_drops "${AOM_ROOT}/examples/decode_with_drops.c"
                                   $<TARGET_OBJECTS:aom_common_app_util>
                                   $<TARGET_OBJECTS:aom_decoder_app_util>)
  add_executable(simple_decoder "${AOM_ROOT}/examples/simple_decoder.c"
                                $<TARGET_OBJECTS:aom_common_app_util>
                                $<TARGET_OBJECTS:aom_decoder_app_util>)
  add_executable(scalable_decoder "${AOM_ROOT}/examples/scalable_decoder.c"
                                  $<TARGET_OBJECTS:aom_common_app_util>
                                  $<TARGET_OBJECTS:aom_decoder_app_util>)

  if(CONFIG_ANALYZER)
    add_executable(analyzer "${AOM_ROOT}/examples/analyzer.cc"
                            $<TARGET_OBJECTS:aom_common_app_util>
                            $<TARGET_OBJECTS:aom_decoder_app_util>)
    target_link_libraries(analyzer ${AOM_LIB_LINK_TYPE} ${wxWidgets_LIBRARIES})
    list(APPEND AOM_APP_TARGETS analyzer)
    list(APPEND AOM_DECODER_EXAMPLE_TARGETS analyzer)
  endif()

  if(CONFIG_INSPECTION)
    add_executable(inspect "${AOM_ROOT}/examples/inspect.c"
                           $<TARGET_OBJECTS:aom_common_app_util>
                           $<TARGET_OBJECTS:aom_decoder_app_util>)
    list(APPEND AOM_DECODER_EXAMPLE_TARGETS inspect)

    if(EMSCRIPTEN)
      add_preproc_definition(_POSIX_SOURCE)
      append_link_flag_to_target("inspect" "--emrun")
      append_link_flag_to_target("inspect" "-s USE_PTHREADS=0")
      append_link_flag_to_target("inspect" "-s WASM=1")
      append_link_flag_to_target("inspect" "-s MODULARIZE=1")
      append_link_flag_to_target("inspect" "-s ALLOW_MEMORY_GROWTH=1")
      append_link_flag_to_target(
        "inspect" "-s \'EXTRA_EXPORTED_RUNTIME_METHODS=[\"UTF8ToString\"]\'")
      append_link_flag_to_target("inspect"
                                 "-s EXPORT_NAME=\"\'DecoderModule\'\"")
      append_link_flag_to_target("inspect" "--memory-init-file 0")

      if("${CMAKE_BUILD_TYPE}" STREQUAL "")

        # Default to -O3 when no build type is specified.
        append_compiler_flag("-O3")
      endif()

      em_link_post_js(inspect "${AOM_ROOT}/tools/inspect-post.js")
    endif()
  endif()

  # Maintain a list of decoder example targets.
  list(APPEND AOM_DECODER_EXAMPLE_TARGETS aomdec decode_to_md5 decode_with_drops
              scalable_decoder simple_decoder)

  # Add decoder examples to the app targets list.
  list(APPEND AOM_APP_TARGETS ${AOM_DECODER_EXAMPLE_TARGETS})
endif()

if(CONFIG_AV1_ENCODER)
  if(ENABLE_EXAMPLES)
    add_executable(aomenc "${AOM_ROOT}/apps/aomenc.c"
                          $<TARGET_OBJECTS:aom_common_app_util>
                          $<TARGET_OBJECTS:aom_encoder_app_util>
                          $<TARGET_OBJECTS:aom_encoder_stats>)
    add_executable(lossless_encoder "${AOM_ROOT}/examples/lossless_encoder.c"
                                    $<TARGET_OBJECTS:aom_common_app_util>
                                    $<TARGET_OBJECTS:aom_encoder_app_util>)
    add_executable(set_maps "${AOM_ROOT}/examples/set_maps.c"
                            $<TARGET_OBJECTS:aom_common_app_util>
                            $<TARGET_OBJECTS:aom_encoder_app_util>)
    add_executable(simple_encoder "${AOM_ROOT}/examples/simple_encoder.c"
                                  $<TARGET_OBJECTS:aom_common_app_util>
                                  $<TARGET_OBJECTS:aom_encoder_app_util>)
    add_executable(twopass_encoder "${AOM_ROOT}/examples/twopass_encoder.c"
                                   $<TARGET_OBJECTS:aom_common_app_util>
                                   $<TARGET_OBJECTS:aom_encoder_app_util>)
    add_executable(noise_model "${AOM_ROOT}/examples/noise_model.c"
                               $<TARGET_OBJECTS:aom_common_app_util>
                               $<TARGET_OBJECTS:aom_encoder_app_util>)
    add_executable(scalable_encoder "${AOM_ROOT}/examples/scalable_encoder.c"
                                    $<TARGET_OBJECTS:aom_common_app_util>
                                    $<TARGET_OBJECTS:aom_encoder_app_util>)

    add_executable(svc_encoder_rtc "${AOM_ROOT}/examples/svc_encoder_rtc.c"
                                   $<TARGET_OBJECTS:aom_common_app_util>
                                   $<TARGET_OBJECTS:aom_encoder_app_util>)

    # Maintain a list of encoder example targets.
    list(APPEND AOM_ENCODER_EXAMPLE_TARGETS aomenc lossless_encoder noise_model
                set_maps simple_encoder scalable_encoder twopass_encoder
                svc_encoder_rtc)
  endif()

  if(ENABLE_TOOLS)
    if(CONFIG_ENTROPY_STATS AND NOT BUILD_SHARED_LIBS)

      # TODO(tomfinegan): Sort out why a simple link command with
      # aom_entropy_optimizer.c won't work on macos, but dragging in all the
      # helper machinery allows the link to succeed.
      add_executable(aom_entropy_optimizer
                     "${AOM_GEN_SRC_DIR}/usage_exit.c"
                     "${AOM_ROOT}/tools/aom_entropy_optimizer.c"
                     $<TARGET_OBJECTS:aom_common_app_util>
                     $<TARGET_OBJECTS:aom_encoder_app_util>)

      # Maintain a list of encoder tool targets.
      list(APPEND AOM_ENCODER_TOOL_TARGETS aom_entropy_optimizer)
    endif()
  endif()

  # Add encoder examples and tools to the targets list.
  list(APPEND AOM_APP_TARGETS ${AOM_ENCODER_EXAMPLE_TARGETS}
              ${AOM_ENCODER_TOOL_TARGETS})

  if(CONFIG_TUNE_VMAF)
    find_library(VMAF libvmaf.a vmaf)
    if(NOT VMAF)
      message(FATAL_ERROR "VMAF library not found.")
    endif()
    message("-- Found VMAF library: " ${VMAF})
    set_target_properties(aom PROPERTIES LINKER_LANGUAGE CXX)
    if(BUILD_SHARED_LIBS)
      set_target_properties(aom_static PROPERTIES LINKER_LANGUAGE CXX)
    endif()
    target_link_libraries(aom PRIVATE ${VMAF})
  endif()
endif()

if(ENABLE_EXAMPLES)

  # Maintain a separate variable listing only the examples to facilitate
  # installation of example programs into an examples sub directory of
  # $AOM_DIST_DIR/bin when building the dist target.
  list(APPEND AOM_EXAMPLE_TARGETS ${AOM_DECODER_EXAMPLE_TARGETS}
              ${AOM_ENCODER_EXAMPLE_TARGETS})
endif()

if(ENABLE_TOOLS)
  if(CONFIG_AV1_DECODER)
    add_executable(dump_obu "${AOM_GEN_SRC_DIR}/usage_exit.cc"
                            "${AOM_ROOT}/tools/dump_obu.cc"
                            "${AOM_ROOT}/tools/obu_parser.cc"
                            "${AOM_ROOT}/tools/obu_parser.h"
                            $<TARGET_OBJECTS:aom_common_app_util>
                            $<TARGET_OBJECTS:aom_decoder_app_util>)

    list(APPEND AOM_TOOL_TARGETS dump_obu)
    list(APPEND AOM_APP_TARGETS dump_obu)

    # Maintain a separate variable listing only the examples to facilitate
    # installation of example programs into an tools sub directory of
    # $AOM_DIST_DIR/bin when building the dist target.
    list(APPEND AOM_TOOL_TARGETS ${AOM_DECODER_TOOL_TARGETS}
                ${AOM_ENCODER_TOOL_TARGETS})
  endif()
endif()

if(ENABLE_EXAMPLES AND CONFIG_AV1_DECODER AND CONFIG_AV1_ENCODER)
  add_executable(aom_cx_set_ref "${AOM_ROOT}/examples/aom_cx_set_ref.c"
                                $<TARGET_OBJECTS:aom_common_app_util>
                                $<TARGET_OBJECTS:aom_encoder_app_util>)
  list(APPEND AOM_EXAMPLE_TARGETS aom_cx_set_ref)
  list(APPEND AOM_APP_TARGETS aom_cx_set_ref)
endif()

if(ENABLE_EXAMPLES AND CONFIG_AV1_ENCODER)
  add_executable(lightfield_encoder "${AOM_ROOT}/examples/lightfield_encoder.c"
                                    $<TARGET_OBJECTS:aom_common_app_util>
                                    $<TARGET_OBJECTS:aom_encoder_app_util>)
  list(APPEND AOM_EXAMPLE_TARGETS lightfield_encoder)
  list(APPEND AOM_APP_TARGETS lightfield_encoder)
endif()

if(ENABLE_EXAMPLES AND CONFIG_AV1_DECODER)
  add_executable(lightfield_tile_list_decoder
                 "${AOM_ROOT}/examples/lightfield_tile_list_decoder.c"
                 $<TARGET_OBJECTS:aom_common_app_util>
                 $<TARGET_OBJECTS:aom_decoder_app_util>)
  list(APPEND AOM_EXAMPLE_TARGETS lightfield_tile_list_decoder)
  list(APPEND AOM_APP_TARGETS lightfield_tile_list_decoder)
endif()

if(ENABLE_EXAMPLES AND CONFIG_AV1_DECODER)
  add_executable(lightfield_decoder "${AOM_ROOT}/examples/lightfield_decoder.c"
                                    $<TARGET_OBJECTS:aom_common_app_util>
                                    $<TARGET_OBJECTS:aom_decoder_app_util>)
  list(APPEND AOM_EXAMPLE_TARGETS lightfield_decoder)
  list(APPEND AOM_APP_TARGETS lightfield_decoder)
endif()

if(ENABLE_EXAMPLES AND CONFIG_AV1_ENCODER AND CONFIG_AV1_DECODER)
  add_executable(lightfield_bitstream_parsing
                 "${AOM_ROOT}/examples/lightfield_bitstream_parsing.c"
                 $<TARGET_OBJECTS:aom_common_app_util>
                 $<TARGET_OBJECTS:aom_encoder_app_util>
                 $<TARGET_OBJECTS:aom_decoder_app_util>)
  list(APPEND AOM_EXAMPLE_TARGETS lightfield_bitstream_parsing)
  list(APPEND AOM_APP_TARGETS lightfield_bitstream_parsing)
endif()

foreach(aom_app ${AOM_APP_TARGETS})
  target_link_libraries(${aom_app} ${AOM_LIB_LINK_TYPE} aom)
endforeach()

if(ENABLE_EXAMPLES OR ENABLE_TESTS OR ENABLE_TOOLS)
  if(CONFIG_LIBYUV)
    add_library(yuv OBJECT ${AOM_LIBYUV_SOURCES})
    if(NOT MSVC)
      target_compile_options(yuv PRIVATE -Wno-unused-parameter)
    endif()
    include_directories("${AOM_ROOT}/third_party/libyuv/include")

    # Add to existing targets.
    foreach(aom_app ${AOM_APP_TARGETS})
      target_sources(${aom_app} PRIVATE $<TARGET_OBJECTS:yuv>)
      set_property(TARGET ${aom_app} PROPERTY LINKER_LANGUAGE CXX)
    endforeach()
  endif()

  if(CONFIG_WEBM_IO)
    add_library(webm OBJECT ${AOM_LIBWEBM_SOURCES})
    include_directories("${AOM_ROOT}/third_party/libwebm")
    target_compile_definitions(webm PRIVATE __STDC_CONSTANT_MACROS)
    target_compile_definitions(webm PRIVATE __STDC_LIMIT_MACROS)

    if(NOT MSVC)
      target_compile_options(webm PRIVATE -Wno-shadow)
    endif()

    # Add to existing targets.
    if(CONFIG_AV1_DECODER)
      target_sources(aom_decoder_app_util PRIVATE ${AOM_WEBM_DECODER_SOURCES})
    endif()

    if(CONFIG_AV1_ENCODER)
      target_sources(aom_encoder_app_util PRIVATE ${AOM_WEBM_ENCODER_SOURCES})
    endif()

    foreach(aom_app ${AOM_APP_TARGETS})
      target_sources(${aom_app} PRIVATE $<TARGET_OBJECTS:webm>)
      set_property(TARGET ${aom_app} PROPERTY LINKER_LANGUAGE CXX)
    endforeach()
  endif()
endif()

if(ENABLE_TESTS)

  # Create test_libaom target and the targets it depends on.
  setup_aom_test_targets()
endif()

if(HAVE_PTHREAD_H AND CONFIG_MULTITHREAD)
  find_package(Threads)
  target_link_libraries(aom ${AOM_LIB_LINK_TYPE} Threads::Threads)
  if(BUILD_SHARED_LIBS)
    target_link_libraries(aom_static ${AOM_LIB_LINK_TYPE} Threads::Threads)
  endif()
endif()

if(XCODE)

  # TODO(tomfinegan): Make sure target has no C++ files before doing this as
  # it's not necessary in that case.
  if(CONFIG_LIBYUV OR CONFIG_WEBM_IO)

    # The Xcode generator does not obey LINKER_LANGUAGE. Because of the issue
    # what looks like a C++ file needs to be in any target that Xcode will link
    # when the target contains a C++ dependency. Without this Xcode will try to
    # link with the C linker, which always ends badly when a dependency actually
    # includes C++.

    # Note: LINKER_LANGUAGE is explicitly set to C++ for all targets touched
    # here, it really is the Xcode generator's fault, or just a deficiency in
    # Xcode itself.
    foreach(aom_app ${AOM_APP_TARGETS})
      add_dummy_source_file_to_target("${aom_app}" "cc")
    endforeach()
  endif()
endif()

if(ENABLE_EXAMPLES AND "${CMAKE_GENERATOR}" MATCHES "Makefiles$")

  # For historical purposes place the example binaries in the example directory.
  file(MAKE_DIRECTORY "${AOM_CONFIG_DIR}/examples")

  foreach(target ${AOM_EXAMPLE_TARGETS})
    if(NOT "${target}" MATCHES "aomdec\|aomenc")
      set_target_properties(${target}
                            PROPERTIES RUNTIME_OUTPUT_DIRECTORY
                                       "${AOM_CONFIG_DIR}/examples")
    endif()
  endforeach()

  if(ENABLE_TOOLS AND AOM_TOOL_TARGETS)

    # The same expectation is true for tool targets.
    file(MAKE_DIRECTORY "${AOM_CONFIG_DIR}/tools")
    set_target_properties(${AOM_TOOL_TARGETS}
                          PROPERTIES RUNTIME_OUTPUT_DIRECTORY
                                     "${AOM_CONFIG_DIR}/tools")
  endif()
endif()

if(BUILD_SHARED_LIBS)
  include("${AOM_ROOT}/build/cmake/exports.cmake")
  setup_exports_target()
endif()

# Handle user supplied compile and link flags last to ensure they're obeyed.
set_user_flags()

# Aomedia documentation rule.
if(ENABLE_DOCS)
  include(FindDoxygen)
  if(DOXYGEN_FOUND)
    include("${AOM_ROOT}/docs.cmake")
    setup_documentation_targets()
  else()
    message("--- Cannot find doxygen, ENABLE_DOCS turned off.")
    set(ENABLE_DOCS OFF)
  endif()
endif()

# Aomedia dist rule.
if(CONFIG_AV1_DECODER AND ENABLE_EXAMPLES)
  list(APPEND AOM_DIST_APPS $<TARGET_FILE:aomdec>)
endif()
if(CONFIG_AV1_ENCODER AND ENABLE_EXAMPLES)
  list(APPEND AOM_DIST_APPS $<TARGET_FILE:aomenc>)
endif()

if(ENABLE_EXAMPLES)
  foreach(example ${AOM_EXAMPLE_TARGETS})
    list(APPEND AOM_DIST_EXAMPLES $<TARGET_FILE:${example}>)
  endforeach()
endif()

if(ENABLE_TOOLS)
  foreach(tool ${AOM_TOOL_TARGETS})
    list(APPEND AOM_DIST_TOOLS $<TARGET_FILE:${tool}>)
  endforeach()
endif()

if(NOT AOM_DIST_DIR)
  set(AOM_DIST_DIR "${AOM_CONFIG_DIR}/dist")
endif()

add_custom_target(dist
                  COMMAND ${CMAKE_COMMAND}
                          -DAOM_ROOT=${AOM_ROOT}
                          -DAOM_CONFIG_DIR=${AOM_CONFIG_DIR}
                          -DAOM_DIST_DIR=${AOM_DIST_DIR}
                          -DAOM_DIST_APPS="${AOM_DIST_APPS}"
                          -DAOM_DIST_EXAMPLES="${AOM_DIST_EXAMPLES}"
                          -DAOM_DIST_TOOLS="${AOM_DIST_TOOLS}"
                          -DAOM_DIST_INCLUDES="${AOM_INSTALL_INCS}"
                          -DAOM_DIST_LIBS=$<TARGET_FILE:aom>
                          -DENABLE_DOCS=${ENABLE_DOCS} -P
                          "${AOM_ROOT}/build/cmake/dist.cmake"
                  DEPENDS ${AOM_INSTALL_BINS} ${AOM_INSTALL_LIBS}
                          ${AOM_INSTALL_INCS} ${AOM_EXAMPLE_TARGETS}
                          ${AOM_TOOL_TARGETS})

if(ENABLE_DOCS)
  add_dependencies(dist docs)
endif()

# Collect all variables containing libaom source files.
get_cmake_property(all_cmake_vars VARIABLES)
foreach(var ${all_cmake_vars})
  if("${var}" MATCHES "SOURCES$\|_INTRIN_\|_ASM_"
     AND NOT "${var}" MATCHES "_APP_\|DOXYGEN\|LIBWEBM\|LIBYUV\|_PKG_\|TEST")
    list(APPEND aom_source_vars ${var})
  endif()
endforeach()

# Libaom_srcs.txt generation.
set(libaom_srcs_txt_file "${AOM_CONFIG_DIR}/libaom_srcs.txt")
file(WRITE "${libaom_srcs_txt_file}" "# This file is generated. DO NOT EDIT.\n")

# Static source file list first.
foreach(aom_source_var ${aom_source_vars})
  foreach(file ${${aom_source_var}})
    if(NOT "${file}" MATCHES "${AOM_CONFIG_DIR}")
      string(REPLACE "${AOM_ROOT}/" "" file "${file}")
      file(APPEND "${libaom_srcs_txt_file}" "${file}\n")
    endif()
  endforeach()
endforeach()

file(APPEND "${libaom_srcs_txt_file}"
     "# Files below this line are generated by the libaom build system.\n")
foreach(aom_source_var ${aom_source_vars})
  foreach(file ${${aom_source_var}})
    if("${file}" MATCHES "${AOM_CONFIG_DIR}")
      string(REPLACE "${AOM_CONFIG_DIR}/" "" file "${file}")
      file(APPEND "${libaom_srcs_txt_file}" "${file}\n")
    endif()
  endforeach()
endforeach()

# Libaom_srcs.gni generation.
set(libaom_srcs_gni_file "${AOM_CONFIG_DIR}/libaom_srcs.gni")
file(WRITE "${libaom_srcs_gni_file}" "# This file is generated. DO NOT EDIT.\n")

foreach(aom_source_var ${aom_source_vars})
  if("${${aom_source_var}}" MATCHES "${AOM_ROOT}")
    string(TOLOWER ${aom_source_var} aom_source_var_lowercase)
    file(APPEND "${libaom_srcs_gni_file}" "\n${aom_source_var_lowercase} = [\n")
  endif()

  foreach(file ${${aom_source_var}})
    if(NOT "${file}" MATCHES "${AOM_CONFIG_DIR}")
      string(REPLACE "${AOM_ROOT}" "//third_party/libaom/source/libaom" file
                     "${file}")
      file(APPEND "${libaom_srcs_gni_file}" "  \"${file}\",\n")
    endif()
  endforeach()

  if("${${aom_source_var}}" MATCHES "${AOM_ROOT}")
    file(APPEND "${libaom_srcs_gni_file}" "]\n")
  endif()
endforeach()

file(APPEND "${libaom_srcs_gni_file}"
     "\n# Files below this line are generated by the libaom build system.\n")

foreach(aom_source_var ${aom_source_vars})
  if("${${aom_source_var}}" MATCHES "${AOM_CONFIG_DIR}")
    string(TOLOWER ${aom_source_var} aom_source_var_lowercase)
    file(APPEND "${libaom_srcs_gni_file}"
         "\n${aom_source_var_lowercase}_gen = [\n")
  endif()
  foreach(file ${${aom_source_var}})
    if(NOT "${file}" MATCHES "${AOM_ROOT}")
      string(REPLACE "${AOM_CONFIG_DIR}" "//third_party/libaom/source/libaom"
                     file "${file}")
      file(APPEND "${libaom_srcs_gni_file}" "  \"${file}\",\n")
    endif()
  endforeach()

  if("${${aom_source_var}}" MATCHES "${AOM_CONFIG_DIR}")
    file(APPEND "${libaom_srcs_gni_file}" "]\n")
  endif()
endforeach()

# Generate aom.pc and setup install rule.
setup_aom_install_targets()<|MERGE_RESOLUTION|>--- conflicted
+++ resolved
@@ -195,10 +195,6 @@
                           "${AOM_ROOT}/build/cmake/version.cmake"
                   COMMENT "Updating version info if necessary."
                   VERBATIM)
-<<<<<<< HEAD
-add_dependencies(aom_version aom_version_check)
-
-=======
 
 if(BUILD_SHARED_LIBS AND NOT MSVC)
   # Generate version file immediately for non-MSVC shared builds: The version
@@ -213,7 +209,6 @@
 
 add_dependencies(aom_version aom_version_check)
 
->>>>>>> 148bd354
 # TODO(tomfinegan): Move rtcd target setup where it belongs for each rtcd
 # source.
 add_rtcd_build_step("${AOM_ROOT}/aom_dsp/aom_dsp_rtcd_defs.pl"
@@ -270,12 +265,9 @@
 
 # List of object and static library targets.
 set(AOM_LIB_TARGETS ${AOM_LIB_TARGETS} aom_rtcd aom_mem aom_scale aom)
-<<<<<<< HEAD
-=======
 if(BUILD_SHARED_LIBS)
   set(AOM_LIB_TARGETS ${AOM_LIB_TARGETS} aom_static)
 endif()
->>>>>>> 148bd354
 
 # Setup dependencies.
 setup_aom_dsp_targets()
