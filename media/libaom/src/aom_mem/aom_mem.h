--- conflicted
+++ resolved
@@ -40,11 +40,7 @@
 
 /*returns an addr aligned to the byte boundary specified by align*/
 #define aom_align_addr(addr, align) \
-<<<<<<< HEAD
-  (void *)(((size_t)(addr) + ((align)-1)) & ~(size_t)((align)-1))
-=======
   (void *)(((uintptr_t)(addr) + ((align)-1)) & ~(uintptr_t)((align)-1))
->>>>>>> 148bd354
 
 #include <string.h>
 
