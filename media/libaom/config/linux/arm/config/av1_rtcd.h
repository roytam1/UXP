--- conflicted
+++ resolved
@@ -77,12 +77,8 @@
 #endif
 
 void av1_apply_selfguided_restoration_c(const uint8_t *dat, int width, int height, int stride, int eps, const int *xqd, uint8_t *dst, int dst_stride, int32_t *tmpbuf, int bit_depth, int highbd);
-<<<<<<< HEAD
-#define av1_apply_selfguided_restoration av1_apply_selfguided_restoration_c
-=======
 void av1_apply_selfguided_restoration_neon(const uint8_t *dat, int width, int height, int stride, int eps, const int *xqd, uint8_t *dst, int dst_stride, int32_t *tmpbuf, int bit_depth, int highbd);
 RTCD_EXTERN void (*av1_apply_selfguided_restoration)(const uint8_t *dat, int width, int height, int stride, int eps, const int *xqd, uint8_t *dst, int dst_stride, int32_t *tmpbuf, int bit_depth, int highbd);
->>>>>>> 148bd354
 
 void av1_build_compound_diffwtd_mask_c(uint8_t *mask, DIFFWTD_MASK_TYPE mask_type, const uint8_t *src0, int src0_stride, const uint8_t *src1, int src1_stride, int h, int w);
 #define av1_build_compound_diffwtd_mask av1_build_compound_diffwtd_mask_c
@@ -105,17 +101,10 @@
 
 void av1_cnn_batchnorm_c(float **image, int channels, int width, int height, int stride, const float *gamma, const float *beta, const float *mean, const float *std);
 #define av1_cnn_batchnorm av1_cnn_batchnorm_c
-<<<<<<< HEAD
 
 void av1_cnn_convolve_c( const float **input, int in_width, int in_height, int in_stride, const CNN_LAYER_CONFIG *layer_config, float **output, int out_stride, int start_idx, int step);
 #define av1_cnn_convolve av1_cnn_convolve_c
 
-=======
-
-void av1_cnn_convolve_c( const float **input, int in_width, int in_height, int in_stride, const CNN_LAYER_CONFIG *layer_config, float **output, int out_stride, int start_idx, int step);
-#define av1_cnn_convolve av1_cnn_convolve_c
-
->>>>>>> 148bd354
 void av1_cnn_deconvolve_c( const float **input, int in_width, int in_height, int in_stride, const CNN_LAYER_CONFIG *layer_config, float **output, int out_stride);
 #define av1_cnn_deconvolve av1_cnn_deconvolve_c
 
@@ -147,7 +136,6 @@
 void av1_dist_wtd_convolve_2d_c(const uint8_t *src, int src_stride, uint8_t *dst, int dst_stride, int w, int h, const InterpFilterParams *filter_params_x, const InterpFilterParams *filter_params_y, const int subpel_x_qn, const int subpel_y_qn, ConvolveParams *conv_params);
 void av1_dist_wtd_convolve_2d_neon(const uint8_t *src, int src_stride, uint8_t *dst, int dst_stride, int w, int h, const InterpFilterParams *filter_params_x, const InterpFilterParams *filter_params_y, const int subpel_x_qn, const int subpel_y_qn, ConvolveParams *conv_params);
 RTCD_EXTERN void (*av1_dist_wtd_convolve_2d)(const uint8_t *src, int src_stride, uint8_t *dst, int dst_stride, int w, int h, const InterpFilterParams *filter_params_x, const InterpFilterParams *filter_params_y, const int subpel_x_qn, const int subpel_y_qn, ConvolveParams *conv_params);
-<<<<<<< HEAD
 
 void av1_dist_wtd_convolve_2d_copy_c(const uint8_t *src, int src_stride, uint8_t *dst, int dst_stride, int w, int h, const InterpFilterParams *filter_params_x, const InterpFilterParams *filter_params_y, const int subpel_x_qn, const int subpel_y_qn, ConvolveParams *conv_params);
 void av1_dist_wtd_convolve_2d_copy_neon(const uint8_t *src, int src_stride, uint8_t *dst, int dst_stride, int w, int h, const InterpFilterParams *filter_params_x, const InterpFilterParams *filter_params_y, const int subpel_x_qn, const int subpel_y_qn, ConvolveParams *conv_params);
@@ -157,17 +145,6 @@
 void av1_dist_wtd_convolve_x_neon(const uint8_t *src, int src_stride, uint8_t *dst, int dst_stride, int w, int h, const InterpFilterParams *filter_params_x, const InterpFilterParams *filter_params_y, const int subpel_x_qn, const int subpel_y_qn, ConvolveParams *conv_params);
 RTCD_EXTERN void (*av1_dist_wtd_convolve_x)(const uint8_t *src, int src_stride, uint8_t *dst, int dst_stride, int w, int h, const InterpFilterParams *filter_params_x, const InterpFilterParams *filter_params_y, const int subpel_x_qn, const int subpel_y_qn, ConvolveParams *conv_params);
 
-=======
-
-void av1_dist_wtd_convolve_2d_copy_c(const uint8_t *src, int src_stride, uint8_t *dst, int dst_stride, int w, int h, const InterpFilterParams *filter_params_x, const InterpFilterParams *filter_params_y, const int subpel_x_qn, const int subpel_y_qn, ConvolveParams *conv_params);
-void av1_dist_wtd_convolve_2d_copy_neon(const uint8_t *src, int src_stride, uint8_t *dst, int dst_stride, int w, int h, const InterpFilterParams *filter_params_x, const InterpFilterParams *filter_params_y, const int subpel_x_qn, const int subpel_y_qn, ConvolveParams *conv_params);
-RTCD_EXTERN void (*av1_dist_wtd_convolve_2d_copy)(const uint8_t *src, int src_stride, uint8_t *dst, int dst_stride, int w, int h, const InterpFilterParams *filter_params_x, const InterpFilterParams *filter_params_y, const int subpel_x_qn, const int subpel_y_qn, ConvolveParams *conv_params);
-
-void av1_dist_wtd_convolve_x_c(const uint8_t *src, int src_stride, uint8_t *dst, int dst_stride, int w, int h, const InterpFilterParams *filter_params_x, const InterpFilterParams *filter_params_y, const int subpel_x_qn, const int subpel_y_qn, ConvolveParams *conv_params);
-void av1_dist_wtd_convolve_x_neon(const uint8_t *src, int src_stride, uint8_t *dst, int dst_stride, int w, int h, const InterpFilterParams *filter_params_x, const InterpFilterParams *filter_params_y, const int subpel_x_qn, const int subpel_y_qn, ConvolveParams *conv_params);
-RTCD_EXTERN void (*av1_dist_wtd_convolve_x)(const uint8_t *src, int src_stride, uint8_t *dst, int dst_stride, int w, int h, const InterpFilterParams *filter_params_x, const InterpFilterParams *filter_params_y, const int subpel_x_qn, const int subpel_y_qn, ConvolveParams *conv_params);
-
->>>>>>> 148bd354
 void av1_dist_wtd_convolve_y_c(const uint8_t *src, int src_stride, uint8_t *dst, int dst_stride, int w, int h, const InterpFilterParams *filter_params_x, const InterpFilterParams *filter_params_y, const int subpel_x_qn, const int subpel_y_qn, ConvolveParams *conv_params);
 void av1_dist_wtd_convolve_y_neon(const uint8_t *src, int src_stride, uint8_t *dst, int dst_stride, int w, int h, const InterpFilterParams *filter_params_x, const InterpFilterParams *filter_params_y, const int subpel_x_qn, const int subpel_y_qn, ConvolveParams *conv_params);
 RTCD_EXTERN void (*av1_dist_wtd_convolve_y)(const uint8_t *src, int src_stride, uint8_t *dst, int dst_stride, int w, int h, const InterpFilterParams *filter_params_x, const InterpFilterParams *filter_params_y, const int subpel_x_qn, const int subpel_y_qn, ConvolveParams *conv_params);
@@ -345,7 +322,12 @@
 int av1_selfguided_restoration_c(const uint8_t *dgd8, int width, int height,
                                  int dgd_stride, int32_t *flt0, int32_t *flt1, int flt_stride,
                                  int sgr_params_idx, int bit_depth, int highbd);
-#define av1_selfguided_restoration av1_selfguided_restoration_c
+int av1_selfguided_restoration_neon(const uint8_t *dgd8, int width, int height,
+                                 int dgd_stride, int32_t *flt0, int32_t *flt1, int flt_stride,
+                                 int sgr_params_idx, int bit_depth, int highbd);
+RTCD_EXTERN int (*av1_selfguided_restoration)(const uint8_t *dgd8, int width, int height,
+                                 int dgd_stride, int32_t *flt0, int32_t *flt1, int flt_stride,
+                                 int sgr_params_idx, int bit_depth, int highbd);
 
 void av1_upsample_intra_edge_c(uint8_t *p, int sz);
 #define av1_upsample_intra_edge av1_upsample_intra_edge_c
@@ -425,11 +407,8 @@
 
     (void)flags;
 
-<<<<<<< HEAD
-=======
     av1_apply_selfguided_restoration = av1_apply_selfguided_restoration_c;
     if (flags & HAS_NEON) av1_apply_selfguided_restoration = av1_apply_selfguided_restoration_neon;
->>>>>>> 148bd354
     av1_build_compound_diffwtd_mask_d16 = av1_build_compound_diffwtd_mask_d16_c;
     if (flags & HAS_NEON) av1_build_compound_diffwtd_mask_d16 = av1_build_compound_diffwtd_mask_d16_neon;
     av1_convolve_2d_copy_sr = av1_convolve_2d_copy_sr_c;
@@ -452,11 +431,8 @@
     if (flags & HAS_NEON) av1_inv_txfm_add = av1_inv_txfm_add_neon;
     av1_round_shift_array = av1_round_shift_array_c;
     if (flags & HAS_NEON) av1_round_shift_array = av1_round_shift_array_neon;
-<<<<<<< HEAD
-=======
     av1_selfguided_restoration = av1_selfguided_restoration_c;
     if (flags & HAS_NEON) av1_selfguided_restoration = av1_selfguided_restoration_neon;
->>>>>>> 148bd354
     av1_warp_affine = av1_warp_affine_c;
     if (flags & HAS_NEON) av1_warp_affine = av1_warp_affine_neon;
     av1_wiener_convolve_add_src = av1_wiener_convolve_add_src_c;
