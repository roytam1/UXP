--- conflicted
+++ resolved
@@ -1,9 +1,5 @@
 ;
-<<<<<<< HEAD
-; Copyright (c) 2019, Alliance for Open Media. All rights reserved
-=======
 ; Copyright (c) 2021, Alliance for Open Media. All rights reserved
->>>>>>> 148bd354
 ;
 ; This source code is subject to the terms of the BSD 2 Clause License and
 ; the Alliance for Open Media Patent License 1.0. If the BSD 2 Clause License
@@ -58,13 +54,8 @@
 CONFIG_SIZE_LIMIT equ 0
 CONFIG_SPATIAL_RESAMPLING equ 1
 CONFIG_SPEED_STATS equ 0
-<<<<<<< HEAD
-CONFIG_STATIC equ 1
-CONFIG_SUPERRES_IN_RECODE equ 1
-=======
 CONFIG_SUPERRES_IN_RECODE equ 1
 CONFIG_TUNE_VMAF equ 0
->>>>>>> 148bd354
 CONFIG_WEBM_IO equ 0
 DECODE_HEIGHT_LIMIT equ 0
 DECODE_WIDTH_LIMIT equ 0
