/********************************************************************
 *                                                                  *
 * THIS FILE IS PART OF THE OggVorbis SOFTWARE CODEC SOURCE CODE.   *
 * USE, DISTRIBUTION AND REPRODUCTION OF THIS LIBRARY SOURCE IS     *
 * GOVERNED BY A BSD-STYLE SOURCE LICENSE INCLUDED WITH THIS SOURCE *
 * IN 'COPYING'. PLEASE READ THESE TERMS BEFORE DISTRIBUTING.       *
 *                                                                  *
 * THE OggVorbis SOURCE CODE IS (C) COPYRIGHT 1994-2015             *
 * by the Xiph.Org Foundation https://xiph.org/                     *
 *                                                                  *
 ********************************************************************

 function: maintain the info structure, info <-> header packets

 ********************************************************************/

/* general handling of the header and the vorbis_info structure (and
   substructures) */

#include <stdlib.h>
#include <string.h>
#include <ogg/ogg.h>
#include "vorbis/codec.h"
#include "codec_internal.h"
#include "codebook.h"
#include "registry.h"
#include "window.h"
#include "psy.h"
#include "misc.h"
#include "os.h"

<<<<<<< HEAD
#define GENERAL_VENDOR_STRING "Xiph.Org libVorbis 1.3.6"
#define ENCODE_VENDOR_STRING "Xiph.Org libVorbis I 20180316 (Now 100% fewer shells)"
=======
#define GENERAL_VENDOR_STRING "Xiph.Org libVorbis 1.3.7"
#define ENCODE_VENDOR_STRING "Xiph.Org libVorbis I 20200704 (Reducing Environment)"
>>>>>>> c43ed8d9

/* helpers */
static void _v_writestring(oggpack_buffer *o,const char *s, int bytes){

  while(bytes--){
    oggpack_write(o,*s++,8);
  }
}

static void _v_readstring(oggpack_buffer *o,char *buf,int bytes){
  while(bytes--){
    *buf++=oggpack_read(o,8);
  }
}

static int _v_toupper(int c) {
  return (c >= 'a' && c <= 'z') ? (c & ~('a' - 'A')) : c;
}

void vorbis_comment_init(vorbis_comment *vc){
  memset(vc,0,sizeof(*vc));
}

void vorbis_comment_add(vorbis_comment *vc,const char *comment){
  vc->user_comments=_ogg_realloc(vc->user_comments,
                            (vc->comments+2)*sizeof(*vc->user_comments));
  vc->comment_lengths=_ogg_realloc(vc->comment_lengths,
                                  (vc->comments+2)*sizeof(*vc->comment_lengths));
  vc->comment_lengths[vc->comments]=strlen(comment);
  vc->user_comments[vc->comments]=_ogg_malloc(vc->comment_lengths[vc->comments]+1);
  strcpy(vc->user_comments[vc->comments], comment);
  vc->comments++;
  vc->user_comments[vc->comments]=NULL;
}

void vorbis_comment_add_tag(vorbis_comment *vc, const char *tag, const char *contents){
  /* Length for key and value +2 for = and \0 */
  char *comment=_ogg_malloc(strlen(tag)+strlen(contents)+2);
  strcpy(comment, tag);
  strcat(comment, "=");
  strcat(comment, contents);
  vorbis_comment_add(vc, comment);
  _ogg_free(comment);
}

/* This is more or less the same as strncasecmp - but that doesn't exist
 * everywhere, and this is a fairly trivial function, so we include it */
static int tagcompare(const char *s1, const char *s2, int n){
  int c=0;
  while(c < n){
    if(_v_toupper(s1[c]) != _v_toupper(s2[c]))
      return !0;
    c++;
  }
  return 0;
}

char *vorbis_comment_query(vorbis_comment *vc, const char *tag, int count){
  long i;
  int found = 0;
  int taglen = strlen(tag)+1; /* +1 for the = we append */
  char *fulltag = _ogg_malloc(taglen+1);

  strcpy(fulltag, tag);
  strcat(fulltag, "=");

  for(i=0;i<vc->comments;i++){
    if(!tagcompare(vc->user_comments[i], fulltag, taglen)){
      if(count == found) {
        /* We return a pointer to the data, not a copy */
        _ogg_free(fulltag);
        return vc->user_comments[i] + taglen;
      } else {
        found++;
      }
    }
  }
  _ogg_free(fulltag);
  return NULL; /* didn't find anything */
}

int vorbis_comment_query_count(vorbis_comment *vc, const char *tag){
  int i,count=0;
  int taglen = strlen(tag)+1; /* +1 for the = we append */
  char *fulltag = _ogg_malloc(taglen+1);
  strcpy(fulltag,tag);
  strcat(fulltag, "=");

  for(i=0;i<vc->comments;i++){
    if(!tagcompare(vc->user_comments[i], fulltag, taglen))
      count++;
  }

  _ogg_free(fulltag);
  return count;
}

void vorbis_comment_clear(vorbis_comment *vc){
  if(vc){
    long i;
    if(vc->user_comments){
      for(i=0;i<vc->comments;i++)
        if(vc->user_comments[i])_ogg_free(vc->user_comments[i]);
      _ogg_free(vc->user_comments);
    }
    if(vc->comment_lengths)_ogg_free(vc->comment_lengths);
    if(vc->vendor)_ogg_free(vc->vendor);
    memset(vc,0,sizeof(*vc));
  }
}

/* blocksize 0 is guaranteed to be short, 1 is guaranteed to be long.
   They may be equal, but short will never ge greater than long */
int vorbis_info_blocksize(vorbis_info *vi,int zo){
  codec_setup_info *ci = vi->codec_setup;
  return ci ? ci->blocksizes[zo] : -1;
}

/* used by synthesis, which has a full, alloced vi */
void vorbis_info_init(vorbis_info *vi){
  memset(vi,0,sizeof(*vi));
  vi->codec_setup=_ogg_calloc(1,sizeof(codec_setup_info));
}

void vorbis_info_clear(vorbis_info *vi){
  codec_setup_info     *ci=vi->codec_setup;
  int i;

  if(ci){

    for(i=0;i<ci->modes;i++)
      if(ci->mode_param[i])_ogg_free(ci->mode_param[i]);

    for(i=0;i<ci->maps;i++) /* unpack does the range checking */
      if(ci->map_param[i]) /* this may be cleaning up an aborted
                              unpack, in which case the below type
                              cannot be trusted */
        _mapping_P[ci->map_type[i]]->free_info(ci->map_param[i]);

    for(i=0;i<ci->floors;i++) /* unpack does the range checking */
      if(ci->floor_param[i]) /* this may be cleaning up an aborted
                                unpack, in which case the below type
                                cannot be trusted */
        _floor_P[ci->floor_type[i]]->free_info(ci->floor_param[i]);

    for(i=0;i<ci->residues;i++) /* unpack does the range checking */
      if(ci->residue_param[i]) /* this may be cleaning up an aborted
                                  unpack, in which case the below type
                                  cannot be trusted */
        _residue_P[ci->residue_type[i]]->free_info(ci->residue_param[i]);

    for(i=0;i<ci->books;i++){
      if(ci->book_param[i]){
        /* knows if the book was not alloced */
        vorbis_staticbook_destroy(ci->book_param[i]);
      }
      if(ci->fullbooks)
        vorbis_book_clear(ci->fullbooks+i);
    }
    if(ci->fullbooks)
        _ogg_free(ci->fullbooks);

    for(i=0;i<ci->psys;i++)
      _vi_psy_free(ci->psy_param[i]);

    _ogg_free(ci);
  }

  memset(vi,0,sizeof(*vi));
}

/* Header packing/unpacking ********************************************/

static int _vorbis_unpack_info(vorbis_info *vi,oggpack_buffer *opb){
  codec_setup_info     *ci=vi->codec_setup;
  int bs;
  if(!ci)return(OV_EFAULT);

  vi->version=oggpack_read(opb,32);
  if(vi->version!=0)return(OV_EVERSION);

  vi->channels=oggpack_read(opb,8);
  vi->rate=oggpack_read(opb,32);

  vi->bitrate_upper=(ogg_int32_t)oggpack_read(opb,32);
  vi->bitrate_nominal=(ogg_int32_t)oggpack_read(opb,32);
  vi->bitrate_lower=(ogg_int32_t)oggpack_read(opb,32);

  bs = oggpack_read(opb,4);
  if(bs<0)goto err_out;
  ci->blocksizes[0]=1<<bs;
  bs = oggpack_read(opb,4);
  if(bs<0)goto err_out;
  ci->blocksizes[1]=1<<bs;

  if(vi->rate<1)goto err_out;
  if(vi->channels<1)goto err_out;
  if(ci->blocksizes[0]<64)goto err_out;
  if(ci->blocksizes[1]<ci->blocksizes[0])goto err_out;
  if(ci->blocksizes[1]>8192)goto err_out;

  if(oggpack_read(opb,1)!=1)goto err_out; /* EOP check */

  return(0);
 err_out:
  vorbis_info_clear(vi);
  return(OV_EBADHEADER);
}

static int _vorbis_unpack_comment(vorbis_comment *vc,oggpack_buffer *opb){
  int i;
  int vendorlen=oggpack_read(opb,32);
  if(vendorlen<0)goto err_out;
  if(vendorlen>opb->storage-8)goto err_out;
  vc->vendor=_ogg_calloc(vendorlen+1,1);
  _v_readstring(opb,vc->vendor,vendorlen);
  i=oggpack_read(opb,32);
  if(i<0)goto err_out;
  if(i>((opb->storage-oggpack_bytes(opb))>>2))goto err_out;
  vc->comments=i;
  vc->user_comments=_ogg_calloc(vc->comments+1,sizeof(*vc->user_comments));
  vc->comment_lengths=_ogg_calloc(vc->comments+1, sizeof(*vc->comment_lengths));

  for(i=0;i<vc->comments;i++){
    int len=oggpack_read(opb,32);
    if(len<0)goto err_out;
    if(len>opb->storage-oggpack_bytes(opb))goto err_out;
    vc->comment_lengths[i]=len;
    vc->user_comments[i]=_ogg_calloc(len+1,1);
    _v_readstring(opb,vc->user_comments[i],len);
  }
  if(oggpack_read(opb,1)!=1)goto err_out; /* EOP check */

  return(0);
 err_out:
  vorbis_comment_clear(vc);
  return(OV_EBADHEADER);
}

/* all of the real encoding details are here.  The modes, books,
   everything */
static int _vorbis_unpack_books(vorbis_info *vi,oggpack_buffer *opb){
  codec_setup_info     *ci=vi->codec_setup;
  int i;

  /* codebooks */
  ci->books=oggpack_read(opb,8)+1;
  if(ci->books<=0)goto err_out;
  for(i=0;i<ci->books;i++){
    ci->book_param[i]=vorbis_staticbook_unpack(opb);
    if(!ci->book_param[i])goto err_out;
  }

  /* time backend settings; hooks are unused */
  {
    int times=oggpack_read(opb,6)+1;
    if(times<=0)goto err_out;
    for(i=0;i<times;i++){
      int test=oggpack_read(opb,16);
      if(test<0 || test>=VI_TIMEB)goto err_out;
    }
  }

  /* floor backend settings */
  ci->floors=oggpack_read(opb,6)+1;
  if(ci->floors<=0)goto err_out;
  for(i=0;i<ci->floors;i++){
    ci->floor_type[i]=oggpack_read(opb,16);
    if(ci->floor_type[i]<0 || ci->floor_type[i]>=VI_FLOORB)goto err_out;
    ci->floor_param[i]=_floor_P[ci->floor_type[i]]->unpack(vi,opb);
    if(!ci->floor_param[i])goto err_out;
  }

  /* residue backend settings */
  ci->residues=oggpack_read(opb,6)+1;
  if(ci->residues<=0)goto err_out;
  for(i=0;i<ci->residues;i++){
    ci->residue_type[i]=oggpack_read(opb,16);
    if(ci->residue_type[i]<0 || ci->residue_type[i]>=VI_RESB)goto err_out;
    ci->residue_param[i]=_residue_P[ci->residue_type[i]]->unpack(vi,opb);
    if(!ci->residue_param[i])goto err_out;
  }

  /* map backend settings */
  ci->maps=oggpack_read(opb,6)+1;
  if(ci->maps<=0)goto err_out;
  for(i=0;i<ci->maps;i++){
    ci->map_type[i]=oggpack_read(opb,16);
    if(ci->map_type[i]<0 || ci->map_type[i]>=VI_MAPB)goto err_out;
    ci->map_param[i]=_mapping_P[ci->map_type[i]]->unpack(vi,opb);
    if(!ci->map_param[i])goto err_out;
  }

  /* mode settings */
  ci->modes=oggpack_read(opb,6)+1;
  if(ci->modes<=0)goto err_out;
  for(i=0;i<ci->modes;i++){
    ci->mode_param[i]=_ogg_calloc(1,sizeof(*ci->mode_param[i]));
    ci->mode_param[i]->blockflag=oggpack_read(opb,1);
    ci->mode_param[i]->windowtype=oggpack_read(opb,16);
    ci->mode_param[i]->transformtype=oggpack_read(opb,16);
    ci->mode_param[i]->mapping=oggpack_read(opb,8);

    if(ci->mode_param[i]->windowtype>=VI_WINDOWB)goto err_out;
    if(ci->mode_param[i]->transformtype>=VI_WINDOWB)goto err_out;
    if(ci->mode_param[i]->mapping>=ci->maps)goto err_out;
    if(ci->mode_param[i]->mapping<0)goto err_out;
  }

  if(oggpack_read(opb,1)!=1)goto err_out; /* top level EOP check */

  return(0);
 err_out:
  vorbis_info_clear(vi);
  return(OV_EBADHEADER);
}

/* Is this packet a vorbis ID header? */
int vorbis_synthesis_idheader(ogg_packet *op){
  oggpack_buffer opb;
  char buffer[6];

  if(op){
    oggpack_readinit(&opb,op->packet,op->bytes);

    if(!op->b_o_s)
      return(0); /* Not the initial packet */

    if(oggpack_read(&opb,8) != 1)
      return 0; /* not an ID header */

    memset(buffer,0,6);
    _v_readstring(&opb,buffer,6);
    if(memcmp(buffer,"vorbis",6))
      return 0; /* not vorbis */

    return 1;
  }

  return 0;
}

/* The Vorbis header is in three packets; the initial small packet in
   the first page that identifies basic parameters, a second packet
   with bitstream comments and a third packet that holds the
   codebook. */

int vorbis_synthesis_headerin(vorbis_info *vi,vorbis_comment *vc,ogg_packet *op){
  oggpack_buffer opb;

  if(op){
    oggpack_readinit(&opb,op->packet,op->bytes);

    /* Which of the three types of header is this? */
    /* Also verify header-ness, vorbis */
    {
      char buffer[6];
      int packtype=oggpack_read(&opb,8);
      memset(buffer,0,6);
      _v_readstring(&opb,buffer,6);
      if(memcmp(buffer,"vorbis",6)){
        /* not a vorbis header */
        return(OV_ENOTVORBIS);
      }
      switch(packtype){
      case 0x01: /* least significant *bit* is read first */
        if(!op->b_o_s){
          /* Not the initial packet */
          return(OV_EBADHEADER);
        }
        if(vi->rate!=0){
          /* previously initialized info header */
          return(OV_EBADHEADER);
        }

        return(_vorbis_unpack_info(vi,&opb));

      case 0x03: /* least significant *bit* is read first */
        if(vi->rate==0){
          /* um... we didn't get the initial header */
          return(OV_EBADHEADER);
        }
        if(vc->vendor!=NULL){
          /* previously initialized comment header */
          return(OV_EBADHEADER);
        }

        return(_vorbis_unpack_comment(vc,&opb));

      case 0x05: /* least significant *bit* is read first */
        if(vi->rate==0 || vc->vendor==NULL){
          /* um... we didn;t get the initial header or comments yet */
          return(OV_EBADHEADER);
        }
        if(vi->codec_setup==NULL){
          /* improperly initialized vorbis_info */
          return(OV_EFAULT);
        }
        if(((codec_setup_info *)vi->codec_setup)->books>0){
          /* previously initialized setup header */
          return(OV_EBADHEADER);
        }

        return(_vorbis_unpack_books(vi,&opb));

      default:
        /* Not a valid vorbis header type */
        return(OV_EBADHEADER);
        break;
      }
    }
  }
  return(OV_EBADHEADER);
}

/* pack side **********************************************************/

static int _vorbis_pack_info(oggpack_buffer *opb,vorbis_info *vi){
  codec_setup_info     *ci=vi->codec_setup;
  if(!ci||
     ci->blocksizes[0]<64||
     ci->blocksizes[1]<ci->blocksizes[0]){
    return(OV_EFAULT);
  }

  /* preamble */
  oggpack_write(opb,0x01,8);
  _v_writestring(opb,"vorbis", 6);

  /* basic information about the stream */
  oggpack_write(opb,0x00,32);
  oggpack_write(opb,vi->channels,8);
  oggpack_write(opb,vi->rate,32);

  oggpack_write(opb,vi->bitrate_upper,32);
  oggpack_write(opb,vi->bitrate_nominal,32);
  oggpack_write(opb,vi->bitrate_lower,32);

  oggpack_write(opb,ov_ilog(ci->blocksizes[0]-1),4);
  oggpack_write(opb,ov_ilog(ci->blocksizes[1]-1),4);
  oggpack_write(opb,1,1);

  return(0);
}

static int _vorbis_pack_comment(oggpack_buffer *opb,vorbis_comment *vc){
  int bytes = strlen(ENCODE_VENDOR_STRING);

  /* preamble */
  oggpack_write(opb,0x03,8);
  _v_writestring(opb,"vorbis", 6);

  /* vendor */
  oggpack_write(opb,bytes,32);
  _v_writestring(opb,ENCODE_VENDOR_STRING, bytes);

  /* comments */

  oggpack_write(opb,vc->comments,32);
  if(vc->comments){
    int i;
    for(i=0;i<vc->comments;i++){
      if(vc->user_comments[i]){
        oggpack_write(opb,vc->comment_lengths[i],32);
        _v_writestring(opb,vc->user_comments[i], vc->comment_lengths[i]);
      }else{
        oggpack_write(opb,0,32);
      }
    }
  }
  oggpack_write(opb,1,1);

  return(0);
}

static int _vorbis_pack_books(oggpack_buffer *opb,vorbis_info *vi){
  codec_setup_info     *ci=vi->codec_setup;
  int i;
  if(!ci)return(OV_EFAULT);

  oggpack_write(opb,0x05,8);
  _v_writestring(opb,"vorbis", 6);

  /* books */
  oggpack_write(opb,ci->books-1,8);
  for(i=0;i<ci->books;i++)
    if(vorbis_staticbook_pack(ci->book_param[i],opb))goto err_out;

  /* times; hook placeholders */
  oggpack_write(opb,0,6);
  oggpack_write(opb,0,16);

  /* floors */
  oggpack_write(opb,ci->floors-1,6);
  for(i=0;i<ci->floors;i++){
    oggpack_write(opb,ci->floor_type[i],16);
    if(_floor_P[ci->floor_type[i]]->pack)
      _floor_P[ci->floor_type[i]]->pack(ci->floor_param[i],opb);
    else
      goto err_out;
  }

  /* residues */
  oggpack_write(opb,ci->residues-1,6);
  for(i=0;i<ci->residues;i++){
    oggpack_write(opb,ci->residue_type[i],16);
    _residue_P[ci->residue_type[i]]->pack(ci->residue_param[i],opb);
  }

  /* maps */
  oggpack_write(opb,ci->maps-1,6);
  for(i=0;i<ci->maps;i++){
    oggpack_write(opb,ci->map_type[i],16);
    _mapping_P[ci->map_type[i]]->pack(vi,ci->map_param[i],opb);
  }

  /* modes */
  oggpack_write(opb,ci->modes-1,6);
  for(i=0;i<ci->modes;i++){
    oggpack_write(opb,ci->mode_param[i]->blockflag,1);
    oggpack_write(opb,ci->mode_param[i]->windowtype,16);
    oggpack_write(opb,ci->mode_param[i]->transformtype,16);
    oggpack_write(opb,ci->mode_param[i]->mapping,8);
  }
  oggpack_write(opb,1,1);

  return(0);
err_out:
  return(-1);
}

int vorbis_commentheader_out(vorbis_comment *vc,
                                          ogg_packet *op){

  oggpack_buffer opb;

  oggpack_writeinit(&opb);
  if(_vorbis_pack_comment(&opb,vc)){
    oggpack_writeclear(&opb);
    return OV_EIMPL;
  }

  op->packet = _ogg_malloc(oggpack_bytes(&opb));
  memcpy(op->packet, opb.buffer, oggpack_bytes(&opb));

  op->bytes=oggpack_bytes(&opb);
  op->b_o_s=0;
  op->e_o_s=0;
  op->granulepos=0;
  op->packetno=1;

  oggpack_writeclear(&opb);
  return 0;
}

int vorbis_analysis_headerout(vorbis_dsp_state *v,
                              vorbis_comment *vc,
                              ogg_packet *op,
                              ogg_packet *op_comm,
                              ogg_packet *op_code){
  int ret=OV_EIMPL;
  vorbis_info *vi=v->vi;
  oggpack_buffer opb;
  private_state *b=v->backend_state;

  if(!b||vi->channels<=0||vi->channels>256){
    b = NULL;
    ret=OV_EFAULT;
    goto err_out;
  }

  /* first header packet **********************************************/

  oggpack_writeinit(&opb);
  if(_vorbis_pack_info(&opb,vi))goto err_out;

  /* build the packet */
  if(b->header)_ogg_free(b->header);
  b->header=_ogg_malloc(oggpack_bytes(&opb));
  memcpy(b->header,opb.buffer,oggpack_bytes(&opb));
  op->packet=b->header;
  op->bytes=oggpack_bytes(&opb);
  op->b_o_s=1;
  op->e_o_s=0;
  op->granulepos=0;
  op->packetno=0;

  /* second header packet (comments) **********************************/

  oggpack_reset(&opb);
  if(_vorbis_pack_comment(&opb,vc))goto err_out;

  if(b->header1)_ogg_free(b->header1);
  b->header1=_ogg_malloc(oggpack_bytes(&opb));
  memcpy(b->header1,opb.buffer,oggpack_bytes(&opb));
  op_comm->packet=b->header1;
  op_comm->bytes=oggpack_bytes(&opb);
  op_comm->b_o_s=0;
  op_comm->e_o_s=0;
  op_comm->granulepos=0;
  op_comm->packetno=1;

  /* third header packet (modes/codebooks) ****************************/

  oggpack_reset(&opb);
  if(_vorbis_pack_books(&opb,vi))goto err_out;

  if(b->header2)_ogg_free(b->header2);
  b->header2=_ogg_malloc(oggpack_bytes(&opb));
  memcpy(b->header2,opb.buffer,oggpack_bytes(&opb));
  op_code->packet=b->header2;
  op_code->bytes=oggpack_bytes(&opb);
  op_code->b_o_s=0;
  op_code->e_o_s=0;
  op_code->granulepos=0;
  op_code->packetno=2;

  oggpack_writeclear(&opb);
  return(0);
 err_out:
  memset(op,0,sizeof(*op));
  memset(op_comm,0,sizeof(*op_comm));
  memset(op_code,0,sizeof(*op_code));

  if(b){
    if(vi->channels>0)oggpack_writeclear(&opb);
    if(b->header)_ogg_free(b->header);
    if(b->header1)_ogg_free(b->header1);
    if(b->header2)_ogg_free(b->header2);
    b->header=NULL;
    b->header1=NULL;
    b->header2=NULL;
  }
  return(ret);
}

double vorbis_granule_time(vorbis_dsp_state *v,ogg_int64_t granulepos){
  if(granulepos == -1) return -1;

  /* We're not guaranteed a 64 bit unsigned type everywhere, so we
     have to put the unsigned granpo in a signed type. */
  if(granulepos>=0){
    return((double)granulepos/v->vi->rate);
  }else{
    ogg_int64_t granuleoff=0xffffffff;
    granuleoff<<=31;
    granuleoff|=0x7ffffffff;
    return(((double)granulepos+2+granuleoff+granuleoff)/v->vi->rate);
  }
}

const char *vorbis_version_string(void){
  return GENERAL_VENDOR_STRING;
}<|MERGE_RESOLUTION|>--- conflicted
+++ resolved
@@ -29,13 +29,8 @@
 #include "misc.h"
 #include "os.h"
 
-<<<<<<< HEAD
-#define GENERAL_VENDOR_STRING "Xiph.Org libVorbis 1.3.6"
-#define ENCODE_VENDOR_STRING "Xiph.Org libVorbis I 20180316 (Now 100% fewer shells)"
-=======
 #define GENERAL_VENDOR_STRING "Xiph.Org libVorbis 1.3.7"
 #define ENCODE_VENDOR_STRING "Xiph.Org libVorbis I 20200704 (Reducing Environment)"
->>>>>>> c43ed8d9
 
 /* helpers */
 static void _v_writestring(oggpack_buffer *o,const char *s, int bytes){
