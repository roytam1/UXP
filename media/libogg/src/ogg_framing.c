/********************************************************************
 *                                                                  *
 * THIS FILE IS PART OF THE Ogg CONTAINER SOURCE CODE.              *
 * USE, DISTRIBUTION AND REPRODUCTION OF THIS LIBRARY SOURCE IS     *
 * GOVERNED BY A BSD-STYLE SOURCE LICENSE INCLUDED WITH THIS SOURCE *
 * IN 'COPYING'. PLEASE READ THESE TERMS BEFORE DISTRIBUTING.       *
 *                                                                  *
 * THE OggVorbis SOURCE CODE IS (C) COPYRIGHT 1994-2018             *
 * by the Xiph.Org Foundation http://www.xiph.org/                  *
 *                                                                  *
 ********************************************************************

 function: code raw packets into framed OggSquish stream and
           decode Ogg streams back into raw packets
<<<<<<< HEAD
 last mod: $Id$
=======
>>>>>>> c43ed8d9

 note: The CRC code is directly derived from public domain code by
 Ross Williams (ross@guest.adelaide.edu.au).  See docs/framing.html
 for details.

 ********************************************************************/

#ifdef HAVE_CONFIG_H
#include "config.h"
#endif

#include <stdlib.h>
#include <limits.h>
#include <string.h>
#include <ogg/ogg.h>

/* A complete description of Ogg framing exists in docs/framing.html */

int ogg_page_version(const ogg_page *og){
  return((int)(og->header[4]));
}

int ogg_page_continued(const ogg_page *og){
  return((int)(og->header[5]&0x01));
}

int ogg_page_bos(const ogg_page *og){
  return((int)(og->header[5]&0x02));
}

int ogg_page_eos(const ogg_page *og){
  return((int)(og->header[5]&0x04));
}

ogg_int64_t ogg_page_granulepos(const ogg_page *og){
  unsigned char *page=og->header;
  ogg_uint64_t granulepos=page[13]&(0xff);
  granulepos= (granulepos<<8)|(page[12]&0xff);
  granulepos= (granulepos<<8)|(page[11]&0xff);
  granulepos= (granulepos<<8)|(page[10]&0xff);
  granulepos= (granulepos<<8)|(page[9]&0xff);
  granulepos= (granulepos<<8)|(page[8]&0xff);
  granulepos= (granulepos<<8)|(page[7]&0xff);
  granulepos= (granulepos<<8)|(page[6]&0xff);
  return((ogg_int64_t)granulepos);
}

int ogg_page_serialno(const ogg_page *og){
  return((int)((ogg_uint32_t)og->header[14]) |
              ((ogg_uint32_t)og->header[15]<<8) |
              ((ogg_uint32_t)og->header[16]<<16) |
              ((ogg_uint32_t)og->header[17]<<24));
}

long ogg_page_pageno(const ogg_page *og){
  return((long)((ogg_uint32_t)og->header[18]) |
               ((ogg_uint32_t)og->header[19]<<8) |
               ((ogg_uint32_t)og->header[20]<<16) |
               ((ogg_uint32_t)og->header[21]<<24));
}



/* returns the number of packets that are completed on this page (if
   the leading packet is begun on a previous page, but ends on this
   page, it's counted */

/* NOTE:
   If a page consists of a packet begun on a previous page, and a new
   packet begun (but not completed) on this page, the return will be:
     ogg_page_packets(page)   ==1,
     ogg_page_continued(page) !=0

   If a page happens to be a single packet that was begun on a
   previous page, and spans to the next page (in the case of a three or
   more page packet), the return will be:
     ogg_page_packets(page)   ==0,
     ogg_page_continued(page) !=0
*/

int ogg_page_packets(const ogg_page *og){
  int i,n=og->header[26],count=0;
  for(i=0;i<n;i++)
    if(og->header[27+i]<255)count++;
  return(count);
}


#if 0
/* helper to initialize lookup for direct-table CRC (illustrative; we
   use the static init in crctable.h) */

static void _ogg_crc_init(){
  int i, j;
  ogg_uint32_t polynomial, crc;
  polynomial = 0x04c11db7; /* The same as the ethernet generator
                              polynomial, although we use an
                              unreflected alg and an init/final
                              of 0, not 0xffffffff */
  for (i = 0; i <= 0xFF; i++){
    crc = i << 24;

    for (j = 0; j < 8; j++)
      crc = (crc << 1) ^ (crc & (1 << 31) ? polynomial : 0);

    crc_lookup[0][i] = crc;
  }

  for (i = 0; i <= 0xFF; i++)
    for (j = 1; j < 8; j++)
      crc_lookup[j][i] = crc_lookup[0][(crc_lookup[j - 1][i] >> 24) & 0xFF] ^ (crc_lookup[j - 1][i] << 8);
}
#endif

#include "crctable.h"

/* init the encode/decode logical stream state */

int ogg_stream_init(ogg_stream_state *os,int serialno){
  if(os){
    memset(os,0,sizeof(*os));
    os->body_storage=16*1024;
    os->lacing_storage=1024;

    os->body_data=_ogg_malloc(os->body_storage*sizeof(*os->body_data));
    os->lacing_vals=_ogg_malloc(os->lacing_storage*sizeof(*os->lacing_vals));
    os->granule_vals=_ogg_malloc(os->lacing_storage*sizeof(*os->granule_vals));

    if(!os->body_data || !os->lacing_vals || !os->granule_vals){
      ogg_stream_clear(os);
      return -1;
    }

    os->serialno=serialno;

    return(0);
  }
  return(-1);
}

/* async/delayed error detection for the ogg_stream_state */
int ogg_stream_check(ogg_stream_state *os){
  if(!os || !os->body_data) return -1;
  return 0;
}

/* _clear does not free os, only the non-flat storage within */
int ogg_stream_clear(ogg_stream_state *os){
  if(os){
    if(os->body_data)_ogg_free(os->body_data);
    if(os->lacing_vals)_ogg_free(os->lacing_vals);
    if(os->granule_vals)_ogg_free(os->granule_vals);

    memset(os,0,sizeof(*os));
  }
  return(0);
}

int ogg_stream_destroy(ogg_stream_state *os){
  if(os){
    ogg_stream_clear(os);
    _ogg_free(os);
  }
  return(0);
}

/* Helpers for ogg_stream_encode; this keeps the structure and
   what's happening fairly clear */

static int _os_body_expand(ogg_stream_state *os,long needed){
  if(os->body_storage-needed<=os->body_fill){
    long body_storage;
    void *ret;
    if(os->body_storage>LONG_MAX-needed){
      ogg_stream_clear(os);
      return -1;
    }
    body_storage=os->body_storage+needed;
    if(body_storage<LONG_MAX-1024)body_storage+=1024;
    ret=_ogg_realloc(os->body_data,body_storage*sizeof(*os->body_data));
    if(!ret){
      ogg_stream_clear(os);
      return -1;
    }
    os->body_storage=body_storage;
    os->body_data=ret;
  }
  return 0;
}

static int _os_lacing_expand(ogg_stream_state *os,long needed){
  if(os->lacing_storage-needed<=os->lacing_fill){
    long lacing_storage;
    void *ret;
    if(os->lacing_storage>LONG_MAX-needed){
      ogg_stream_clear(os);
      return -1;
    }
    lacing_storage=os->lacing_storage+needed;
    if(lacing_storage<LONG_MAX-32)lacing_storage+=32;
    ret=_ogg_realloc(os->lacing_vals,lacing_storage*sizeof(*os->lacing_vals));
    if(!ret){
      ogg_stream_clear(os);
      return -1;
    }
    os->lacing_vals=ret;
    ret=_ogg_realloc(os->granule_vals,lacing_storage*
                     sizeof(*os->granule_vals));
    if(!ret){
      ogg_stream_clear(os);
      return -1;
    }
    os->granule_vals=ret;
    os->lacing_storage=lacing_storage;
  }
  return 0;
}

/* checksum the page */
/* Direct table CRC; note that this will be faster in the future if we
   perform the checksum simultaneously with other copies */

static ogg_uint32_t _os_update_crc(ogg_uint32_t crc, unsigned char *buffer, int size){
  while (size>=8){
    crc^=((ogg_uint32_t)buffer[0]<<24)|((ogg_uint32_t)buffer[1]<<16)|((ogg_uint32_t)buffer[2]<<8)|((ogg_uint32_t)buffer[3]);

    crc=crc_lookup[7][ crc>>24      ]^crc_lookup[6][(crc>>16)&0xFF]^
        crc_lookup[5][(crc>> 8)&0xFF]^crc_lookup[4][ crc     &0xFF]^
        crc_lookup[3][buffer[4]     ]^crc_lookup[2][buffer[5]     ]^
        crc_lookup[1][buffer[6]     ]^crc_lookup[0][buffer[7]     ];

    buffer+=8;
    size-=8;
  }

  while (size--)
    crc=(crc<<8)^crc_lookup[0][((crc >> 24)&0xff)^*buffer++];
  return crc;
}

void ogg_page_checksum_set(ogg_page *og){
  if(og){
    ogg_uint32_t crc_reg=0;

    /* safety; needed for API behavior, but not framing code */
    og->header[22]=0;
    og->header[23]=0;
    og->header[24]=0;
    og->header[25]=0;

    crc_reg=_os_update_crc(crc_reg,og->header,og->header_len);
    crc_reg=_os_update_crc(crc_reg,og->body,og->body_len);

    og->header[22]=(unsigned char)(crc_reg&0xff);
    og->header[23]=(unsigned char)((crc_reg>>8)&0xff);
    og->header[24]=(unsigned char)((crc_reg>>16)&0xff);
    og->header[25]=(unsigned char)((crc_reg>>24)&0xff);
  }
}

/* submit data to the internal buffer of the framing engine */
int ogg_stream_iovecin(ogg_stream_state *os, ogg_iovec_t *iov, int count,
                       long e_o_s, ogg_int64_t granulepos){

  long bytes = 0, lacing_vals;
  int i;

  if(ogg_stream_check(os)) return -1;
  if(!iov) return 0;

  for (i = 0; i < count; ++i){
    if(iov[i].iov_len>LONG_MAX) return -1;
    if(bytes>LONG_MAX-(long)iov[i].iov_len) return -1;
    bytes += (long)iov[i].iov_len;
  }
  lacing_vals=bytes/255+1;

  if(os->body_returned){
    /* advance packet data according to the body_returned pointer. We
       had to keep it around to return a pointer into the buffer last
       call */

    os->body_fill-=os->body_returned;
    if(os->body_fill)
      memmove(os->body_data,os->body_data+os->body_returned,
              os->body_fill);
    os->body_returned=0;
  }

  /* make sure we have the buffer storage */
  if(_os_body_expand(os,bytes) || _os_lacing_expand(os,lacing_vals))
    return -1;

  /* Copy in the submitted packet.  Yes, the copy is a waste; this is
     the liability of overly clean abstraction for the time being.  It
     will actually be fairly easy to eliminate the extra copy in the
     future */

  for (i = 0; i < count; ++i) {
    memcpy(os->body_data+os->body_fill, iov[i].iov_base, iov[i].iov_len);
    os->body_fill += (int)iov[i].iov_len;
  }

  /* Store lacing vals for this packet */
  for(i=0;i<lacing_vals-1;i++){
    os->lacing_vals[os->lacing_fill+i]=255;
    os->granule_vals[os->lacing_fill+i]=os->granulepos;
  }
  os->lacing_vals[os->lacing_fill+i]=bytes%255;
  os->granulepos=os->granule_vals[os->lacing_fill+i]=granulepos;

  /* flag the first segment as the beginning of the packet */
  os->lacing_vals[os->lacing_fill]|= 0x100;

  os->lacing_fill+=lacing_vals;

  /* for the sake of completeness */
  os->packetno++;

  if(e_o_s)os->e_o_s=1;

  return(0);
}

int ogg_stream_packetin(ogg_stream_state *os,ogg_packet *op){
  ogg_iovec_t iov;
  iov.iov_base = op->packet;
  iov.iov_len = op->bytes;
  return ogg_stream_iovecin(os, &iov, 1, op->e_o_s, op->granulepos);
}

/* Conditionally flush a page; force==0 will only flush nominal-size
   pages, force==1 forces us to flush a page regardless of page size
   so long as there's any data available at all. */
static int ogg_stream_flush_i(ogg_stream_state *os,ogg_page *og, int force, int nfill){
  int i;
  int vals=0;
  int maxvals=(os->lacing_fill>255?255:os->lacing_fill);
  int bytes=0;
  long acc=0;
  ogg_int64_t granule_pos=-1;

  if(ogg_stream_check(os)) return(0);
  if(maxvals==0) return(0);

  /* construct a page */
  /* decide how many segments to include */

  /* If this is the initial header case, the first page must only include
     the initial header packet */
  if(os->b_o_s==0){  /* 'initial header page' case */
    granule_pos=0;
    for(vals=0;vals<maxvals;vals++){
      if((os->lacing_vals[vals]&0x0ff)<255){
        vals++;
        break;
      }
    }
  }else{

    /* The extra packets_done, packet_just_done logic here attempts to do two things:
       1) Don't unnecessarily span pages.
       2) Unless necessary, don't flush pages if there are less than four packets on
          them; this expands page size to reduce unnecessary overhead if incoming packets
          are large.
       These are not necessary behaviors, just 'always better than naive flushing'
       without requiring an application to explicitly request a specific optimized
       behavior. We'll want an explicit behavior setup pathway eventually as well. */

    int packets_done=0;
    int packet_just_done=0;
    for(vals=0;vals<maxvals;vals++){
      if(acc>nfill && packet_just_done>=4){
        force=1;
        break;
      }
      acc+=os->lacing_vals[vals]&0x0ff;
      if((os->lacing_vals[vals]&0xff)<255){
        granule_pos=os->granule_vals[vals];
        packet_just_done=++packets_done;
      }else
        packet_just_done=0;
    }
    if(vals==255)force=1;
  }

  if(!force) return(0);

  /* construct the header in temp storage */
  memcpy(os->header,"OggS",4);

  /* stream structure version */
  os->header[4]=0x00;

  /* continued packet flag? */
  os->header[5]=0x00;
  if((os->lacing_vals[0]&0x100)==0)os->header[5]|=0x01;
  /* first page flag? */
  if(os->b_o_s==0)os->header[5]|=0x02;
  /* last page flag? */
  if(os->e_o_s && os->lacing_fill==vals)os->header[5]|=0x04;
  os->b_o_s=1;

  /* 64 bits of PCM position */
  for(i=6;i<14;i++){
    os->header[i]=(unsigned char)(granule_pos&0xff);
    granule_pos>>=8;
  }

  /* 32 bits of stream serial number */
  {
    long serialno=os->serialno;
    for(i=14;i<18;i++){
      os->header[i]=(unsigned char)(serialno&0xff);
      serialno>>=8;
    }
  }

  /* 32 bits of page counter (we have both counter and page header
     because this val can roll over) */
  if(os->pageno==-1)os->pageno=0; /* because someone called
                                     stream_reset; this would be a
                                     strange thing to do in an
                                     encode stream, but it has
                                     plausible uses */
  {
    long pageno=os->pageno++;
    for(i=18;i<22;i++){
      os->header[i]=(unsigned char)(pageno&0xff);
      pageno>>=8;
    }
  }

  /* zero for computation; filled in later */
  os->header[22]=0;
  os->header[23]=0;
  os->header[24]=0;
  os->header[25]=0;

  /* segment table */
  os->header[26]=(unsigned char)(vals&0xff);
  for(i=0;i<vals;i++)
    bytes+=os->header[i+27]=(unsigned char)(os->lacing_vals[i]&0xff);

  /* set pointers in the ogg_page struct */
  og->header=os->header;
  og->header_len=os->header_fill=vals+27;
  og->body=os->body_data+os->body_returned;
  og->body_len=bytes;

  /* advance the lacing data and set the body_returned pointer */

  os->lacing_fill-=vals;
  memmove(os->lacing_vals,os->lacing_vals+vals,os->lacing_fill*sizeof(*os->lacing_vals));
  memmove(os->granule_vals,os->granule_vals+vals,os->lacing_fill*sizeof(*os->granule_vals));
  os->body_returned+=bytes;

  /* calculate the checksum */

  ogg_page_checksum_set(og);

  /* done */
  return(1);
}

/* This will flush remaining packets into a page (returning nonzero),
   even if there is not enough data to trigger a flush normally
   (undersized page). If there are no packets or partial packets to
   flush, ogg_stream_flush returns 0.  Note that ogg_stream_flush will
   try to flush a normal sized page like ogg_stream_pageout; a call to
   ogg_stream_flush does not guarantee that all packets have flushed.
   Only a return value of 0 from ogg_stream_flush indicates all packet
   data is flushed into pages.

   since ogg_stream_flush will flush the last page in a stream even if
   it's undersized, you almost certainly want to use ogg_stream_pageout
   (and *not* ogg_stream_flush) unless you specifically need to flush
   a page regardless of size in the middle of a stream. */

int ogg_stream_flush(ogg_stream_state *os,ogg_page *og){
  return ogg_stream_flush_i(os,og,1,4096);
}

/* Like the above, but an argument is provided to adjust the nominal
   page size for applications which are smart enough to provide their
   own delay based flushing */

int ogg_stream_flush_fill(ogg_stream_state *os,ogg_page *og, int nfill){
  return ogg_stream_flush_i(os,og,1,nfill);
}

/* This constructs pages from buffered packet segments.  The pointers
returned are to static buffers; do not free. The returned buffers are
good only until the next call (using the same ogg_stream_state) */

int ogg_stream_pageout(ogg_stream_state *os, ogg_page *og){
  int force=0;
  if(ogg_stream_check(os)) return 0;

  if((os->e_o_s&&os->lacing_fill) ||          /* 'were done, now flush' case */
     (os->lacing_fill&&!os->b_o_s))           /* 'initial header page' case */
    force=1;

  return(ogg_stream_flush_i(os,og,force,4096));
}

/* Like the above, but an argument is provided to adjust the nominal
page size for applications which are smart enough to provide their
own delay based flushing */

int ogg_stream_pageout_fill(ogg_stream_state *os, ogg_page *og, int nfill){
  int force=0;
  if(ogg_stream_check(os)) return 0;

  if((os->e_o_s&&os->lacing_fill) ||          /* 'were done, now flush' case */
     (os->lacing_fill&&!os->b_o_s))           /* 'initial header page' case */
    force=1;

  return(ogg_stream_flush_i(os,og,force,nfill));
}

int ogg_stream_eos(ogg_stream_state *os){
  if(ogg_stream_check(os)) return 1;
  return os->e_o_s;
}

/* DECODING PRIMITIVES: packet streaming layer **********************/

/* This has two layers to place more of the multi-serialno and paging
   control in the application's hands.  First, we expose a data buffer
   using ogg_sync_buffer().  The app either copies into the
   buffer, or passes it directly to read(), etc.  We then call
   ogg_sync_wrote() to tell how many bytes we just added.

   Pages are returned (pointers into the buffer in ogg_sync_state)
   by ogg_sync_pageout().  The page is then submitted to
   ogg_stream_pagein() along with the appropriate
   ogg_stream_state* (ie, matching serialno).  We then get raw
   packets out calling ogg_stream_packetout() with a
   ogg_stream_state. */

/* initialize the struct to a known state */
int ogg_sync_init(ogg_sync_state *oy){
  if(oy){
    oy->storage = -1; /* used as a readiness flag */
    memset(oy,0,sizeof(*oy));
  }
  return(0);
}

/* clear non-flat storage within */
int ogg_sync_clear(ogg_sync_state *oy){
  if(oy){
    if(oy->data)_ogg_free(oy->data);
    memset(oy,0,sizeof(*oy));
  }
  return(0);
}

int ogg_sync_destroy(ogg_sync_state *oy){
  if(oy){
    ogg_sync_clear(oy);
    _ogg_free(oy);
  }
  return(0);
}

int ogg_sync_check(ogg_sync_state *oy){
  if(oy->storage<0) return -1;
  return 0;
}

char *ogg_sync_buffer(ogg_sync_state *oy, long size){
  if(ogg_sync_check(oy)) return NULL;

  /* first, clear out any space that has been previously returned */
  if(oy->returned){
    oy->fill-=oy->returned;
    if(oy->fill>0)
      memmove(oy->data,oy->data+oy->returned,oy->fill);
    oy->returned=0;
  }

  if(size>oy->storage-oy->fill){
    /* We need to extend the internal buffer */
    long newsize;
    void *ret;

    if(size>INT_MAX-4096-oy->fill){
      ogg_sync_clear(oy);
      return NULL;
    }
    newsize=size+oy->fill+4096; /* an extra page to be nice */
    if(oy->data)
      ret=_ogg_realloc(oy->data,newsize);
    else
      ret=_ogg_malloc(newsize);
    if(!ret){
      ogg_sync_clear(oy);
      return NULL;
    }
    oy->data=ret;
    oy->storage=newsize;
  }

  /* expose a segment at least as large as requested at the fill mark */
  return((char *)oy->data+oy->fill);
}

int ogg_sync_wrote(ogg_sync_state *oy, long bytes){
  if(ogg_sync_check(oy))return -1;
  if(oy->fill+bytes>oy->storage)return -1;
  oy->fill+=bytes;
  return(0);
}

/* sync the stream.  This is meant to be useful for finding page
   boundaries.

   return values for this:
  -n) skipped n bytes
   0) page not ready; more data (no bytes skipped)
   n) page synced at current location; page length n bytes

*/

long ogg_sync_pageseek(ogg_sync_state *oy,ogg_page *og){
  unsigned char *page=oy->data+oy->returned;
  unsigned char *next;
  long bytes=oy->fill-oy->returned;

  if(ogg_sync_check(oy))return 0;

  if(oy->headerbytes==0){
    int headerbytes,i;
    if(bytes<27)return(0); /* not enough for a header */

    /* verify capture pattern */
    if(memcmp(page,"OggS",4))goto sync_fail;

    headerbytes=page[26]+27;
    if(bytes<headerbytes)return(0); /* not enough for header + seg table */

    /* count up body length in the segment table */

    for(i=0;i<page[26];i++)
      oy->bodybytes+=page[27+i];
    oy->headerbytes=headerbytes;
  }

  if(oy->bodybytes+oy->headerbytes>bytes)return(0);

  /* The whole test page is buffered.  Verify the checksum */
  {
    /* Grab the checksum bytes, set the header field to zero */
    char chksum[4];
    ogg_page log;

    memcpy(chksum,page+22,4);
    memset(page+22,0,4);

    /* set up a temp page struct and recompute the checksum */
    log.header=page;
    log.header_len=oy->headerbytes;
    log.body=page+oy->headerbytes;
    log.body_len=oy->bodybytes;
    ogg_page_checksum_set(&log);

    /* Compare */
    if(memcmp(chksum,page+22,4)){
      /* D'oh.  Mismatch! Corrupt page (or miscapture and not a page
         at all) */
      /* replace the computed checksum with the one actually read in */
      memcpy(page+22,chksum,4);

#ifndef DISABLE_CRC
      /* Bad checksum. Lose sync */
      goto sync_fail;
#endif
    }
  }

  /* yes, have a whole page all ready to go */
  {
    if(og){
      og->header=page;
      og->header_len=oy->headerbytes;
      og->body=page+oy->headerbytes;
      og->body_len=oy->bodybytes;
    }

    oy->unsynced=0;
    oy->returned+=(bytes=oy->headerbytes+oy->bodybytes);
    oy->headerbytes=0;
    oy->bodybytes=0;
    return(bytes);
  }

 sync_fail:

  oy->headerbytes=0;
  oy->bodybytes=0;

  /* search for possible capture */
  next=memchr(page+1,'O',bytes-1);
  if(!next)
    next=oy->data+oy->fill;

  oy->returned=(int)(next-oy->data);
  return((long)-(next-page));
}

/* sync the stream and get a page.  Keep trying until we find a page.
   Suppress 'sync errors' after reporting the first.

   return values:
   -1) recapture (hole in data)
    0) need more data
    1) page returned

   Returns pointers into buffered data; invalidated by next call to
   _stream, _clear, _init, or _buffer */

int ogg_sync_pageout(ogg_sync_state *oy, ogg_page *og){

  if(ogg_sync_check(oy))return 0;

  /* all we need to do is verify a page at the head of the stream
     buffer.  If it doesn't verify, we look for the next potential
     frame */

  for(;;){
    long ret=ogg_sync_pageseek(oy,og);
    if(ret>0){
      /* have a page */
      return(1);
    }
    if(ret==0){
      /* need more data */
      return(0);
    }

    /* head did not start a synced page... skipped some bytes */
    if(!oy->unsynced){
      oy->unsynced=1;
      return(-1);
    }

    /* loop. keep looking */

  }
}

/* add the incoming page to the stream state; we decompose the page
   into packet segments here as well. */

int ogg_stream_pagein(ogg_stream_state *os, ogg_page *og){
  unsigned char *header=og->header;
  unsigned char *body=og->body;
  long           bodysize=og->body_len;
  int            segptr=0;

  int version=ogg_page_version(og);
  int continued=ogg_page_continued(og);
  int bos=ogg_page_bos(og);
  int eos=ogg_page_eos(og);
  ogg_int64_t granulepos=ogg_page_granulepos(og);
  int serialno=ogg_page_serialno(og);
  long pageno=ogg_page_pageno(og);
  int segments=header[26];

  if(ogg_stream_check(os)) return -1;

  /* clean up 'returned data' */
  {
    long lr=os->lacing_returned;
    long br=os->body_returned;

    /* body data */
    if(br){
      os->body_fill-=br;
      if(os->body_fill)
        memmove(os->body_data,os->body_data+br,os->body_fill);
      os->body_returned=0;
    }

    if(lr){
      /* segment table */
      if(os->lacing_fill-lr){
        memmove(os->lacing_vals,os->lacing_vals+lr,
                (os->lacing_fill-lr)*sizeof(*os->lacing_vals));
        memmove(os->granule_vals,os->granule_vals+lr,
                (os->lacing_fill-lr)*sizeof(*os->granule_vals));
      }
      os->lacing_fill-=lr;
      os->lacing_packet-=lr;
      os->lacing_returned=0;
    }
  }

  /* check the serial number */
  if(serialno!=os->serialno)return(-1);
  if(version>0)return(-1);

  if(_os_lacing_expand(os,segments+1)) return -1;

  /* are we in sequence? */
  if(pageno!=os->pageno){
    int i;

    /* unroll previous partial packet (if any) */
    for(i=os->lacing_packet;i<os->lacing_fill;i++)
      os->body_fill-=os->lacing_vals[i]&0xff;
    os->lacing_fill=os->lacing_packet;

    /* make a note of dropped data in segment table */
    if(os->pageno!=-1){
      os->lacing_vals[os->lacing_fill++]=0x400;
      os->lacing_packet++;
    }
  }

  /* are we a 'continued packet' page?  If so, we may need to skip
     some segments */
  if(continued){
    if(os->lacing_fill<1 ||
       (os->lacing_vals[os->lacing_fill-1]&0xff)<255 ||
       os->lacing_vals[os->lacing_fill-1]==0x400){
      bos=0;
      for(;segptr<segments;segptr++){
        int val=header[27+segptr];
        body+=val;
        bodysize-=val;
        if(val<255){
          segptr++;
          break;
        }
      }
    }
  }

  if(bodysize){
    if(_os_body_expand(os,bodysize)) return -1;
    memcpy(os->body_data+os->body_fill,body,bodysize);
    os->body_fill+=bodysize;
  }

  {
    int saved=-1;
    while(segptr<segments){
      int val=header[27+segptr];
      os->lacing_vals[os->lacing_fill]=val;
      os->granule_vals[os->lacing_fill]=-1;

      if(bos){
        os->lacing_vals[os->lacing_fill]|=0x100;
        bos=0;
      }

      if(val<255)saved=os->lacing_fill;

      os->lacing_fill++;
      segptr++;

      if(val<255)os->lacing_packet=os->lacing_fill;
    }

    /* set the granulepos on the last granuleval of the last full packet */
    if(saved!=-1){
      os->granule_vals[saved]=granulepos;
    }

  }

  if(eos){
    os->e_o_s=1;
    if(os->lacing_fill>0)
      os->lacing_vals[os->lacing_fill-1]|=0x200;
  }

  os->pageno=pageno+1;

  return(0);
}

/* clear things to an initial state.  Good to call, eg, before seeking */
int ogg_sync_reset(ogg_sync_state *oy){
  if(ogg_sync_check(oy))return -1;

  oy->fill=0;
  oy->returned=0;
  oy->unsynced=0;
  oy->headerbytes=0;
  oy->bodybytes=0;
  return(0);
}

int ogg_stream_reset(ogg_stream_state *os){
  if(ogg_stream_check(os)) return -1;

  os->body_fill=0;
  os->body_returned=0;

  os->lacing_fill=0;
  os->lacing_packet=0;
  os->lacing_returned=0;

  os->header_fill=0;

  os->e_o_s=0;
  os->b_o_s=0;
  os->pageno=-1;
  os->packetno=0;
  os->granulepos=0;

  return(0);
}

int ogg_stream_reset_serialno(ogg_stream_state *os,int serialno){
  if(ogg_stream_check(os)) return -1;
  ogg_stream_reset(os);
  os->serialno=serialno;
  return(0);
}

static int _packetout(ogg_stream_state *os,ogg_packet *op,int adv){

  /* The last part of decode. We have the stream broken into packet
     segments.  Now we need to group them into packets (or return the
     out of sync markers) */

  int ptr=os->lacing_returned;

  if(os->lacing_packet<=ptr)return(0);

  if(os->lacing_vals[ptr]&0x400){
    /* we need to tell the codec there's a gap; it might need to
       handle previous packet dependencies. */
    os->lacing_returned++;
    os->packetno++;
    return(-1);
  }

  if(!op && !adv)return(1); /* just using peek as an inexpensive way
                               to ask if there's a whole packet
                               waiting */

  /* Gather the whole packet. We'll have no holes or a partial packet */
  {
    int size=os->lacing_vals[ptr]&0xff;
    long bytes=size;
    int eos=os->lacing_vals[ptr]&0x200; /* last packet of the stream? */
    int bos=os->lacing_vals[ptr]&0x100; /* first packet of the stream? */

    while(size==255){
      int val=os->lacing_vals[++ptr];
      size=val&0xff;
      if(val&0x200)eos=0x200;
      bytes+=size;
    }

    if(op){
      op->e_o_s=eos;
      op->b_o_s=bos;
      op->packet=os->body_data+os->body_returned;
      op->packetno=os->packetno;
      op->granulepos=os->granule_vals[ptr];
      op->bytes=bytes;
    }

    if(adv){
      os->body_returned+=bytes;
      os->lacing_returned=ptr+1;
      os->packetno++;
    }
  }
  return(1);
}

int ogg_stream_packetout(ogg_stream_state *os,ogg_packet *op){
  if(ogg_stream_check(os)) return 0;
  return _packetout(os,op,1);
}

int ogg_stream_packetpeek(ogg_stream_state *os,ogg_packet *op){
  if(ogg_stream_check(os)) return 0;
  return _packetout(os,op,0);
}

void ogg_packet_clear(ogg_packet *op) {
  _ogg_free(op->packet);
  memset(op, 0, sizeof(*op));
}

#ifdef _V_SELFTEST
#include <stdio.h>

ogg_stream_state os_en, os_de;
ogg_sync_state oy;

void checkpacket(ogg_packet *op,long len, int no, long pos){
  long j;
  static int sequence=0;
  static int lastno=0;

  if(op->bytes!=len){
    fprintf(stderr,"incorrect packet length (%ld != %ld)!\n",op->bytes,len);
    exit(1);
  }
  if(op->granulepos!=pos){
    fprintf(stderr,"incorrect packet granpos (%ld != %ld)!\n",(long)op->granulepos,pos);
    exit(1);
  }

  /* packet number just follows sequence/gap; adjust the input number
     for that */
  if(no==0){
    sequence=0;
  }else{
    sequence++;
    if(no>lastno+1)
      sequence++;
  }
  lastno=no;
  if(op->packetno!=sequence){
    fprintf(stderr,"incorrect packet sequence %ld != %d\n",
            (long)(op->packetno),sequence);
    exit(1);
  }

  /* Test data */
  for(j=0;j<op->bytes;j++)
    if(op->packet[j]!=((j+no)&0xff)){
      fprintf(stderr,"body data mismatch (1) at pos %ld: %x!=%lx!\n\n",
              j,op->packet[j],(j+no)&0xff);
      exit(1);
    }
}

void check_page(unsigned char *data,const int *header,ogg_page *og){
  long j;
  /* Test data */
  for(j=0;j<og->body_len;j++)
    if(og->body[j]!=data[j]){
      fprintf(stderr,"body data mismatch (2) at pos %ld: %x!=%x!\n\n",
              j,data[j],og->body[j]);
      exit(1);
    }

  /* Test header */
  for(j=0;j<og->header_len;j++){
    if(og->header[j]!=header[j]){
      fprintf(stderr,"header content mismatch at pos %ld:\n",j);
      for(j=0;j<header[26]+27;j++)
        fprintf(stderr," (%ld)%02x:%02x",j,header[j],og->header[j]);
      fprintf(stderr,"\n");
      exit(1);
    }
  }
  if(og->header_len!=header[26]+27){
    fprintf(stderr,"header length incorrect! (%ld!=%d)\n",
            og->header_len,header[26]+27);
    exit(1);
  }
}

void print_header(ogg_page *og){
  int j;
  fprintf(stderr,"\nHEADER:\n");
  fprintf(stderr,"  capture: %c %c %c %c  version: %d  flags: %x\n",
          og->header[0],og->header[1],og->header[2],og->header[3],
          (int)og->header[4],(int)og->header[5]);

  fprintf(stderr,"  granulepos: %d  serialno: %d  pageno: %ld\n",
          (og->header[9]<<24)|(og->header[8]<<16)|
          (og->header[7]<<8)|og->header[6],
          (og->header[17]<<24)|(og->header[16]<<16)|
          (og->header[15]<<8)|og->header[14],
          ((long)(og->header[21])<<24)|(og->header[20]<<16)|
          (og->header[19]<<8)|og->header[18]);

  fprintf(stderr,"  checksum: %02x:%02x:%02x:%02x\n  segments: %d (",
          (int)og->header[22],(int)og->header[23],
          (int)og->header[24],(int)og->header[25],
          (int)og->header[26]);

  for(j=27;j<og->header_len;j++)
    fprintf(stderr,"%d ",(int)og->header[j]);
  fprintf(stderr,")\n\n");
}

void copy_page(ogg_page *og){
  unsigned char *temp=_ogg_malloc(og->header_len);
  memcpy(temp,og->header,og->header_len);
  og->header=temp;

  temp=_ogg_malloc(og->body_len);
  memcpy(temp,og->body,og->body_len);
  og->body=temp;
}

void free_page(ogg_page *og){
  _ogg_free (og->header);
  _ogg_free (og->body);
}

void error(void){
  fprintf(stderr,"error!\n");
  exit(1);
}

/* 17 only */
const int head1_0[] = {0x4f,0x67,0x67,0x53,0,0x06,
                       0x00,0x00,0x00,0x00,0x00,0x00,0x00,0x00,
                       0x01,0x02,0x03,0x04,0,0,0,0,
                       0x15,0xed,0xec,0x91,
                       1,
                       17};

/* 17, 254, 255, 256, 500, 510, 600 byte, pad */
const int head1_1[] = {0x4f,0x67,0x67,0x53,0,0x02,
                       0x00,0x00,0x00,0x00,0x00,0x00,0x00,0x00,
                       0x01,0x02,0x03,0x04,0,0,0,0,
                       0x59,0x10,0x6c,0x2c,
                       1,
                       17};
const int head2_1[] = {0x4f,0x67,0x67,0x53,0,0x04,
                       0x07,0x18,0x00,0x00,0x00,0x00,0x00,0x00,
                       0x01,0x02,0x03,0x04,1,0,0,0,
                       0x89,0x33,0x85,0xce,
                       13,
                       254,255,0,255,1,255,245,255,255,0,
                       255,255,90};

/* nil packets; beginning,middle,end */
const int head1_2[] = {0x4f,0x67,0x67,0x53,0,0x02,
                       0x00,0x00,0x00,0x00,0x00,0x00,0x00,0x00,
                       0x01,0x02,0x03,0x04,0,0,0,0,
                       0xff,0x7b,0x23,0x17,
                       1,
                       0};
const int head2_2[] = {0x4f,0x67,0x67,0x53,0,0x04,
                       0x07,0x28,0x00,0x00,0x00,0x00,0x00,0x00,
                       0x01,0x02,0x03,0x04,1,0,0,0,
                       0x5c,0x3f,0x66,0xcb,
                       17,
                       17,254,255,0,0,255,1,0,255,245,255,255,0,
                       255,255,90,0};

/* large initial packet */
const int head1_3[] = {0x4f,0x67,0x67,0x53,0,0x02,
                       0x00,0x00,0x00,0x00,0x00,0x00,0x00,0x00,
                       0x01,0x02,0x03,0x04,0,0,0,0,
                       0x01,0x27,0x31,0xaa,
                       18,
                       255,255,255,255,255,255,255,255,
                       255,255,255,255,255,255,255,255,255,10};

const int head2_3[] = {0x4f,0x67,0x67,0x53,0,0x04,
                       0x07,0x08,0x00,0x00,0x00,0x00,0x00,0x00,
                       0x01,0x02,0x03,0x04,1,0,0,0,
                       0x7f,0x4e,0x8a,0xd2,
                       4,
                       255,4,255,0};


/* continuing packet test */
const int head1_4[] = {0x4f,0x67,0x67,0x53,0,0x02,
                       0x00,0x00,0x00,0x00,0x00,0x00,0x00,0x00,
                       0x01,0x02,0x03,0x04,0,0,0,0,
                       0xff,0x7b,0x23,0x17,
                       1,
                       0};

const int head2_4[] = {0x4f,0x67,0x67,0x53,0,0x00,
                       0xFF,0xFF,0xFF,0xFF,0xFF,0xFF,0xFF,0xFF,
                       0x01,0x02,0x03,0x04,1,0,0,0,
                       0xf8,0x3c,0x19,0x79,
                       255,
                       255,255,255,255,255,255,255,255,
                       255,255,255,255,255,255,255,255,
                       255,255,255,255,255,255,255,255,
                       255,255,255,255,255,255,255,255,
                       255,255,255,255,255,255,255,255,
                       255,255,255,255,255,255,255,255,
                       255,255,255,255,255,255,255,255,
                       255,255,255,255,255,255,255,255,
                       255,255,255,255,255,255,255,255,
                       255,255,255,255,255,255,255,255,
                       255,255,255,255,255,255,255,255,
                       255,255,255,255,255,255,255,255,
                       255,255,255,255,255,255,255,255,
                       255,255,255,255,255,255,255,255,
                       255,255,255,255,255,255,255,255,
                       255,255,255,255,255,255,255,255,
                       255,255,255,255,255,255,255,255,
                       255,255,255,255,255,255,255,255,
                       255,255,255,255,255,255,255,255,
                       255,255,255,255,255,255,255,255,
                       255,255,255,255,255,255,255,255,
                       255,255,255,255,255,255,255,255,
                       255,255,255,255,255,255,255,255,
                       255,255,255,255,255,255,255,255,
                       255,255,255,255,255,255,255,255,
                       255,255,255,255,255,255,255,255,
                       255,255,255,255,255,255,255,255,
                       255,255,255,255,255,255,255,255,
                       255,255,255,255,255,255,255,255,
                       255,255,255,255,255,255,255,255,
                       255,255,255,255,255,255,255,255,
                       255,255,255,255,255,255,255};

const int head3_4[] = {0x4f,0x67,0x67,0x53,0,0x05,
                       0x07,0x0c,0x00,0x00,0x00,0x00,0x00,0x00,
                       0x01,0x02,0x03,0x04,2,0,0,0,
                       0x38,0xe6,0xb6,0x28,
                       6,
                       255,220,255,4,255,0};


/* spill expansion test */
const int head1_4b[] = {0x4f,0x67,0x67,0x53,0,0x02,
                        0x00,0x00,0x00,0x00,0x00,0x00,0x00,0x00,
                        0x01,0x02,0x03,0x04,0,0,0,0,
                        0xff,0x7b,0x23,0x17,
                        1,
                        0};

const int head2_4b[] = {0x4f,0x67,0x67,0x53,0,0x00,
                        0x07,0x10,0x00,0x00,0x00,0x00,0x00,0x00,
                        0x01,0x02,0x03,0x04,1,0,0,0,
                        0xce,0x8f,0x17,0x1a,
                        23,
                        255,255,255,255,255,255,255,255,
                        255,255,255,255,255,255,255,255,255,10,255,4,255,0,0};


const int head3_4b[] = {0x4f,0x67,0x67,0x53,0,0x04,
                        0x07,0x14,0x00,0x00,0x00,0x00,0x00,0x00,
                        0x01,0x02,0x03,0x04,2,0,0,0,
                        0x9b,0xb2,0x50,0xa1,
                        1,
                        0};

/* page with the 255 segment limit */
const int head1_5[] = {0x4f,0x67,0x67,0x53,0,0x02,
                       0x00,0x00,0x00,0x00,0x00,0x00,0x00,0x00,
                       0x01,0x02,0x03,0x04,0,0,0,0,
                       0xff,0x7b,0x23,0x17,
                       1,
                       0};

const int head2_5[] = {0x4f,0x67,0x67,0x53,0,0x00,
                       0x07,0xfc,0x03,0x00,0x00,0x00,0x00,0x00,
                       0x01,0x02,0x03,0x04,1,0,0,0,
                       0xed,0x2a,0x2e,0xa7,
                       255,
                       10,10,10,10,10,10,10,10,
                       10,10,10,10,10,10,10,10,
                       10,10,10,10,10,10,10,10,
                       10,10,10,10,10,10,10,10,
                       10,10,10,10,10,10,10,10,
                       10,10,10,10,10,10,10,10,
                       10,10,10,10,10,10,10,10,
                       10,10,10,10,10,10,10,10,
                       10,10,10,10,10,10,10,10,
                       10,10,10,10,10,10,10,10,
                       10,10,10,10,10,10,10,10,
                       10,10,10,10,10,10,10,10,
                       10,10,10,10,10,10,10,10,
                       10,10,10,10,10,10,10,10,
                       10,10,10,10,10,10,10,10,
                       10,10,10,10,10,10,10,10,
                       10,10,10,10,10,10,10,10,
                       10,10,10,10,10,10,10,10,
                       10,10,10,10,10,10,10,10,
                       10,10,10,10,10,10,10,10,
                       10,10,10,10,10,10,10,10,
                       10,10,10,10,10,10,10,10,
                       10,10,10,10,10,10,10,10,
                       10,10,10,10,10,10,10,10,
                       10,10,10,10,10,10,10,10,
                       10,10,10,10,10,10,10,10,
                       10,10,10,10,10,10,10,10,
                       10,10,10,10,10,10,10,10,
                       10,10,10,10,10,10,10,10,
                       10,10,10,10,10,10,10,10,
                       10,10,10,10,10,10,10,10,
                       10,10,10,10,10,10,10};

const int head3_5[] = {0x4f,0x67,0x67,0x53,0,0x04,
                       0x07,0x00,0x04,0x00,0x00,0x00,0x00,0x00,
                       0x01,0x02,0x03,0x04,2,0,0,0,
                       0x6c,0x3b,0x82,0x3d,
                       1,
                       50};


/* packet that overspans over an entire page */
const int head1_6[] = {0x4f,0x67,0x67,0x53,0,0x02,
                       0x00,0x00,0x00,0x00,0x00,0x00,0x00,0x00,
                       0x01,0x02,0x03,0x04,0,0,0,0,
                       0xff,0x7b,0x23,0x17,
                       1,
                       0};

const int head2_6[] = {0x4f,0x67,0x67,0x53,0,0x00,
                       0x07,0x04,0x00,0x00,0x00,0x00,0x00,0x00,
                       0x01,0x02,0x03,0x04,1,0,0,0,
                       0x68,0x22,0x7c,0x3d,
                       255,
                       100,
                       255,255,255,255,255,255,255,255,
                       255,255,255,255,255,255,255,255,
                       255,255,255,255,255,255,255,255,
                       255,255,255,255,255,255,255,255,
                       255,255,255,255,255,255,255,255,
                       255,255,255,255,255,255,255,255,
                       255,255,255,255,255,255,255,255,
                       255,255,255,255,255,255,255,255,
                       255,255,255,255,255,255,255,255,
                       255,255,255,255,255,255,255,255,
                       255,255,255,255,255,255,255,255,
                       255,255,255,255,255,255,255,255,
                       255,255,255,255,255,255,255,255,
                       255,255,255,255,255,255,255,255,
                       255,255,255,255,255,255,255,255,
                       255,255,255,255,255,255,255,255,
                       255,255,255,255,255,255,255,255,
                       255,255,255,255,255,255,255,255,
                       255,255,255,255,255,255,255,255,
                       255,255,255,255,255,255,255,255,
                       255,255,255,255,255,255,255,255,
                       255,255,255,255,255,255,255,255,
                       255,255,255,255,255,255,255,255,
                       255,255,255,255,255,255,255,255,
                       255,255,255,255,255,255,255,255,
                       255,255,255,255,255,255,255,255,
                       255,255,255,255,255,255,255,255,
                       255,255,255,255,255,255,255,255,
                       255,255,255,255,255,255,255,255,
                       255,255,255,255,255,255,255,255,
                       255,255,255,255,255,255,255,255,
                       255,255,255,255,255,255};

const int head3_6[] = {0x4f,0x67,0x67,0x53,0,0x01,
                       0xFF,0xFF,0xFF,0xFF,0xFF,0xFF,0xFF,0xFF,
                       0x01,0x02,0x03,0x04,2,0,0,0,
                       0xf4,0x87,0xba,0xf3,
                       255,
                       255,255,255,255,255,255,255,255,
                       255,255,255,255,255,255,255,255,
                       255,255,255,255,255,255,255,255,
                       255,255,255,255,255,255,255,255,
                       255,255,255,255,255,255,255,255,
                       255,255,255,255,255,255,255,255,
                       255,255,255,255,255,255,255,255,
                       255,255,255,255,255,255,255,255,
                       255,255,255,255,255,255,255,255,
                       255,255,255,255,255,255,255,255,
                       255,255,255,255,255,255,255,255,
                       255,255,255,255,255,255,255,255,
                       255,255,255,255,255,255,255,255,
                       255,255,255,255,255,255,255,255,
                       255,255,255,255,255,255,255,255,
                       255,255,255,255,255,255,255,255,
                       255,255,255,255,255,255,255,255,
                       255,255,255,255,255,255,255,255,
                       255,255,255,255,255,255,255,255,
                       255,255,255,255,255,255,255,255,
                       255,255,255,255,255,255,255,255,
                       255,255,255,255,255,255,255,255,
                       255,255,255,255,255,255,255,255,
                       255,255,255,255,255,255,255,255,
                       255,255,255,255,255,255,255,255,
                       255,255,255,255,255,255,255,255,
                       255,255,255,255,255,255,255,255,
                       255,255,255,255,255,255,255,255,
                       255,255,255,255,255,255,255,255,
                       255,255,255,255,255,255,255,255,
                       255,255,255,255,255,255,255,255,
                       255,255,255,255,255,255,255};

const int head4_6[] = {0x4f,0x67,0x67,0x53,0,0x05,
                       0x07,0x10,0x00,0x00,0x00,0x00,0x00,0x00,
                       0x01,0x02,0x03,0x04,3,0,0,0,
                       0xf7,0x2f,0x6c,0x60,
                       5,
                       254,255,4,255,0};

/* packet that overspans over an entire page */
const int head1_7[] = {0x4f,0x67,0x67,0x53,0,0x02,
                       0x00,0x00,0x00,0x00,0x00,0x00,0x00,0x00,
                       0x01,0x02,0x03,0x04,0,0,0,0,
                       0xff,0x7b,0x23,0x17,
                       1,
                       0};

const int head2_7[] = {0x4f,0x67,0x67,0x53,0,0x00,
                       0x07,0x04,0x00,0x00,0x00,0x00,0x00,0x00,
                       0x01,0x02,0x03,0x04,1,0,0,0,
                       0x68,0x22,0x7c,0x3d,
                       255,
                       100,
                       255,255,255,255,255,255,255,255,
                       255,255,255,255,255,255,255,255,
                       255,255,255,255,255,255,255,255,
                       255,255,255,255,255,255,255,255,
                       255,255,255,255,255,255,255,255,
                       255,255,255,255,255,255,255,255,
                       255,255,255,255,255,255,255,255,
                       255,255,255,255,255,255,255,255,
                       255,255,255,255,255,255,255,255,
                       255,255,255,255,255,255,255,255,
                       255,255,255,255,255,255,255,255,
                       255,255,255,255,255,255,255,255,
                       255,255,255,255,255,255,255,255,
                       255,255,255,255,255,255,255,255,
                       255,255,255,255,255,255,255,255,
                       255,255,255,255,255,255,255,255,
                       255,255,255,255,255,255,255,255,
                       255,255,255,255,255,255,255,255,
                       255,255,255,255,255,255,255,255,
                       255,255,255,255,255,255,255,255,
                       255,255,255,255,255,255,255,255,
                       255,255,255,255,255,255,255,255,
                       255,255,255,255,255,255,255,255,
                       255,255,255,255,255,255,255,255,
                       255,255,255,255,255,255,255,255,
                       255,255,255,255,255,255,255,255,
                       255,255,255,255,255,255,255,255,
                       255,255,255,255,255,255,255,255,
                       255,255,255,255,255,255,255,255,
                       255,255,255,255,255,255,255,255,
                       255,255,255,255,255,255,255,255,
                       255,255,255,255,255,255};

const int head3_7[] = {0x4f,0x67,0x67,0x53,0,0x05,
                       0x07,0x08,0x00,0x00,0x00,0x00,0x00,0x00,
                       0x01,0x02,0x03,0x04,2,0,0,0,
                       0xd4,0xe0,0x60,0xe5,
                       1,
                       0};

int compare_packet(const ogg_packet *op1, const ogg_packet *op2){
  if(op1->packet!=op2->packet){
    fprintf(stderr,"op1->packet != op2->packet\n");
    return(1);
  }
  if(op1->bytes!=op2->bytes){
    fprintf(stderr,"op1->bytes != op2->bytes\n");
    return(1);
  }
  if(op1->b_o_s!=op2->b_o_s){
    fprintf(stderr,"op1->b_o_s != op2->b_o_s\n");
    return(1);
  }
  if(op1->e_o_s!=op2->e_o_s){
    fprintf(stderr,"op1->e_o_s != op2->e_o_s\n");
    return(1);
  }
  if(op1->granulepos!=op2->granulepos){
    fprintf(stderr,"op1->granulepos != op2->granulepos\n");
    return(1);
  }
  if(op1->packetno!=op2->packetno){
    fprintf(stderr,"op1->packetno != op2->packetno\n");
    return(1);
  }
  return(0);
}

void test_pack(const int *pl, const int **headers, int byteskip,
               int pageskip, int packetskip){
  unsigned char *data=_ogg_malloc(1024*1024); /* for scripted test cases only */
  long inptr=0;
  long outptr=0;
  long deptr=0;
  long depacket=0;
  long granule_pos=7,pageno=0;
  int i,j,packets,pageout=pageskip;
  int eosflag=0;
  int bosflag=0;

  int byteskipcount=0;

  ogg_stream_reset(&os_en);
  ogg_stream_reset(&os_de);
  ogg_sync_reset(&oy);

  for(packets=0;packets<packetskip;packets++)
    depacket+=pl[packets];

  for(packets=0;;packets++)if(pl[packets]==-1)break;

  for(i=0;i<packets;i++){
    /* construct a test packet */
    ogg_packet op;
    int len=pl[i];

    op.packet=data+inptr;
    op.bytes=len;
    op.e_o_s=(pl[i+1]<0?1:0);
    op.granulepos=granule_pos;

    granule_pos+=1024;

    for(j=0;j<len;j++)data[inptr++]=i+j;

    /* submit the test packet */
    ogg_stream_packetin(&os_en,&op);

    /* retrieve any finished pages */
    {
      ogg_page og;

      while(ogg_stream_pageout(&os_en,&og)){
        /* We have a page.  Check it carefully */

        fprintf(stderr,"%ld, ",pageno);

        if(headers[pageno]==NULL){
          fprintf(stderr,"coded too many pages!\n");
          exit(1);
        }

        check_page(data+outptr,headers[pageno],&og);

        outptr+=og.body_len;
        pageno++;
        if(pageskip){
          bosflag=1;
          pageskip--;
          deptr+=og.body_len;
        }

        /* have a complete page; submit it to sync/decode */

        {
          ogg_page og_de;
          ogg_packet op_de,op_de2;
          char *buf=ogg_sync_buffer(&oy,og.header_len+og.body_len);
          char *next=buf;
          byteskipcount+=og.header_len;
          if(byteskipcount>byteskip){
            memcpy(next,og.header,byteskipcount-byteskip);
            next+=byteskipcount-byteskip;
            byteskipcount=byteskip;
          }

          byteskipcount+=og.body_len;
          if(byteskipcount>byteskip){
            memcpy(next,og.body,byteskipcount-byteskip);
            next+=byteskipcount-byteskip;
            byteskipcount=byteskip;
          }

          ogg_sync_wrote(&oy,(long)(next-buf));

          while(1){
            int ret=ogg_sync_pageout(&oy,&og_de);
            if(ret==0)break;
            if(ret<0)continue;
            /* got a page.  Happy happy.  Verify that it's good. */

            fprintf(stderr,"(%d), ",pageout);

            check_page(data+deptr,headers[pageout],&og_de);
            deptr+=og_de.body_len;
            pageout++;

            /* submit it to deconstitution */
            ogg_stream_pagein(&os_de,&og_de);

            /* packets out? */
            while(ogg_stream_packetpeek(&os_de,&op_de2)>0){
              ogg_stream_packetpeek(&os_de,NULL);
              ogg_stream_packetout(&os_de,&op_de); /* just catching them all */

              /* verify peek and out match */
              if(compare_packet(&op_de,&op_de2)){
                fprintf(stderr,"packetout != packetpeek! pos=%ld\n",
                        depacket);
                exit(1);
              }

              /* verify the packet! */
              /* check data */
              if(memcmp(data+depacket,op_de.packet,op_de.bytes)){
                fprintf(stderr,"packet data mismatch in decode! pos=%ld\n",
                        depacket);
                exit(1);
              }
              /* check bos flag */
              if(bosflag==0 && op_de.b_o_s==0){
                fprintf(stderr,"b_o_s flag not set on packet!\n");
                exit(1);
              }
              if(bosflag && op_de.b_o_s){
                fprintf(stderr,"b_o_s flag incorrectly set on packet!\n");
                exit(1);
              }
              bosflag=1;
              depacket+=op_de.bytes;

              /* check eos flag */
              if(eosflag){
                fprintf(stderr,"Multiple decoded packets with eos flag!\n");
                exit(1);
              }

              if(op_de.e_o_s)eosflag=1;

              /* check granulepos flag */
              if(op_de.granulepos!=-1){
                fprintf(stderr," granule:%ld ",(long)op_de.granulepos);
              }
            }
          }
        }
      }
    }
  }
  _ogg_free(data);
  if(headers[pageno]!=NULL){
    fprintf(stderr,"did not write last page!\n");
    exit(1);
  }
  if(headers[pageout]!=NULL){
    fprintf(stderr,"did not decode last page!\n");
    exit(1);
  }
  if(inptr!=outptr){
    fprintf(stderr,"encoded page data incomplete!\n");
    exit(1);
  }
  if(inptr!=deptr){
    fprintf(stderr,"decoded page data incomplete!\n");
    exit(1);
  }
  if(inptr!=depacket){
    fprintf(stderr,"decoded packet data incomplete!\n");
    exit(1);
  }
  if(!eosflag){
    fprintf(stderr,"Never got a packet with EOS set!\n");
    exit(1);
  }
  fprintf(stderr,"ok.\n");
}

int main(void){

  ogg_stream_init(&os_en,0x04030201);
  ogg_stream_init(&os_de,0x04030201);
  ogg_sync_init(&oy);

  /* Exercise each code path in the framing code.  Also verify that
     the checksums are working.  */

  {
    /* 17 only */
    const int packets[]={17, -1};
    const int *headret[]={head1_0,NULL};

    fprintf(stderr,"testing single page encoding... ");
    test_pack(packets,headret,0,0,0);
  }

  {
    /* 17, 254, 255, 256, 500, 510, 600 byte, pad */
    const int packets[]={17, 254, 255, 256, 500, 510, 600, -1};
    const int *headret[]={head1_1,head2_1,NULL};

    fprintf(stderr,"testing basic page encoding... ");
    test_pack(packets,headret,0,0,0);
  }

  {
    /* nil packets; beginning,middle,end */
    const int packets[]={0,17, 254, 255, 0, 256, 0, 500, 510, 600, 0, -1};
    const int *headret[]={head1_2,head2_2,NULL};

    fprintf(stderr,"testing basic nil packets... ");
    test_pack(packets,headret,0,0,0);
  }

  {
    /* large initial packet */
    const int packets[]={4345,259,255,-1};
    const int *headret[]={head1_3,head2_3,NULL};

    fprintf(stderr,"testing initial-packet lacing > 4k... ");
    test_pack(packets,headret,0,0,0);
  }

  {
    /* continuing packet test; with page spill expansion, we have to
       overflow the lacing table. */
    const int packets[]={0,65500,259,255,-1};
    const int *headret[]={head1_4,head2_4,head3_4,NULL};

    fprintf(stderr,"testing single packet page span... ");
    test_pack(packets,headret,0,0,0);
  }

  {
    /* spill expand packet test */
    const int packets[]={0,4345,259,255,0,0,-1};
    const int *headret[]={head1_4b,head2_4b,head3_4b,NULL};

    fprintf(stderr,"testing page spill expansion... ");
    test_pack(packets,headret,0,0,0);
  }

  /* page with the 255 segment limit */
  {

    const int packets[]={0,10,10,10,10,10,10,10,10,
                   10,10,10,10,10,10,10,10,
                   10,10,10,10,10,10,10,10,
                   10,10,10,10,10,10,10,10,
                   10,10,10,10,10,10,10,10,
                   10,10,10,10,10,10,10,10,
                   10,10,10,10,10,10,10,10,
                   10,10,10,10,10,10,10,10,
                   10,10,10,10,10,10,10,10,
                   10,10,10,10,10,10,10,10,
                   10,10,10,10,10,10,10,10,
                   10,10,10,10,10,10,10,10,
                   10,10,10,10,10,10,10,10,
                   10,10,10,10,10,10,10,10,
                   10,10,10,10,10,10,10,10,
                   10,10,10,10,10,10,10,10,
                   10,10,10,10,10,10,10,10,
                   10,10,10,10,10,10,10,10,
                   10,10,10,10,10,10,10,10,
                   10,10,10,10,10,10,10,10,
                   10,10,10,10,10,10,10,10,
                   10,10,10,10,10,10,10,10,
                   10,10,10,10,10,10,10,10,
                   10,10,10,10,10,10,10,10,
                   10,10,10,10,10,10,10,10,
                   10,10,10,10,10,10,10,10,
                   10,10,10,10,10,10,10,10,
                   10,10,10,10,10,10,10,10,
                   10,10,10,10,10,10,10,10,
                   10,10,10,10,10,10,10,10,
                   10,10,10,10,10,10,10,10,
                   10,10,10,10,10,10,10,50,-1};
    const int *headret[]={head1_5,head2_5,head3_5,NULL};

    fprintf(stderr,"testing max packet segments... ");
    test_pack(packets,headret,0,0,0);
  }

  {
    /* packet that overspans over an entire page */
    const int packets[]={0,100,130049,259,255,-1};
    const int *headret[]={head1_6,head2_6,head3_6,head4_6,NULL};

    fprintf(stderr,"testing very large packets... ");
    test_pack(packets,headret,0,0,0);
  }

#ifndef DISABLE_CRC
  {
    /* test for the libogg 1.1.1 resync in large continuation bug
       found by Josh Coalson)  */
    const int packets[]={0,100,130049,259,255,-1};
    const int *headret[]={head1_6,head2_6,head3_6,head4_6,NULL};

    fprintf(stderr,"testing continuation resync in very large packets... ");
    test_pack(packets,headret,100,2,3);
  }
#else
    fprintf(stderr,"Skipping continuation resync test due to --disable-crc\n");
#endif

  {
    /* term only page.  why not? */
    const int packets[]={0,100,64770,-1};
    const int *headret[]={head1_7,head2_7,head3_7,NULL};

    fprintf(stderr,"testing zero data page (1 nil packet)... ");
    test_pack(packets,headret,0,0,0);
  }



  {
    /* build a bunch of pages for testing */
    unsigned char *data=_ogg_malloc(1024*1024);
    int pl[]={0, 1,1,98,4079, 1,1,2954,2057, 76,34,912,0,234,1000,1000, 1000,300,-1};
    int inptr=0,i,j;
    ogg_page og[5];

    ogg_stream_reset(&os_en);

    for(i=0;pl[i]!=-1;i++){
      ogg_packet op;
      int len=pl[i];

      op.packet=data+inptr;
      op.bytes=len;
      op.e_o_s=(pl[i+1]<0?1:0);
      op.granulepos=(i+1)*1000;

      for(j=0;j<len;j++)data[inptr++]=i+j;
      ogg_stream_packetin(&os_en,&op);
    }

    _ogg_free(data);

    /* retrieve finished pages */
    for(i=0;i<5;i++){
      if(ogg_stream_pageout(&os_en,&og[i])==0){
        fprintf(stderr,"Too few pages output building sync tests!\n");
        exit(1);
      }
      copy_page(&og[i]);
    }

    /* Test lost pages on pagein/packetout: no rollback */
    {
      ogg_page temp;
      ogg_packet test;

      fprintf(stderr,"Testing loss of pages... ");

      ogg_sync_reset(&oy);
      ogg_stream_reset(&os_de);
      for(i=0;i<5;i++){
        memcpy(ogg_sync_buffer(&oy,og[i].header_len),og[i].header,
               og[i].header_len);
        ogg_sync_wrote(&oy,og[i].header_len);
        memcpy(ogg_sync_buffer(&oy,og[i].body_len),og[i].body,og[i].body_len);
        ogg_sync_wrote(&oy,og[i].body_len);
      }

      ogg_sync_pageout(&oy,&temp);
      ogg_stream_pagein(&os_de,&temp);
      ogg_sync_pageout(&oy,&temp);
      ogg_stream_pagein(&os_de,&temp);
      ogg_sync_pageout(&oy,&temp);
      /* skip */
      ogg_sync_pageout(&oy,&temp);
      ogg_stream_pagein(&os_de,&temp);

      /* do we get the expected results/packets? */

      if(ogg_stream_packetout(&os_de,&test)!=1)error();
      checkpacket(&test,0,0,0);
      if(ogg_stream_packetout(&os_de,&test)!=1)error();
      checkpacket(&test,1,1,-1);
      if(ogg_stream_packetout(&os_de,&test)!=1)error();
      checkpacket(&test,1,2,-1);
      if(ogg_stream_packetout(&os_de,&test)!=1)error();
      checkpacket(&test,98,3,-1);
      if(ogg_stream_packetout(&os_de,&test)!=1)error();
      checkpacket(&test,4079,4,5000);
      if(ogg_stream_packetout(&os_de,&test)!=-1){
        fprintf(stderr,"Error: loss of page did not return error\n");
        exit(1);
      }
      if(ogg_stream_packetout(&os_de,&test)!=1)error();
      checkpacket(&test,76,9,-1);
      if(ogg_stream_packetout(&os_de,&test)!=1)error();
      checkpacket(&test,34,10,-1);
      fprintf(stderr,"ok.\n");
    }

    /* Test lost pages on pagein/packetout: rollback with continuation */
    {
      ogg_page temp;
      ogg_packet test;

      fprintf(stderr,"Testing loss of pages (rollback required)... ");

      ogg_sync_reset(&oy);
      ogg_stream_reset(&os_de);
      for(i=0;i<5;i++){
        memcpy(ogg_sync_buffer(&oy,og[i].header_len),og[i].header,
               og[i].header_len);
        ogg_sync_wrote(&oy,og[i].header_len);
        memcpy(ogg_sync_buffer(&oy,og[i].body_len),og[i].body,og[i].body_len);
        ogg_sync_wrote(&oy,og[i].body_len);
      }

      ogg_sync_pageout(&oy,&temp);
      ogg_stream_pagein(&os_de,&temp);
      ogg_sync_pageout(&oy,&temp);
      ogg_stream_pagein(&os_de,&temp);
      ogg_sync_pageout(&oy,&temp);
      ogg_stream_pagein(&os_de,&temp);
      ogg_sync_pageout(&oy,&temp);
      /* skip */
      ogg_sync_pageout(&oy,&temp);
      ogg_stream_pagein(&os_de,&temp);

      /* do we get the expected results/packets? */

      if(ogg_stream_packetout(&os_de,&test)!=1)error();
      checkpacket(&test,0,0,0);
      if(ogg_stream_packetout(&os_de,&test)!=1)error();
      checkpacket(&test,1,1,-1);
      if(ogg_stream_packetout(&os_de,&test)!=1)error();
      checkpacket(&test,1,2,-1);
      if(ogg_stream_packetout(&os_de,&test)!=1)error();
      checkpacket(&test,98,3,-1);
      if(ogg_stream_packetout(&os_de,&test)!=1)error();
      checkpacket(&test,4079,4,5000);
      if(ogg_stream_packetout(&os_de,&test)!=1)error();
      checkpacket(&test,1,5,-1);
      if(ogg_stream_packetout(&os_de,&test)!=1)error();
      checkpacket(&test,1,6,-1);
      if(ogg_stream_packetout(&os_de,&test)!=1)error();
      checkpacket(&test,2954,7,-1);
      if(ogg_stream_packetout(&os_de,&test)!=1)error();
      checkpacket(&test,2057,8,9000);
      if(ogg_stream_packetout(&os_de,&test)!=-1){
        fprintf(stderr,"Error: loss of page did not return error\n");
        exit(1);
      }
      if(ogg_stream_packetout(&os_de,&test)!=1)error();
      checkpacket(&test,300,17,18000);
      fprintf(stderr,"ok.\n");
    }

    /* the rest only test sync */
    {
      ogg_page og_de;
      /* Test fractional page inputs: incomplete capture */
      fprintf(stderr,"Testing sync on partial inputs... ");
      ogg_sync_reset(&oy);
      memcpy(ogg_sync_buffer(&oy,og[1].header_len),og[1].header,
             3);
      ogg_sync_wrote(&oy,3);
      if(ogg_sync_pageout(&oy,&og_de)>0)error();

      /* Test fractional page inputs: incomplete fixed header */
      memcpy(ogg_sync_buffer(&oy,og[1].header_len),og[1].header+3,
             20);
      ogg_sync_wrote(&oy,20);
      if(ogg_sync_pageout(&oy,&og_de)>0)error();

      /* Test fractional page inputs: incomplete header */
      memcpy(ogg_sync_buffer(&oy,og[1].header_len),og[1].header+23,
             5);
      ogg_sync_wrote(&oy,5);
      if(ogg_sync_pageout(&oy,&og_de)>0)error();

      /* Test fractional page inputs: incomplete body */

      memcpy(ogg_sync_buffer(&oy,og[1].header_len),og[1].header+28,
             og[1].header_len-28);
      ogg_sync_wrote(&oy,og[1].header_len-28);
      if(ogg_sync_pageout(&oy,&og_de)>0)error();

      memcpy(ogg_sync_buffer(&oy,og[1].body_len),og[1].body,1000);
      ogg_sync_wrote(&oy,1000);
      if(ogg_sync_pageout(&oy,&og_de)>0)error();

      memcpy(ogg_sync_buffer(&oy,og[1].body_len),og[1].body+1000,
             og[1].body_len-1000);
      ogg_sync_wrote(&oy,og[1].body_len-1000);
      if(ogg_sync_pageout(&oy,&og_de)<=0)error();

      fprintf(stderr,"ok.\n");
    }

    /* Test fractional page inputs: page + incomplete capture */
    {
      ogg_page og_de;
      fprintf(stderr,"Testing sync on 1+partial inputs... ");
      ogg_sync_reset(&oy);

      memcpy(ogg_sync_buffer(&oy,og[1].header_len),og[1].header,
             og[1].header_len);
      ogg_sync_wrote(&oy,og[1].header_len);

      memcpy(ogg_sync_buffer(&oy,og[1].body_len),og[1].body,
             og[1].body_len);
      ogg_sync_wrote(&oy,og[1].body_len);

      memcpy(ogg_sync_buffer(&oy,og[1].header_len),og[1].header,
             20);
      ogg_sync_wrote(&oy,20);
      if(ogg_sync_pageout(&oy,&og_de)<=0)error();
      if(ogg_sync_pageout(&oy,&og_de)>0)error();

      memcpy(ogg_sync_buffer(&oy,og[1].header_len),og[1].header+20,
             og[1].header_len-20);
      ogg_sync_wrote(&oy,og[1].header_len-20);
      memcpy(ogg_sync_buffer(&oy,og[1].body_len),og[1].body,
             og[1].body_len);
      ogg_sync_wrote(&oy,og[1].body_len);
      if(ogg_sync_pageout(&oy,&og_de)<=0)error();

      fprintf(stderr,"ok.\n");
    }

    /* Test recapture: garbage + page */
    {
      ogg_page og_de;
      fprintf(stderr,"Testing search for capture... ");
      ogg_sync_reset(&oy);

      /* 'garbage' */
      memcpy(ogg_sync_buffer(&oy,og[1].body_len),og[1].body,
             og[1].body_len);
      ogg_sync_wrote(&oy,og[1].body_len);

      memcpy(ogg_sync_buffer(&oy,og[1].header_len),og[1].header,
             og[1].header_len);
      ogg_sync_wrote(&oy,og[1].header_len);

      memcpy(ogg_sync_buffer(&oy,og[1].body_len),og[1].body,
             og[1].body_len);
      ogg_sync_wrote(&oy,og[1].body_len);

      memcpy(ogg_sync_buffer(&oy,og[2].header_len),og[2].header,
             20);
      ogg_sync_wrote(&oy,20);
      if(ogg_sync_pageout(&oy,&og_de)>0)error();
      if(ogg_sync_pageout(&oy,&og_de)<=0)error();
      if(ogg_sync_pageout(&oy,&og_de)>0)error();

      memcpy(ogg_sync_buffer(&oy,og[2].header_len),og[2].header+20,
             og[2].header_len-20);
      ogg_sync_wrote(&oy,og[2].header_len-20);
      memcpy(ogg_sync_buffer(&oy,og[2].body_len),og[2].body,
             og[2].body_len);
      ogg_sync_wrote(&oy,og[2].body_len);
      if(ogg_sync_pageout(&oy,&og_de)<=0)error();

      fprintf(stderr,"ok.\n");
    }

#ifndef DISABLE_CRC
    /* Test recapture: page + garbage + page */
    {
      ogg_page og_de;
      fprintf(stderr,"Testing recapture... ");
      ogg_sync_reset(&oy);

      memcpy(ogg_sync_buffer(&oy,og[1].header_len),og[1].header,
             og[1].header_len);
      ogg_sync_wrote(&oy,og[1].header_len);

      memcpy(ogg_sync_buffer(&oy,og[1].body_len),og[1].body,
             og[1].body_len);
      ogg_sync_wrote(&oy,og[1].body_len);

      memcpy(ogg_sync_buffer(&oy,og[2].header_len),og[2].header,
             og[2].header_len);
      ogg_sync_wrote(&oy,og[2].header_len);

      memcpy(ogg_sync_buffer(&oy,og[2].header_len),og[2].header,
             og[2].header_len);
      ogg_sync_wrote(&oy,og[2].header_len);

      if(ogg_sync_pageout(&oy,&og_de)<=0)error();

      memcpy(ogg_sync_buffer(&oy,og[2].body_len),og[2].body,
             og[2].body_len-5);
      ogg_sync_wrote(&oy,og[2].body_len-5);

      memcpy(ogg_sync_buffer(&oy,og[3].header_len),og[3].header,
             og[3].header_len);
      ogg_sync_wrote(&oy,og[3].header_len);

      memcpy(ogg_sync_buffer(&oy,og[3].body_len),og[3].body,
             og[3].body_len);
      ogg_sync_wrote(&oy,og[3].body_len);

      if(ogg_sync_pageout(&oy,&og_de)>0)error();
      if(ogg_sync_pageout(&oy,&og_de)<=0)error();

      fprintf(stderr,"ok.\n");
    }
#else
    fprintf(stderr,"Skipping recapture test due to --disable-crc\n");
#endif

    /* Free page data that was previously copied */
    {
      for(i=0;i<5;i++){
        free_page(&og[i]);
      }
    }
  }
  ogg_sync_clear(&oy);
  ogg_stream_clear(&os_en);
  ogg_stream_clear(&os_de);

  return(0);
}

#endif<|MERGE_RESOLUTION|>--- conflicted
+++ resolved
@@ -12,10 +12,6 @@
 
  function: code raw packets into framed OggSquish stream and
            decode Ogg streams back into raw packets
-<<<<<<< HEAD
- last mod: $Id$
-=======
->>>>>>> c43ed8d9
 
  note: The CRC code is directly derived from public domain code by
  Ross Williams (ross@guest.adelaide.edu.au).  See docs/framing.html
