--- conflicted
+++ resolved
@@ -230,13 +230,7 @@
     mVideoStatsTimer->Cancel();
   }
 
-<<<<<<< HEAD
-  MOZ_ASSERT(!mSendStream && !mRecvStream, "Call DeleteStreams prior to ~WebrtcVideoConduit.");
-=======
-  // Release AudioConduit first by dropping reference on MainThread, where it expects to be
-  SyncTo(nullptr);
   MOZ_ASSERT(!mPtrViEBase, "Call DeleteStreams prior to ~WebrtcVideoConduit.");
->>>>>>> 549f402d
 }
 
 void
