# -*- Mode: python; indent-tabs-mode: nil; tab-width: 40 -*-
<<<<<<< HEAD
# vim: set filetype=python:
=======
>>>>>>> 56aaf6a1
# This Source Code Form is subject to the terms of the Mozilla Public
# License, v. 2.0. If a copy of the MPL was not distributed with this
# file, You can obtain one at http://mozilla.org/MPL/2.0/.

DIRS += ['src']
<|MERGE_RESOLUTION|>--- conflicted
+++ resolved
@@ -1,8 +1,4 @@
 # -*- Mode: python; indent-tabs-mode: nil; tab-width: 40 -*-
-<<<<<<< HEAD
-# vim: set filetype=python:
-=======
->>>>>>> 56aaf6a1
 # This Source Code Form is subject to the terms of the Mozilla Public
 # License, v. 2.0. If a copy of the MPL was not distributed with this
 # file, You can obtain one at http://mozilla.org/MPL/2.0/.
