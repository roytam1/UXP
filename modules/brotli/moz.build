# -*- Mode: python; indent-tabs-mode: nil; tab-width: 40 -*-
# vim: set filetype=python:
# This Source Code Form is subject to the terms of the Mozilla Public
# License, v. 2.0. If a copy of the MPL was not distributed with this
# file, You can obtain one at http://mozilla.org/MPL/2.0/.

<<<<<<< HEAD
#with Files('**'):
#    BUG_COMPONENT = ('Core', 'General')

EXPORTS += [
    'dec/state.h',
]
=======
with Files('**'):
    BUG_COMPONENT = ('Core', 'General')
>>>>>>> 59a1758d

EXPORTS.brotli += [
    'include/brotli/decode.h',
    'include/brotli/encode.h',
    'include/brotli/port.h',
    'include/brotli/types.h',
]

UNIFIED_SOURCES += [
    'common/dictionary.c',
<<<<<<< HEAD
=======
    'common/transform.c',
>>>>>>> 59a1758d
    'dec/bit_reader.c',
    'dec/decode.c',
    'dec/huffman.c',
    'dec/state.c',
]

# We allow warnings for third-party code that can be updated from upstream.
ALLOW_COMPILER_WARNINGS = True

LOCAL_INCLUDES += [
    'include',
]

CFLAGS += ['-DBROTLI_BUILD_PORTABLE']

Library('brotli')

HostProgram('brotli')

HOST_SOURCES += UNIFIED_SOURCES

HOST_SOURCES += [
    'enc/backward_references.c',
    'enc/backward_references_hq.c',
    'enc/bit_cost.c',
    'enc/block_splitter.c',
    'enc/brotli_bit_stream.c',
    'enc/cluster.c',
    'enc/compress_fragment.c',
    'enc/compress_fragment_two_pass.c',
    'enc/dictionary_hash.c',
    'enc/encode.c',
<<<<<<< HEAD
=======
    'enc/encoder_dict.c',
>>>>>>> 59a1758d
    'enc/entropy_encode.c',
    'enc/histogram.c',
    'enc/literal_cost.c',
    'enc/memory.c',
    'enc/metablock.c',
    'enc/static_dict.c',
    'enc/utf8_util.c',
    'tools/brotli.c',
]

<<<<<<< HEAD
#if CONFIG['HOST_CC_TYPE'] not in ('msvc', 'clang-cl'):
#    HOST_OS_LIBS += [
#        'm' # for log2() function used by Brotli encoder
#    ]
=======
if CONFIG['HOST_CC_TYPE'] not in ('msvc', 'clang-cl'):
    HOST_OS_LIBS += [
        'm' # for log2() function used by Brotli encoder
    ]
>>>>>>> 59a1758d
<|MERGE_RESOLUTION|>--- conflicted
+++ resolved
@@ -4,17 +4,8 @@
 # License, v. 2.0. If a copy of the MPL was not distributed with this
 # file, You can obtain one at http://mozilla.org/MPL/2.0/.
 
-<<<<<<< HEAD
-#with Files('**'):
-#    BUG_COMPONENT = ('Core', 'General')
-
-EXPORTS += [
-    'dec/state.h',
-]
-=======
 with Files('**'):
     BUG_COMPONENT = ('Core', 'General')
->>>>>>> 59a1758d
 
 EXPORTS.brotli += [
     'include/brotli/decode.h',
@@ -25,10 +16,7 @@
 
 UNIFIED_SOURCES += [
     'common/dictionary.c',
-<<<<<<< HEAD
-=======
     'common/transform.c',
->>>>>>> 59a1758d
     'dec/bit_reader.c',
     'dec/decode.c',
     'dec/huffman.c',
@@ -61,10 +49,7 @@
     'enc/compress_fragment_two_pass.c',
     'enc/dictionary_hash.c',
     'enc/encode.c',
-<<<<<<< HEAD
-=======
     'enc/encoder_dict.c',
->>>>>>> 59a1758d
     'enc/entropy_encode.c',
     'enc/histogram.c',
     'enc/literal_cost.c',
@@ -75,14 +60,7 @@
     'tools/brotli.c',
 ]
 
-<<<<<<< HEAD
-#if CONFIG['HOST_CC_TYPE'] not in ('msvc', 'clang-cl'):
-#    HOST_OS_LIBS += [
-#        'm' # for log2() function used by Brotli encoder
-#    ]
-=======
 if CONFIG['HOST_CC_TYPE'] not in ('msvc', 'clang-cl'):
     HOST_OS_LIBS += [
         'm' # for log2() function used by Brotli encoder
-    ]
->>>>>>> 59a1758d
+    ]