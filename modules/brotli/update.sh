--- conflicted
+++ resolved
@@ -1,20 +1,14 @@
 #!/bin/sh
 
-# Script to update the mozilla in-tree copy of the Brotli decompressor.
+# Script to update the mozilla in-tree copy of the Brotli library.
 # Run this within the /modules/brotli directory of the source tree.
 
 MY_TEMP_DIR=`mktemp -d -t brotli_update.XXXXXX` || exit 1
-GIT=git
 
-<<<<<<< HEAD
-$GIT clone git://github.com/google/brotli.git ${MY_TEMP_DIR}/brotli
-$GIT -C ${MY_TEMP_DIR}/brotli checkout v1.0.9
-=======
 git clone https://github.com/google/brotli ${MY_TEMP_DIR}/brotli
 git -C ${MY_TEMP_DIR}/brotli checkout v1.0.9
->>>>>>> aa16c6c7
 
-COMMIT=$(${GIT} -C ${MY_TEMP_DIR}/brotli rev-parse HEAD)
+COMMIT=$(git -C ${MY_TEMP_DIR}/brotli rev-parse HEAD)
 perl -p -i -e "s/\[commit [0-9a-f]{40}\]/[commit ${COMMIT}]/" README.mozilla;
 
 DIRS="common dec enc include tools"
@@ -25,9 +19,7 @@
 done
 rm -rf ${MY_TEMP_DIR}
 
-#hg addremove $DIRS
-
 echo "###"
-echo "### Updated brotli/dec to $COMMIT."
+echo "### Updated brotli to $COMMIT."
 echo "### Remember to verify and commit the changes to source control!"
 echo "###"