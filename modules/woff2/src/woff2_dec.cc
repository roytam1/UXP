/* Copyright 2014 Google Inc. All Rights Reserved.

   Distributed under MIT license.
   See file LICENSE for detail or copy at https://opensource.org/licenses/MIT
*/

/* Library for converting WOFF2 format font files to their TTF versions. */

#include <woff2/decode.h>

#include <stdlib.h>
#include <algorithm>
#include <complex>
#include <cstring>
#include <limits>
#include <string>
#include <vector>
#include <map>
#include <memory>
#include <utility>

<<<<<<< HEAD
#include "mozilla/UniquePtr.h"
namespace std
{
  using mozilla::DefaultDelete;
  using mozilla::UniquePtr;
  #define default_delete DefaultDelete
  #define unique_ptr UniquePtr
}

#include "./brotli/decode.h"
=======
#include <brotli/decode.h>
>>>>>>> 59a1758d
#include "./buffer.h"
#include "./port.h"
#include "./round.h"
#include "./store_bytes.h"
#include "./table_tags.h"
#include "./variable_length.h"
#include "./woff2_common.h"

namespace woff2 {

namespace {

using std::string;
using std::vector;


// simple glyph flags
const int kGlyfOnCurve = 1 << 0;
const int kGlyfXShort = 1 << 1;
const int kGlyfYShort = 1 << 2;
const int kGlyfRepeat = 1 << 3;
const int kGlyfThisXIsSame = 1 << 4;
const int kGlyfThisYIsSame = 1 << 5;

// composite glyph flags
// See CompositeGlyph.java in sfntly for full definitions
const int FLAG_ARG_1_AND_2_ARE_WORDS = 1 << 0;
const int FLAG_WE_HAVE_A_SCALE = 1 << 3;
const int FLAG_MORE_COMPONENTS = 1 << 5;
const int FLAG_WE_HAVE_AN_X_AND_Y_SCALE = 1 << 6;
const int FLAG_WE_HAVE_A_TWO_BY_TWO = 1 << 7;
const int FLAG_WE_HAVE_INSTRUCTIONS = 1 << 8;

const size_t kCheckSumAdjustmentOffset = 8;

const size_t kEndPtsOfContoursOffset = 10;
const size_t kCompositeGlyphBegin = 10;

// 98% of Google Fonts have no glyph above 5k bytes
// Largest glyph ever observed was 72k bytes
const size_t kDefaultGlyphBuf = 5120;

// Over 14k test fonts the max compression ratio seen to date was ~20.
// >100 suggests you wrote a bad uncompressed size.
const float kMaxPlausibleCompressionRatio = 100.0;

// metadata for a TTC font entry
struct TtcFont {
  uint32_t flavor;
  uint32_t dst_offset;
  uint32_t header_checksum;
  std::vector<uint16_t> table_indices;
};

struct WOFF2Header {
  uint32_t flavor;
  uint32_t header_version;
  uint16_t num_tables;
  uint64_t compressed_offset;
  uint32_t compressed_length;
  uint32_t uncompressed_size;
  std::vector<Table> tables;  // num_tables unique tables
  std::vector<TtcFont> ttc_fonts;  // metadata to help rebuild font
};

/**
 * Accumulates data we may need to reconstruct a single font. One per font
 * created for a TTC.
 */
struct WOFF2FontInfo {
  uint16_t num_glyphs;
  uint16_t index_format;
  uint16_t num_hmetrics;
  std::vector<int16_t> x_mins;
  std::map<uint32_t, uint32_t> table_entry_by_tag;
};

// Accumulates metadata as we rebuild the font
struct RebuildMetadata {
  uint32_t header_checksum;  // set by WriteHeaders
  std::vector<WOFF2FontInfo> font_infos;
  // checksums for tables that have been written.
  // (tag, src_offset) => checksum. Need both because 0-length loca.
  std::map<std::pair<uint32_t, uint32_t>, uint32_t> checksums;
};

int WithSign(int flag, int baseval) {
  // Precondition: 0 <= baseval < 65536 (to avoid integer overflow)
  return (flag & 1) ? baseval : -baseval;
}

bool TripletDecode(const uint8_t* flags_in, const uint8_t* in, size_t in_size,
    unsigned int n_points, Point* result, size_t* in_bytes_consumed) {
  int x = 0;
  int y = 0;

  if (PREDICT_FALSE(n_points > in_size)) {
    return FONT_COMPRESSION_FAILURE();
  }
  unsigned int triplet_index = 0;

  for (unsigned int i = 0; i < n_points; ++i) {
    uint8_t flag = flags_in[i];
    bool on_curve = !(flag >> 7);
    flag &= 0x7f;
    unsigned int n_data_bytes;
    if (flag < 84) {
      n_data_bytes = 1;
    } else if (flag < 120) {
      n_data_bytes = 2;
    } else if (flag < 124) {
      n_data_bytes = 3;
    } else {
      n_data_bytes = 4;
    }
    if (PREDICT_FALSE(triplet_index + n_data_bytes > in_size ||
        triplet_index + n_data_bytes < triplet_index)) {
      return FONT_COMPRESSION_FAILURE();
    }
    int dx, dy;
    if (flag < 10) {
      dx = 0;
      dy = WithSign(flag, ((flag & 14) << 7) + in[triplet_index]);
    } else if (flag < 20) {
      dx = WithSign(flag, (((flag - 10) & 14) << 7) + in[triplet_index]);
      dy = 0;
    } else if (flag < 84) {
      int b0 = flag - 20;
      int b1 = in[triplet_index];
      dx = WithSign(flag, 1 + (b0 & 0x30) + (b1 >> 4));
      dy = WithSign(flag >> 1, 1 + ((b0 & 0x0c) << 2) + (b1 & 0x0f));
    } else if (flag < 120) {
      int b0 = flag - 84;
      dx = WithSign(flag, 1 + ((b0 / 12) << 8) + in[triplet_index]);
      dy = WithSign(flag >> 1,
                    1 + (((b0 % 12) >> 2) << 8) + in[triplet_index + 1]);
    } else if (flag < 124) {
      int b2 = in[triplet_index + 1];
      dx = WithSign(flag, (in[triplet_index] << 4) + (b2 >> 4));
      dy = WithSign(flag >> 1, ((b2 & 0x0f) << 8) + in[triplet_index + 2]);
    } else {
      dx = WithSign(flag, (in[triplet_index] << 8) + in[triplet_index + 1]);
      dy = WithSign(flag >> 1,
          (in[triplet_index + 2] << 8) + in[triplet_index + 3]);
    }
    triplet_index += n_data_bytes;
    // Possible overflow but coordinate values are not security sensitive
    x += dx;
    y += dy;
    *result++ = {x, y, on_curve};
  }
  *in_bytes_consumed = triplet_index;
  return true;
}

// This function stores just the point data. On entry, dst points to the
// beginning of a simple glyph. Returns true on success.
bool StorePoints(unsigned int n_points, const Point* points,
    unsigned int n_contours, unsigned int instruction_length,
    uint8_t* dst, size_t dst_size, size_t* glyph_size) {
  // I believe that n_contours < 65536, in which case this is safe. However, a
  // comment and/or an assert would be good.
  unsigned int flag_offset = kEndPtsOfContoursOffset + 2 * n_contours + 2 +
    instruction_length;
  int last_flag = -1;
  int repeat_count = 0;
  int last_x = 0;
  int last_y = 0;
  unsigned int x_bytes = 0;
  unsigned int y_bytes = 0;

  for (unsigned int i = 0; i < n_points; ++i) {
    const Point& point = points[i];
    int flag = point.on_curve ? kGlyfOnCurve : 0;
    int dx = point.x - last_x;
    int dy = point.y - last_y;
    if (dx == 0) {
      flag |= kGlyfThisXIsSame;
    } else if (dx > -256 && dx < 256) {
      flag |= kGlyfXShort | (dx > 0 ? kGlyfThisXIsSame : 0);
      x_bytes += 1;
    } else {
      x_bytes += 2;
    }
    if (dy == 0) {
      flag |= kGlyfThisYIsSame;
    } else if (dy > -256 && dy < 256) {
      flag |= kGlyfYShort | (dy > 0 ? kGlyfThisYIsSame : 0);
      y_bytes += 1;
    } else {
      y_bytes += 2;
    }

    if (flag == last_flag && repeat_count != 255) {
      dst[flag_offset - 1] |= kGlyfRepeat;
      repeat_count++;
    } else {
      if (repeat_count != 0) {
        if (PREDICT_FALSE(flag_offset >= dst_size)) {
          return FONT_COMPRESSION_FAILURE();
        }
        dst[flag_offset++] = repeat_count;
      }
      if (PREDICT_FALSE(flag_offset >= dst_size)) {
        return FONT_COMPRESSION_FAILURE();
      }
      dst[flag_offset++] = flag;
      repeat_count = 0;
    }
    last_x = point.x;
    last_y = point.y;
    last_flag = flag;
  }

  if (repeat_count != 0) {
    if (PREDICT_FALSE(flag_offset >= dst_size)) {
      return FONT_COMPRESSION_FAILURE();
    }
    dst[flag_offset++] = repeat_count;
  }
  unsigned int xy_bytes = x_bytes + y_bytes;
  if (PREDICT_FALSE(xy_bytes < x_bytes ||
      flag_offset + xy_bytes < flag_offset ||
      flag_offset + xy_bytes > dst_size)) {
    return FONT_COMPRESSION_FAILURE();
  }

  int x_offset = flag_offset;
  int y_offset = flag_offset + x_bytes;
  last_x = 0;
  last_y = 0;
  for (unsigned int i = 0; i < n_points; ++i) {
    int dx = points[i].x - last_x;
    if (dx == 0) {
      // pass
    } else if (dx > -256 && dx < 256) {
      dst[x_offset++] = std::abs(dx);
    } else {
      // will always fit for valid input, but overflow is harmless
      x_offset = Store16(dst, x_offset, dx);
    }
    last_x += dx;
    int dy = points[i].y - last_y;
    if (dy == 0) {
      // pass
    } else if (dy > -256 && dy < 256) {
      dst[y_offset++] = std::abs(dy);
    } else {
      y_offset = Store16(dst, y_offset, dy);
    }
    last_y += dy;
  }
  *glyph_size = y_offset;
  return true;
}

// Compute the bounding box of the coordinates, and store into a glyf buffer.
// A precondition is that there are at least 10 bytes available.
// dst should point to the beginning of a 'glyf' record.
void ComputeBbox(unsigned int n_points, const Point* points, uint8_t* dst) {
  int x_min = 0;
  int y_min = 0;
  int x_max = 0;
  int y_max = 0;

  if (n_points > 0) {
    x_min = points[0].x;
    x_max = points[0].x;
    y_min = points[0].y;
    y_max = points[0].y;
  }
  for (unsigned int i = 1; i < n_points; ++i) {
    int x = points[i].x;
    int y = points[i].y;
    x_min = std::min(x, x_min);
    x_max = std::max(x, x_max);
    y_min = std::min(y, y_min);
    y_max = std::max(y, y_max);
  }
  size_t offset = 2;
  offset = Store16(dst, offset, x_min);
  offset = Store16(dst, offset, y_min);
  offset = Store16(dst, offset, x_max);
  offset = Store16(dst, offset, y_max);
}


bool SizeOfComposite(Buffer composite_stream, size_t* size,
                     bool* have_instructions) {
  size_t start_offset = composite_stream.offset();
  bool we_have_instructions = false;

  uint16_t flags = FLAG_MORE_COMPONENTS;
  while (flags & FLAG_MORE_COMPONENTS) {
    if (PREDICT_FALSE(!composite_stream.ReadU16(&flags))) {
      return FONT_COMPRESSION_FAILURE();
    }
    we_have_instructions |= (flags & FLAG_WE_HAVE_INSTRUCTIONS) != 0;
    size_t arg_size = 2;  // glyph index
    if (flags & FLAG_ARG_1_AND_2_ARE_WORDS) {
      arg_size += 4;
    } else {
      arg_size += 2;
    }
    if (flags & FLAG_WE_HAVE_A_SCALE) {
      arg_size += 2;
    } else if (flags & FLAG_WE_HAVE_AN_X_AND_Y_SCALE) {
      arg_size += 4;
    } else if (flags & FLAG_WE_HAVE_A_TWO_BY_TWO) {
      arg_size += 8;
    }
    if (PREDICT_FALSE(!composite_stream.Skip(arg_size))) {
      return FONT_COMPRESSION_FAILURE();
    }
  }

  *size = composite_stream.offset() - start_offset;
  *have_instructions = we_have_instructions;

  return true;
}

bool Pad4(WOFF2Out* out) {
  uint8_t zeroes[] = {0, 0, 0};
  if (PREDICT_FALSE(out->Size() + 3 < out->Size())) {
    return FONT_COMPRESSION_FAILURE();
  }
  uint32_t pad_bytes = Round4(out->Size()) - out->Size();
  if (pad_bytes > 0) {
    if (PREDICT_FALSE(!out->Write(&zeroes, pad_bytes))) {
      return FONT_COMPRESSION_FAILURE();
    }
  }
  return true;
}

// Build TrueType loca table
bool StoreLoca(const std::vector<uint32_t>& loca_values, int index_format,
               uint32_t* checksum, WOFF2Out* out) {
  // TODO(user) figure out what index format to use based on whether max
  // offset fits into uint16_t or not
  const uint64_t loca_size = loca_values.size();
  const uint64_t offset_size = index_format ? 4 : 2;
  if (PREDICT_FALSE((loca_size << 2) >> 2 != loca_size)) {
    return FONT_COMPRESSION_FAILURE();
  }
  std::vector<uint8_t> loca_content(loca_size * offset_size);
  uint8_t* dst = &loca_content[0];
  size_t offset = 0;
  for (size_t i = 0; i < loca_values.size(); ++i) {
    uint32_t value = loca_values[i];
    if (index_format) {
      offset = StoreU32(dst, offset, value);
    } else {
      offset = Store16(dst, offset, value >> 1);
    }
  }
  *checksum = ComputeULongSum(&loca_content[0], loca_content.size());
  if (PREDICT_FALSE(!out->Write(&loca_content[0], loca_content.size()))) {
    return FONT_COMPRESSION_FAILURE();
  }
  return true;
}

// Reconstruct entire glyf table based on transformed original
bool ReconstructGlyf(const uint8_t* data, Table* glyf_table,
                     uint32_t* glyf_checksum, Table * loca_table,
                     uint32_t* loca_checksum, WOFF2FontInfo* info,
                     WOFF2Out* out) {
  static const int kNumSubStreams = 7;
  Buffer file(data, glyf_table->transform_length);
  uint32_t version;
  std::vector<std::pair<const uint8_t*, size_t> > substreams(kNumSubStreams);
  const size_t glyf_start = out->Size();

  if (PREDICT_FALSE(!file.ReadU32(&version))) {
    return FONT_COMPRESSION_FAILURE();
  }
  if (PREDICT_FALSE(!file.ReadU16(&info->num_glyphs) ||
      !file.ReadU16(&info->index_format))) {
    return FONT_COMPRESSION_FAILURE();
  }

  // https://dev.w3.org/webfonts/WOFF2/spec/#conform-mustRejectLoca
  // dst_length here is origLength in the spec
  uint32_t expected_loca_dst_length = (info->index_format ? 4 : 2)
    * (static_cast<uint32_t>(info->num_glyphs) + 1);
  if (PREDICT_FALSE(loca_table->dst_length != expected_loca_dst_length)) {
    return FONT_COMPRESSION_FAILURE();
  }

  unsigned int offset = (2 + kNumSubStreams) * 4;
  if (PREDICT_FALSE(offset > glyf_table->transform_length)) {
    return FONT_COMPRESSION_FAILURE();
  }
  // Invariant from here on: data_size >= offset
  for (int i = 0; i < kNumSubStreams; ++i) {
    uint32_t substream_size;
    if (PREDICT_FALSE(!file.ReadU32(&substream_size))) {
      return FONT_COMPRESSION_FAILURE();
    }
    if (PREDICT_FALSE(substream_size > glyf_table->transform_length - offset)) {
      return FONT_COMPRESSION_FAILURE();
    }
    substreams[i] = std::make_pair(data + offset, substream_size);
    offset += substream_size;
  }
  Buffer n_contour_stream(substreams[0].first, substreams[0].second);
  Buffer n_points_stream(substreams[1].first, substreams[1].second);
  Buffer flag_stream(substreams[2].first, substreams[2].second);
  Buffer glyph_stream(substreams[3].first, substreams[3].second);
  Buffer composite_stream(substreams[4].first, substreams[4].second);
  Buffer bbox_stream(substreams[5].first, substreams[5].second);
  Buffer instruction_stream(substreams[6].first, substreams[6].second);

  std::vector<uint32_t> loca_values(info->num_glyphs + 1);
  std::vector<unsigned int> n_points_vec;
  std::unique_ptr<Point[]> points;
  size_t points_size = 0;
  const uint8_t* bbox_bitmap = bbox_stream.buffer();
  // Safe because num_glyphs is bounded
  unsigned int bitmap_length = ((info->num_glyphs + 31) >> 5) << 2;
  if (!bbox_stream.Skip(bitmap_length)) {
    return FONT_COMPRESSION_FAILURE();
  }

  // Temp buffer for glyph's.
  size_t glyph_buf_size = kDefaultGlyphBuf;
  std::unique_ptr<uint8_t[]> glyph_buf(new uint8_t[glyph_buf_size]);

  info->x_mins.resize(info->num_glyphs);
  for (unsigned int i = 0; i < info->num_glyphs; ++i) {
    size_t glyph_size = 0;
    uint16_t n_contours = 0;
    bool have_bbox = false;
    if (bbox_bitmap[i >> 3] & (0x80 >> (i & 7))) {
      have_bbox = true;
    }
    if (PREDICT_FALSE(!n_contour_stream.ReadU16(&n_contours))) {
      return FONT_COMPRESSION_FAILURE();
    }

    if (n_contours == 0xffff) {
      // composite glyph
      bool have_instructions = false;
      unsigned int instruction_size = 0;
      if (PREDICT_FALSE(!have_bbox)) {
        // composite glyphs must have an explicit bbox
        return FONT_COMPRESSION_FAILURE();
      }

      size_t composite_size;
      if (PREDICT_FALSE(!SizeOfComposite(composite_stream, &composite_size,
                                         &have_instructions))) {
        return FONT_COMPRESSION_FAILURE();
      }
      if (have_instructions) {
        if (PREDICT_FALSE(!Read255UShort(&glyph_stream, &instruction_size))) {
          return FONT_COMPRESSION_FAILURE();
        }
      }

      size_t size_needed = 12 + composite_size + instruction_size;
      if (PREDICT_FALSE(glyph_buf_size < size_needed)) {
        glyph_buf.reset(new uint8_t[size_needed]);
        glyph_buf_size = size_needed;
      }

      glyph_size = Store16(glyph_buf.get(), glyph_size, n_contours);
      if (PREDICT_FALSE(!bbox_stream.Read(glyph_buf.get() + glyph_size, 8))) {
        return FONT_COMPRESSION_FAILURE();
      }
      glyph_size += 8;

      if (PREDICT_FALSE(!composite_stream.Read(glyph_buf.get() + glyph_size,
            composite_size))) {
        return FONT_COMPRESSION_FAILURE();
      }
      glyph_size += composite_size;
      if (have_instructions) {
        glyph_size = Store16(glyph_buf.get(), glyph_size, instruction_size);
        if (PREDICT_FALSE(!instruction_stream.Read(glyph_buf.get() + glyph_size,
              instruction_size))) {
          return FONT_COMPRESSION_FAILURE();
        }
        glyph_size += instruction_size;
      }
    } else if (n_contours > 0) {
      // simple glyph
      n_points_vec.clear();
      unsigned int total_n_points = 0;
      unsigned int n_points_contour;
      for (unsigned int j = 0; j < n_contours; ++j) {
        if (PREDICT_FALSE(
            !Read255UShort(&n_points_stream, &n_points_contour))) {
          return FONT_COMPRESSION_FAILURE();
        }
        n_points_vec.push_back(n_points_contour);
        if (PREDICT_FALSE(total_n_points + n_points_contour < total_n_points)) {
          return FONT_COMPRESSION_FAILURE();
        }
        total_n_points += n_points_contour;
      }
      unsigned int flag_size = total_n_points;
      if (PREDICT_FALSE(
          flag_size > flag_stream.length() - flag_stream.offset())) {
        return FONT_COMPRESSION_FAILURE();
      }
      const uint8_t* flags_buf = flag_stream.buffer() + flag_stream.offset();
      const uint8_t* triplet_buf = glyph_stream.buffer() +
        glyph_stream.offset();
      size_t triplet_size = glyph_stream.length() - glyph_stream.offset();
      size_t triplet_bytes_consumed = 0;
      if (points_size < total_n_points) {
        points_size = total_n_points;
        points.reset(new Point[points_size]);
      }
      if (PREDICT_FALSE(!TripletDecode(flags_buf, triplet_buf, triplet_size,
          total_n_points, points.get(), &triplet_bytes_consumed))) {
        return FONT_COMPRESSION_FAILURE();
      }
      if (PREDICT_FALSE(!flag_stream.Skip(flag_size))) {
        return FONT_COMPRESSION_FAILURE();
      }
      if (PREDICT_FALSE(!glyph_stream.Skip(triplet_bytes_consumed))) {
        return FONT_COMPRESSION_FAILURE();
      }
      unsigned int instruction_size;
      if (PREDICT_FALSE(!Read255UShort(&glyph_stream, &instruction_size))) {
        return FONT_COMPRESSION_FAILURE();
      }

      if (PREDICT_FALSE(total_n_points >= (1 << 27)
                        || instruction_size >= (1 << 30))) {
        return FONT_COMPRESSION_FAILURE();
      }
      size_t size_needed = 12 + 2 * n_contours + 5 * total_n_points
                           + instruction_size;
      if (PREDICT_FALSE(glyph_buf_size < size_needed)) {
        glyph_buf.reset(new uint8_t[size_needed]);
        glyph_buf_size = size_needed;
      }

      glyph_size = Store16(glyph_buf.get(), glyph_size, n_contours);
      if (have_bbox) {
        if (PREDICT_FALSE(!bbox_stream.Read(glyph_buf.get() + glyph_size, 8))) {
          return FONT_COMPRESSION_FAILURE();
        }
      } else {
        ComputeBbox(total_n_points, points.get(), glyph_buf.get());
      }
      glyph_size = kEndPtsOfContoursOffset;
      int end_point = -1;
      for (unsigned int contour_ix = 0; contour_ix < n_contours; ++contour_ix) {
        end_point += n_points_vec[contour_ix];
        if (PREDICT_FALSE(end_point >= 65536)) {
          return FONT_COMPRESSION_FAILURE();
        }
        glyph_size = Store16(glyph_buf.get(), glyph_size, end_point);
      }

      glyph_size = Store16(glyph_buf.get(), glyph_size, instruction_size);
      if (PREDICT_FALSE(!instruction_stream.Read(glyph_buf.get() + glyph_size,
                                                 instruction_size))) {
        return FONT_COMPRESSION_FAILURE();
      }
      glyph_size += instruction_size;

      if (PREDICT_FALSE(!StorePoints(total_n_points, points.get(), n_contours,
            instruction_size, glyph_buf.get(), glyph_buf_size, &glyph_size))) {
        return FONT_COMPRESSION_FAILURE();
      }
    } else {
      // n_contours == 0; empty glyph. Must NOT have a bbox.
      if (PREDICT_FALSE(have_bbox)) {
#ifdef FONT_COMPRESSION_BIN
        fprintf(stderr, "Empty glyph has a bbox\n");
#endif
        return FONT_COMPRESSION_FAILURE();
      }
    }

    loca_values[i] = out->Size() - glyf_start;
    if (PREDICT_FALSE(!out->Write(glyph_buf.get(), glyph_size))) {
      return FONT_COMPRESSION_FAILURE();
    }

    // TODO(user) Old code aligned glyphs ... but do we actually need to?
    if (PREDICT_FALSE(!Pad4(out))) {
      return FONT_COMPRESSION_FAILURE();
    }

    *glyf_checksum += ComputeULongSum(glyph_buf.get(), glyph_size);

    // We may need x_min to reconstruct 'hmtx'
    if (n_contours > 0) {
      Buffer x_min_buf(glyph_buf.get() + 2, 2);
      if (PREDICT_FALSE(!x_min_buf.ReadS16(&info->x_mins[i]))) {
        return FONT_COMPRESSION_FAILURE();
      }
    }
  }

  // glyf_table dst_offset was set by ReconstructFont
  glyf_table->dst_length = out->Size() - glyf_table->dst_offset;
  loca_table->dst_offset = out->Size();
  // loca[n] will be equal the length of the glyph data ('glyf') table
  loca_values[info->num_glyphs] = glyf_table->dst_length;
  if (PREDICT_FALSE(!StoreLoca(loca_values, info->index_format, loca_checksum,
      out))) {
    return FONT_COMPRESSION_FAILURE();
  }
  loca_table->dst_length = out->Size() - loca_table->dst_offset;

  return true;
}

Table* FindTable(std::vector<Table*>* tables, uint32_t tag) {
  for (Table* table : *tables) {
    if (table->tag == tag) {
      return table;
    }
  }
  return NULL;
}

// Get numberOfHMetrics, https://www.microsoft.com/typography/otspec/hhea.htm
bool ReadNumHMetrics(const uint8_t* data, size_t data_size,
                     uint16_t* num_hmetrics) {
  // Skip 34 to reach 'hhea' numberOfHMetrics
  Buffer buffer(data, data_size);
  if (PREDICT_FALSE(!buffer.Skip(34) || !buffer.ReadU16(num_hmetrics))) {
    return FONT_COMPRESSION_FAILURE();
  }
  return true;
}

// http://dev.w3.org/webfonts/WOFF2/spec/Overview.html#hmtx_table_format
bool ReconstructTransformedHmtx(const uint8_t* transformed_buf,
                                size_t transformed_size,
                                uint16_t num_glyphs,
                                uint16_t num_hmetrics,
                                const std::vector<int16_t>& x_mins,
                                uint32_t* checksum,
                                WOFF2Out* out) {
  Buffer hmtx_buff_in(transformed_buf, transformed_size);

  uint8_t hmtx_flags;
  if (PREDICT_FALSE(!hmtx_buff_in.ReadU8(&hmtx_flags))) {
    return FONT_COMPRESSION_FAILURE();
  }

  std::vector<uint16_t> advance_widths;
  std::vector<int16_t> lsbs;
  bool has_proportional_lsbs = (hmtx_flags & 1) == 0;
  bool has_monospace_lsbs = (hmtx_flags & 2) == 0;

  // Bits 2-7 are reserved and MUST be zero.
  if ((hmtx_flags & 0xFC) != 0) {
#ifdef FONT_COMPRESSION_BIN
    fprintf(stderr, "Illegal hmtx flags; bits 2-7 must be 0\n");
#endif
    return FONT_COMPRESSION_FAILURE();
  }

  // you say you transformed but there is little evidence of it
  if (has_proportional_lsbs && has_monospace_lsbs) {
    return FONT_COMPRESSION_FAILURE();
  }

  assert(x_mins.size() == num_glyphs);

  // num_glyphs 0 is OK if there is no 'glyf' but cannot then xform 'hmtx'.
  if (PREDICT_FALSE(num_hmetrics > num_glyphs)) {
    return FONT_COMPRESSION_FAILURE();
  }

  // https://www.microsoft.com/typography/otspec/hmtx.htm
  // "...only one entry need be in the array, but that entry is required."
  if (PREDICT_FALSE(num_hmetrics < 1)) {
    return FONT_COMPRESSION_FAILURE();
  }

  for (uint16_t i = 0; i < num_hmetrics; i++) {
    uint16_t advance_width;
    if (PREDICT_FALSE(!hmtx_buff_in.ReadU16(&advance_width))) {
      return FONT_COMPRESSION_FAILURE();
    }
    advance_widths.push_back(advance_width);
  }

  for (uint16_t i = 0; i < num_hmetrics; i++) {
    int16_t lsb;
    if (has_proportional_lsbs) {
      if (PREDICT_FALSE(!hmtx_buff_in.ReadS16(&lsb))) {
        return FONT_COMPRESSION_FAILURE();
      }
    } else {
      lsb = x_mins[i];
    }
    lsbs.push_back(lsb);
  }

  for (uint16_t i = num_hmetrics; i < num_glyphs; i++) {
    int16_t lsb;
    if (has_monospace_lsbs) {
      if (PREDICT_FALSE(!hmtx_buff_in.ReadS16(&lsb))) {
        return FONT_COMPRESSION_FAILURE();
      }
    } else {
      lsb = x_mins[i];
    }
    lsbs.push_back(lsb);
  }

  // bake me a shiny new hmtx table
  uint32_t hmtx_output_size = 2 * num_glyphs + 2 * num_hmetrics;
  std::vector<uint8_t> hmtx_table(hmtx_output_size);
  uint8_t* dst = &hmtx_table[0];
  size_t dst_offset = 0;
  for (uint32_t i = 0; i < num_glyphs; i++) {
    if (i < num_hmetrics) {
      Store16(advance_widths[i], &dst_offset, dst);
    }
    Store16(lsbs[i], &dst_offset, dst);
  }

  *checksum = ComputeULongSum(&hmtx_table[0], hmtx_output_size);
  if (PREDICT_FALSE(!out->Write(&hmtx_table[0], hmtx_output_size))) {
    return FONT_COMPRESSION_FAILURE();
  }

  return true;
}

bool Woff2Uncompress(uint8_t* dst_buf, size_t dst_size,
  const uint8_t* src_buf, size_t src_size) {
  size_t uncompressed_size = dst_size;
  BrotliDecoderResult result = BrotliDecoderDecompress(
      src_size, src_buf, &uncompressed_size, dst_buf);
  if (PREDICT_FALSE(result != BROTLI_DECODER_RESULT_SUCCESS ||
                    uncompressed_size != dst_size)) {
    return FONT_COMPRESSION_FAILURE();
  }
  return true;
}

bool ReadTableDirectory(Buffer* file, std::vector<Table>* tables,
    size_t num_tables) {
  uint32_t src_offset = 0;
  for (size_t i = 0; i < num_tables; ++i) {
    Table* table = &(*tables)[i];
    uint8_t flag_byte;
    if (PREDICT_FALSE(!file->ReadU8(&flag_byte))) {
      return FONT_COMPRESSION_FAILURE();
    }
    uint32_t tag;
    if ((flag_byte & 0x3f) == 0x3f) {
      if (PREDICT_FALSE(!file->ReadU32(&tag))) {
        return FONT_COMPRESSION_FAILURE();
      }
    } else {
      tag = kKnownTags[flag_byte & 0x3f];
    }
    uint32_t flags = 0;
    uint8_t xform_version = (flag_byte >> 6) & 0x03;

    // 0 means xform for glyph/loca, non-0 for others
    if (tag == kGlyfTableTag || tag == kLocaTableTag) {
      if (xform_version == 0) {
        flags |= kWoff2FlagsTransform;
      }
    } else if (xform_version != 0) {
      flags |= kWoff2FlagsTransform;
    }
    flags |= xform_version;

    uint32_t dst_length;
    if (PREDICT_FALSE(!ReadBase128(file, &dst_length))) {
      return FONT_COMPRESSION_FAILURE();
    }
    uint32_t transform_length = dst_length;
    if ((flags & kWoff2FlagsTransform) != 0) {
      if (PREDICT_FALSE(!ReadBase128(file, &transform_length))) {
        return FONT_COMPRESSION_FAILURE();
      }
      if (PREDICT_FALSE(tag == kLocaTableTag && transform_length)) {
        return FONT_COMPRESSION_FAILURE();
      }
    }
    if (PREDICT_FALSE(src_offset + transform_length < src_offset)) {
      return FONT_COMPRESSION_FAILURE();
    }
    table->src_offset = src_offset;
    table->src_length = transform_length;
    src_offset += transform_length;

    table->tag = tag;
    table->flags = flags;
    table->transform_length = transform_length;
    table->dst_length = dst_length;
  }
  return true;
}

// Writes a single Offset Table entry
size_t StoreOffsetTable(uint8_t* result, size_t offset, uint32_t flavor,
                        uint16_t num_tables) {
  offset = StoreU32(result, offset, flavor);  // sfnt version
  offset = Store16(result, offset, num_tables);  // num_tables
  unsigned max_pow2 = 0;
  while (1u << (max_pow2 + 1) <= num_tables) {
    max_pow2++;
  }
  const uint16_t output_search_range = (1u << max_pow2) << 4;
  offset = Store16(result, offset, output_search_range);  // searchRange
  offset = Store16(result, offset, max_pow2);  // entrySelector
  // rangeShift
  offset = Store16(result, offset, (num_tables << 4) - output_search_range);
  return offset;
}

size_t StoreTableEntry(uint8_t* result, uint32_t offset, uint32_t tag) {
  offset = StoreU32(result, offset, tag);
  offset = StoreU32(result, offset, 0);
  offset = StoreU32(result, offset, 0);
  offset = StoreU32(result, offset, 0);
  return offset;
}

// First table goes after all the headers, table directory, etc
uint64_t ComputeOffsetToFirstTable(const WOFF2Header& hdr) {
  uint64_t offset = kSfntHeaderSize +
    kSfntEntrySize * static_cast<uint64_t>(hdr.num_tables);
  if (hdr.header_version) {
    offset = CollectionHeaderSize(hdr.header_version, hdr.ttc_fonts.size())
      + kSfntHeaderSize * hdr.ttc_fonts.size();
    for (const auto& ttc_font : hdr.ttc_fonts) {
      offset += kSfntEntrySize * ttc_font.table_indices.size();
    }
  }
  return offset;
}

std::vector<Table*> Tables(WOFF2Header* hdr, size_t font_index) {
  std::vector<Table*> tables;
  if (PREDICT_FALSE(hdr->header_version)) {
    for (auto index : hdr->ttc_fonts[font_index].table_indices) {
      tables.push_back(&hdr->tables[index]);
    }
  } else {
    for (auto& table : hdr->tables) {
      tables.push_back(&table);
    }
  }
  return tables;
}

// Offset tables assumed to have been written in with 0's initially.
// WOFF2Header isn't const so we can use [] instead of at() (which upsets FF)
bool ReconstructFont(uint8_t* transformed_buf,
                     const uint32_t transformed_buf_size,
                     RebuildMetadata* metadata,
                     WOFF2Header* hdr,
                     size_t font_index,
                     WOFF2Out* out) {
  size_t dest_offset = out->Size();
  uint8_t table_entry[12];
  WOFF2FontInfo* info = &metadata->font_infos[font_index];
  std::vector<Table*> tables = Tables(hdr, font_index);

  // 'glyf' without 'loca' doesn't make sense
  const Table* glyf_table = FindTable(&tables, kGlyfTableTag);
  const Table* loca_table = FindTable(&tables, kLocaTableTag);
  if (PREDICT_FALSE(static_cast<bool>(glyf_table) !=
                    static_cast<bool>(loca_table))) {
#ifdef FONT_COMPRESSION_BIN
      fprintf(stderr, "Cannot have just one of glyf/loca\n");
#endif
    return FONT_COMPRESSION_FAILURE();
  }

  if (glyf_table != NULL) {
    if (PREDICT_FALSE((glyf_table->flags & kWoff2FlagsTransform)
                      != (loca_table->flags & kWoff2FlagsTransform))) {
#ifdef FONT_COMPRESSION_BIN
      fprintf(stderr, "Cannot transform just one of glyf/loca\n");
#endif
      return FONT_COMPRESSION_FAILURE();
    }
  }

  uint32_t font_checksum = metadata->header_checksum;
  if (hdr->header_version) {
    font_checksum = hdr->ttc_fonts[font_index].header_checksum;
  }

  uint32_t loca_checksum = 0;
  for (size_t i = 0; i < tables.size(); i++) {
    Table& table = *tables[i];

    std::pair<uint32_t, uint32_t> checksum_key = {table.tag, table.src_offset};
    bool reused = metadata->checksums.find(checksum_key)
               != metadata->checksums.end();
    if (PREDICT_FALSE(font_index == 0 && reused)) {
      return FONT_COMPRESSION_FAILURE();
    }

    // TODO(user) a collection with optimized hmtx that reused glyf/loca
    // would fail. We don't optimize hmtx for collections yet.
    if (PREDICT_FALSE(static_cast<uint64_t>(table.src_offset) + table.src_length
        > transformed_buf_size)) {
      return FONT_COMPRESSION_FAILURE();
    }

    if (table.tag == kHheaTableTag) {
      if (!ReadNumHMetrics(transformed_buf + table.src_offset,
          table.src_length, &info->num_hmetrics)) {
        return FONT_COMPRESSION_FAILURE();
      }
    }

    uint32_t checksum = 0;
    if (!reused) {
      if ((table.flags & kWoff2FlagsTransform) != kWoff2FlagsTransform) {
        if (table.tag == kHeadTableTag) {
          if (PREDICT_FALSE(table.src_length < 12)) {
            return FONT_COMPRESSION_FAILURE();
          }
          // checkSumAdjustment = 0
          StoreU32(transformed_buf + table.src_offset, 8, 0);
        }
        table.dst_offset = dest_offset;
        checksum = ComputeULongSum(transformed_buf + table.src_offset,
                                   table.src_length);
        if (PREDICT_FALSE(!out->Write(transformed_buf + table.src_offset,
            table.src_length))) {
          return FONT_COMPRESSION_FAILURE();
        }
      } else {
        if (table.tag == kGlyfTableTag) {
          table.dst_offset = dest_offset;

          Table* loca_table = FindTable(&tables, kLocaTableTag);
          if (PREDICT_FALSE(!ReconstructGlyf(transformed_buf + table.src_offset,
              &table, &checksum, loca_table, &loca_checksum, info, out))) {
            return FONT_COMPRESSION_FAILURE();
          }
        } else if (table.tag == kLocaTableTag) {
          // All the work was done by ReconstructGlyf. We already know checksum.
          checksum = loca_checksum;
        } else if (table.tag == kHmtxTableTag) {
          table.dst_offset = dest_offset;
          // Tables are sorted so all the info we need has been gathered.
          if (PREDICT_FALSE(!ReconstructTransformedHmtx(
              transformed_buf + table.src_offset, table.src_length,
              info->num_glyphs, info->num_hmetrics, info->x_mins, &checksum,
              out))) {
            return FONT_COMPRESSION_FAILURE();
          }
        } else {
          return FONT_COMPRESSION_FAILURE();  // transform unknown
        }
      }
      metadata->checksums[checksum_key] = checksum;
    } else {
      checksum = metadata->checksums[checksum_key];
    }
    font_checksum += checksum;

    // update the table entry with real values.
    StoreU32(table_entry, 0, checksum);
    StoreU32(table_entry, 4, table.dst_offset);
    StoreU32(table_entry, 8, table.dst_length);
    if (PREDICT_FALSE(!out->Write(table_entry,
        info->table_entry_by_tag[table.tag] + 4, 12))) {
      return FONT_COMPRESSION_FAILURE();
    }

    // We replaced 0's. Update overall checksum.
    font_checksum += ComputeULongSum(table_entry, 12);

    if (PREDICT_FALSE(!Pad4(out))) {
      return FONT_COMPRESSION_FAILURE();
    }

    if (PREDICT_FALSE(static_cast<uint64_t>(table.dst_offset + table.dst_length)
        > out->Size())) {
      return FONT_COMPRESSION_FAILURE();
    }
    dest_offset = out->Size();
  }

  // Update 'head' checkSumAdjustment. We already set it to 0 and summed font.
  Table* head_table = FindTable(&tables, kHeadTableTag);
  if (head_table) {
    if (PREDICT_FALSE(head_table->dst_length < 12)) {
      return FONT_COMPRESSION_FAILURE();
    }
    uint8_t checksum_adjustment[4];
    StoreU32(checksum_adjustment, 0, 0xB1B0AFBA - font_checksum);
    if (PREDICT_FALSE(!out->Write(checksum_adjustment,
                                  head_table->dst_offset + 8, 4))) {
      return FONT_COMPRESSION_FAILURE();
    }
  }

  return true;
}

bool ReadWOFF2Header(const uint8_t* data, size_t length, WOFF2Header* hdr) {
  Buffer file(data, length);

  uint32_t signature;
  if (PREDICT_FALSE(!file.ReadU32(&signature) || signature != kWoff2Signature ||
      !file.ReadU32(&hdr->flavor))) {
    return FONT_COMPRESSION_FAILURE();
  }

  // TODO(user): Should call IsValidVersionTag() here.

  uint32_t reported_length;
  if (PREDICT_FALSE(
      !file.ReadU32(&reported_length) || length != reported_length)) {
    return FONT_COMPRESSION_FAILURE();
  }
  if (PREDICT_FALSE(!file.ReadU16(&hdr->num_tables) || !hdr->num_tables)) {
    return FONT_COMPRESSION_FAILURE();
  }

  // We don't care about these fields of the header:
  //   uint16_t reserved
  //   uint32_t total_sfnt_size, we don't believe this, will compute later
  if (PREDICT_FALSE(!file.Skip(6))) {
    return FONT_COMPRESSION_FAILURE();
  }
  if (PREDICT_FALSE(!file.ReadU32(&hdr->compressed_length))) {
    return FONT_COMPRESSION_FAILURE();
  }
  // We don't care about these fields of the header:
  //   uint16_t major_version, minor_version
  if (PREDICT_FALSE(!file.Skip(2 * 2))) {
    return FONT_COMPRESSION_FAILURE();
  }
  uint32_t meta_offset;
  uint32_t meta_length;
  uint32_t meta_length_orig;
  if (PREDICT_FALSE(!file.ReadU32(&meta_offset) ||
      !file.ReadU32(&meta_length) ||
      !file.ReadU32(&meta_length_orig))) {
    return FONT_COMPRESSION_FAILURE();
  }
  if (meta_offset) {
    if (PREDICT_FALSE(
        meta_offset >= length || length - meta_offset < meta_length)) {
      return FONT_COMPRESSION_FAILURE();
    }
  }
  uint32_t priv_offset;
  uint32_t priv_length;
  if (PREDICT_FALSE(!file.ReadU32(&priv_offset) ||
      !file.ReadU32(&priv_length))) {
    return FONT_COMPRESSION_FAILURE();
  }
  if (priv_offset) {
    if (PREDICT_FALSE(
        priv_offset >= length || length - priv_offset < priv_length)) {
      return FONT_COMPRESSION_FAILURE();
    }
  }
  hdr->tables.resize(hdr->num_tables);
  if (PREDICT_FALSE(!ReadTableDirectory(
          &file, &hdr->tables, hdr->num_tables))) {
    return FONT_COMPRESSION_FAILURE();
  }

  // Before we sort for output the last table end is the uncompressed size.
  Table& last_table = hdr->tables.back();
  hdr->uncompressed_size = last_table.src_offset + last_table.src_length;
  if (PREDICT_FALSE(hdr->uncompressed_size < last_table.src_offset)) {
    return FONT_COMPRESSION_FAILURE();
  }

  hdr->header_version = 0;

  if (hdr->flavor == kTtcFontFlavor) {
    if (PREDICT_FALSE(!file.ReadU32(&hdr->header_version))) {
      return FONT_COMPRESSION_FAILURE();
    }
    if (PREDICT_FALSE(hdr->header_version != 0x00010000
                   && hdr->header_version != 0x00020000)) {
      return FONT_COMPRESSION_FAILURE();
    }
    uint32_t num_fonts;
    if (PREDICT_FALSE(!Read255UShort(&file, &num_fonts) || !num_fonts)) {
      return FONT_COMPRESSION_FAILURE();
    }
    hdr->ttc_fonts.resize(num_fonts);

    for (uint32_t i = 0; i < num_fonts; i++) {
      TtcFont& ttc_font = hdr->ttc_fonts[i];
      uint32_t num_tables;
      if (PREDICT_FALSE(!Read255UShort(&file, &num_tables) || !num_tables)) {
        return FONT_COMPRESSION_FAILURE();
      }
      if (PREDICT_FALSE(!file.ReadU32(&ttc_font.flavor))) {
        return FONT_COMPRESSION_FAILURE();
      }

      ttc_font.table_indices.resize(num_tables);


      unsigned int glyf_idx = 0;
      unsigned int loca_idx = 0;

      for (uint32_t j = 0; j < num_tables; j++) {
        unsigned int table_idx;
        if (PREDICT_FALSE(!Read255UShort(&file, &table_idx)) ||
            table_idx >= hdr->tables.size()) {
          return FONT_COMPRESSION_FAILURE();
        }
        ttc_font.table_indices[j] = table_idx;

        const Table& table = hdr->tables[table_idx];
        if (table.tag == kLocaTableTag) {
          loca_idx = table_idx;
        }
        if (table.tag == kGlyfTableTag) {
          glyf_idx = table_idx;
        }

      }

      // if we have both glyf and loca make sure they are consecutive
      // if we have just one we'll reject the font elsewhere
      if (glyf_idx > 0 || loca_idx > 0) {
        if (PREDICT_FALSE(glyf_idx > loca_idx || loca_idx - glyf_idx != 1)) {
#ifdef FONT_COMPRESSION_BIN
        fprintf(stderr, "TTC font %d has non-consecutive glyf/loca\n", i);
#endif
          return FONT_COMPRESSION_FAILURE();
        }
      }
    }
  }

  const uint64_t first_table_offset = ComputeOffsetToFirstTable(*hdr);

  hdr->compressed_offset = file.offset();
  if (PREDICT_FALSE(hdr->compressed_offset >
                    std::numeric_limits<uint32_t>::max())) {
    return FONT_COMPRESSION_FAILURE();
  }
  uint64_t src_offset = Round4(hdr->compressed_offset + hdr->compressed_length);
  uint64_t dst_offset = first_table_offset;


  if (PREDICT_FALSE(src_offset > length)) {
#ifdef FONT_COMPRESSION_BIN
    fprintf(stderr, "offset fail; src_offset %" PRIu64 " length %lu "
      "dst_offset %" PRIu64 "\n",
      src_offset, length, dst_offset);
#endif
    return FONT_COMPRESSION_FAILURE();
  }
  if (meta_offset) {
    if (PREDICT_FALSE(src_offset != meta_offset)) {
      return FONT_COMPRESSION_FAILURE();
    }
    src_offset = Round4(meta_offset + meta_length);
    if (PREDICT_FALSE(src_offset > std::numeric_limits<uint32_t>::max())) {
      return FONT_COMPRESSION_FAILURE();
    }
  }

  if (priv_offset) {
    if (PREDICT_FALSE(src_offset != priv_offset)) {
      return FONT_COMPRESSION_FAILURE();
    }
    src_offset = Round4(priv_offset + priv_length);
    if (PREDICT_FALSE(src_offset > std::numeric_limits<uint32_t>::max())) {
      return FONT_COMPRESSION_FAILURE();
    }
  }

  if (PREDICT_FALSE(src_offset != Round4(length))) {
    return FONT_COMPRESSION_FAILURE();
  }

  return true;
}

// Write everything before the actual table data
bool WriteHeaders(const uint8_t* data, size_t length, RebuildMetadata* metadata,
                  WOFF2Header* hdr, WOFF2Out* out) {
  std::vector<uint8_t> output(ComputeOffsetToFirstTable(*hdr), 0);

  // Re-order tables in output (OTSpec) order
  std::vector<Table> sorted_tables(hdr->tables);
  if (hdr->header_version) {
    // collection; we have to sort the table offset vector in each font
    for (auto& ttc_font : hdr->ttc_fonts) {
      std::map<uint32_t, uint16_t> sorted_index_by_tag;
      for (auto table_index : ttc_font.table_indices) {
        sorted_index_by_tag[hdr->tables[table_index].tag] = table_index;
      }
      uint16_t index = 0;
      for (auto& i : sorted_index_by_tag) {
        ttc_font.table_indices[index++] = i.second;
      }
    }
  } else {
    // non-collection; we can just sort the tables
    std::sort(sorted_tables.begin(), sorted_tables.end());
  }

  // Start building the font
  uint8_t* result = &output[0];
  size_t offset = 0;
  if (hdr->header_version) {
    // TTC header
    offset = StoreU32(result, offset, hdr->flavor);  // TAG TTCTag
    offset = StoreU32(result, offset, hdr->header_version);  // FIXED Version
    offset = StoreU32(result, offset, hdr->ttc_fonts.size());  // ULONG numFonts
    // Space for ULONG OffsetTable[numFonts] (zeroed initially)
    size_t offset_table = offset;  // keep start of offset table for later
    for (size_t i = 0; i < hdr->ttc_fonts.size(); i++) {
      offset = StoreU32(result, offset, 0);  // will fill real values in later
    }
    // space for DSIG fields for header v2
    if (hdr->header_version == 0x00020000) {
      offset = StoreU32(result, offset, 0);  // ULONG ulDsigTag
      offset = StoreU32(result, offset, 0);  // ULONG ulDsigLength
      offset = StoreU32(result, offset, 0);  // ULONG ulDsigOffset
    }

    // write Offset Tables and store the location of each in TTC Header
    metadata->font_infos.resize(hdr->ttc_fonts.size());
    for (size_t i = 0; i < hdr->ttc_fonts.size(); i++) {
      TtcFont& ttc_font = hdr->ttc_fonts[i];

      // write Offset Table location into TTC Header
      offset_table = StoreU32(result, offset_table, offset);

      // write the actual offset table so our header doesn't lie
      ttc_font.dst_offset = offset;
      offset = StoreOffsetTable(result, offset, ttc_font.flavor,
                                ttc_font.table_indices.size());

      for (const auto table_index : ttc_font.table_indices) {
        uint32_t tag = hdr->tables[table_index].tag;
        metadata->font_infos[i].table_entry_by_tag[tag] = offset;
        offset = StoreTableEntry(result, offset, tag);
      }

      ttc_font.header_checksum = ComputeULongSum(&output[ttc_font.dst_offset],
                                                 offset - ttc_font.dst_offset);
    }
  } else {
    metadata->font_infos.resize(1);
    offset = StoreOffsetTable(result, offset, hdr->flavor, hdr->num_tables);
    for (uint16_t i = 0; i < hdr->num_tables; ++i) {
      metadata->font_infos[0].table_entry_by_tag[sorted_tables[i].tag] = offset;
      offset = StoreTableEntry(result, offset, sorted_tables[i].tag);
    }
  }

  if (PREDICT_FALSE(!out->Write(&output[0], output.size()))) {
    return FONT_COMPRESSION_FAILURE();
  }
  metadata->header_checksum = ComputeULongSum(&output[0], output.size());
  return true;
}

}  // namespace

size_t ComputeWOFF2FinalSize(const uint8_t* data, size_t length) {
  Buffer file(data, length);
  uint32_t total_length;

  if (!file.Skip(16) ||
      !file.ReadU32(&total_length)) {
    return 0;
  }
  return total_length;
}

bool ConvertWOFF2ToTTF(uint8_t *result, size_t result_length,
                       const uint8_t *data, size_t length) {
  WOFF2MemoryOut out(result, result_length);
  return ConvertWOFF2ToTTF(data, length, &out);
}

bool ConvertWOFF2ToTTF(const uint8_t* data, size_t length,
                       WOFF2Out* out) {
  RebuildMetadata metadata;
  WOFF2Header hdr;
  if (!ReadWOFF2Header(data, length, &hdr)) {
    return FONT_COMPRESSION_FAILURE();
  }

  if (!WriteHeaders(data, length, &metadata, &hdr, out)) {
    return FONT_COMPRESSION_FAILURE();
  }

  const float compression_ratio = (float) hdr.uncompressed_size / length;
  if (compression_ratio > kMaxPlausibleCompressionRatio) {
#ifdef FONT_COMPRESSION_BIN
    fprintf(stderr, "Implausible compression ratio %.01f\n", compression_ratio);
#endif
    return FONT_COMPRESSION_FAILURE();
  }

  const uint8_t* src_buf = data + hdr.compressed_offset;
  std::vector<uint8_t> uncompressed_buf(hdr.uncompressed_size);
  if (PREDICT_FALSE(hdr.uncompressed_size < 1)) {
    return FONT_COMPRESSION_FAILURE();
  }
  if (PREDICT_FALSE(!Woff2Uncompress(&uncompressed_buf[0],
                                     hdr.uncompressed_size, src_buf,
                                     hdr.compressed_length))) {
    return FONT_COMPRESSION_FAILURE();
  }

  for (size_t i = 0; i < metadata.font_infos.size(); i++) {
    if (PREDICT_FALSE(!ReconstructFont(&uncompressed_buf[0],
                                       hdr.uncompressed_size,
                                       &metadata, &hdr, i, out))) {
      return FONT_COMPRESSION_FAILURE();
    }
  }

  return true;
}

} // namespace woff2<|MERGE_RESOLUTION|>--- conflicted
+++ resolved
@@ -19,20 +19,7 @@
 #include <memory>
 #include <utility>
 
-<<<<<<< HEAD
-#include "mozilla/UniquePtr.h"
-namespace std
-{
-  using mozilla::DefaultDelete;
-  using mozilla::UniquePtr;
-  #define default_delete DefaultDelete
-  #define unique_ptr UniquePtr
-}
-
-#include "./brotli/decode.h"
-=======
 #include <brotli/decode.h>
->>>>>>> 59a1758d
 #include "./buffer.h"
 #include "./port.h"
 #include "./round.h"
