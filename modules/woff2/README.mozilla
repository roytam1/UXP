This is the woff2 library from
https://github.com/google/woff2.

Upstream code can be viewed at
  https://github.com/google/woff2/tree/master

and cloned by
  git clone https://github.com/google/woff2

The in-tree copy is updated by running
  sh update.sh
from within the modules/woff2 directory.

<<<<<<< HEAD
Current version: [commit e580ebc30a54becf69a75f6e6d6008536ae0c0b4].

redefine-unique_ptr.patch redefines the class std::unique_ptr to workaround a
build issue with missing C++11 features.
See https://bugzilla.mozilla.org/show_bug.cgi?id=1227058
=======
Currently no patching is needed. (Let's keep it that way if we can!)

Current version: [commit 1bccf208bca986e53a647dfe4811322adb06ecf8].
>>>>>>> 59a1758d
<|MERGE_RESOLUTION|>--- conflicted
+++ resolved
@@ -11,14 +11,6 @@
   sh update.sh
 from within the modules/woff2 directory.
 
-<<<<<<< HEAD
-Current version: [commit e580ebc30a54becf69a75f6e6d6008536ae0c0b4].
-
-redefine-unique_ptr.patch redefines the class std::unique_ptr to workaround a
-build issue with missing C++11 features.
-See https://bugzilla.mozilla.org/show_bug.cgi?id=1227058
-=======
 Currently no patching is needed. (Let's keep it that way if we can!)
 
-Current version: [commit 1bccf208bca986e53a647dfe4811322adb06ecf8].
->>>>>>> 59a1758d
+Current version: [commit 1bccf208bca986e53a647dfe4811322adb06ecf8].