/* -*- Mode: C++; tab-width: 4; indent-tabs-mode: nil; c-basic-offset: 4 -*- */
/* This Source Code Form is subject to the terms of the Mozilla Public
 * License, v. 2.0. If a copy of the MPL was not distributed with this
 * file, You can obtain one at http://mozilla.org/MPL/2.0/. */

#include "nsSocketTransport2.h"

#include "mozilla/Attributes.h"
#include "nsIOService.h"
#include "nsStreamUtils.h"
#include "nsNetSegmentUtils.h"
#include "nsNetAddr.h"
#include "nsTransportUtils.h"
#include "nsProxyInfo.h"
#include "nsNetCID.h"
#include "nsNetUtil.h"
#include "nsAutoPtr.h"
#include "nsCOMPtr.h"
#include "plstr.h"
#include "prerr.h"
#include "NetworkActivityMonitor.h"
#include "NSSErrorsService.h"
#include "mozilla/dom/ToJSValue.h"
#include "mozilla/net/NeckoChild.h"
#include "nsThreadUtils.h"
#include "nsISocketProviderService.h"
#include "nsISocketProvider.h"
#include "nsISSLSocketControl.h"
#include "nsIPipe.h"
#include "nsIClassInfoImpl.h"
#include "nsURLHelper.h"
#include "nsIDNSService.h"
#include "nsIDNSRecord.h"
#include "nsICancelable.h"
#include <algorithm>

#include "nsPrintfCString.h"
#include "xpcpublic.h"

#if defined(XP_WIN)
#include "mozilla/WindowsVersion.h"
#include "ShutdownLayer.h"
#endif

/* Following inclusions required for keepalive config not supported by NSPR. */
#include "private/pprio.h"
#if defined(XP_WIN)
#include <winsock2.h>
#include <mstcpip.h>
#elif defined(XP_UNIX)
#include <errno.h>
#include <netinet/tcp.h>
#endif
/* End keepalive config inclusions. */

#define SUCCESSFUL_CONNECTING_TO_IPV4_ADDRESS 0
#define UNSUCCESSFUL_CONNECTING_TO_IPV4_ADDRESS 1
#define SUCCESSFUL_CONNECTING_TO_IPV6_ADDRESS 2
#define UNSUCCESSFUL_CONNECTING_TO_IPV6_ADDRESS 3

//-----------------------------------------------------------------------------

static NS_DEFINE_CID(kSocketProviderServiceCID, NS_SOCKETPROVIDERSERVICE_CID);
static NS_DEFINE_CID(kDNSServiceCID, NS_DNSSERVICE_CID);

//-----------------------------------------------------------------------------

namespace mozilla {
namespace net {

class nsSocketEvent : public Runnable
{
public:
    nsSocketEvent(nsSocketTransport *transport, uint32_t type,
                  nsresult status = NS_OK, nsISupports *param = nullptr)
        : mTransport(transport)
        , mType(type)
        , mStatus(status)
        , mParam(param)
    {}

    NS_IMETHOD Run() override
    {
        mTransport->OnSocketEvent(mType, mStatus, mParam);
        return NS_OK;
    }

private:
    RefPtr<nsSocketTransport> mTransport;

    uint32_t              mType;
    nsresult              mStatus;
    nsCOMPtr<nsISupports> mParam;
};

//-----------------------------------------------------------------------------

//#define TEST_CONNECT_ERRORS
#ifdef TEST_CONNECT_ERRORS
#include <stdlib.h>
static PRErrorCode RandomizeConnectError(PRErrorCode code)
{
    //
    // To test out these errors, load http://www.yahoo.com/.  It should load
    // correctly despite the random occurrence of these errors.
    //
    int n = rand();
    if (n > RAND_MAX/2) {
        struct {
            PRErrorCode err_code;
            const char *err_name;
        } 
        errors[] = {
            //
            // These errors should be recoverable provided there is another
            // IP address in mDNSRecord.
            //
            { PR_CONNECT_REFUSED_ERROR, "PR_CONNECT_REFUSED_ERROR" },
            { PR_CONNECT_TIMEOUT_ERROR, "PR_CONNECT_TIMEOUT_ERROR" },
            //
            // This error will cause this socket transport to error out;
            // however, if the consumer is HTTP, then the HTTP transaction
            // should be restarted when this error occurs.
            //
            { PR_CONNECT_RESET_ERROR, "PR_CONNECT_RESET_ERROR" },
        };
        n = n % (sizeof(errors)/sizeof(errors[0]));
        code = errors[n].err_code;
        SOCKET_LOG(("simulating NSPR error %d [%s]\n", code, errors[n].err_name));
    }
    return code;
}
#endif

//-----------------------------------------------------------------------------

nsresult
ErrorAccordingToNSPR(PRErrorCode errorCode)
{
    nsresult rv = NS_ERROR_FAILURE;
    switch (errorCode) {
    case PR_WOULD_BLOCK_ERROR:
        rv = NS_BASE_STREAM_WOULD_BLOCK;
        break;
    case PR_CONNECT_ABORTED_ERROR:
    case PR_CONNECT_RESET_ERROR:
        rv = NS_ERROR_NET_RESET;
        break;
    case PR_END_OF_FILE_ERROR: // XXX document this correlation
        rv = NS_ERROR_NET_INTERRUPT;
        break;
    case PR_CONNECT_REFUSED_ERROR:
    // We lump the following NSPR codes in with PR_CONNECT_REFUSED_ERROR. We
    // could get better diagnostics by adding distinct XPCOM error codes for
    // each of these, but there are a lot of places in Gecko that check
    // specifically for NS_ERROR_CONNECTION_REFUSED, all of which would need to
    // be checked.
    case PR_NETWORK_UNREACHABLE_ERROR:
    case PR_HOST_UNREACHABLE_ERROR:
    case PR_ADDRESS_NOT_AVAILABLE_ERROR:
    // Treat EACCES as a soft error since (at least on Linux) connect() returns
    // EACCES when an IPv6 connection is blocked by a firewall. See bug 270784.
    case PR_NO_ACCESS_RIGHTS_ERROR:
        rv = NS_ERROR_CONNECTION_REFUSED;
        break;
    case PR_ADDRESS_NOT_SUPPORTED_ERROR:
        rv = NS_ERROR_SOCKET_ADDRESS_NOT_SUPPORTED;
        break;
    case PR_IO_TIMEOUT_ERROR:
    case PR_CONNECT_TIMEOUT_ERROR:
        rv = NS_ERROR_NET_TIMEOUT;
        break;
    case PR_OUT_OF_MEMORY_ERROR:
    // These really indicate that the descriptor table filled up, or that the
    // kernel ran out of network buffers - but nobody really cares which part of
    // the system ran out of memory.
    case PR_PROC_DESC_TABLE_FULL_ERROR:
    case PR_SYS_DESC_TABLE_FULL_ERROR:
    case PR_INSUFFICIENT_RESOURCES_ERROR:
        rv = NS_ERROR_OUT_OF_MEMORY;
        break;
    case PR_ADDRESS_IN_USE_ERROR:
        rv = NS_ERROR_SOCKET_ADDRESS_IN_USE;
        break;
    // These filename-related errors can arise when using Unix-domain sockets.
    case PR_FILE_NOT_FOUND_ERROR:
        rv = NS_ERROR_FILE_NOT_FOUND;
        break;
    case PR_IS_DIRECTORY_ERROR:
        rv = NS_ERROR_FILE_IS_DIRECTORY;
        break;
    case PR_LOOP_ERROR:
        rv = NS_ERROR_FILE_UNRESOLVABLE_SYMLINK;
        break;
    case PR_NAME_TOO_LONG_ERROR:
        rv = NS_ERROR_FILE_NAME_TOO_LONG;
        break;
    case PR_NO_DEVICE_SPACE_ERROR:
        rv = NS_ERROR_FILE_NO_DEVICE_SPACE;
        break;
    case PR_NOT_DIRECTORY_ERROR:
        rv = NS_ERROR_FILE_NOT_DIRECTORY;
        break;
    case PR_READ_ONLY_FILESYSTEM_ERROR:
        rv = NS_ERROR_FILE_READ_ONLY;
        break;
    default:
        if (psm::IsNSSErrorCode(errorCode)) {
            rv = psm::GetXPCOMFromNSSError(errorCode);
        }
        break;

    // NSPR's socket code can return these, but they're not worth breaking out
    // into their own error codes, distinct from NS_ERROR_FAILURE:
    //
    // PR_BAD_DESCRIPTOR_ERROR
    // PR_INVALID_ARGUMENT_ERROR
    // PR_NOT_SOCKET_ERROR
    // PR_NOT_TCP_SOCKET_ERROR
    //   These would indicate a bug internal to the component.
    //
    // PR_PROTOCOL_NOT_SUPPORTED_ERROR
    //   This means that we can't use the given "protocol" (like
    //   IPPROTO_TCP or IPPROTO_UDP) with a socket of the given type. As
    //   above, this indicates an internal bug.
    //
    // PR_IS_CONNECTED_ERROR
    //   This indicates that we've applied a system call like 'bind' or
    //   'connect' to a socket that is already connected. The socket
    //   components manage each file descriptor's state, and in some cases
    //   handle this error result internally. We shouldn't be returning
    //   this to our callers.
    //
    // PR_IO_ERROR
    //   This is so vague that NS_ERROR_FAILURE is just as good.
    }
    SOCKET_LOG(("ErrorAccordingToNSPR [in=%d out=%x]\n", errorCode, rv));
    return rv;
}

//-----------------------------------------------------------------------------
// socket input stream impl 
//-----------------------------------------------------------------------------

nsSocketInputStream::nsSocketInputStream(nsSocketTransport *trans)
    : mTransport(trans)
    , mReaderRefCnt(0)
    , mCondition(NS_OK)
    , mCallbackFlags(0)
    , mByteCount(0)
{
}

nsSocketInputStream::~nsSocketInputStream()
{
}

// called on the socket transport thread...
//
//   condition : failure code if socket has been closed
//
void
nsSocketInputStream::OnSocketReady(nsresult condition)
{
    SOCKET_LOG(("nsSocketInputStream::OnSocketReady [this=%p cond=%x]\n",
        this, condition));

    NS_ASSERTION(PR_GetCurrentThread() == gSocketThread, "wrong thread");

    nsCOMPtr<nsIInputStreamCallback> callback;
    {
        MutexAutoLock lock(mTransport->mLock);

        // update condition, but be careful not to erase an already
        // existing error condition.
        if (NS_SUCCEEDED(mCondition))
            mCondition = condition;

        // ignore event if only waiting for closure and not closed.
        if (NS_FAILED(mCondition) || !(mCallbackFlags & WAIT_CLOSURE_ONLY)) {
            callback = mCallback;
            mCallback = nullptr;
            mCallbackFlags = 0;
        }
    }

    if (callback)
        callback->OnInputStreamReady(this);
}

NS_IMPL_QUERY_INTERFACE(nsSocketInputStream,
                        nsIInputStream,
                        nsIAsyncInputStream)

NS_IMETHODIMP_(MozExternalRefCountType)
nsSocketInputStream::AddRef()
{
    ++mReaderRefCnt;
    return mTransport->AddRef();
}

NS_IMETHODIMP_(MozExternalRefCountType)
nsSocketInputStream::Release()
{
    if (--mReaderRefCnt == 0)
        Close();
    return mTransport->Release();
}

NS_IMETHODIMP
nsSocketInputStream::Close()
{
    return CloseWithStatus(NS_BASE_STREAM_CLOSED);
}

NS_IMETHODIMP
nsSocketInputStream::Available(uint64_t *avail)
{
    SOCKET_LOG(("nsSocketInputStream::Available [this=%p]\n", this));

    *avail = 0;

    PRFileDesc *fd;
    {
        MutexAutoLock lock(mTransport->mLock);

        if (NS_FAILED(mCondition))
            return mCondition;

        fd = mTransport->GetFD_Locked();
        if (!fd)
            return NS_OK;
    }

    // cannot hold lock while calling NSPR.  (worried about the fact that PSM
    // synchronously proxies notifications over to the UI thread, which could
    // mistakenly try to re-enter this code.)
    int32_t n = PR_Available(fd);

    // PSM does not implement PR_Available() so do a best approximation of it
    // with MSG_PEEK
    if ((n == -1) && (PR_GetError() == PR_NOT_IMPLEMENTED_ERROR)) {
        char c;

        n = PR_Recv(fd, &c, 1, PR_MSG_PEEK, 0);
        SOCKET_LOG(("nsSocketInputStream::Available [this=%p] "
                    "using PEEK backup n=%d]\n", this, n));
    }

    nsresult rv;
    {
        MutexAutoLock lock(mTransport->mLock);

        mTransport->ReleaseFD_Locked(fd);

        if (n >= 0)
            *avail = n;
        else {
            PRErrorCode code = PR_GetError();
            if (code == PR_WOULD_BLOCK_ERROR)
                return NS_OK;
            mCondition = ErrorAccordingToNSPR(code);
        }
        rv = mCondition;
    }
    if (NS_FAILED(rv))
        mTransport->OnInputClosed(rv);
    return rv;
}

NS_IMETHODIMP
nsSocketInputStream::Read(char *buf, uint32_t count, uint32_t *countRead)
{
    SOCKET_LOG(("nsSocketInputStream::Read [this=%p count=%u]\n", this, count));

    *countRead = 0;

    PRFileDesc* fd = nullptr;
    {
        MutexAutoLock lock(mTransport->mLock);

        if (NS_FAILED(mCondition))
            return (mCondition == NS_BASE_STREAM_CLOSED) ? NS_OK : mCondition;

        fd = mTransport->GetFD_Locked();
        if (!fd)
            return NS_BASE_STREAM_WOULD_BLOCK;
    }

    SOCKET_LOG(("  calling PR_Read [count=%u]\n", count));

    // cannot hold lock while calling NSPR.  (worried about the fact that PSM
    // synchronously proxies notifications over to the UI thread, which could
    // mistakenly try to re-enter this code.)
    int32_t n = PR_Read(fd, buf, count);

    SOCKET_LOG(("  PR_Read returned [n=%d]\n", n));

    nsresult rv = NS_OK;
    {
        MutexAutoLock lock(mTransport->mLock);

#ifdef ENABLE_SOCKET_TRACING
        if (n > 0)
            mTransport->TraceInBuf(buf, n);
#endif

        mTransport->ReleaseFD_Locked(fd);

        if (n > 0)
            mByteCount += (*countRead = n);
        else if (n < 0) {
            PRErrorCode code = PR_GetError();
            if (code == PR_WOULD_BLOCK_ERROR)
                return NS_BASE_STREAM_WOULD_BLOCK;
            mCondition = ErrorAccordingToNSPR(code);
        }
        rv = mCondition;
    }
    if (NS_FAILED(rv))
        mTransport->OnInputClosed(rv);

    // only send this notification if we have indeed read some data.
    // see bug 196827 for an example of why this is important.
    if (n > 0)
        mTransport->SendStatus(NS_NET_STATUS_RECEIVING_FROM);
    return rv;
}

NS_IMETHODIMP
nsSocketInputStream::ReadSegments(nsWriteSegmentFun writer, void *closure,
                                  uint32_t count, uint32_t *countRead)
{
    // socket stream is unbuffered
    return NS_ERROR_NOT_IMPLEMENTED;
}

NS_IMETHODIMP
nsSocketInputStream::IsNonBlocking(bool *nonblocking)
{
    *nonblocking = true;
    return NS_OK;
}

NS_IMETHODIMP
nsSocketInputStream::CloseWithStatus(nsresult reason)
{
    SOCKET_LOG(("nsSocketInputStream::CloseWithStatus [this=%p reason=%x]\n", this, reason));

    // may be called from any thread
 
    nsresult rv;
    {
        MutexAutoLock lock(mTransport->mLock);

        if (NS_SUCCEEDED(mCondition))
            rv = mCondition = reason;
        else
            rv = NS_OK;
    }
    if (NS_FAILED(rv))
        mTransport->OnInputClosed(rv);
    return NS_OK;
}

NS_IMETHODIMP
nsSocketInputStream::AsyncWait(nsIInputStreamCallback *callback,
                               uint32_t flags,
                               uint32_t amount,
                               nsIEventTarget *target)
{
    SOCKET_LOG(("nsSocketInputStream::AsyncWait [this=%p]\n", this));

    bool hasError = false;
    {
        MutexAutoLock lock(mTransport->mLock);

        if (callback && target) {
            //
            // build event proxy
            //
            mCallback = NS_NewInputStreamReadyEvent(callback, target);
        }
        else
            mCallback = callback;
        mCallbackFlags = flags;

        hasError = NS_FAILED(mCondition);
    } // unlock mTransport->mLock

    if (hasError) {
        // OnSocketEvent will call OnInputStreamReady with an error code after
        // going through the event loop. We do this because most socket callers
        // do not expect AsyncWait() to synchronously execute the OnInputStreamReady
        // callback.
        mTransport->PostEvent(nsSocketTransport::MSG_INPUT_PENDING);
    } else {
        mTransport->OnInputPending();
    }

    return NS_OK;
}

//-----------------------------------------------------------------------------
// socket output stream impl 
//-----------------------------------------------------------------------------

nsSocketOutputStream::nsSocketOutputStream(nsSocketTransport *trans)
    : mTransport(trans)
    , mWriterRefCnt(0)
    , mCondition(NS_OK)
    , mCallbackFlags(0)
    , mByteCount(0)
{
}

nsSocketOutputStream::~nsSocketOutputStream()
{
}

// called on the socket transport thread...
//
//   condition : failure code if socket has been closed
//
void
nsSocketOutputStream::OnSocketReady(nsresult condition)
{
    SOCKET_LOG(("nsSocketOutputStream::OnSocketReady [this=%p cond=%x]\n",
        this, condition));

    NS_ASSERTION(PR_GetCurrentThread() == gSocketThread, "wrong thread");

    nsCOMPtr<nsIOutputStreamCallback> callback;
    {
        MutexAutoLock lock(mTransport->mLock);

        // update condition, but be careful not to erase an already
        // existing error condition.
        if (NS_SUCCEEDED(mCondition))
            mCondition = condition;

        // ignore event if only waiting for closure and not closed.
        if (NS_FAILED(mCondition) || !(mCallbackFlags & WAIT_CLOSURE_ONLY)) {
            callback = mCallback;
            mCallback = nullptr;
            mCallbackFlags = 0;
        }
    }

    if (callback)
        callback->OnOutputStreamReady(this);
}

NS_IMPL_QUERY_INTERFACE(nsSocketOutputStream,
                        nsIOutputStream,
                        nsIAsyncOutputStream)

NS_IMETHODIMP_(MozExternalRefCountType)
nsSocketOutputStream::AddRef()
{
    ++mWriterRefCnt;
    return mTransport->AddRef();
}

NS_IMETHODIMP_(MozExternalRefCountType)
nsSocketOutputStream::Release()
{
    if (--mWriterRefCnt == 0)
        Close();
    return mTransport->Release();
}

NS_IMETHODIMP
nsSocketOutputStream::Close()
{
    return CloseWithStatus(NS_BASE_STREAM_CLOSED);
}

NS_IMETHODIMP
nsSocketOutputStream::Flush()
{
    return NS_OK;
}

NS_IMETHODIMP
nsSocketOutputStream::Write(const char *buf, uint32_t count, uint32_t *countWritten)
{
    SOCKET_LOG(("nsSocketOutputStream::Write [this=%p count=%u]\n", this, count));

    *countWritten = 0;

    // A write of 0 bytes can be used to force the initial SSL handshake, so do
    // not reject that.

    PRFileDesc* fd = nullptr;
    {
        MutexAutoLock lock(mTransport->mLock);

        if (NS_FAILED(mCondition))
            return mCondition;
        
        fd = mTransport->GetFD_Locked();
        if (!fd)
            return NS_BASE_STREAM_WOULD_BLOCK;
    }

    SOCKET_LOG(("  calling PR_Write [count=%u]\n", count));

    // cannot hold lock while calling NSPR.  (worried about the fact that PSM
    // synchronously proxies notifications over to the UI thread, which could
    // mistakenly try to re-enter this code.)
    int32_t n = PR_Write(fd, buf, count);

    SOCKET_LOG(("  PR_Write returned [n=%d]\n", n));

    nsresult rv = NS_OK;
    {
        MutexAutoLock lock(mTransport->mLock);

#ifdef ENABLE_SOCKET_TRACING
        if (n > 0)
            mTransport->TraceOutBuf(buf, n);
#endif

        mTransport->ReleaseFD_Locked(fd);

        if (n > 0)
            mByteCount += (*countWritten = n);
        else if (n < 0) {
            PRErrorCode code = PR_GetError();
            if (code == PR_WOULD_BLOCK_ERROR)
                return NS_BASE_STREAM_WOULD_BLOCK;
            mCondition = ErrorAccordingToNSPR(code);
        }
        rv = mCondition;
    }
    if (NS_FAILED(rv))
        mTransport->OnOutputClosed(rv);

    // only send this notification if we have indeed written some data.
    // see bug 196827 for an example of why this is important.
    if (n > 0)
        mTransport->SendStatus(NS_NET_STATUS_SENDING_TO);
    return rv;
}

NS_IMETHODIMP
nsSocketOutputStream::WriteSegments(nsReadSegmentFun reader, void *closure,
                                    uint32_t count, uint32_t *countRead)
{
    // socket stream is unbuffered
    return NS_ERROR_NOT_IMPLEMENTED;
}

nsresult
nsSocketOutputStream::WriteFromSegments(nsIInputStream *input,
                                        void *closure,
                                        const char *fromSegment,
                                        uint32_t offset,
                                        uint32_t count,
                                        uint32_t *countRead)
{
    nsSocketOutputStream *self = (nsSocketOutputStream *) closure;
    return self->Write(fromSegment, count, countRead);
}

NS_IMETHODIMP
nsSocketOutputStream::WriteFrom(nsIInputStream *stream, uint32_t count, uint32_t *countRead)
{
    return stream->ReadSegments(WriteFromSegments, this, count, countRead);
}

NS_IMETHODIMP
nsSocketOutputStream::IsNonBlocking(bool *nonblocking)
{
    *nonblocking = true;
    return NS_OK;
}

NS_IMETHODIMP
nsSocketOutputStream::CloseWithStatus(nsresult reason)
{
    SOCKET_LOG(("nsSocketOutputStream::CloseWithStatus [this=%p reason=%x]\n", this, reason));

    // may be called from any thread
 
    nsresult rv;
    {
        MutexAutoLock lock(mTransport->mLock);

        if (NS_SUCCEEDED(mCondition))
            rv = mCondition = reason;
        else
            rv = NS_OK;
    }
    if (NS_FAILED(rv))
        mTransport->OnOutputClosed(rv);
    return NS_OK;
}

NS_IMETHODIMP
nsSocketOutputStream::AsyncWait(nsIOutputStreamCallback *callback,
                                uint32_t flags,
                                uint32_t amount,
                                nsIEventTarget *target)
{
    SOCKET_LOG(("nsSocketOutputStream::AsyncWait [this=%p]\n", this));

    {
        MutexAutoLock lock(mTransport->mLock);

        if (callback && target) {
            //
            // build event proxy
            //
            mCallback = NS_NewOutputStreamReadyEvent(callback, target);
        }
        else
            mCallback = callback;

        mCallbackFlags = flags;
    }
    mTransport->OnOutputPending();
    return NS_OK;
}

//-----------------------------------------------------------------------------
// socket transport impl
//-----------------------------------------------------------------------------

nsSocketTransport::nsSocketTransport()
    : mTypes(nullptr)
    , mTypeCount(0)
    , mPort(0)
    , mProxyPort(0)
    , mOriginPort(0)
    , mProxyTransparent(false)
    , mProxyTransparentResolvesHost(false)
    , mHttpsProxy(false)
    , mConnectionFlags(0)
    , mState(STATE_CLOSED)
    , mAttached(false)
    , mInputClosed(true)
    , mOutputClosed(true)
    , mResolving(false)
    , mNetAddrIsSet(false)
    , mSelfAddrIsSet(false)
    , mNetAddrPreResolved(false)
    , mLock("nsSocketTransport.mLock")
    , mFD(this)
    , mFDref(0)
    , mFDconnected(false)
    , mSocketTransportService(gSocketTransportService)
    , mInput(this)
    , mOutput(this)
    , mQoSBits(0x00)
    , mKeepaliveEnabled(false)
    , mKeepaliveIdleTimeS(-1)
    , mKeepaliveRetryIntervalS(-1)
    , mKeepaliveProbeCount(-1)
    , mDoNotRetryToConnect(false)
{
    SOCKET_LOG(("creating nsSocketTransport @%p\n", this));

    mTimeouts[TIMEOUT_CONNECT]    = UINT16_MAX; // no timeout
    mTimeouts[TIMEOUT_READ_WRITE] = UINT16_MAX; // no timeout
}

nsSocketTransport::~nsSocketTransport()
{
    SOCKET_LOG(("destroying nsSocketTransport @%p\n", this));

    CleanupTypes();
}

void
nsSocketTransport::CleanupTypes()
{
    // cleanup socket type info
    if (mTypes) {
        for (uint32_t i = 0; i < mTypeCount; ++i) {
            PL_strfree(mTypes[i]);
        }
        free(mTypes);
        mTypes = nullptr;
    }
    mTypeCount = 0;
}

nsresult
nsSocketTransport::Init(const char **types, uint32_t typeCount,
                        const nsACString &host, uint16_t port,
                        const nsACString &hostRoute, uint16_t portRoute,
                        nsIProxyInfo *givenProxyInfo)
{
    nsCOMPtr<nsProxyInfo> proxyInfo;
    if (givenProxyInfo) {
        proxyInfo = do_QueryInterface(givenProxyInfo);
        NS_ENSURE_ARG(proxyInfo);
    }

    // init socket type info

    mOriginHost = host;
    mOriginPort = port;
    if (!hostRoute.IsEmpty()) {
        mHost = hostRoute;
        mPort = portRoute;
    } else {
        mHost = host;
        mPort = port;
    }

    if (proxyInfo) {
        mHttpsProxy = proxyInfo->IsHTTPS();
    }

    const char *proxyType = nullptr;
    mProxyInfo = proxyInfo;
    if (proxyInfo) {
        mProxyPort = proxyInfo->Port();
        mProxyHost = proxyInfo->Host();
        // grab proxy type (looking for "socks" for example)
        proxyType = proxyInfo->Type();
        if (proxyType && (proxyInfo->IsHTTP() ||
                          proxyInfo->IsHTTPS() ||
                          proxyInfo->IsDirect() ||
                          !strcmp(proxyType, "unknown"))) {
            proxyType = nullptr;
        }
    }

    SOCKET_LOG(("nsSocketTransport::Init [this=%p host=%s:%hu origin=%s:%d proxy=%s:%hu]\n",
                this, mHost.get(), mPort, mOriginHost.get(), mOriginPort,
                mProxyHost.get(), mProxyPort));

    // include proxy type as a socket type if proxy type is not "http"
    mTypeCount = typeCount + (proxyType != nullptr);
    if (!mTypeCount)
        return NS_OK;

    // if we have socket types, then the socket provider service had
    // better exist!
    nsresult rv;
    nsCOMPtr<nsISocketProviderService> spserv =
        do_GetService(kSocketProviderServiceCID, &rv);
    if (NS_FAILED(rv)) return rv;

    mTypes = (char **) malloc(mTypeCount * sizeof(char *));
    if (!mTypes)
        return NS_ERROR_OUT_OF_MEMORY;

    // now verify that each socket type has a registered socket provider.
    for (uint32_t i = 0, type = 0; i < mTypeCount; ++i) {
        // store socket types
        if (i == 0 && proxyType)
            mTypes[i] = PL_strdup(proxyType);
        else
            mTypes[i] = PL_strdup(types[type++]);

        if (!mTypes[i]) {
            mTypeCount = i;
            return NS_ERROR_OUT_OF_MEMORY;
        }
        nsCOMPtr<nsISocketProvider> provider;
        rv = spserv->GetSocketProvider(mTypes[i], getter_AddRefs(provider));
        if (NS_FAILED(rv)) {
            NS_WARNING("no registered socket provider");
            return rv;
        }

        // note if socket type corresponds to a transparent proxy
        // XXX don't hardcode SOCKS here (use proxy info's flags instead).
        if ((strcmp(mTypes[i], "socks") == 0) ||
            (strcmp(mTypes[i], "socks4") == 0)) {
            mProxyTransparent = true;

            if (proxyInfo->Flags() & nsIProxyInfo::TRANSPARENT_PROXY_RESOLVES_HOST) {
                // we want the SOCKS layer to send the hostname
                // and port to the proxy and let it do the DNS.
                mProxyTransparentResolvesHost = true;
            }
        }
    }

    return NS_OK;
}

nsresult
nsSocketTransport::InitPreResolved(const char **socketTypes, uint32_t typeCount,
                                   const nsACString &host, uint16_t port,
                                   const nsACString &hostRoute, uint16_t portRoute,
                                   nsIProxyInfo *proxyInfo,
                                   const mozilla::net::NetAddr* addr)
{
  nsresult rv = Init(socketTypes, typeCount, host, port, hostRoute, portRoute, proxyInfo);
  if (NS_WARN_IF(NS_FAILED(rv))) {
    return rv;
  }

  mNetAddr = *addr;
  mNetAddrPreResolved = true;
  return NS_OK;
}

nsresult
nsSocketTransport::InitWithFilename(const char *filename)
{
#if defined(XP_UNIX)
    size_t filenameLength = strlen(filename);

    if (filenameLength > sizeof(mNetAddr.local.path) - 1)
        return NS_ERROR_FILE_NAME_TOO_LONG;

    mHost.Assign(filename);
    mPort = 0;
    mTypeCount = 0;

    mNetAddr.local.family = AF_LOCAL;
    memcpy(mNetAddr.local.path, filename, filenameLength);
    mNetAddr.local.path[filenameLength] = '\0';
    mNetAddrIsSet = true;

    return NS_OK;
#else
    return NS_ERROR_SOCKET_ADDRESS_NOT_SUPPORTED;
#endif
}

nsresult
nsSocketTransport::InitWithConnectedSocket(PRFileDesc *fd, const NetAddr *addr)
{
    MOZ_ASSERT(PR_GetCurrentThread() == gSocketThread, "wrong thread");
    NS_ASSERTION(!mFD.IsInitialized(), "already initialized");

    char buf[kNetAddrMaxCStrBufSize];
    NetAddrToString(addr, buf, sizeof(buf));
    mHost.Assign(buf);

    uint16_t port;
    if (addr->raw.family == AF_INET)
        port = addr->inet.port;
    else if (addr->raw.family == AF_INET6)
        port = addr->inet6.port;
    else
        port = 0;
    mPort = ntohs(port);

    memcpy(&mNetAddr, addr, sizeof(NetAddr));

    mPollFlags = (PR_POLL_READ | PR_POLL_WRITE | PR_POLL_EXCEPT);
    mPollTimeout = mTimeouts[TIMEOUT_READ_WRITE];
    mState = STATE_TRANSFERRING;
    SetSocketName(fd);
    mNetAddrIsSet = true;

    {
        MutexAutoLock lock(mLock);

        mFD = fd;
        mFDref = 1;
        mFDconnected = 1;
    }

    // make sure new socket is non-blocking
    PRSocketOptionData opt;
    opt.option = PR_SockOpt_Nonblocking;
    opt.value.non_blocking = true;
    PR_SetSocketOption(fd, &opt);

    SOCKET_LOG(("nsSocketTransport::InitWithConnectedSocket [this=%p addr=%s:%hu]\n",
        this, mHost.get(), mPort));

    // jump to InitiateSocket to get ourselves attached to the STS poll list.
    return PostEvent(MSG_RETRY_INIT_SOCKET);
}

nsresult
nsSocketTransport::InitWithConnectedSocket(PRFileDesc* aFD,
                                           const NetAddr* aAddr,
                                           nsISupports* aSecInfo)
{
    mSecInfo = aSecInfo;
    return InitWithConnectedSocket(aFD, aAddr);
}

nsresult
nsSocketTransport::PostEvent(uint32_t type, nsresult status, nsISupports *param)
{
    SOCKET_LOG(("nsSocketTransport::PostEvent [this=%p type=%u status=%x param=%p]\n",
        this, type, status, param));

    nsCOMPtr<nsIRunnable> event = new nsSocketEvent(this, type, status, param);
    if (!event)
        return NS_ERROR_OUT_OF_MEMORY;

    return mSocketTransportService->Dispatch(event, NS_DISPATCH_NORMAL);
}

void
nsSocketTransport::SendStatus(nsresult status)
{
    SOCKET_LOG(("nsSocketTransport::SendStatus [this=%p status=%x]\n", this, status));

    nsCOMPtr<nsITransportEventSink> sink;
    uint64_t progress;
    {
        MutexAutoLock lock(mLock);
        sink = mEventSink;
        switch (status) {
        case NS_NET_STATUS_SENDING_TO:
            progress = mOutput.ByteCount();
            break;
        case NS_NET_STATUS_RECEIVING_FROM:
            progress = mInput.ByteCount();
            break;
        default:
            progress = 0;
            break;
        }
    }
    if (sink) {
        sink->OnTransportStatus(this, status, progress, -1);
    }
}

nsresult
nsSocketTransport::ResolveHost()
{
    SOCKET_LOG(("nsSocketTransport::ResolveHost [this=%p %s:%d%s]\n",
                this, SocketHost().get(), SocketPort(),
                mConnectionFlags & nsSocketTransport::BYPASS_CACHE ?
                " bypass cache" : ""));

    nsresult rv;

    if (mNetAddrPreResolved) {
        mState = STATE_RESOLVING;
        return PostEvent(MSG_DNS_LOOKUP_COMPLETE, NS_OK, nullptr);
    }

    if (!mProxyHost.IsEmpty()) {
        if (!mProxyTransparent || mProxyTransparentResolvesHost) {
#if defined(XP_UNIX)
            MOZ_ASSERT(!mNetAddrIsSet || mNetAddr.raw.family != AF_LOCAL,
                       "Unix domain sockets can't be used with proxies");
#endif
            // When not resolving mHost locally, we still want to ensure that
            // it only contains valid characters.  See bug 304904 for details.
            // Sometimes the end host is not yet known and mHost is *
            if (!net_IsValidHostName(mHost) &&
                !mHost.Equals(NS_LITERAL_CSTRING("*"))) {
                SOCKET_LOG(("  invalid hostname %s\n", mHost.get()));
                return NS_ERROR_UNKNOWN_HOST;
            }
        }
        if (mProxyTransparentResolvesHost) {
            // Name resolution is done on the server side.  Just pretend
            // client resolution is complete, this will get picked up later.
            // since we don't need to do DNS now, we bypass the resolving
            // step by initializing mNetAddr to an empty address, but we
            // must keep the port. The SOCKS IO layer will use the hostname
            // we send it when it's created, rather than the empty address
            // we send with the connect call.
            mState = STATE_RESOLVING;
            mNetAddr.raw.family = AF_INET;
            mNetAddr.inet.port = htons(SocketPort());
            mNetAddr.inet.ip = htonl(INADDR_ANY);
            return PostEvent(MSG_DNS_LOOKUP_COMPLETE, NS_OK, nullptr);
        }
    }

    nsCOMPtr<nsIDNSService> dns = do_GetService(kDNSServiceCID, &rv);
    if (NS_FAILED(rv)) return rv;

    mResolving = true;

    uint32_t dnsFlags = 0;
    if (mConnectionFlags & nsSocketTransport::BYPASS_CACHE)
        dnsFlags = nsIDNSService::RESOLVE_BYPASS_CACHE;
    if (mConnectionFlags & nsSocketTransport::DISABLE_IPV6)
        dnsFlags |= nsIDNSService::RESOLVE_DISABLE_IPV6;
    if (mConnectionFlags & nsSocketTransport::DISABLE_IPV4)
        dnsFlags |= nsIDNSService::RESOLVE_DISABLE_IPV4;

    NS_ASSERTION(!(dnsFlags & nsIDNSService::RESOLVE_DISABLE_IPV6) ||
                 !(dnsFlags & nsIDNSService::RESOLVE_DISABLE_IPV4),
                 "Setting both RESOLVE_DISABLE_IPV6 and RESOLVE_DISABLE_IPV4");

    SendStatus(NS_NET_STATUS_RESOLVING_HOST);

    if (!SocketHost().Equals(mOriginHost)) {
        SOCKET_LOG(("nsSocketTransport %p origin %s doing dns for %s\n",
                    this, mOriginHost.get(), SocketHost().get()));
    }
    rv = dns->AsyncResolveExtended(SocketHost(), dnsFlags, mNetworkInterfaceId, this,
                                   nullptr, getter_AddRefs(mDNSRequest));
    if (NS_SUCCEEDED(rv)) {
        SOCKET_LOG(("  advancing to STATE_RESOLVING\n"));
        mState = STATE_RESOLVING;
    }
    return rv;
}

nsresult
nsSocketTransport::BuildSocket(PRFileDesc *&fd, bool &proxyTransparent, bool &usingSSL)
{
    SOCKET_LOG(("nsSocketTransport::BuildSocket [this=%p]\n", this));

    nsresult rv;

    proxyTransparent = false;
    usingSSL = false;

    if (mTypeCount == 0) {
        fd = PR_OpenTCPSocket(mNetAddr.raw.family);
        rv = fd ? NS_OK : NS_ERROR_OUT_OF_MEMORY;
    }
    else {
#if defined(XP_UNIX)
        MOZ_ASSERT(!mNetAddrIsSet || mNetAddr.raw.family != AF_LOCAL,
                   "Unix domain sockets can't be used with socket types");
#endif

        fd = nullptr;

        nsCOMPtr<nsISocketProviderService> spserv =
            do_GetService(kSocketProviderServiceCID, &rv);
        if (NS_FAILED(rv)) return rv;

        // by setting host to mOriginHost, instead of mHost we send the
        // SocketProvider (e.g. PSM) the origin hostname but can still do DNS
        // on an explicit alternate service host name
        const char *host       = mOriginHost.get();
        int32_t     port       = (int32_t) mOriginPort;
        nsCOMPtr<nsIProxyInfo> proxyInfo = mProxyInfo;
        uint32_t    controlFlags = 0;

        uint32_t i;
        for (i=0; i<mTypeCount; ++i) {
            nsCOMPtr<nsISocketProvider> provider;

            SOCKET_LOG(("  pushing io layer [%u:%s]\n", i, mTypes[i]));

            rv = spserv->GetSocketProvider(mTypes[i], getter_AddRefs(provider));
            if (NS_FAILED(rv))
                break;

            if (mProxyTransparentResolvesHost)
                controlFlags |= nsISocketProvider::PROXY_RESOLVES_HOST;
            
            if (mConnectionFlags & nsISocketTransport::ANONYMOUS_CONNECT)
                controlFlags |= nsISocketProvider::ANONYMOUS_CONNECT;

            if (mConnectionFlags & nsISocketTransport::NO_PERMANENT_STORAGE)
                controlFlags |= nsISocketProvider::NO_PERMANENT_STORAGE;

            if (mConnectionFlags & nsISocketTransport::MITM_OK)
                controlFlags |= nsISocketProvider::MITM_OK;

            if (mConnectionFlags & nsISocketTransport::BE_CONSERVATIVE)
                controlFlags |= nsISocketProvider::BE_CONSERVATIVE;

            nsCOMPtr<nsISupports> secinfo;
            if (i == 0) {
                // if this is the first type, we'll want the 
                // service to allocate a new socket

                // when https proxying we want to just connect to the proxy as if
                // it were the end host (i.e. expect the proxy's cert)

                rv = provider->NewSocket(mNetAddr.raw.family,
                                         mHttpsProxy ? mProxyHost.get() : host,
                                         mHttpsProxy ? mProxyPort : port,
                                         proxyInfo, mOriginAttributes,
                                         controlFlags, &fd,
                                         getter_AddRefs(secinfo));

                if (NS_SUCCEEDED(rv) && !fd) {
                    NS_NOTREACHED("NewSocket succeeded but failed to create a PRFileDesc");
                    rv = NS_ERROR_UNEXPECTED;
                }
            }
            else {
                // the socket has already been allocated, 
                // so we just want the service to add itself
                // to the stack (such as pushing an io layer)
                rv = provider->AddToSocket(mNetAddr.raw.family,
                                           host, port, proxyInfo,
                                           mOriginAttributes, controlFlags, fd,
                                           getter_AddRefs(secinfo));
            }

            // controlFlags = 0; not used below this point...
            if (NS_FAILED(rv))
                break;

            // if the service was ssl or starttls, we want to hold onto the socket info
            bool isSSL = (strcmp(mTypes[i], "ssl") == 0);
            if (isSSL || (strcmp(mTypes[i], "starttls") == 0)) {
                // remember security info and give notification callbacks to PSM...
                nsCOMPtr<nsIInterfaceRequestor> callbacks;
                {
                    MutexAutoLock lock(mLock);
                    mSecInfo = secinfo;
                    callbacks = mCallbacks;
                    SOCKET_LOG(("  [secinfo=%x callbacks=%x]\n", mSecInfo.get(), mCallbacks.get()));
                }
                // don't call into PSM while holding mLock!!
                nsCOMPtr<nsISSLSocketControl> secCtrl(do_QueryInterface(secinfo));
                if (secCtrl)
                    secCtrl->SetNotificationCallbacks(callbacks);
                // remember if socket type is SSL so we can ProxyStartSSL if need be.
                usingSSL = isSSL;
            }
            else if ((strcmp(mTypes[i], "socks") == 0) ||
                     (strcmp(mTypes[i], "socks4") == 0)) {
                // since socks is transparent, any layers above
                // it do not have to worry about proxy stuff
                proxyInfo = nullptr;
                proxyTransparent = true;
            }
        }

        if (NS_FAILED(rv)) {
            SOCKET_LOG(("  error pushing io layer [%u:%s rv=%x]\n", i, mTypes[i], rv));
            if (fd) {
                CloseSocket(fd);
            }
        }
    }

    return rv;
}

nsresult
nsSocketTransport::InitiateSocket()
{
    SOCKET_LOG(("nsSocketTransport::InitiateSocket [this=%p]\n", this));

    nsresult rv;
    bool isLocal;
    IsLocal(&isLocal);

    if (gIOService->IsNetTearingDown()) {
        return NS_ERROR_ABORT;
    }
    if (gIOService->IsOffline()) {
        if (!isLocal)
            return NS_ERROR_OFFLINE;
    } else if (!isLocal) {

#ifdef DEBUG
        // all IP networking has to be done from the parent
        if (NS_SUCCEEDED(mCondition) &&
            ((mNetAddr.raw.family == AF_INET) || (mNetAddr.raw.family == AF_INET6))) {
            MOZ_ASSERT(!IsNeckoChild());
        }
#endif

        if (NS_SUCCEEDED(mCondition) &&
            xpc::AreNonLocalConnectionsDisabled() &&
            !(IsIPAddrAny(&mNetAddr) || IsIPAddrLocal(&mNetAddr))) {
            nsAutoCString ipaddr;
            RefPtr<nsNetAddr> netaddr = new nsNetAddr(&mNetAddr);
            netaddr->GetAddress(ipaddr);
            fprintf_stderr(stderr,
                           "FATAL ERROR: Non-local network connections are disabled and a connection "
                           "attempt to %s (%s) was made.\nYou should only access hostnames "
                           "available via the test networking proxy (if running mochitests) "
                           "or from a test-specific httpd.js server (if running xpcshell tests). "
                           "Browser services should be disabled or redirected to a local server.\n",
                           mHost.get(), ipaddr.get());
            MOZ_CRASH("Attempting to connect to non-local address!");
        }
    }

    // Hosts/Proxy Hosts that are Local IP Literals should not be speculatively
    // connected - Bug 853423.
    if (mConnectionFlags & nsISocketTransport::DISABLE_RFC1918 &&
        IsIPAddrLocal(&mNetAddr)) {
        if (SOCKET_LOG_ENABLED()) {
            nsAutoCString netAddrCString;
            netAddrCString.SetCapacity(kIPv6CStrBufSize);
            if (!NetAddrToString(&mNetAddr,
                                 netAddrCString.BeginWriting(),
                                 kIPv6CStrBufSize))
                netAddrCString = NS_LITERAL_CSTRING("<IP-to-string failed>");
            SOCKET_LOG(("nsSocketTransport::InitiateSocket skipping "
                        "speculative connection for host [%s:%d] proxy "
                        "[%s:%d] with Local IP address [%s]",
                        mHost.get(), mPort, mProxyHost.get(), mProxyPort,
                        netAddrCString.get()));
        }
        mCondition = NS_ERROR_CONNECTION_REFUSED;
        OnSocketDetached(nullptr);
        return mCondition;
    }

    //
    // find out if it is going to be ok to attach another socket to the STS.
    // if not then we have to wait for the STS to tell us that it is ok.
    // the notification is asynchronous, which means that when we could be
    // in a race to call AttachSocket once notified.  for this reason, when
    // we get notified, we just re-enter this function.  as a result, we are
    // sure to ask again before calling AttachSocket.  in this way we deal
    // with the race condition.  though it isn't the most elegant solution,
    // it is far simpler than trying to build a system that would guarantee
    // FIFO ordering (which wouldn't even be that valuable IMO).  see bug
    // 194402 for more info.
    //
    if (!mSocketTransportService->CanAttachSocket()) {
        nsCOMPtr<nsIRunnable> event =
                new nsSocketEvent(this, MSG_RETRY_INIT_SOCKET);
        if (!event)
            return NS_ERROR_OUT_OF_MEMORY;
        return mSocketTransportService->NotifyWhenCanAttachSocket(event);
    }

    //
    // if we already have a connected socket, then just attach and return.
    //
    if (mFD.IsInitialized()) {
        rv = mSocketTransportService->AttachSocket(mFD, this);
        if (NS_SUCCEEDED(rv))
            mAttached = true;
        return rv;
    }

    //
    // create new socket fd, push io layers, etc.
    //
    PRFileDesc *fd;
    bool proxyTransparent;
    bool usingSSL;

    rv = BuildSocket(fd, proxyTransparent, usingSSL);
    if (NS_FAILED(rv)) {
        SOCKET_LOG(("  BuildSocket failed [rv=%x]\n", rv));
        return rv;
    }

    // Attach network activity monitor
    NetworkActivityMonitor::AttachIOLayer(fd);

    PRStatus status;

    // Make the socket non-blocking...
    PRSocketOptionData opt;
    opt.option = PR_SockOpt_Nonblocking;
    opt.value.non_blocking = true;
    status = PR_SetSocketOption(fd, &opt);
    NS_ASSERTION(status == PR_SUCCESS, "unable to make socket non-blocking");

    // disable the nagle algorithm - if we rely on it to coalesce writes into
    // full packets the final packet of a multi segment POST/PUT or pipeline
    // sequence is delayed a full rtt
    opt.option = PR_SockOpt_NoDelay;
    opt.value.no_delay = true;
    PR_SetSocketOption(fd, &opt);

    // if the network.tcp.sendbuffer preference is set, use it to size SO_SNDBUF
    // The Windows default of 8KB is too small and as of vista sp1, autotuning
    // only applies to receive window
    int32_t sndBufferSize;
    mSocketTransportService->GetSendBufferSize(&sndBufferSize);
    if (sndBufferSize > 0) {
        opt.option = PR_SockOpt_SendBufferSize;
        opt.value.send_buffer_size = sndBufferSize;
        PR_SetSocketOption(fd, &opt);
    }

    if (mQoSBits) {
        opt.option = PR_SockOpt_IpTypeOfService;
        opt.value.tos = mQoSBits;
        PR_SetSocketOption(fd, &opt);
    }

#if defined(XP_WIN)
    // The linger is turned off by default. This is not a hard close, but
    // closesocket should return immediately and operating system tries to send
    // remaining data for certain, implementation specific, amount of time.
    // https://msdn.microsoft.com/en-us/library/ms739165.aspx
    //
    // Turn the linger option on an set the interval to 0. This will cause hard
    // close of the socket.
    opt.option =  PR_SockOpt_Linger;
    opt.value.linger.polarity = 1;
    opt.value.linger.linger = 0;
    PR_SetSocketOption(fd, &opt);
#endif

    // inform socket transport about this newly created socket...
    rv = mSocketTransportService->AttachSocket(fd, this);
    if (NS_FAILED(rv)) {
        CloseSocket(fd);
        return rv;
    }
    mAttached = true;

    // assign mFD so that we can properly handle OnSocketDetached before we've
    // established a connection.
    {
        MutexAutoLock lock(mLock);
        mFD = fd;
        mFDref = 1;
        mFDconnected = false;
    }

    SOCKET_LOG(("  advancing to STATE_CONNECTING\n"));
    mState = STATE_CONNECTING;
    mPollTimeout = mTimeouts[TIMEOUT_CONNECT];
    SendStatus(NS_NET_STATUS_CONNECTING_TO);

    if (SOCKET_LOG_ENABLED()) {
        char buf[kNetAddrMaxCStrBufSize];
        NetAddrToString(&mNetAddr, buf, sizeof(buf));
        SOCKET_LOG(("  trying address: %s\n", buf));
    }

    //
    // Initiate the connect() to the host...
    //
    PRNetAddr prAddr;
    {
        if (mBindAddr) {
            MutexAutoLock lock(mLock);
            NetAddrToPRNetAddr(mBindAddr.get(), &prAddr);
            status = PR_Bind(fd, &prAddr);
            if (status != PR_SUCCESS) {
                return NS_ERROR_FAILURE;
            }
            mBindAddr = nullptr;
        }
    }

    NetAddrToPRNetAddr(&mNetAddr, &prAddr);

#ifdef XP_WIN
    // Find the real tcp socket and set non-blocking once again!
    // Bug 1158189.
    PRFileDesc *bottom = PR_GetIdentitiesLayer(fd, PR_NSPR_IO_LAYER);
    if (bottom) {
      PROsfd osfd = PR_FileDesc2NativeHandle(bottom);
      u_long nonblocking = 1;
      if (ioctlsocket(osfd, FIONBIO, &nonblocking) != 0) {
        NS_WARNING("Socket could not be set non-blocking!");
        return NS_ERROR_FAILURE;
      }
    }
#endif

    status = PR_Connect(fd, &prAddr, NS_SOCKET_CONNECT_TIMEOUT);

    if (status == PR_SUCCESS) {
        // 
        // we are connected!
        //
        OnSocketConnected();
    }
    else {
        PRErrorCode code = PR_GetError();
#if defined(TEST_CONNECT_ERRORS)
        code = RandomizeConnectError(code);
#endif
        //
        // If the PR_Connect(...) would block, then poll for a connection.
        //
        if ((PR_WOULD_BLOCK_ERROR == code) || (PR_IN_PROGRESS_ERROR == code))
            mPollFlags = (PR_POLL_EXCEPT | PR_POLL_WRITE);
        //
        // If the socket is already connected, then return success...
        //
        else if (PR_IS_CONNECTED_ERROR == code) {
            //
            // we are connected!
            //
            OnSocketConnected();

            if (mSecInfo && !mProxyHost.IsEmpty() && proxyTransparent && usingSSL) {
                // if the connection phase is finished, and the ssl layer has
                // been pushed, and we were proxying (transparently; ie. nothing
                // has to happen in the protocol layer above us), it's time for
                // the ssl to start doing it's thing.
                nsCOMPtr<nsISSLSocketControl> secCtrl =
                    do_QueryInterface(mSecInfo);
                if (secCtrl) {
                    SOCKET_LOG(("  calling ProxyStartSSL()\n"));
                    secCtrl->ProxyStartSSL();
                }
                // XXX what if we were forced to poll on the socket for a successful
                // connection... wouldn't we need to call ProxyStartSSL after a call
                // to PR_ConnectContinue indicates that we are connected?
                //
                // XXX this appears to be what the old socket transport did.  why
                // isn't this broken?
            }
        }
        //
        // A SOCKS request was rejected; get the actual error code from
        // the OS error
        //
        else if (PR_UNKNOWN_ERROR == code &&
                 mProxyTransparent &&
                 !mProxyHost.IsEmpty()) {
            code = PR_GetOSError();
            rv = ErrorAccordingToNSPR(code);
        }
        //
        // The connection was refused...
        //
        else {
            rv = ErrorAccordingToNSPR(code);
            if ((rv == NS_ERROR_CONNECTION_REFUSED) && !mProxyHost.IsEmpty())
                rv = NS_ERROR_PROXY_CONNECTION_REFUSED;
        }
    }
    return rv;
}

bool
nsSocketTransport::RecoverFromError()
{
    NS_ASSERTION(NS_FAILED(mCondition), "there should be something wrong");

    SOCKET_LOG(("nsSocketTransport::RecoverFromError [this=%p state=%x cond=%x]\n",
        this, mState, mCondition));

    if (mDoNotRetryToConnect) {
        SOCKET_LOG(("nsSocketTransport::RecoverFromError do not retry because "
                    "mDoNotRetryToConnect is set [this=%p]\n",
                    this));
        return false;
    }

#if defined(XP_UNIX)
    // Unix domain connections don't have multiple addresses to try,
    // so the recovery techniques here don't apply.
    if (mNetAddrIsSet && mNetAddr.raw.family == AF_LOCAL)
        return false;
#endif

    // can only recover from errors in these states
    if (mState != STATE_RESOLVING && mState != STATE_CONNECTING)
        return false;

    nsresult rv;

    // OK to check this outside mLock
    NS_ASSERTION(!mFDconnected, "socket should not be connected");

    // all connection failures need to be reported to DNS so that the next
    // time we will use a different address if available.
    if (mState == STATE_CONNECTING && mDNSRecord) {
        mDNSRecord->ReportUnusable(SocketPort());
    }

    // can only recover from these errors
    if (mCondition != NS_ERROR_CONNECTION_REFUSED &&
        mCondition != NS_ERROR_PROXY_CONNECTION_REFUSED &&
        mCondition != NS_ERROR_NET_TIMEOUT &&
        mCondition != NS_ERROR_UNKNOWN_HOST &&
        mCondition != NS_ERROR_UNKNOWN_PROXY_HOST)
        return false;

    bool tryAgain = false;

    if (mConnectionFlags & (DISABLE_IPV6 | DISABLE_IPV4) &&
        mCondition == NS_ERROR_UNKNOWN_HOST &&
        mState == STATE_RESOLVING &&
        !mProxyTransparentResolvesHost) {
        SOCKET_LOG(("  trying lookup again with both ipv4/ipv6 enabled\n"));
        mConnectionFlags &= ~(DISABLE_IPV6 | DISABLE_IPV4);
        tryAgain = true;
    }

    // try next ip address only if past the resolver stage...
    if (mState == STATE_CONNECTING && mDNSRecord) {
        nsresult rv = mDNSRecord->GetNextAddr(SocketPort(), &mNetAddr);
        if (NS_SUCCEEDED(rv)) {
            SOCKET_LOG(("  trying again with next ip address\n"));
            tryAgain = true;
        }
        else if (mConnectionFlags & (DISABLE_IPV6 | DISABLE_IPV4)) {
            // Drop state to closed.  This will trigger new round of DNS
            // resolving bellow.
            // XXX Could be optimized to only switch the flags to save duplicate
            // connection attempts.
            SOCKET_LOG(("  failed to connect all ipv4-only or ipv6-only hosts,"
                        " trying lookup/connect again with both ipv4/ipv6\n"));
            mState = STATE_CLOSED;
            mConnectionFlags &= ~(DISABLE_IPV6 | DISABLE_IPV4);
            tryAgain = true;
        }
    }

    // prepare to try again.
    if (tryAgain) {
        uint32_t msg;

        if (mState == STATE_CONNECTING) {
            mState = STATE_RESOLVING;
            msg = MSG_DNS_LOOKUP_COMPLETE;
        }
        else {
            mState = STATE_CLOSED;
            msg = MSG_ENSURE_CONNECT;
        }

        rv = PostEvent(msg, NS_OK);
        if (NS_FAILED(rv))
            tryAgain = false;
    }

    return tryAgain;
}

// called on the socket thread only
void
nsSocketTransport::OnMsgInputClosed(nsresult reason)
{
    SOCKET_LOG(("nsSocketTransport::OnMsgInputClosed [this=%p reason=%x]\n",
        this, reason));

    NS_ASSERTION(PR_GetCurrentThread() == gSocketThread, "wrong thread");

    mInputClosed = true;
    // check if event should affect entire transport
    if (NS_FAILED(reason) && (reason != NS_BASE_STREAM_CLOSED))
        mCondition = reason;                // XXX except if NS_FAILED(mCondition), right??
    else if (mOutputClosed)
        mCondition = NS_BASE_STREAM_CLOSED; // XXX except if NS_FAILED(mCondition), right??
    else {
        if (mState == STATE_TRANSFERRING)
            mPollFlags &= ~PR_POLL_READ;
        mInput.OnSocketReady(reason);
    }
}

// called on the socket thread only
void
nsSocketTransport::OnMsgOutputClosed(nsresult reason)
{
    SOCKET_LOG(("nsSocketTransport::OnMsgOutputClosed [this=%p reason=%x]\n",
        this, reason));

    NS_ASSERTION(PR_GetCurrentThread() == gSocketThread, "wrong thread");

    mOutputClosed = true;
    // check if event should affect entire transport
    if (NS_FAILED(reason) && (reason != NS_BASE_STREAM_CLOSED))
        mCondition = reason;                // XXX except if NS_FAILED(mCondition), right??
    else if (mInputClosed)
        mCondition = NS_BASE_STREAM_CLOSED; // XXX except if NS_FAILED(mCondition), right??
    else {
        if (mState == STATE_TRANSFERRING)
            mPollFlags &= ~PR_POLL_WRITE;
        mOutput.OnSocketReady(reason);
    }
}

void
nsSocketTransport::OnSocketConnected()
{
    MOZ_ASSERT(PR_GetCurrentThread() == gSocketThread, "wrong thread");
    SOCKET_LOG(("  advancing to STATE_TRANSFERRING\n"));

    mPollFlags = (PR_POLL_READ | PR_POLL_WRITE | PR_POLL_EXCEPT);
    mPollTimeout = mTimeouts[TIMEOUT_READ_WRITE];
    mState = STATE_TRANSFERRING;

    // Set the m*AddrIsSet flags only when state has reached TRANSFERRING
    // because we need to make sure its value does not change due to failover
    mNetAddrIsSet = true;

    // assign mFD (must do this within the transport lock), but take care not
    // to trample over mFDref if mFD is already set.
    {
        MutexAutoLock lock(mLock);
        NS_ASSERTION(mFD.IsInitialized(), "no socket");
        NS_ASSERTION(mFDref == 1, "wrong socket ref count");
        SetSocketName(mFD);
        mFDconnected = true;

#ifdef XP_WIN
        if (!IsWin2003OrLater()) { // windows xp
            PRSocketOptionData opt;
            opt.option = PR_SockOpt_RecvBufferSize;
            if (PR_GetSocketOption(mFD, &opt) == PR_SUCCESS) {
                SOCKET_LOG(("%p checking rwin on xp originally=%u\n",
                            this, opt.value.recv_buffer_size));
                if (opt.value.recv_buffer_size < 65535) {
                    opt.value.recv_buffer_size = 65535;
                    PR_SetSocketOption(mFD, &opt);
                }
            }
        }
#endif
    }

    // Ensure keepalive is configured correctly if previously enabled.
    if (mKeepaliveEnabled) {
        nsresult rv = SetKeepaliveEnabledInternal(true);
        if (NS_WARN_IF(NS_FAILED(rv))) {
            SOCKET_LOG(("  SetKeepaliveEnabledInternal failed rv[0x%x]", rv));
        }
    }

    SendStatus(NS_NET_STATUS_CONNECTED_TO);
}

void
nsSocketTransport::SetSocketName(PRFileDesc *fd)
{
    MOZ_ASSERT(PR_GetCurrentThread() == gSocketThread, "wrong thread");
    if (mSelfAddrIsSet) {
        return;
    }

    PRNetAddr prAddr;
    memset(&prAddr, 0, sizeof(prAddr));
    if (PR_GetSockName(fd, &prAddr) == PR_SUCCESS) {
        PRNetAddrToNetAddr(&prAddr, &mSelfAddr);
        mSelfAddrIsSet = true;
    }
}

PRFileDesc *
nsSocketTransport::GetFD_Locked()
{
    mLock.AssertCurrentThreadOwns();

    // mFD is not available to the streams while disconnected.
    if (!mFDconnected)
        return nullptr;

    if (mFD.IsInitialized())
        mFDref++;

    return mFD;
}

class ThunkPRClose : public Runnable
{
public:
  explicit ThunkPRClose(PRFileDesc *fd) : mFD(fd) {}

  NS_IMETHOD Run() override
  {
    nsSocketTransport::CloseSocket(mFD);
    return NS_OK;
  }
private:
  PRFileDesc *mFD;
};

void
STS_PRCloseOnSocketTransport(PRFileDesc *fd)
{
  if (gSocketTransportService) {
    // Can't PR_Close() a socket off STS thread. Thunk it to STS to die
    // FIX - Should use RUN_ON_THREAD once it's generally available
    // RUN_ON_THREAD(gSocketThread,WrapRunnableNM(&PR_Close, mFD);
    gSocketTransportService->Dispatch(new ThunkPRClose(fd), NS_DISPATCH_NORMAL);
  } else {
    // something horrible has happened
    NS_ASSERTION(gSocketTransportService, "No STS service");
  }
}

void
nsSocketTransport::ReleaseFD_Locked(PRFileDesc *fd)
{
    mLock.AssertCurrentThreadOwns();

    NS_ASSERTION(mFD == fd, "wrong fd");
    SOCKET_LOG(("JIMB: ReleaseFD_Locked: mFDref = %d\n", mFDref));

    if (--mFDref == 0) {
        if (gIOService->IsNetTearingDown() &&
            ((PR_IntervalNow() - gIOService->NetTearingDownStarted()) >
             gSocketTransportService->MaxTimeForPrClosePref())) {
          // If shutdown last to long, let the socket leak and do not close it.
          SOCKET_LOG(("Intentional leak"));
        } else if (PR_GetCurrentThread() == gSocketThread) {
            SOCKET_LOG(("nsSocketTransport: calling PR_Close [this=%p]\n", this));
            CloseSocket(mFD);
        } else {
            // Can't PR_Close() a socket off STS thread. Thunk it to STS to die
            STS_PRCloseOnSocketTransport(mFD);
        }
        mFD = nullptr;
    }
}

//-----------------------------------------------------------------------------
// socket event handler impl

void
nsSocketTransport::OnSocketEvent(uint32_t type, nsresult status, nsISupports *param)
{
    SOCKET_LOG(("nsSocketTransport::OnSocketEvent [this=%p type=%u status=%x param=%p]\n",
        this, type, status, param));

    if (NS_FAILED(mCondition)) {
        // block event since we're apparently already dead.
        SOCKET_LOG(("  blocking event [condition=%x]\n", mCondition));
        //
        // notify input/output streams in case either has a pending notify.
        //
        mInput.OnSocketReady(mCondition);
        mOutput.OnSocketReady(mCondition);
        return;
    }

    switch (type) {
    case MSG_ENSURE_CONNECT:
        SOCKET_LOG(("  MSG_ENSURE_CONNECT\n"));
        //
        // ensure that we have created a socket, attached it, and have a
        // connection.
        //
        if (mState == STATE_CLOSED) {
            // Unix domain sockets are ready to connect; mNetAddr is all we
            // need. Internet address families require a DNS lookup (or possibly
            // several) before we can connect.
#if defined(XP_UNIX)
            if (mNetAddrIsSet && mNetAddr.raw.family == AF_LOCAL)
                mCondition = InitiateSocket();
            else
#endif
                mCondition = ResolveHost();

        } else {
            SOCKET_LOG(("  ignoring redundant event\n"));
        }
        break;

    case MSG_DNS_LOOKUP_COMPLETE:
        if (mDNSRequest)  // only send this if we actually resolved anything
            SendStatus(NS_NET_STATUS_RESOLVED_HOST);

        SOCKET_LOG(("  MSG_DNS_LOOKUP_COMPLETE\n"));
        mDNSRequest = nullptr;
        if (param) {
            mDNSRecord = static_cast<nsIDNSRecord *>(param);
            mDNSRecord->GetNextAddr(SocketPort(), &mNetAddr);
        }
        // status contains DNS lookup status
        if (NS_FAILED(status)) {
            // When using a HTTP proxy, NS_ERROR_UNKNOWN_HOST means the HTTP 
            // proxy host is not found, so we fixup the error code.
            // For SOCKS proxies (mProxyTransparent == true), the socket 
            // transport resolves the real host here, so there's no fixup 
            // (see bug 226943).
            if ((status == NS_ERROR_UNKNOWN_HOST) && !mProxyTransparent &&
                !mProxyHost.IsEmpty())
                mCondition = NS_ERROR_UNKNOWN_PROXY_HOST;
            else
                mCondition = status;
        }
        else if (mState == STATE_RESOLVING) {
            mCondition = InitiateSocket();
        }
        break;

    case MSG_RETRY_INIT_SOCKET:
        mCondition = InitiateSocket();
        break;

    case MSG_INPUT_CLOSED:
        SOCKET_LOG(("  MSG_INPUT_CLOSED\n"));
        OnMsgInputClosed(status);
        break;

    case MSG_INPUT_PENDING:
        SOCKET_LOG(("  MSG_INPUT_PENDING\n"));
        OnMsgInputPending();
        break;

    case MSG_OUTPUT_CLOSED:
        SOCKET_LOG(("  MSG_OUTPUT_CLOSED\n"));
        OnMsgOutputClosed(status);
        break;

    case MSG_OUTPUT_PENDING:
        SOCKET_LOG(("  MSG_OUTPUT_PENDING\n"));
        OnMsgOutputPending();
        break;
    case MSG_TIMEOUT_CHANGED:
        SOCKET_LOG(("  MSG_TIMEOUT_CHANGED\n"));
        mPollTimeout = mTimeouts[(mState == STATE_TRANSFERRING)
          ? TIMEOUT_READ_WRITE : TIMEOUT_CONNECT];
        break;
    default:
        SOCKET_LOG(("  unhandled event!\n"));
    }
    
    if (NS_FAILED(mCondition)) {
        SOCKET_LOG(("  after event [this=%p cond=%x]\n", this, mCondition));
        if (!mAttached) // need to process this error ourselves...
            OnSocketDetached(nullptr);
    }
    else if (mPollFlags == PR_POLL_EXCEPT)
        mPollFlags = 0; // make idle
}

//-----------------------------------------------------------------------------
// socket handler impl

void
nsSocketTransport::OnSocketReady(PRFileDesc *fd, int16_t outFlags)
{
    SOCKET_LOG(("nsSocketTransport::OnSocketReady [this=%p outFlags=%hd]\n",
        this, outFlags));

    if (outFlags == -1) {
        SOCKET_LOG(("socket timeout expired\n"));
        mCondition = NS_ERROR_NET_TIMEOUT;
        return;
    }

    if (mState == STATE_TRANSFERRING) {
        // if waiting to write and socket is writable or hit an exception.
        if ((mPollFlags & PR_POLL_WRITE) && (outFlags & ~PR_POLL_READ)) {
            // assume that we won't need to poll any longer (the stream will
            // request that we poll again if it is still pending).
            mPollFlags &= ~PR_POLL_WRITE;
            mOutput.OnSocketReady(NS_OK);
        }
        // if waiting to read and socket is readable or hit an exception.
        if ((mPollFlags & PR_POLL_READ) && (outFlags & ~PR_POLL_WRITE)) {
            // assume that we won't need to poll any longer (the stream will
            // request that we poll again if it is still pending).
            mPollFlags &= ~PR_POLL_READ;
            mInput.OnSocketReady(NS_OK);
        }
        // Update poll timeout in case it was changed
        mPollTimeout = mTimeouts[TIMEOUT_READ_WRITE];
    }
    else if ((mState == STATE_CONNECTING) && !gIOService->IsNetTearingDown()) {
        // We do not need to do PR_ConnectContinue when we are already
        // shutting down.

        PRStatus status = PR_ConnectContinue(fd, outFlags);
        if (status == PR_SUCCESS) {
            //
            // we are connected!
            //
            OnSocketConnected();
        }
        else {
            PRErrorCode code = PR_GetError();
#if defined(TEST_CONNECT_ERRORS)
            code = RandomizeConnectError(code);
#endif
            //
            // If the connect is still not ready, then continue polling...
            //
            if ((PR_WOULD_BLOCK_ERROR == code) || (PR_IN_PROGRESS_ERROR == code)) {
                // Set up the select flags for connect...
                mPollFlags = (PR_POLL_EXCEPT | PR_POLL_WRITE);
                // Update poll timeout in case it was changed
                mPollTimeout = mTimeouts[TIMEOUT_CONNECT];
            }
            //
            // The SOCKS proxy rejected our request. Find out why.
            //
            else if (PR_UNKNOWN_ERROR == code &&
                     mProxyTransparent &&
                     !mProxyHost.IsEmpty()) {
                code = PR_GetOSError();
                mCondition = ErrorAccordingToNSPR(code);
            }
            else {
                //
                // else, the connection failed...
                //
                mCondition = ErrorAccordingToNSPR(code);
                if ((mCondition == NS_ERROR_CONNECTION_REFUSED) && !mProxyHost.IsEmpty())
                    mCondition = NS_ERROR_PROXY_CONNECTION_REFUSED;
                SOCKET_LOG(("  connection failed! [reason=%x]\n", mCondition));
            }
        }
    }
    else if ((mState == STATE_CONNECTING) && gIOService->IsNetTearingDown()) {
        // We do not need to do PR_ConnectContinue when we are already
        // shutting down.
        SOCKET_LOG(("We are in shutdown so skip PR_ConnectContinue and set "
                    "and error.\n"));
        mCondition = NS_ERROR_ABORT;
    }
    else {
        NS_ERROR("unexpected socket state");
        mCondition = NS_ERROR_UNEXPECTED;
    }

    if (mPollFlags == PR_POLL_EXCEPT)
        mPollFlags = 0; // make idle
}

// called on the socket thread only
void
nsSocketTransport::OnSocketDetached(PRFileDesc *fd)
{
    SOCKET_LOG(("nsSocketTransport::OnSocketDetached [this=%p cond=%x]\n",
        this, mCondition));

    NS_ASSERTION(PR_GetCurrentThread() == gSocketThread, "wrong thread");

    // if we didn't initiate this detach, then be sure to pass an error
    // condition up to our consumers.  (e.g., STS is shutting down.)
    if (NS_SUCCEEDED(mCondition)) {
        if (gIOService->IsOffline()) {
          mCondition = NS_ERROR_OFFLINE;
        }
        else {
          mCondition = NS_ERROR_ABORT;
        }
    }

    // If we are not shutting down try again.
    if (!gIOService->IsNetTearingDown() && RecoverFromError())
        mCondition = NS_OK;
    else {
        mState = STATE_CLOSED;

        // make sure there isn't any pending DNS request
        if (mDNSRequest) {
            mDNSRequest->Cancel(NS_ERROR_ABORT);
            mDNSRequest = nullptr;
        }

        //
        // notify input/output streams
        //
        mInput.OnSocketReady(mCondition);
        mOutput.OnSocketReady(mCondition);
    }

    // break any potential reference cycle between the security info object
    // and ourselves by resetting its notification callbacks object.  see
    // bug 285991 for details.
    nsCOMPtr<nsISSLSocketControl> secCtrl = do_QueryInterface(mSecInfo);
    if (secCtrl)
        secCtrl->SetNotificationCallbacks(nullptr);

    // finally, release our reference to the socket (must do this within
    // the transport lock) possibly closing the socket. Also release our
    // listeners to break potential refcount cycles.

    // We should be careful not to release mEventSink and mCallbacks while
    // we're locked, because releasing it might require acquiring the lock
    // again, so we just null out mEventSink and mCallbacks while we're
    // holding the lock, and let the stack based objects' destuctors take
    // care of destroying it if needed.
    nsCOMPtr<nsIInterfaceRequestor> ourCallbacks;
    nsCOMPtr<nsITransportEventSink> ourEventSink;
    {
        MutexAutoLock lock(mLock);
        if (mFD.IsInitialized()) {
            ReleaseFD_Locked(mFD);
            // flag mFD as unusable; this prevents other consumers from 
            // acquiring a reference to mFD.
            mFDconnected = false;
        }

        // We must release mCallbacks and mEventSink to avoid memory leak
        // but only when RecoverFromError() above failed. Otherwise we lose
        // link with UI and security callbacks on next connection attempt 
        // round. That would lead e.g. to a broken certificate exception page.
        if (NS_FAILED(mCondition)) {
            mCallbacks.swap(ourCallbacks);
            mEventSink.swap(ourEventSink);
        }
    }
}

void
nsSocketTransport::IsLocal(bool *aIsLocal)
{
    {
        MutexAutoLock lock(mLock);

#if defined(XP_UNIX)
        // Unix-domain sockets are always local.
        if (mNetAddr.raw.family == PR_AF_LOCAL)
        {
            *aIsLocal = true;
            return;
        }
#endif

        *aIsLocal = IsLoopBackAddress(&mNetAddr);
    }
}

//-----------------------------------------------------------------------------
// xpcom api

NS_IMPL_ISUPPORTS(nsSocketTransport,
                  nsISocketTransport,
                  nsITransport,
                  nsIDNSListener,
                  nsIClassInfo,
                  nsIInterfaceRequestor)
NS_IMPL_CI_INTERFACE_GETTER(nsSocketTransport,
                            nsISocketTransport,
                            nsITransport,
                            nsIDNSListener,
                            nsIInterfaceRequestor)

NS_IMETHODIMP
nsSocketTransport::OpenInputStream(uint32_t flags,
                                   uint32_t segsize,
                                   uint32_t segcount,
                                   nsIInputStream **aResult)
{
    SOCKET_LOG(("nsSocketTransport::OpenInputStream [this=%p flags=%x]\n",
        this, flags));

    NS_ENSURE_TRUE(!mInput.IsReferenced(), NS_ERROR_UNEXPECTED);

    nsresult rv;
    nsCOMPtr<nsIAsyncInputStream> pipeIn;
    nsCOMPtr<nsIInputStream> result;

    if (!(flags & OPEN_UNBUFFERED) || (flags & OPEN_BLOCKING)) {
        // XXX if the caller wants blocking, then the caller also gets buffered!
        //bool openBuffered = !(flags & OPEN_UNBUFFERED);
        bool openBlocking =  (flags & OPEN_BLOCKING);

        net_ResolveSegmentParams(segsize, segcount);

        // create a pipe
        nsCOMPtr<nsIAsyncOutputStream> pipeOut;
        rv = NS_NewPipe2(getter_AddRefs(pipeIn), getter_AddRefs(pipeOut),
                         !openBlocking, true, segsize, segcount);
        if (NS_FAILED(rv)) return rv;

        // async copy from socket to pipe
        rv = NS_AsyncCopy(&mInput, pipeOut, mSocketTransportService,
                          NS_ASYNCCOPY_VIA_WRITESEGMENTS, segsize);
        if (NS_FAILED(rv)) return rv;

        result = pipeIn;
    }
    else
        result = &mInput;

    // flag input stream as open
    mInputClosed = false;

    rv = PostEvent(MSG_ENSURE_CONNECT);
    if (NS_FAILED(rv)) {
        return rv;
    }

    result.forget(aResult);
    return NS_OK;
}

NS_IMETHODIMP
nsSocketTransport::OpenOutputStream(uint32_t flags,
                                    uint32_t segsize,
                                    uint32_t segcount,
                                    nsIOutputStream **aResult)
{
    SOCKET_LOG(("nsSocketTransport::OpenOutputStream [this=%p flags=%x]\n",
        this, flags));

    NS_ENSURE_TRUE(!mOutput.IsReferenced(), NS_ERROR_UNEXPECTED);

    nsresult rv;
    nsCOMPtr<nsIAsyncOutputStream> pipeOut;
    nsCOMPtr<nsIOutputStream> result;
<<<<<<< HEAD
=======

>>>>>>> 2981ddf6
    if (!(flags & OPEN_UNBUFFERED) || (flags & OPEN_BLOCKING)) {
        // XXX if the caller wants blocking, then the caller also gets buffered!
        //bool openBuffered = !(flags & OPEN_UNBUFFERED);
        bool openBlocking =  (flags & OPEN_BLOCKING);

        net_ResolveSegmentParams(segsize, segcount);

        // create a pipe
        nsCOMPtr<nsIAsyncInputStream> pipeIn;
        rv = NS_NewPipe2(getter_AddRefs(pipeIn), getter_AddRefs(pipeOut),
                         true, !openBlocking, segsize, segcount);
        if (NS_FAILED(rv)) return rv;

        // async copy from socket to pipe
        rv = NS_AsyncCopy(pipeIn, &mOutput, mSocketTransportService,
                          NS_ASYNCCOPY_VIA_READSEGMENTS, segsize);
        if (NS_FAILED(rv)) return rv;

        result = pipeOut;
    }
    else
        result = &mOutput;

    // flag output stream as open
    mOutputClosed = false;

    rv = PostEvent(MSG_ENSURE_CONNECT);
    if (NS_FAILED(rv)) return rv;

    result.forget(aResult);
    return NS_OK;
}

NS_IMETHODIMP
nsSocketTransport::Close(nsresult reason)
{
    if (NS_SUCCEEDED(reason))
        reason = NS_BASE_STREAM_CLOSED;

    mDoNotRetryToConnect = true;

    mInput.CloseWithStatus(reason);
    mOutput.CloseWithStatus(reason);
    return NS_OK;
}

NS_IMETHODIMP
nsSocketTransport::GetSecurityInfo(nsISupports **secinfo)
{
    MutexAutoLock lock(mLock);
    NS_IF_ADDREF(*secinfo = mSecInfo);
    return NS_OK;
}

NS_IMETHODIMP
nsSocketTransport::GetSecurityCallbacks(nsIInterfaceRequestor **callbacks)
{
    MutexAutoLock lock(mLock);
    NS_IF_ADDREF(*callbacks = mCallbacks);
    return NS_OK;
}

NS_IMETHODIMP
nsSocketTransport::SetSecurityCallbacks(nsIInterfaceRequestor *callbacks)
{
    nsCOMPtr<nsIInterfaceRequestor> threadsafeCallbacks;
    NS_NewNotificationCallbacksAggregation(callbacks, nullptr,
                                           NS_GetCurrentThread(),
                                           getter_AddRefs(threadsafeCallbacks));

    nsCOMPtr<nsISupports> secinfo;
    {
        MutexAutoLock lock(mLock);
        mCallbacks = threadsafeCallbacks;
        SOCKET_LOG(("Reset callbacks for secinfo=%p callbacks=%p\n",
                    mSecInfo.get(), mCallbacks.get()));

        secinfo = mSecInfo;
    }

    // don't call into PSM while holding mLock!!
    nsCOMPtr<nsISSLSocketControl> secCtrl(do_QueryInterface(secinfo));
    if (secCtrl)
        secCtrl->SetNotificationCallbacks(threadsafeCallbacks);

    return NS_OK;
}

NS_IMETHODIMP
nsSocketTransport::SetEventSink(nsITransportEventSink *sink,
                                nsIEventTarget *target)
{
    nsCOMPtr<nsITransportEventSink> temp;
    if (target) {
        nsresult rv = net_NewTransportEventSinkProxy(getter_AddRefs(temp),
                                                     sink, target);
        if (NS_FAILED(rv))
            return rv;
        sink = temp.get();
    }

    MutexAutoLock lock(mLock);
    mEventSink = sink;
    return NS_OK;
}

NS_IMETHODIMP
nsSocketTransport::IsAlive(bool *result)
{
    *result = false;

    nsresult conditionWhileLocked = NS_OK;
    PRFileDescAutoLock fd(this, &conditionWhileLocked);
    if (NS_FAILED(conditionWhileLocked) || !fd.IsInitialized()) {
        return NS_OK;
    }

    // XXX do some idle-time based checks??

    char c;
    int32_t rval = PR_Recv(fd, &c, 1, PR_MSG_PEEK, 0);

    if ((rval > 0) || (rval < 0 && PR_GetError() == PR_WOULD_BLOCK_ERROR))
        *result = true;

    return NS_OK;
}

NS_IMETHODIMP
nsSocketTransport::GetHost(nsACString &host)
{
    host = SocketHost();
    return NS_OK;
}

NS_IMETHODIMP
nsSocketTransport::GetPort(int32_t *port)
{
    *port = (int32_t) SocketPort();
    return NS_OK;
}

NS_IMETHODIMP
nsSocketTransport::GetNetworkInterfaceId(nsACString_internal &aNetworkInterfaceId)
{
    MOZ_ASSERT(PR_GetCurrentThread() == gSocketThread, "wrong thread");
    aNetworkInterfaceId = mNetworkInterfaceId;
    return NS_OK;
}

NS_IMETHODIMP
nsSocketTransport::SetNetworkInterfaceId(const nsACString_internal &aNetworkInterfaceId)
{
    MOZ_ASSERT(PR_GetCurrentThread() == gSocketThread, "wrong thread");
    mNetworkInterfaceId = aNetworkInterfaceId;
    return NS_OK;
}

NS_IMETHODIMP
nsSocketTransport::GetScriptableOriginAttributes(JSContext* aCx,
    JS::MutableHandle<JS::Value> aOriginAttributes)
{
    if (NS_WARN_IF(!ToJSValue(aCx, mOriginAttributes, aOriginAttributes))) {
        return NS_ERROR_FAILURE;
    }
    return NS_OK;
}

NS_IMETHODIMP
nsSocketTransport::SetScriptableOriginAttributes(JSContext* aCx,
    JS::Handle<JS::Value> aOriginAttributes)
{
    MutexAutoLock lock(mLock);
    NS_ENSURE_FALSE(mFD.IsInitialized(), NS_ERROR_FAILURE);

    NeckoOriginAttributes attrs;
    if (!aOriginAttributes.isObject() || !attrs.Init(aCx, aOriginAttributes)) {
        return NS_ERROR_INVALID_ARG;
    }

    mOriginAttributes = attrs;
    return NS_OK;
}

nsresult
nsSocketTransport::GetOriginAttributes(NeckoOriginAttributes* aOriginAttributes)
{
    NS_ENSURE_ARG(aOriginAttributes);
    *aOriginAttributes = mOriginAttributes;
    return NS_OK;
}

nsresult
nsSocketTransport::SetOriginAttributes(const NeckoOriginAttributes& aOriginAttributes)
{
    MutexAutoLock lock(mLock);
    NS_ENSURE_FALSE(mFD.IsInitialized(), NS_ERROR_FAILURE);

    mOriginAttributes = aOriginAttributes;
    return NS_OK;
}

NS_IMETHODIMP
nsSocketTransport::GetPeerAddr(NetAddr *addr)
{
    // once we are in the connected state, mNetAddr will not change.
    // so if we can verify that we are in the connected state, then
    // we can freely access mNetAddr from any thread without being
    // inside a critical section.

    if (!mNetAddrIsSet) {
        SOCKET_LOG(("nsSocketTransport::GetPeerAddr [this=%p state=%d] "
                    "NOT_AVAILABLE because not yet connected.", this, mState));
        return NS_ERROR_NOT_AVAILABLE;
    }

    memcpy(addr, &mNetAddr, sizeof(NetAddr));
    return NS_OK;
}

NS_IMETHODIMP
nsSocketTransport::GetSelfAddr(NetAddr *addr)
{
    // once we are in the connected state, mSelfAddr will not change.
    // so if we can verify that we are in the connected state, then
    // we can freely access mSelfAddr from any thread without being
    // inside a critical section.

    if (!mSelfAddrIsSet) {
        SOCKET_LOG(("nsSocketTransport::GetSelfAddr [this=%p state=%d] "
                    "NOT_AVAILABLE because not yet connected.", this, mState));
        return NS_ERROR_NOT_AVAILABLE;
    }

    memcpy(addr, &mSelfAddr, sizeof(NetAddr));
    return NS_OK;
}

NS_IMETHODIMP
nsSocketTransport::Bind(NetAddr *aLocalAddr)
{
    NS_ENSURE_ARG(aLocalAddr);

    MutexAutoLock lock(mLock);
    if (mAttached) {
        return NS_ERROR_FAILURE;
    }

    mBindAddr = new NetAddr();
    memcpy(mBindAddr.get(), aLocalAddr, sizeof(NetAddr));

    return NS_OK;
}

NS_IMETHODIMP
nsSocketTransport::GetScriptablePeerAddr(nsINetAddr * *addr)
{
    NetAddr rawAddr;

    nsresult rv;
    rv = GetPeerAddr(&rawAddr);
    if (NS_FAILED(rv))
        return rv;

    NS_ADDREF(*addr = new nsNetAddr(&rawAddr));

    return NS_OK;
}

NS_IMETHODIMP
nsSocketTransport::GetScriptableSelfAddr(nsINetAddr * *addr)
{
    NetAddr rawAddr;

    nsresult rv;
    rv = GetSelfAddr(&rawAddr);
    if (NS_FAILED(rv))
        return rv;

    NS_ADDREF(*addr = new nsNetAddr(&rawAddr));

    return NS_OK;
}

NS_IMETHODIMP
nsSocketTransport::GetTimeout(uint32_t type, uint32_t *value)
{
    NS_ENSURE_ARG_MAX(type, nsISocketTransport::TIMEOUT_READ_WRITE);
    *value = (uint32_t) mTimeouts[type];
    return NS_OK;
}

NS_IMETHODIMP
nsSocketTransport::SetTimeout(uint32_t type, uint32_t value)
{
    NS_ENSURE_ARG_MAX(type, nsISocketTransport::TIMEOUT_READ_WRITE);
    // truncate overly large timeout values.
    mTimeouts[type] = (uint16_t) std::min<uint32_t>(value, UINT16_MAX);
    PostEvent(MSG_TIMEOUT_CHANGED);
    return NS_OK;
}

NS_IMETHODIMP
nsSocketTransport::SetQoSBits(uint8_t aQoSBits)
{
    // Don't do any checking here of bits.  Why?  Because as of RFC-4594
    // several different Class Selector and Assured Forwarding values
    // have been defined, but that isn't to say more won't be added later.
    // In that case, any checking would be an impediment to interoperating
    // with newer QoS definitions.

    mQoSBits = aQoSBits;
    return NS_OK;
}

NS_IMETHODIMP
nsSocketTransport::GetQoSBits(uint8_t *aQoSBits)
{
    *aQoSBits = mQoSBits;
    return NS_OK;
}

NS_IMETHODIMP
nsSocketTransport::GetRecvBufferSize(uint32_t *aSize)
{
    PRFileDescAutoLock fd(this);
    if (!fd.IsInitialized())
        return NS_ERROR_NOT_CONNECTED;

    nsresult rv = NS_OK;
    PRSocketOptionData opt;
    opt.option = PR_SockOpt_RecvBufferSize;
    if (PR_GetSocketOption(fd, &opt) == PR_SUCCESS)
        *aSize = opt.value.recv_buffer_size;
    else
        rv = NS_ERROR_FAILURE;

    return rv;
}

NS_IMETHODIMP
nsSocketTransport::GetSendBufferSize(uint32_t *aSize)
{
    PRFileDescAutoLock fd(this);
    if (!fd.IsInitialized())
        return NS_ERROR_NOT_CONNECTED;

    nsresult rv = NS_OK;
    PRSocketOptionData opt;
    opt.option = PR_SockOpt_SendBufferSize;
    if (PR_GetSocketOption(fd, &opt) == PR_SUCCESS)
        *aSize = opt.value.send_buffer_size;
    else
        rv = NS_ERROR_FAILURE;

    return rv;
}

NS_IMETHODIMP
nsSocketTransport::SetRecvBufferSize(uint32_t aSize)
{
    PRFileDescAutoLock fd(this);
    if (!fd.IsInitialized())
        return NS_ERROR_NOT_CONNECTED;

    nsresult rv = NS_OK;
    PRSocketOptionData opt;
    opt.option = PR_SockOpt_RecvBufferSize;
    opt.value.recv_buffer_size = aSize;
    if (PR_SetSocketOption(fd, &opt) != PR_SUCCESS)
        rv = NS_ERROR_FAILURE;

    return rv;
}

NS_IMETHODIMP
nsSocketTransport::SetSendBufferSize(uint32_t aSize)
{
    PRFileDescAutoLock fd(this);
    if (!fd.IsInitialized())
        return NS_ERROR_NOT_CONNECTED;

    nsresult rv = NS_OK;
    PRSocketOptionData opt;
    opt.option = PR_SockOpt_SendBufferSize;
    opt.value.send_buffer_size = aSize;
    if (PR_SetSocketOption(fd, &opt) != PR_SUCCESS)
        rv = NS_ERROR_FAILURE;

    return rv;
}

NS_IMETHODIMP
nsSocketTransport::OnLookupComplete(nsICancelable *request,
                                    nsIDNSRecord  *rec,
                                    nsresult       status)
{
    // flag host lookup complete for the benefit of the ResolveHost method.
    mResolving = false;

    nsresult rv = PostEvent(MSG_DNS_LOOKUP_COMPLETE, status, rec);

    // if posting a message fails, then we should assume that the socket
    // transport has been shutdown.  this should never happen!  if it does
    // it means that the socket transport service was shutdown before the
    // DNS service.
    if (NS_FAILED(rv))
        NS_WARNING("unable to post DNS lookup complete message");

    return NS_OK;
}

// nsIInterfaceRequestor
NS_IMETHODIMP
nsSocketTransport::GetInterface(const nsIID &iid, void **result)
{
    if (iid.Equals(NS_GET_IID(nsIDNSRecord))) {
        return mDNSRecord ?
            mDNSRecord->QueryInterface(iid, result) : NS_ERROR_NO_INTERFACE;
    }
    return this->QueryInterface(iid, result);
}

NS_IMETHODIMP
nsSocketTransport::GetInterfaces(uint32_t *count, nsIID * **array)
{
    return NS_CI_INTERFACE_GETTER_NAME(nsSocketTransport)(count, array);
}

NS_IMETHODIMP
nsSocketTransport::GetScriptableHelper(nsIXPCScriptable **_retval)
{
    *_retval = nullptr;
    return NS_OK;
}

NS_IMETHODIMP
nsSocketTransport::GetContractID(char * *aContractID)
{
    *aContractID = nullptr;
    return NS_OK;
}

NS_IMETHODIMP
nsSocketTransport::GetClassDescription(char * *aClassDescription)
{
    *aClassDescription = nullptr;
    return NS_OK;
}

NS_IMETHODIMP
nsSocketTransport::GetClassID(nsCID * *aClassID)
{
    *aClassID = nullptr;
    return NS_OK;
}

NS_IMETHODIMP
nsSocketTransport::GetFlags(uint32_t *aFlags)
{
    *aFlags = nsIClassInfo::THREADSAFE;
    return NS_OK;
}

NS_IMETHODIMP
nsSocketTransport::GetClassIDNoAlloc(nsCID *aClassIDNoAlloc)
{
    return NS_ERROR_NOT_AVAILABLE;
}


NS_IMETHODIMP
nsSocketTransport::GetConnectionFlags(uint32_t *value)
{
    *value = mConnectionFlags;
    return NS_OK;
}

NS_IMETHODIMP
nsSocketTransport::SetConnectionFlags(uint32_t value)
{
    mConnectionFlags = value;
    mIsPrivate = value & nsISocketTransport::NO_PERMANENT_STORAGE;
    return NS_OK;
}

void
nsSocketTransport::OnKeepaliveEnabledPrefChange(bool aEnabled)
{
    MOZ_ASSERT(PR_GetCurrentThread() == gSocketThread, "wrong thread");

    // The global pref toggles keepalive as a system feature; it only affects
    // an individual socket if keepalive has been specifically enabled for it.
    // So, ensure keepalive is configured correctly if previously enabled.
    if (mKeepaliveEnabled) {
        nsresult rv = SetKeepaliveEnabledInternal(aEnabled);
        if (NS_WARN_IF(NS_FAILED(rv))) {
            SOCKET_LOG(("  SetKeepaliveEnabledInternal [%s] failed rv[0x%x]",
                        aEnabled ? "enable" : "disable", rv));
        }
    }
}

nsresult
nsSocketTransport::SetKeepaliveEnabledInternal(bool aEnable)
{
    MOZ_ASSERT(mKeepaliveIdleTimeS > 0 &&
               mKeepaliveIdleTimeS <= kMaxTCPKeepIdle);
    MOZ_ASSERT(mKeepaliveRetryIntervalS > 0 &&
               mKeepaliveRetryIntervalS <= kMaxTCPKeepIntvl);
    MOZ_ASSERT(mKeepaliveProbeCount > 0 &&
               mKeepaliveProbeCount <= kMaxTCPKeepCount);

    PRFileDescAutoLock fd(this);
    if (NS_WARN_IF(!fd.IsInitialized())) {
        return NS_ERROR_NOT_INITIALIZED;
    }

    // Only enable if keepalives are globally enabled, but ensure other
    // options are set correctly on the fd.
    bool enable = aEnable && mSocketTransportService->IsKeepaliveEnabled();
    nsresult rv = fd.SetKeepaliveVals(enable,
                                      mKeepaliveIdleTimeS,
                                      mKeepaliveRetryIntervalS,
                                      mKeepaliveProbeCount);
    if (NS_WARN_IF(NS_FAILED(rv))) {
        SOCKET_LOG(("  SetKeepaliveVals failed rv[0x%x]", rv));
        return rv;
    }
    rv = fd.SetKeepaliveEnabled(enable);
    if (NS_WARN_IF(NS_FAILED(rv))) {
        SOCKET_LOG(("  SetKeepaliveEnabled failed rv[0x%x]", rv));
        return rv;
    }
    return NS_OK;
}

NS_IMETHODIMP
nsSocketTransport::GetKeepaliveEnabled(bool *aResult)
{
    MOZ_ASSERT(aResult);

    *aResult = mKeepaliveEnabled;
    return NS_OK;
}

nsresult
nsSocketTransport::EnsureKeepaliveValsAreInitialized()
{
    nsresult rv = NS_OK;
    int32_t val = -1;
    if (mKeepaliveIdleTimeS == -1) {
        rv = mSocketTransportService->GetKeepaliveIdleTime(&val);
        if (NS_WARN_IF(NS_FAILED(rv))) {
            return rv;
        }
        mKeepaliveIdleTimeS = val;
    }
    if (mKeepaliveRetryIntervalS == -1) {
        rv = mSocketTransportService->GetKeepaliveRetryInterval(&val);
        if (NS_WARN_IF(NS_FAILED(rv))) {
            return rv;
        }
        mKeepaliveRetryIntervalS = val;
    }
    if (mKeepaliveProbeCount == -1) {
        rv = mSocketTransportService->GetKeepaliveProbeCount(&val);
        if (NS_WARN_IF(NS_FAILED(rv))) {
            return rv;
        }
        mKeepaliveProbeCount = val;
    }
    return NS_OK;
}

NS_IMETHODIMP
nsSocketTransport::SetKeepaliveEnabled(bool aEnable)
{
#if defined(XP_WIN) || defined(XP_UNIX) || defined(XP_MACOSX)
    MOZ_ASSERT(PR_GetCurrentThread() == gSocketThread, "wrong thread");

    if (aEnable == mKeepaliveEnabled) {
        SOCKET_LOG(("nsSocketTransport::SetKeepaliveEnabled [%p] already %s.",
                    this, aEnable ? "enabled" : "disabled"));
        return NS_OK;
    }

    nsresult rv = NS_OK;
    if (aEnable) {
        rv = EnsureKeepaliveValsAreInitialized();
        if (NS_WARN_IF(NS_FAILED(rv))) {
            SOCKET_LOG(("  SetKeepaliveEnabled [%p] "
                        "error [0x%x] initializing keepalive vals",
                        this, rv));
            return rv;
        }
    }
    SOCKET_LOG(("nsSocketTransport::SetKeepaliveEnabled [%p] "
                "%s, idle time[%ds] retry interval[%ds] packet count[%d]: "
                "globally %s.",
                this, aEnable ? "enabled" : "disabled",
                mKeepaliveIdleTimeS, mKeepaliveRetryIntervalS,
                mKeepaliveProbeCount,
                mSocketTransportService->IsKeepaliveEnabled() ?
                "enabled" : "disabled"));

    // Set mKeepaliveEnabled here so that state is maintained; it is possible
    // that we're in between fds, e.g. the 1st IP address failed, so we're about
    // to retry on a 2nd from the DNS record.
    mKeepaliveEnabled = aEnable;

    rv = SetKeepaliveEnabledInternal(aEnable);
    if (NS_WARN_IF(NS_FAILED(rv))) {
        SOCKET_LOG(("  SetKeepaliveEnabledInternal failed rv[0x%x]", rv));
        return rv;
    }

    return NS_OK;
#else /* !(defined(XP_WIN) || defined(XP_UNIX) || defined(XP_MACOSX)) */
    SOCKET_LOG(("nsSocketTransport::SetKeepaliveEnabled unsupported platform"));
    return NS_ERROR_NOT_IMPLEMENTED;
#endif
}

NS_IMETHODIMP
nsSocketTransport::SetKeepaliveVals(int32_t aIdleTime,
                                    int32_t aRetryInterval)
{
#if defined(XP_WIN) || defined(XP_UNIX) || defined(XP_MACOSX)
    MOZ_ASSERT(PR_GetCurrentThread() == gSocketThread, "wrong thread");
    if (NS_WARN_IF(aIdleTime <= 0 || kMaxTCPKeepIdle < aIdleTime)) {
        return NS_ERROR_INVALID_ARG;
    }
    if (NS_WARN_IF(aRetryInterval <= 0 ||
                   kMaxTCPKeepIntvl < aRetryInterval)) {
        return NS_ERROR_INVALID_ARG;
    }

    if (aIdleTime == mKeepaliveIdleTimeS &&
        aRetryInterval == mKeepaliveRetryIntervalS) {
        SOCKET_LOG(("nsSocketTransport::SetKeepaliveVals [%p] idle time "
                    "already %ds and retry interval already %ds.",
                    this, mKeepaliveIdleTimeS,
                    mKeepaliveRetryIntervalS));
        return NS_OK;
    }
    mKeepaliveIdleTimeS = aIdleTime;
    mKeepaliveRetryIntervalS = aRetryInterval;

    nsresult rv = NS_OK;
    if (mKeepaliveProbeCount == -1) {
        int32_t val = -1;
        nsresult rv = mSocketTransportService->GetKeepaliveProbeCount(&val);
        if (NS_WARN_IF(NS_FAILED(rv))) {
            return rv;
        }
        mKeepaliveProbeCount = val;
    }

    SOCKET_LOG(("nsSocketTransport::SetKeepaliveVals [%p] "
                "keepalive %s, idle time[%ds] retry interval[%ds] "
                "packet count[%d]",
                this, mKeepaliveEnabled ? "enabled" : "disabled",
                mKeepaliveIdleTimeS, mKeepaliveRetryIntervalS,
                mKeepaliveProbeCount));

    PRFileDescAutoLock fd(this);
    if (NS_WARN_IF(!fd.IsInitialized())) {
        return NS_ERROR_NULL_POINTER;
    }

    rv = fd.SetKeepaliveVals(mKeepaliveEnabled,
                             mKeepaliveIdleTimeS,
                             mKeepaliveRetryIntervalS,
                             mKeepaliveProbeCount);
    if (NS_WARN_IF(NS_FAILED(rv))) {
        return rv;
    }
    return NS_OK;
#else
    SOCKET_LOG(("nsSocketTransport::SetKeepaliveVals unsupported platform"));
    return NS_ERROR_NOT_IMPLEMENTED;
#endif
}

#ifdef ENABLE_SOCKET_TRACING

#include <stdio.h>
#include <ctype.h>
#include "prenv.h"

static void
DumpBytesToFile(const char *path, const char *header, const char *buf, int32_t n)
{
    FILE *fp = fopen(path, "a");

    fprintf(fp, "\n%s [%d bytes]\n", header, n);

    const unsigned char *p;
    while (n) {
        p = (const unsigned char *) buf;

        int32_t i, row_max = std::min(16, n);

        for (i = 0; i < row_max; ++i)
            fprintf(fp, "%02x  ", *p++);
        for (i = row_max; i < 16; ++i)
            fprintf(fp, "    ");

        p = (const unsigned char *) buf;
        for (i = 0; i < row_max; ++i, ++p) {
            if (isprint(*p))
                fprintf(fp, "%c", *p);
            else
                fprintf(fp, ".");
        }

        fprintf(fp, "\n");
        buf += row_max;
        n -= row_max;
    }

    fprintf(fp, "\n");
    fclose(fp);
}

void
nsSocketTransport::TraceInBuf(const char *buf, int32_t n)
{
    char *val = PR_GetEnv("NECKO_SOCKET_TRACE_LOG");
    if (!val || !*val)
        return;

    nsAutoCString header;
    header.AssignLiteral("Reading from: ");
    header.Append(mHost);
    header.Append(':');
    header.AppendInt(mPort);

    DumpBytesToFile(val, header.get(), buf, n);
}

void
nsSocketTransport::TraceOutBuf(const char *buf, int32_t n)
{
    char *val = PR_GetEnv("NECKO_SOCKET_TRACE_LOG");
    if (!val || !*val)
        return;

    nsAutoCString header;
    header.AssignLiteral("Writing to: ");
    header.Append(mHost);
    header.Append(':');
    header.AppendInt(mPort);

    DumpBytesToFile(val, header.get(), buf, n);
}

#endif

static void LogNSPRError(const char* aPrefix, const void *aObjPtr)
{
#if defined(DEBUG)
    PRErrorCode errCode = PR_GetError();
    int errLen = PR_GetErrorTextLength();
    nsAutoCString errStr;
    if (errLen > 0) {
        errStr.SetLength(errLen);
        PR_GetErrorText(errStr.BeginWriting());
    }
    NS_WARNING(nsPrintfCString(
               "%s [%p] NSPR error[0x%x] %s.",
               aPrefix ? aPrefix : "nsSocketTransport", aObjPtr, errCode,
               errLen > 0 ? errStr.BeginReading() : "<no error text>").get());
#endif
}

nsresult
nsSocketTransport::PRFileDescAutoLock::SetKeepaliveEnabled(bool aEnable)
{
    MOZ_ASSERT(PR_GetCurrentThread() == gSocketThread, "wrong thread");
    MOZ_ASSERT(!(aEnable && !gSocketTransportService->IsKeepaliveEnabled()),
               "Cannot enable keepalive if global pref is disabled!");
    if (aEnable && !gSocketTransportService->IsKeepaliveEnabled()) {
        return NS_ERROR_ILLEGAL_VALUE;
    }

    PRSocketOptionData opt;

    opt.option = PR_SockOpt_Keepalive;
    opt.value.keep_alive = aEnable;
    PRStatus status = PR_SetSocketOption(mFd, &opt);
    if (NS_WARN_IF(status != PR_SUCCESS)) {
        LogNSPRError("nsSocketTransport::PRFileDescAutoLock::SetKeepaliveEnabled",
                     mSocketTransport);
        return ErrorAccordingToNSPR(PR_GetError());
    }
    return NS_OK;
}

static void LogOSError(const char *aPrefix, const void *aObjPtr)
{
#if defined(DEBUG)
    MOZ_ASSERT(PR_GetCurrentThread() == gSocketThread, "wrong thread");

#ifdef XP_WIN
    DWORD errCode = WSAGetLastError();
    LPVOID errMessage;
    FormatMessage(FORMAT_MESSAGE_ALLOCATE_BUFFER |
                  FORMAT_MESSAGE_FROM_SYSTEM |
                  FORMAT_MESSAGE_IGNORE_INSERTS,
                  NULL,
                  errCode,
                  MAKELANGID(LANG_NEUTRAL, SUBLANG_DEFAULT),
                  (LPTSTR) &errMessage,
                  0, NULL);
#else
    int errCode = errno;
    char *errMessage = strerror(errno);
#endif
    NS_WARNING(nsPrintfCString(
               "%s [%p] OS error[0x%x] %s",
               aPrefix ? aPrefix : "nsSocketTransport", aObjPtr, errCode,
               errMessage ? errMessage : "<no error text>").get());
#ifdef XP_WIN
    LocalFree(errMessage);
#endif
#endif
}

/* XXX PR_SetSockOpt does not support setting keepalive values, so native
 * handles and platform specific apis (setsockopt, WSAIOCtl) are used in this
 * file. Requires inclusion of NSPR private/pprio.h, and platform headers.
 */

nsresult
nsSocketTransport::PRFileDescAutoLock::SetKeepaliveVals(bool aEnabled,
                                                        int aIdleTime,
                                                        int aRetryInterval,
                                                        int aProbeCount)
{
#if defined(XP_WIN) || defined(XP_UNIX) || defined(XP_MACOSX)
    MOZ_ASSERT(PR_GetCurrentThread() == gSocketThread, "wrong thread");
    if (NS_WARN_IF(aIdleTime <= 0 || kMaxTCPKeepIdle < aIdleTime)) {
        return NS_ERROR_INVALID_ARG;
    }
    if (NS_WARN_IF(aRetryInterval <= 0 ||
                   kMaxTCPKeepIntvl < aRetryInterval)) {
        return NS_ERROR_INVALID_ARG;
    }
    if (NS_WARN_IF(aProbeCount <= 0 || kMaxTCPKeepCount < aProbeCount)) {
        return NS_ERROR_INVALID_ARG;
    }

    PROsfd sock = PR_FileDesc2NativeHandle(mFd);
    if (NS_WARN_IF(sock == -1)) {
        LogNSPRError("nsSocketTransport::PRFileDescAutoLock::SetKeepaliveVals",
                     mSocketTransport);
        return ErrorAccordingToNSPR(PR_GetError());
    }
#endif

#if defined(XP_WIN)
    // Windows allows idle time and retry interval to be set; NOT ping count.
    struct tcp_keepalive keepalive_vals = {
        (u_long)aEnabled,
        // Windows uses msec.
        (u_long)(aIdleTime * 1000UL),
        (u_long)(aRetryInterval * 1000UL)
    };
    DWORD bytes_returned;
    int err = WSAIoctl(sock, SIO_KEEPALIVE_VALS, &keepalive_vals,
                       sizeof(keepalive_vals), NULL, 0, &bytes_returned, NULL,
                       NULL);
    if (NS_WARN_IF(err)) {
        LogOSError("nsSocketTransport WSAIoctl failed", mSocketTransport);
        return NS_ERROR_UNEXPECTED;
    }
    return NS_OK;

#elif defined(XP_UNIX)
    // Not all *nix OSes support the following setsockopt() options
    // build errors will tell us if they are not.
#ifdef TCP_KEEPIDLE
    // Idle time until first keepalive probe; interval between ack'd probes; seconds.
    int err = setsockopt(sock, IPPROTO_TCP, TCP_KEEPIDLE,
                         &aIdleTime, sizeof(aIdleTime));
    if (NS_WARN_IF(err)) {
        LogOSError("nsSocketTransport Failed setting TCP_KEEPIDLE",
                   mSocketTransport);
        return NS_ERROR_UNEXPECTED;
    }

#endif
#ifdef TCP_KEEPINTVL
    // Interval between unack'd keepalive probes; seconds.
    err = setsockopt(sock, IPPROTO_TCP, TCP_KEEPINTVL,
                        &aRetryInterval, sizeof(aRetryInterval));
    if (NS_WARN_IF(err)) {
        LogOSError("nsSocketTransport Failed setting TCP_KEEPINTVL",
                   mSocketTransport);
        return NS_ERROR_UNEXPECTED;
    }

#endif
#ifdef TCP_KEEPCNT
    // Number of unack'd keepalive probes before connection times out.
    err = setsockopt(sock, IPPROTO_TCP, TCP_KEEPCNT,
                     &aProbeCount, sizeof(aProbeCount));
    if (NS_WARN_IF(err)) {
        LogOSError("nsSocketTransport Failed setting TCP_KEEPCNT",
                   mSocketTransport);
        return NS_ERROR_UNEXPECTED;
    }

#endif
    return NS_OK;
#else
    MOZ_ASSERT(false, "nsSocketTransport::PRFileDescAutoLock::SetKeepaliveVals "
               "called on unsupported platform!");
    return NS_ERROR_UNEXPECTED;
#endif
}

void
nsSocketTransport::CloseSocket(PRFileDesc *aFd)
{
#if defined(XP_WIN)
    AttachShutdownLayer(aFd);
#endif

    PR_Close(aFd);
}

} // namespace net
} // namespace mozilla<|MERGE_RESOLUTION|>--- conflicted
+++ resolved
@@ -2174,10 +2174,7 @@
     nsresult rv;
     nsCOMPtr<nsIAsyncOutputStream> pipeOut;
     nsCOMPtr<nsIOutputStream> result;
-<<<<<<< HEAD
-=======
-
->>>>>>> 2981ddf6
+
     if (!(flags & OPEN_UNBUFFERED) || (flags & OPEN_BLOCKING)) {
         // XXX if the caller wants blocking, then the caller also gets buffered!
         //bool openBuffered = !(flags & OPEN_UNBUFFERED);
