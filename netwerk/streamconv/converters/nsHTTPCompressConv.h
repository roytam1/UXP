--- conflicted
+++ resolved
@@ -56,16 +56,6 @@
 class BrotliWrapper {
 public:
   BrotliWrapper()
-<<<<<<< HEAD
-    : mTotalOut(0)
-    , mStatus(NS_OK)
-  {
-    BrotliDecoderStateInit(&mState);
-  }
-  ~BrotliWrapper()
-  {
-    BrotliDecoderStateCleanup(&mState);
-=======
       : mTotalOut(0),
         mStatus(NS_OK),
         mBrotliStateIsStreamEnd(false),
@@ -73,19 +63,13 @@
         mContext(nullptr),
         mSourceOffset(0) {
     BrotliDecoderStateInit(&mState, 0, 0, 0);
->>>>>>> 59a1758d
   }
   ~BrotliWrapper() { BrotliDecoderStateCleanup(&mState); }
 
   BrotliDecoderState mState;
-<<<<<<< HEAD
-  size_t             mTotalOut;
-  nsresult           mStatus;
-=======
   Atomic<size_t, Relaxed> mTotalOut;
   nsresult mStatus;
   Atomic<bool, Relaxed> mBrotliStateIsStreamEnd;
->>>>>>> 59a1758d
 
   nsIRequest* mRequest;
   nsISupports* mContext;
