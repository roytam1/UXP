/* -*- Mode: javascript; tab-width: 2; indent-tabs-mode: nil; c-basic-offset: 2 -*- */
/* This Source Code Form is subject to the terms of the Mozilla Public
 * License, v. 2.0. If a copy of the MPL was not distributed with this
 * file, You can obtain one at http://mozilla.org/MPL/2.0/. */

var Cc = Components.classes;
var Ci = Components.interfaces;
var Cu = Components.utils;

Cu.import("resource://gre/modules/XPCOMUtils.jsm");

XPCOMUtils.defineLazyModuleGetter(this, "BrowserUtils",
  "resource://gre/modules/BrowserUtils.jsm");
XPCOMUtils.defineLazyModuleGetter(this, "LoginManagerContent",
  "resource://gre/modules/LoginManagerContent.jsm");
XPCOMUtils.defineLazyModuleGetter(this, "LoginFormFactory",
  "resource://gre/modules/LoginManagerContent.jsm");
XPCOMUtils.defineLazyModuleGetter(this, "InsecurePasswordUtils",
  "resource://gre/modules/InsecurePasswordUtils.jsm");
XPCOMUtils.defineLazyModuleGetter(this, "FormSubmitObserver",
  "resource:///modules/FormSubmitObserver.jsm");

// Bug 671101 - directly using webNavigation in this context
// causes docshells to leak
this.__defineGetter__("webNavigation", function () {
  return docShell.QueryInterface(Ci.nsIWebNavigation);
});

addMessageListener("WebNavigation:LoadURI", function (message) {
  let flags = message.json.flags || webNavigation.LOAD_FLAGS_NONE;

  webNavigation.loadURI(message.json.uri, flags, null, null, null);
});

// TabChildGlobal
var global = this;

// Load the form validation popup handler
var formSubmitObserver = new FormSubmitObserver(content, this);

addMessageListener("Browser:HideSessionRestoreButton", function (message) {
  // Hide session restore button on about:home
  let doc = content.document;
  let container;
  if (doc.documentURI.toLowerCase() == "about:home" &&
      (container = doc.getElementById("sessionRestoreContainer"))) {
    container.hidden = true;
  }
});

addEventListener("DOMFormHasPassword", function(event) {
  LoginManagerContent.onDOMFormHasPassword(event, content);
  let formLike = LoginFormFactory.createFromForm(event.target);
  InsecurePasswordUtils.reportInsecurePasswords(formLike);
});
addEventListener("DOMAutoComplete", function(event) {
  LoginManagerContent.onUsernameInput(event);
});
addEventListener("blur", function(event) {
  LoginManagerContent.onUsernameInput(event);
});

// Provide gContextMenuContentData for 'sdk/context-menu'
var handleContentContextMenu = function (event) {
  let defaultPrevented = event.defaultPrevented;
  if (!Services.prefs.getBoolPref("dom.event.contextmenu.enabled")) {
    let plugin = null;
    try {
      plugin = event.target.QueryInterface(Ci.nsIObjectLoadingContent);
    } catch(e) {}
    if (plugin && plugin.displayedType == Ci.nsIObjectLoadingContent.TYPE_PLUGIN) {
      // Don't open a context menu for plugins.
      return;
    }

    defaultPrevented = false;
  }

  if (defaultPrevented) {
    return;
  }

  let addonInfo = {};
  let subject = {
    event: event,
    addonInfo: addonInfo,
  };
  subject.wrappedJSObject = subject;
  Services.obs.notifyObservers(subject, "content-contextmenu", null);

  let doc = event.target.ownerDocument;
  let docLocation = doc.mozDocumentURIIfNotForErrorPages;
  docLocation = docLocation && docLocation.spec;
  let charSet = doc.characterSet;
  let baseURI = doc.baseURI;
  let referrer = doc.referrer;
  let referrerPolicy = doc.referrerPolicy;
  let frameOuterWindowID = doc.defaultView.QueryInterface(Ci.nsIInterfaceRequestor)
                                          .getInterface(Ci.nsIDOMWindowUtils)
                                          .outerWindowID;
  let loginFillInfo = LoginManagerContent.getFieldContext(event.target);

  // The same-origin check will be done in nsContextMenu.openLinkInTab.
  let parentAllowsMixedContent = !!docShell.mixedContentChannel;

  // get referrer attribute from clicked link and parse it
  // if per element referrer is enabled, the element referrer overrules
  // the document wide referrer
  if (Services.prefs.getBoolPref("network.http.enablePerElementReferrer")) {
    let referrerAttrValue = Services.netUtils.parseAttributePolicyString(
                              event.target.getAttribute("referrerpolicy"));
    if (referrerAttrValue !== Ci.nsIHttpChannel.REFERRER_POLICY_UNSET) {
      referrerPolicy = referrerAttrValue;
    }
  }

  // Media related cache info parent needs for saving
  let contentType = null;
  let contentDisposition = null;
  if (event.target.nodeType == Ci.nsIDOMNode.ELEMENT_NODE &&
      event.target instanceof Ci.nsIImageLoadingContent &&
      event.target.currentURI) {

    try {
      let imageCache =
        Cc["@mozilla.org/image/tools;1"].getService(Ci.imgITools)
                                        .getImgCacheForDocument(doc);
      let props =
        imageCache.findEntryProperties(event.target.currentURI, doc);
      try {
        contentType = props.get("type", Ci.nsISupportsCString).data;
      } catch(e) {}
      try {
        contentDisposition =
          props.get("content-disposition", Ci.nsISupportsCString).data;
      } catch(e) {}
    } catch(e) {}
  }

  let selectionInfo = BrowserUtils.getSelectionDetails(content);

  let loadContext = docShell.QueryInterface(Ci.nsILoadContext);
  let userContextId = loadContext.originAttributes.userContextId;

  let browser = docShell.chromeEventHandler;
  let mainWin = browser.ownerGlobal;

  mainWin.gContextMenuContentData = {
    isRemote: false,
    event: event,
    popupNode: event.target,
    browser: browser,
    addonInfo: addonInfo,
    documentURIObject: doc.documentURIObject,
    docLocation: docLocation,
    charSet: charSet,
    referrer: referrer,
    referrerPolicy: referrerPolicy,
    contentType: contentType,
    contentDisposition: contentDisposition,
    selectionInfo: selectionInfo,
    loginFillInfo,
<<<<<<< HEAD
    parentAllowsMixedContent,
    userContextId,
=======
    parentAllowsMixedContent
>>>>>>> 18f2c4ec
  };
}

Cc["@mozilla.org/eventlistenerservice;1"]
  .getService(Ci.nsIEventListenerService)
  .addSystemEventListener(global, "contextmenu", handleContentContextMenu, false);

// Lazily load the finder code
addMessageListener("Finder:Initialize", function() {
  let {RemoteFinderListener} = Cu.import("resource://gre/modules/RemoteFinder.jsm", {});
  new RemoteFinderListener(global);
});

addEventListener("DOMWebNotificationClicked", function(event) {
  sendAsyncMessage("DOMWebNotificationClicked", {});
}, false);<|MERGE_RESOLUTION|>--- conflicted
+++ resolved
@@ -160,12 +160,8 @@
     contentDisposition: contentDisposition,
     selectionInfo: selectionInfo,
     loginFillInfo,
-<<<<<<< HEAD
     parentAllowsMixedContent,
-    userContextId,
-=======
-    parentAllowsMixedContent
->>>>>>> 18f2c4ec
+    userContextId
   };
 }
 
