--- conflicted
+++ resolved
@@ -5436,20 +5436,11 @@
       postDatas.push(data.postData);
     }
     if (lastLocationChange == gBrowser.selectedBrowser.lastLocationChange) {
-<<<<<<< HEAD
-      gBrowser.loadTabs(urls, {
-        inBackground,
-        replace: true,
-        allowThirdPartyFixup: false,
-        postDatas,
-        userContextId,
-      });
-=======
       gBrowser.loadTabs(urls, { inBackground,
                                 replace: true,
                                 allowThirdPartyFixup: false,
-                                postDatas });
->>>>>>> 18f2c4ec
+                                postDatas,
+                                userContextId });
     }
   });
 
