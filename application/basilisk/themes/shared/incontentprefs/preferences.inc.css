--- conflicted
+++ resolved
@@ -236,17 +236,12 @@
 
 /* Privacy pane */
 
-<<<<<<< HEAD
-#trackingProtectionPBMLearnMore,
-#trackingProtectionLearnMore,
 #browserContainersLearnMore {
   margin-inline-start: 1.5em !important;
   margin-top: 0;
   font-weight: normal;
 }
 
-=======
->>>>>>> 6cefc52d
 .doNotTrackLearnMore {
   margin-inline-start: calc(1em + 30px);
   margin-bottom: 1em;
