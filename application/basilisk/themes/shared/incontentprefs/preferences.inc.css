%if 0
/* - This Source Code Form is subject to the terms of the Mozilla Public
   - License, v. 2.0. If a copy of the MPL was not distributed with this file,
   - You can obtain one at http://mozilla.org/MPL/2.0/. */
%endif
@namespace html "http://www.w3.org/1999/xhtml";

#mainPrefPane {
  max-width: 800px;
  padding: 0;
  font: message-box;
  font-size: 1.25rem;
}

* {
  -moz-user-select: text;
}

button,
treecol {
  /* override the * rule */
  -moz-user-select: none;
}

#engineList treechildren::-moz-tree-image(engineShown, checked),
#blocklistsTree treechildren::-moz-tree-image(selectionCol, checked) {
  list-style-image: url("chrome://global/skin/in-content/check.svg#check");
  width: 21px;
  height: 21px;
}

#engineList treechildren::-moz-tree-image(engineShown, checked, selected),
#blocklistsTree treechildren::-moz-tree-image(selectionCol, checked, selected) {
  list-style-image: url("chrome://global/skin/in-content/check.svg#check-inverted");
}

#engineList treechildren::-moz-tree-row,
#blocklistsTree treechildren::-moz-tree-row {
  min-height: 36px;
}

#selectionCol {
  min-width: 26px;
}

/* Category List */

#categories {
  max-height: 100vh;
}

#categories > scrollbox {
  overflow-x: hidden !important;
}

/**
 * We want the last category to always have non-0 getBoundingClientRect().bottom
 * so we can use the value to figure out the max-height of the list in
 * preferences.js, so use collapse instead of display: none; if it's hidden
 */
#categories > .category[hidden="true"] {
  display: -moz-box;
  visibility: collapse;
}

#category-general > .category-icon {
  list-style-image: url("chrome://browser/skin/preferences/in-content/icons.svg#general");
}

#category-search > .category-icon {
  list-style-image: url("chrome://browser/skin/preferences/in-content/icons.svg#search");
}

#category-content > .category-icon {
  list-style-image: url("chrome://browser/skin/preferences/in-content/icons.svg#content");
}

#category-application > .category-icon {
  list-style-image: url("chrome://browser/skin/preferences/in-content/icons.svg#applications");
}

#category-privacy > .category-icon {
  list-style-image: url("chrome://browser/skin/preferences/in-content/icons.svg#privacy");
}

#category-security > .category-icon {
  list-style-image: url("chrome://browser/skin/preferences/in-content/icons.svg#security");
}

#category-sync > .category-icon {
  list-style-image: url("chrome://browser/skin/preferences/in-content/icons.svg#sync");
}

#category-advanced > .category-icon {
  list-style-image: url("chrome://browser/skin/preferences/in-content/icons.svg#advanced");
}

@media (max-width: 800px) {
  .category-name {
    display: none;
  }
}

/* header */
.header {
  display: flex;
  align-items: center;
  justify-content: space-between;
}

.header[hidden=true] {
  display: none;
}

#header-advanced {
  border-bottom: none;
  padding-bottom: 0;
}

/* General Pane */

#startupTable {
  border-collapse: collapse;
}

#startupTable > tr > td {
  padding: 0; /* remove the padding from html.css */
}

#startupTable > tr:not(:first-child) > td {
  padding-top: 0.5em; /* add a spacing between the rows */
}

#startupTable > tr > .label-cell {
  text-align: end;
  width: 0; /* make the column as small as possible */
}

#startupTable > tr > .label-cell > label {
  white-space: nowrap;
}

#startupTable > tr > .content-cell > menulist,
#startupTable > tr > .content-cell > textbox {
  width: calc(100% - 8px);
  margin-left: 4px;
  margin-right: 4px;
}

#startupTable > tr > .homepage-buttons {
  display: flex;
  flex-wrap: wrap;
}

#startupTable > tr > .homepage-buttons > .content-cell-item {
  flex-grow: 1;
}

#useFirefoxSync  {
  font-size: 90%;
  margin-inline-end: 8px !important;
}

#getStarted {
  font-size: 90%;
}

#isNotDefaultLabel {
  font-weight: bold;
}

#downloadFolder {
  margin-inline-start: 0;
}

#browserHomePage:-moz-locale-dir(rtl) input {
  unicode-bidi: plaintext;
  direction: rtl;
}

/* Content pane */
#playDRMContentLink {
  /* Line up with the buttons in the other grid bits: */
  margin-left: 4px !important;
  margin-right: 4px !important;
}

#notificationsPolicyLearnMore {
  margin-inline-start: 1.5em !important;
}

#defaultFontSizeLabel {
  /* !important needed to override common !important rule */
  margin-inline-start: 4px !important;
}

/* Applications Pane Styles */

#applicationsContent {
  padding: 15px 0;
}

#filter {
  margin-inline-start: 0;
}

#handlersView {
  height: 25em;
}

#handlersView > richlistitem {
  min-height: 36px !important;
}

.typeIcon {
  margin-inline-start: 10px !important;
  margin-inline-end: 9px !important;
}

.actionIcon {
  margin-inline-start: 11px !important;
  margin-inline-end: 8px !important;
}

.actionsMenu {
  min-height: 36px;
}

.actionsMenu > menupopup > menuitem {
  padding-inline-start: 10px !important;
}

.actionsMenu > menupopup > menuitem > .menu-iconic-left {
  margin-inline-end: 8px !important;
}

/* Privacy pane */

<<<<<<< HEAD
#browserContainersLearnMore {
  margin-inline-start: 1.5em !important;
  margin-top: 0;
  font-weight: normal;
}

.doNotTrackLearnMore {
=======
.GPCLearnMore {
>>>>>>> 4edd2f91
  margin-inline-start: calc(1em + 30px);
  margin-bottom: 1em;
  font-weight: normal;
}

.GPCLearnMore > label {
  font-size: 1em !important;
  margin-left: 0;
}

/* Collapse the non-active vboxes in decks to use only the height the
   active vbox needs */
#historyPane:not([selectedIndex="1"]) > #historyDontRememberPane,
#historyPane:not([selectedIndex="2"]) > #historyCustomPane,
#weavePrefsDeck:not([selectedIndex="1"]) > #hasAccount,
#weavePrefsDeck:not([selectedIndex="2"]) > #needsUpdate,
#weavePrefsDeck:not([selectedIndex="3"]) > #noFxaAccount,
#weavePrefsDeck:not([selectedIndex="4"]) > #hasFxaAccount,
#fxaLoginStatus:not([selectedIndex="1"]) > #fxaLoginUnverified,
#fxaLoginStatus:not([selectedIndex="2"]) > #fxaLoginRejected {
  visibility: collapse;
}

/* XXX This style is for bug 740213 and should be removed once that
   bug has a solution. */
description > html|a {
  cursor: pointer;
}

#weavePrefsDeck > vbox > label,
#weavePrefsDeck > vbox > groupbox,
#weavePrefsDeck > vbox > description,
#weavePrefsDeck > vbox > #pairDevice > label,
#weavePrefsDeck > #needsUpdate > hbox > #loginError,
#weavePrefsDeck > #hasFxaAccount > vbox > label,
#weavePrefsDeck > #hasFxaAccount > hbox:not(#tosPP-normal) > label {
  /* no margin-inline-start for elements at the beginning of a line */
  margin-inline-start: 0;
}

#tabsElement {
  margin-inline-end: 4px; /* add the 4px end-margin of other elements */
}

#FHRLearnMore {
  /* provide some margin between the links and the label text */
  /* !important is needed to override the rules defined in common.css */
  margin-inline-start: 20px !important;
  /* center the links */
  margin-top: 8px;
  margin-bottom: 8px;
}

.indent {
  /* !important needed to override margin-inline-start:0 !important; rule
     define in common.css for labels */
  margin-inline-start: 33px !important;
}

.text-link {
  margin-bottom: 0;
}

#showUpdateHistory {
  margin-inline-start: 0;
}

/**
 * Dialog
 */

#dialogOverlay {
  background-color: rgba(0,0,0,0.5);
  visibility: hidden;
}

#dialogBox {
  background-color: #fbfbfb;
  background-clip: content-box;
  color: #424e5a;
  font-size: 14px;
  /* `transparent` will use the dialogText color in high-contrast themes and
     when page colors are disabled */
  border: 1px solid transparent;
  border-radius: 3.5px;
  box-shadow: 0 2px 6px 0 rgba(0,0,0,0.3);
  display: -moz-box;
  margin: 0;
  padding: 0;
}

#dialogBox[resizable="true"] {
  resize: both;
  overflow: hidden;
  min-height: 20em;
  min-width: 66ch;
}

#dialogBox > .groupbox-title {
  padding: 3.5px 0;
  background-color: #F1F1F1;
  border-bottom: 1px solid #C1C1C1;
}

#dialogTitle {
  text-align: center;
  -moz-user-select: none;
}

.close-icon {
  background-color: transparent !important;
  border: none;
  box-shadow: none;
  padding: 0;
  height: auto;
  min-height: 16px;
  min-width: 0;
}

#dialogBox > .groupbox-body {
  -moz-appearance: none;
  padding: 20px;
}

#dialogFrame {
  -moz-box-flex: 1;
  /* Default dialog dimensions */
  width: 66ch;
}

.largeDialogContainer.doScroll {
  overflow-y: auto;
  -moz-box-flex: 1;
}

/**
 * End Dialog
 */

/**
 * Font dialog menulist fixes
 */

#defaultFontType,
#serif,
#sans-serif,
#monospace {
  min-width: 30ch;
}

/**
 * Sync
 */

#fxaProfileImage {
  max-width: 60px;
  border-radius: 50%;
  list-style-image: url(chrome://browser/skin/fxa/default-avatar.svg);
  margin-inline-end: 15px;
  image-rendering: -moz-crisp-edges;
}

#fxaLoginStatus[hasName] #fxaProfileImage {
  max-width: 80px;
}

#fxaProfileImage.actionable {
  cursor: pointer;
}

#fxaProfileImage.actionable:hover {
  box-shadow: 0px 0px 0px 1px #0095DD;
}

#fxaProfileImage.actionable:hover:active {
  box-shadow: 0px 0px 0px 1px #ff9500;
}

#noFxaAccount {
  /* Overriding the margins from the base preferences.css theme file.
     These overrides can be simplified by fixing bug 1027174 */
  margin: 0;
  padding-top: 15px;
}

#fxaContentWrapper {
  -moz-box-flex: 1;
}

#noFxaGroup {
  -moz-box-flex: 1;
  margin: 0;
}

#fxaContentWrapper {
  padding-right: 15px;
}

#noFxaGroup > vbox,
#fxaGroup {
  -moz-box-align: start;
}

#fxaSyncEngines > vbox:first-child {
  margin-right: 80px;
}

#fxaSyncComputerName {
  margin-inline-start: 0px;
  -moz-box-flex: 1;
}

#tosPP-small-ToS {
  margin-bottom: 14px;
}

#noFxaCaption {
  font-weight: bold;
  margin-bottom: 11px;
}

.fxaSyncIllustration {
  margin-top: 35px;
}

#syncOptions caption {
  margin-bottom: 11px;
}

#fxaDeviceName {
  margin-bottom: 27.5px;
}

#noFxaDescription {
  margin-bottom: 20px !important;
}

.separator {
  border-bottom: 1px solid var(--in-content-header-border-color);
}

.fxaAccountBox {
  border: 1px solid #D1D2D3;
  border-radius: 5px;
  padding: 14px 20px 14px 14px;
}

#signedOutAccountBoxTitle {
  font-weight: bold;
}

.fxaAccountBoxButtons {
  margin-bottom: 0 !important;
  margin-top: 11px;
  display: flex;
  align-items: center;
}

.fxaAccountBoxButtons > * {
  -moz-box-flex: 1;
}

.fxaAccountBoxButtons > button {
  text-align: center;
  padding-left: 11px;
  padding-right: 11px;
  margin: 0;
  min-width: 0;
}

.fxaAccountBoxButtons > button:first-child {
  margin-right: 14px !important;
}

.fxaSyncIllustration {
  width: 231px;
  list-style-image: url(chrome://browser/skin/fxa/sync-illustration.png)
}

#fxaLoginStatus[hasName] #fxaEmailAddress1 {
  font-size: 1.1rem;
}

#fxaEmailAddress1,
#fxaEmailAddress2,
#fxaEmailAddress3 {
  word-break: break-all;
}

.fxaFirefoxLogo {
  list-style-image: url(chrome://browser/skin/fxa/logo.png);
  max-width: 64px;
  margin-inline-end: 14px;
}

#fxaLoginRejectedWarning {
  list-style-image: url(chrome://browser/skin/warning.svg);
  filter: drop-shadow(0 1px 0 hsla(206, 50%, 10%, .15));
  margin: 4px 8px 0px 0px;
}

#syncOptions {
  margin-bottom: 27.5px;
}

#tosPP-small {
  margin-top: 20px;
  margin-bottom: 20px;
}

@media (min-resolution: 1.1dppx) {
  .fxaSyncIllustration {
    list-style-image: url(chrome://browser/skin/fxa/sync-illustration@2x.png)
  }
  .fxaFirefoxLogo {
    list-style-image: url(chrome://browser/skin/fxa/logo@2x.png);
  }
}<|MERGE_RESOLUTION|>--- conflicted
+++ resolved
@@ -236,17 +236,13 @@
 
 /* Privacy pane */
 
-<<<<<<< HEAD
 #browserContainersLearnMore {
   margin-inline-start: 1.5em !important;
   margin-top: 0;
   font-weight: normal;
 }
 
-.doNotTrackLearnMore {
-=======
 .GPCLearnMore {
->>>>>>> 4edd2f91
   margin-inline-start: calc(1em + 30px);
   margin-bottom: 1em;
   font-weight: normal;
