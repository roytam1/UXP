--- conflicted
+++ resolved
@@ -76,12 +76,8 @@
     locale/browser/preferences/permissions.dtd        (%chrome/browser/preferences/permissions.dtd)
     locale/browser/preferences/preferences.dtd        (%chrome/browser/preferences/preferences.dtd)
     locale/browser/preferences/preferences.properties (%chrome/browser/preferences/preferences.properties)
-<<<<<<< HEAD
     locale/browser/preferences/containers.properties  (%chrome/browser/preferences/containers.properties)
-*   locale/browser/preferences/privacy.dtd            (%chrome/browser/preferences/privacy.dtd)
-=======
-  locale/browser/preferences/privacy.dtd                        (%chrome/browser/preferences/privacy.dtd)
->>>>>>> 4c819bd3
+    locale/browser/preferences/privacy.dtd            (%chrome/browser/preferences/privacy.dtd)
     locale/browser/preferences/security.dtd           (%chrome/browser/preferences/security.dtd)
     locale/browser/preferences/containers.dtd         (%chrome/browser/preferences/containers.dtd)
 #ifdef MOZ_SERVICES_SYNC
