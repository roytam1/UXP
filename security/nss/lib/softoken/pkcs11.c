--- conflicted
+++ resolved
@@ -1607,11 +1607,7 @@
     PZ_Unlock(slot->slotLock);
 
     /* don't create a private object if we aren't logged in */
-<<<<<<< HEAD
-    if (!isLoggedIn && needLogin && sftk_isTrue(object, CKA_PRIVATE)) {
-=======
     if (!isLoggedIn && needLogin && (sftk_isTrue(object, CKA_PRIVATE))) {
->>>>>>> e3aa3c29
         return CKR_USER_NOT_LOGGED_IN;
     }
 
@@ -4678,11 +4674,7 @@
     PZ_Unlock(slot->slotLock);
 
     /* don't read a private object if we aren't logged in */
-<<<<<<< HEAD
-    if (!isLoggedIn && needLogin && sftk_isTrue(object, CKA_PRIVATE)) {
-=======
     if (!isLoggedIn && needLogin && (sftk_isTrue(object, CKA_PRIVATE))) {
->>>>>>> e3aa3c29
         sftk_FreeObject(object);
         return CKR_USER_NOT_LOGGED_IN;
     }
@@ -4753,11 +4745,7 @@
     PZ_Unlock(slot->slotLock);
 
     /* don't modify a private object if we aren't logged in */
-<<<<<<< HEAD
-    if (!isLoggedIn && needLogin && sftk_isTrue(object, CKA_PRIVATE)) {
-=======
     if (!isLoggedIn && needLogin && (sftk_isTrue(object, CKA_PRIVATE))) {
->>>>>>> e3aa3c29
         sftk_FreeSession(session);
         sftk_FreeObject(object);
         return CKR_USER_NOT_LOGGED_IN;
@@ -5035,11 +5023,7 @@
     search->index = 0;
     search->size = 0;
     search->array_size = NSC_SEARCH_BLOCK_SIZE;
-<<<<<<< HEAD
-
-=======
-    
->>>>>>> e3aa3c29
+
     PZ_Lock(slot->slotLock);
     isLoggedIn = (PRBool)((!slot->needLogin) || slot->isLoggedIn);
     PZ_Unlock(slot->slotLock);
