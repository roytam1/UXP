/* This Source Code Form is subject to the terms of the Mozilla Public
 * License, v. 2.0. If a copy of the MPL was not distributed with this
 * file, You can obtain one at http://mozilla.org/MPL/2.0/. */

/*
 * Certificate Extensions handling code
 *
 */

#include "cert.h"
#include "secitem.h"
#include "secoid.h"
#include "secder.h"
#include "secasn1.h"
#include "certxutl.h"
#include "secerr.h"

#ifdef OLD
#include "ocspti.h" /* XXX a better extensions interface would not
			 * require knowledge of data structures of callers */
#endif

static CERTCertExtension *
GetExtension(CERTCertExtension **extensions, SECItem *oid)
{
    CERTCertExtension **exts;
    CERTCertExtension *ext = NULL;
    SECComparison comp;

    exts = extensions;

    if (exts) {
        while (*exts) {
            ext = *exts;
            comp = SECITEM_CompareItem(oid, &ext->id);
            if (comp == SECEqual)
                break;

            exts++;
        }
        return (*exts ? ext : NULL);
    }
    return (NULL);
}

SECStatus
cert_FindExtensionByOID(CERTCertExtension **extensions, SECItem *oid,
                        SECItem *value)
{
    CERTCertExtension *ext;
    SECStatus rv = SECSuccess;

    ext = GetExtension(extensions, oid);
    if (ext == NULL) {
        PORT_SetError(SEC_ERROR_EXTENSION_NOT_FOUND);
        return (SECFailure);
    }
    if (value)
        rv = SECITEM_CopyItem(NULL, value, &ext->value);
    return (rv);
}

SECStatus
CERT_GetExtenCriticality(CERTCertExtension **extensions, int tag,
                         PRBool *isCritical)
{
    CERTCertExtension *ext;
    SECOidData *oid;

    if (!isCritical)
        return (SECSuccess);

    /* find the extension in the extensions list */
    oid = SECOID_FindOIDByTag((SECOidTag)tag);
    if (!oid) {
        return (SECFailure);
    }
    ext = GetExtension(extensions, &oid->oid);
    if (ext == NULL) {
        PORT_SetError(SEC_ERROR_EXTENSION_NOT_FOUND);
        return (SECFailure);
    }

    /* If the criticality is omitted, then it is false by default.
       ex->critical.data is NULL */
    if (ext->critical.data == NULL)
        *isCritical = PR_FALSE;
    else
        *isCritical = (ext->critical.data[0] == 0xff) ? PR_TRUE : PR_FALSE;
    return (SECSuccess);
}

SECStatus
cert_FindExtension(CERTCertExtension **extensions, int tag, SECItem *value)
{
    SECOidData *oid;

    oid = SECOID_FindOIDByTag((SECOidTag)tag);
    if (!oid) {
        return (SECFailure);
    }

    return (cert_FindExtensionByOID(extensions, &oid->oid, value));
}

typedef struct _extNode {
    struct _extNode *next;
    CERTCertExtension *ext;
} extNode;

typedef struct {
    void (*setExts)(void *object, CERTCertExtension **exts);
    void *object;
    PLArenaPool *ownerArena;
    PLArenaPool *arena;
    extNode *head;
    int count;
} extRec;

/*
 * cert_StartExtensions
 *
 * NOTE: This interface changed significantly to remove knowledge
 *   about callers data structures (owner objects)
 */
void *
cert_StartExtensions(void *owner, PLArenaPool *ownerArena,
                     void (*setExts)(void *object, CERTCertExtension **exts))
{
    PLArenaPool *arena;
    extRec *handle;

    arena = PORT_NewArena(DER_DEFAULT_CHUNKSIZE);
    if (!arena) {
        return (0);
    }

    handle = (extRec *)PORT_ArenaAlloc(arena, sizeof(extRec));
    if (!handle) {
        PORT_FreeArena(arena, PR_FALSE);
        return (0);
    }

    handle->object = owner;
    handle->ownerArena = ownerArena;
    handle->setExts = setExts;

    handle->arena = arena;
    handle->head = 0;
    handle->count = 0;

    return (handle);
}

static unsigned char hextrue = 0xff;

/*
 * Note - assumes that data pointed to by oid->data will not move
 */
SECStatus
CERT_AddExtensionByOID(void *exthandle, SECItem *oid, SECItem *value,
                       PRBool critical, PRBool copyData)
{
    CERTCertExtension *ext;
    SECStatus rv;
    extNode *node;
    extRec *handle;

    handle = (extRec *)exthandle;

    /* allocate space for extension and list node */
    ext = (CERTCertExtension *)PORT_ArenaZAlloc(handle->ownerArena,
                                                sizeof(CERTCertExtension));
    if (!ext) {
        return (SECFailure);
    }

    node = (extNode *)PORT_ArenaAlloc(handle->arena, sizeof(extNode));
    if (!node) {
        return (SECFailure);
    }

    /* add to list */
    node->next = handle->head;
    handle->head = node;

    /* point to ext struct */
    node->ext = ext;

    /* set critical field */
    if (critical) {
        ext->critical.data = (unsigned char *)&hextrue;
        ext->critical.len = 1;
    }

    /* set object ID of the extension and its value */
    if (copyData) {
        rv = SECITEM_CopyItem(handle->ownerArena, &ext->id, oid);
        if (rv) {
            return (SECFailure);
        }

        rv = SECITEM_CopyItem(handle->ownerArena, &ext->value, value);
        if (rv) {
            return (SECFailure);
        }
    } else {
        ext->id = *oid;
        ext->value = *value;
    }

    handle->count++;

    return (SECSuccess);
}

SECStatus
CERT_AddExtension(void *exthandle, int idtag, SECItem *value, PRBool critical,
                  PRBool copyData)
{
    SECOidData *oid;

    oid = SECOID_FindOIDByTag((SECOidTag)idtag);
    if (!oid) {
        return (SECFailure);
    }

    return (CERT_AddExtensionByOID(exthandle, &oid->oid, value, critical,
                                   copyData));
}

SECStatus
CERT_EncodeAndAddExtension(void *exthandle, int idtag, void *value,
                           PRBool critical, const SEC_ASN1Template *atemplate)
{
    extRec *handle;
    SECItem *encitem;

    handle = (extRec *)exthandle;

    encitem = SEC_ASN1EncodeItem(handle->ownerArena, NULL, value, atemplate);
    if (encitem == NULL) {
        return (SECFailure);
    }

    return CERT_AddExtension(exthandle, idtag, encitem, critical, PR_FALSE);
}

void
PrepareBitStringForEncoding(SECItem *bitsmap, SECItem *value)
{
    unsigned char onebyte;
    unsigned int i, len = 0;

    /* to prevent warning on some platform at compile time */
    onebyte = '\0';
    /* Get the position of the right-most turn-on bit */
    for (i = 0; i < (value->len) * 8; ++i) {
        if (i % 8 == 0)
            onebyte = value->data[i / 8];
        if (onebyte & 0x80)
            len = i;
        onebyte <<= 1;
    }
    bitsmap->data = value->data;
    /* Add one here since we work with base 1 */
    bitsmap->len = len + 1;
}

SECStatus
CERT_EncodeAndAddBitStrExtension(void *exthandle, int idtag, SECItem *value,
                                 PRBool critical)
{
    SECItem bitsmap;

    PrepareBitStringForEncoding(&bitsmap, value);
    return (CERT_EncodeAndAddExtension(exthandle, idtag, &bitsmap, critical,
                                       SEC_ASN1_GET(SEC_BitStringTemplate)));
}

SECStatus
CERT_FinishExtensions(void *exthandle)
{
    extRec *handle;
    extNode *node;
    CERTCertExtension **exts;
    SECStatus rv = SECFailure;

    handle = (extRec *)exthandle;

    /* allocate space for extensions array */
    exts = PORT_ArenaNewArray(handle->ownerArena, CERTCertExtension *,
                              handle->count + 1);
    if (exts == NULL) {
        goto loser;
    }

/* put extensions in owner object and update its version number */

#ifdef OLD
    switch (handle->type) {
        case CertificateExtensions:
            handle->owner.cert->extensions = exts;
            DER_SetUInteger(ownerArena, &(handle->owner.cert->version),
                            SEC_CERTIFICATE_VERSION_3);
            break;
        case CrlExtensions:
            handle->owner.crl->extensions = exts;
            DER_SetUInteger(ownerArena, &(handle->owner.crl->version),
                            SEC_CRL_VERSION_2);
            break;
        case OCSPRequestExtensions:
            handle->owner.request->tbsRequest->requestExtensions = exts;
            break;
        case OCSPSingleRequestExtensions:
            handle->owner.singleRequest->singleRequestExtensions = exts;
            break;
        case OCSPResponseSingleExtensions:
            handle->owner.singleResponse->singleExtensions = exts;
            break;
    }
#endif

    handle->setExts(handle->object, exts);

    /* update the version number */

    /* copy each extension pointer */
    node = handle->head;
    while (node) {
        *exts = node->ext;

        node = node->next;
        exts++;
    }

    /* terminate the array of extensions */
    *exts = 0;

    rv = SECSuccess;

loser:
    /* free working arena */
    PORT_FreeArena(handle->arena, PR_FALSE);
    return rv;
}

SECStatus
CERT_MergeExtensions(void *exthandle, CERTCertExtension **extensions)
{
    CERTCertExtension *ext;
    SECStatus rv = SECSuccess;
    SECOidTag tag;
    extNode *node;
    extRec *handle = exthandle;

    if (!exthandle || !extensions) {
        PORT_SetError(SEC_ERROR_INVALID_ARGS);
        return SECFailure;
    }
    while ((ext = *extensions++) != NULL) {
        tag = SECOID_FindOIDTag(&ext->id);
        for (node = handle->head; node != NULL; node = node->next) {
            if (tag == 0) {
                if (SECITEM_ItemsAreEqual(&ext->id, &node->ext->id))
                    break;
            } else {
                if (SECOID_FindOIDTag(&node->ext->id) == tag) {
                    break;
                }
            }
        }
        if (node == NULL) {
            PRBool critical = (ext->critical.len != 0 &&
                               ext->critical.data[ext->critical.len - 1] != 0);
            if (critical && tag == SEC_OID_UNKNOWN) {
                PORT_SetError(SEC_ERROR_UNKNOWN_CRITICAL_EXTENSION);
                rv = SECFailure;
                break;
            }
            /* add to list */
            rv = CERT_AddExtensionByOID(exthandle, &ext->id, &ext->value,
                                        critical, PR_TRUE);
            if (rv != SECSuccess)
                break;
        }
    }
    return rv;
}

/*
 * get the value of the Netscape Certificate Type Extension
 */
SECStatus
CERT_FindBitStringExtension(CERTCertExtension **extensions, int tag,
                            SECItem *retItem)
{
    SECItem wrapperItem, tmpItem = { siBuffer, 0 };
    SECStatus rv;
    PORTCheapArenaPool tmpArena;

    wrapperItem.data = NULL;
    tmpItem.data = NULL;

    PORT_InitCheapArena(&tmpArena, DER_DEFAULT_CHUNKSIZE);

    rv = cert_FindExtension(extensions, tag, &wrapperItem);
    if (rv != SECSuccess) {
        goto loser;
    }

    rv = SEC_QuickDERDecodeItem(&tmpArena.arena, &tmpItem,
                                SEC_ASN1_GET(SEC_BitStringTemplate),
                                &wrapperItem);

    if (rv != SECSuccess) {
        goto loser;
    }

    retItem->data = (unsigned char *)PORT_ZAlloc((tmpItem.len + 7) >> 3);
    if (retItem->data == NULL) {
        goto loser;
    }

    if (tmpItem.len > 0) {
        PORT_Memcpy(retItem->data, tmpItem.data, (tmpItem.len + 7) >> 3);
    }
<<<<<<< HEAD

=======
>>>>>>> e3aa3c29
    retItem->len = tmpItem.len;

    rv = SECSuccess;
    goto done;

loser:
    rv = SECFailure;

done:
    PORT_DestroyCheapArena(&tmpArena);

    if (wrapperItem.data) {
        PORT_Free(wrapperItem.data);
    }

    return (rv);
}

PRBool
cert_HasCriticalExtension(CERTCertExtension **extensions)
{
    CERTCertExtension **exts;
    CERTCertExtension *ext = NULL;
    PRBool hasCriticalExten = PR_FALSE;

    exts = extensions;

    if (exts) {
        while (*exts) {
            ext = *exts;
            /* If the criticality is omitted, it's non-critical */
            if (ext->critical.data && ext->critical.data[0] == 0xff) {
                hasCriticalExten = PR_TRUE;
                break;
            }
            exts++;
        }
    }
    return (hasCriticalExten);
}

PRBool
cert_HasUnknownCriticalExten(CERTCertExtension **extensions)
{
    CERTCertExtension **exts;
    CERTCertExtension *ext = NULL;
    PRBool hasUnknownCriticalExten = PR_FALSE;

    exts = extensions;

    if (exts) {
        while (*exts) {
            ext = *exts;
            /* If the criticality is omitted, it's non-critical.
               If an extension is critical, make sure that we know
               how to process the extension.
             */
            if (ext->critical.data && ext->critical.data[0] == 0xff) {
                if (SECOID_KnownCertExtenOID(&ext->id) == PR_FALSE) {
                    hasUnknownCriticalExten = PR_TRUE;
                    break;
                }
            }
            exts++;
        }
    }
    return (hasUnknownCriticalExten);
}<|MERGE_RESOLUTION|>--- conflicted
+++ resolved
@@ -425,10 +425,6 @@
     if (tmpItem.len > 0) {
         PORT_Memcpy(retItem->data, tmpItem.data, (tmpItem.len + 7) >> 3);
     }
-<<<<<<< HEAD
-
-=======
->>>>>>> e3aa3c29
     retItem->len = tmpItem.len;
 
     rv = SECSuccess;
