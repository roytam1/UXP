--- conflicted
+++ resolved
@@ -358,11 +358,7 @@
       GetString(NS_LITERAL_STRING("SaveAttachment"), saveAttachmentStr);
       filePicker->Init(mWindow,
                        saveAttachmentStr,
-<<<<<<< HEAD
-                       nsIFilePicker::modeSave, /*aRequireInteraction = */ false);
-=======
                        nsIFilePicker::modeSave, false);
->>>>>>> 9031ee40
       filePicker->SetDefaultString(path);
       filePicker->AppendFilters(nsIFilePicker::filterAll);
 
@@ -820,11 +816,7 @@
 
   GetString(NS_LITERAL_STRING("SaveAttachment"), saveAttachmentStr);
   filePicker->Init(mWindow, saveAttachmentStr,
-<<<<<<< HEAD
-                   nsIFilePicker::modeSave, /*aRequireInteraction = */ false);
-=======
                    nsIFilePicker::modeSave, false);
->>>>>>> 9031ee40
   filePicker->SetDefaultString(defaultDisplayString);
 
   // Check if the attachment file name has an extension (which must not
@@ -917,11 +909,7 @@
   GetString(NS_LITERAL_STRING("SaveAllAttachments"), saveAttachmentStr);
   filePicker->Init(mWindow,
                    saveAttachmentStr,
-<<<<<<< HEAD
-                   nsIFilePicker::modeGetFolder, /*aRequireInteraction = */ false);
-=======
                    nsIFilePicker::modeGetFolder, false);
->>>>>>> 9031ee40
 
   rv = GetLastSaveDirectory(getter_AddRefs(lastSaveDir));
   if (NS_SUCCEEDED(rv) && lastSaveDir)
@@ -1207,11 +1195,7 @@
   NS_ENSURE_SUCCESS(rv, rv);
   nsString saveMailAsStr;
   GetString(NS_LITERAL_STRING("SaveMailAs"), saveMailAsStr);
-<<<<<<< HEAD
-  filePicker->Init(mWindow, saveMailAsStr, nsIFilePicker::modeSave, /*aRequireInteraction = */ false);
-=======
   filePicker->Init(mWindow, saveMailAsStr, nsIFilePicker::modeSave, false);
->>>>>>> 9031ee40
 
   // if we have a non-null filename use it, otherwise use default save message one
   if (aMsgFilename.IsEmpty())
@@ -1334,11 +1318,7 @@
 
   nsString chooseFolderStr;
   GetString(NS_LITERAL_STRING("ChooseFolder"), chooseFolderStr);
-<<<<<<< HEAD
-  filePicker->Init(mWindow, chooseFolderStr, nsIFilePicker::modeGetFolder, /*aRequireInteraction = */ false);
-=======
   filePicker->Init(mWindow, chooseFolderStr, nsIFilePicker::modeGetFolder, false);
->>>>>>> 9031ee40
 
   nsCOMPtr<nsIFile> lastSaveDir;
   rv = GetLastSaveDirectory(getter_AddRefs(lastSaveDir));
