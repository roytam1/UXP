--- conflicted
+++ resolved
@@ -495,12 +495,7 @@
 
   nsCString hdr_value(header_value);
   nsCString result;
-<<<<<<< HEAD
-  nsCString headerValue(header_value);
-  rv = mimehdrpar->GetParameterInternal(headerValue, parm_name, charset,
-=======
   rv = mimehdrpar->GetParameterInternal(hdr_value, parm_name, charset,
->>>>>>> 2048f4df
                                         language, getter_Copies(result));
   return NS_SUCCEEDED(rv) ? PL_strdup(result.get()) : nullptr;
 }
