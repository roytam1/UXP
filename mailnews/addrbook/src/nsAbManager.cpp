--- conflicted
+++ resolved
@@ -544,11 +544,7 @@
                                     ArrayLength(formatStrings), getter_Copies(title));
   NS_ENSURE_SUCCESS(rv, rv);
 
-<<<<<<< HEAD
-  rv = filePicker->Init(aParentWin, title, nsIFilePicker::modeSave, /*aRequireInteraction = */ false);
-=======
   rv = filePicker->Init(aParentWin, title, nsIFilePicker::modeSave, false);
->>>>>>> 9031ee40
   NS_ENSURE_SUCCESS(rv, rv);
 
   filePicker->SetDefaultString(dirName);
