--- conflicted
+++ resolved
@@ -357,6 +357,7 @@
     virtual int min_match() { return body_->min_match(); }
     virtual int max_match() { return body_->max_match(); }
     RegExpTree* body() { return body_; }
+    void set_body(RegExpTree* body) { body_ = body; }
     int index() { return index_; }
     const CharacterVector* name() const { return name_; }
     void set_name(const CharacterVector* name) { name_ = name; }
@@ -369,25 +370,29 @@
     const CharacterVector* name_;
 };
 
-class RegExpLookahead : public RegExpTree
-{
-  public:
-    RegExpLookahead(RegExpTree* body,
-                    bool is_positive,
-                    int capture_count,
-                    int capture_from)
+class RegExpLookaround : public RegExpTree
+{
+  public:
+    enum Type { LOOKAHEAD, LOOKBEHIND };
+
+    RegExpLookaround(RegExpTree* body,
+                     bool is_positive,
+                     int capture_count,
+                     int capture_from,
+                     Type type)
       : body_(body),
         is_positive_(is_positive),
         capture_count_(capture_count),
-        capture_from_(capture_from)
-    {}
-
-    virtual void* Accept(RegExpVisitor* visitor, void* data);
-    virtual RegExpNode* ToNode(RegExpCompiler* compiler,
-                               RegExpNode* on_success);
-    virtual RegExpLookahead* AsLookahead();
+        capture_from_(capture_from),
+        type_(type)
+    {}
+
+    virtual void* Accept(RegExpVisitor* visitor, void* data);
+    virtual RegExpNode* ToNode(RegExpCompiler* compiler,
+                               RegExpNode* on_success);
+    virtual RegExpLookaround* AsLookaround();
     virtual Interval CaptureRegisters();
-    virtual bool IsLookahead();
+    virtual bool IsLookaround();
     virtual bool IsAnchoredAtStart();
     virtual int min_match() { return 0; }
     virtual int max_match() { return 0; }
@@ -395,12 +400,14 @@
     bool is_positive() { return is_positive_; }
     int capture_count() { return capture_count_; }
     int capture_from() { return capture_from_; }
+    Type type() { return type_; }
 
   private:
     RegExpTree* body_;
     bool is_positive_;
     int capture_count_;
     int capture_from_;
+    Type type_;
 };
 
 typedef InfallibleVector<RegExpCapture*, 1> RegExpCaptureVector;
@@ -417,15 +424,10 @@
                                RegExpNode* on_success);
     virtual RegExpBackReference* AsBackReference();
     virtual bool IsBackReference();
-<<<<<<< HEAD
-    virtual int min_match() { return 0; }
-    virtual int max_match() { return capture_->max_match(); }
-=======
     virtual int min_match() override { return 0; }
     // The back reference may be recursive, e.g. /(\2)(\1)/. To avoid infinite
     // recursion, we give up. Ignorance is bliss.
     int max_match() override { return kInfinity; }
->>>>>>> 81a8ac42
     int index() { return capture_->index(); }
     RegExpCapture* capture() { return capture_; }
     void set_capture(RegExpCapture* capture) { capture_ = capture; }
