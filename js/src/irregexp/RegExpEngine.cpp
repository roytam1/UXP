/* -*- Mode: C++; tab-width: 8; indent-tabs-mode: nil; c-basic-offset: 4 -*- */

// Copyright 2012 the V8 project authors. All rights reserved.
// Redistribution and use in source and binary forms, with or without
// modification, are permitted provided that the following conditions are
// met:
//
//     * Redistributions of source code must retain the above copyright
//       notice, this list of conditions and the following disclaimer.
//     * Redistributions in binary form must reproduce the above
//       copyright notice, this list of conditions and the following
//       disclaimer in the documentation and/or other materials provided
//       with the distribution.
//     * Neither the name of Google Inc. nor the names of its
//       contributors may be used to endorse or promote products derived
//       from this software without specific prior written permission.
//
// THIS SOFTWARE IS PROVIDED BY THE COPYRIGHT HOLDERS AND CONTRIBUTORS
// "AS IS" AND ANY EXPRESS OR IMPLIED WARRANTIES, INCLUDING, BUT NOT
// LIMITED TO, THE IMPLIED WARRANTIES OF MERCHANTABILITY AND FITNESS FOR
// A PARTICULAR PURPOSE ARE DISCLAIMED. IN NO EVENT SHALL THE COPYRIGHT
// OWNER OR CONTRIBUTORS BE LIABLE FOR ANY DIRECT, INDIRECT, INCIDENTAL,
// SPECIAL, EXEMPLARY, OR CONSEQUENTIAL DAMAGES (INCLUDING, BUT NOT
// LIMITED TO, PROCUREMENT OF SUBSTITUTE GOODS OR SERVICES; LOSS OF USE,
// DATA, OR PROFITS; OR BUSINESS INTERRUPTION) HOWEVER CAUSED AND ON ANY
// THEORY OF LIABILITY, WHETHER IN CONTRACT, STRICT LIABILITY, OR TORT
// (INCLUDING NEGLIGENCE OR OTHERWISE) ARISING IN ANY WAY OUT OF THE USE
// OF THIS SOFTWARE, EVEN IF ADVISED OF THE POSSIBILITY OF SUCH DAMAGE.

#include "irregexp/RegExpEngine.h"

#include "irregexp/NativeRegExpMacroAssembler.h"
#include "irregexp/RegExpCharacters.h"
#include "irregexp/RegExpMacroAssembler.h"
#include "jit/ExecutableAllocator.h"
#include "jit/JitCommon.h"

using namespace js;
using namespace js::irregexp;

using mozilla::DebugOnly;
using mozilla::Maybe;

#define DEFINE_ACCEPT(Type)                                          \
    void Type##Node::Accept(NodeVisitor* visitor) {                  \
        visitor->Visit##Type(this);                                  \
    }
FOR_EACH_NODE_TYPE(DEFINE_ACCEPT)
#undef DEFINE_ACCEPT

void LoopChoiceNode::Accept(NodeVisitor* visitor) {
    visitor->VisitLoopChoice(this);
}

static const int kMaxLookaheadForBoyerMoore = 8;

RegExpNode::RegExpNode(LifoAlloc* alloc)
  : replacement_(nullptr), trace_count_(0), alloc_(alloc)
{
    bm_info_[0] = bm_info_[1] = nullptr;
}

bool
RegExpCharacterClass::is_standard(LifoAlloc* alloc)
{
    // TODO(lrn): Remove need for this function, by not throwing away information
    // along the way.
    if (is_negated_)
        return false;
    if (set_.is_standard())
        return true;
    if (CharacterRange::CompareRanges(set_.ranges(alloc), kSpaceRanges, kSpaceRangeCount)) {
        set_.set_standard_set_type('s');
        return true;
    }
    if (CharacterRange::CompareInverseRanges(set_.ranges(alloc), kSpaceRanges, kSpaceRangeCount)) {
        set_.set_standard_set_type('S');
        return true;
    }
    if (CharacterRange::CompareInverseRanges(set_.ranges(alloc),
                             kLineTerminatorRanges,
                             kLineTerminatorRangeCount)) {
        set_.set_standard_set_type('.');
        return true;
    }
    if (CharacterRange::CompareRanges(set_.ranges(alloc),
                      kLineTerminatorRanges,
                      kLineTerminatorRangeCount)) {
        set_.set_standard_set_type('n');
        return true;
    }
    if (CharacterRange::CompareRanges(set_.ranges(alloc), kWordRanges, kWordRangeCount)) {
        set_.set_standard_set_type('w');
        return true;
    }
    if (CharacterRange::CompareInverseRanges(set_.ranges(alloc), kWordRanges, kWordRangeCount)) {
        set_.set_standard_set_type('W');
        return true;
    }
    return false;
}

// -------------------------------------------------------------------
// SeqRegExpNode

class VisitMarker
{
  public:
    explicit VisitMarker(NodeInfo* info)
      : info_(info)
    {
        MOZ_ASSERT(!info->visited);
        info->visited = true;
    }
    ~VisitMarker() {
        info_->visited = false;
    }
  private:
    NodeInfo* info_;
};

bool
SeqRegExpNode::FillInBMInfo(int offset,
                            int budget,
                            BoyerMooreLookahead* bm,
                            bool not_at_start)
{
    if (!bm->CheckOverRecursed())
        return false;
    if (!on_success_->FillInBMInfo(offset, budget - 1, bm, not_at_start))
        return false;
    if (offset == 0)
        set_bm_info(not_at_start, bm);
    return true;
}

RegExpNode*
SeqRegExpNode::FilterASCII(int depth, bool ignore_case, bool unicode)
{
    if (info()->replacement_calculated)
        return replacement();

    if (depth < 0)
        return this;

    MOZ_ASSERT(!info()->visited);
    VisitMarker marker(info());
    return FilterSuccessor(depth - 1, ignore_case, unicode);
}

RegExpNode*
SeqRegExpNode::FilterSuccessor(int depth, bool ignore_case, bool unicode)
{
    RegExpNode* next = on_success_->FilterASCII(depth - 1, ignore_case, unicode);
    if (next == nullptr)
        return set_replacement(nullptr);

    on_success_ = next;
    return set_replacement(this);
}

// -------------------------------------------------------------------
// ActionNode

int
ActionNode::EatsAtLeast(int still_to_find, int budget, bool not_at_start)
{
    if (budget <= 0)
        return 0;
    if (action_type_ == POSITIVE_SUBMATCH_SUCCESS)
        return 0;  // Rewinds input!
    return on_success()->EatsAtLeast(still_to_find,
                                     budget - 1,
                                     not_at_start);
}

bool
ActionNode::FillInBMInfo(int offset,
                         int budget,
                         BoyerMooreLookahead* bm,
                         bool not_at_start)
{
    if (!bm->CheckOverRecursed())
        return false;

    if (action_type_ == BEGIN_SUBMATCH) {
        bm->SetRest(offset);
    } else if (action_type_ != POSITIVE_SUBMATCH_SUCCESS) {
        if (!on_success()->FillInBMInfo(offset, budget - 1, bm, not_at_start))
            return false;
    }
    SaveBMInfo(bm, not_at_start, offset);

    return true;
}

/* static */ ActionNode*
ActionNode::SetRegister(int reg,
                        int val,
                        RegExpNode* on_success)
{
    ActionNode* result = on_success->alloc()->newInfallible<ActionNode>(SET_REGISTER, on_success);
    result->data_.u_store_register.reg = reg;
    result->data_.u_store_register.value = val;
    return result;
}

/* static */ ActionNode*
ActionNode::IncrementRegister(int reg, RegExpNode* on_success)
{
    ActionNode* result = on_success->alloc()->newInfallible<ActionNode>(INCREMENT_REGISTER, on_success);
    result->data_.u_increment_register.reg = reg;
    return result;
}

/* static */ ActionNode*
ActionNode::StorePosition(int reg, bool is_capture, RegExpNode* on_success)
{
    ActionNode* result = on_success->alloc()->newInfallible<ActionNode>(STORE_POSITION, on_success);
    result->data_.u_position_register.reg = reg;
    result->data_.u_position_register.is_capture = is_capture;
    return result;
}

/* static */ ActionNode*
ActionNode::ClearCaptures(Interval range, RegExpNode* on_success)
{
    ActionNode* result = on_success->alloc()->newInfallible<ActionNode>(CLEAR_CAPTURES, on_success);
    result->data_.u_clear_captures.range_from = range.from();
    result->data_.u_clear_captures.range_to = range.to();
    return result;
}

/* static */ ActionNode*
ActionNode::BeginSubmatch(int stack_pointer_reg, int position_reg, RegExpNode* on_success)
{
    ActionNode* result = on_success->alloc()->newInfallible<ActionNode>(BEGIN_SUBMATCH, on_success);
    result->data_.u_submatch.stack_pointer_register = stack_pointer_reg;
    result->data_.u_submatch.current_position_register = position_reg;
    return result;
}

/* static */ ActionNode*
ActionNode::PositiveSubmatchSuccess(int stack_pointer_reg,
                                    int restore_reg,
                                    int clear_capture_count,
                                    int clear_capture_from,
                                    RegExpNode* on_success)
{
    ActionNode* result = on_success->alloc()->newInfallible<ActionNode>(POSITIVE_SUBMATCH_SUCCESS, on_success);
    result->data_.u_submatch.stack_pointer_register = stack_pointer_reg;
    result->data_.u_submatch.current_position_register = restore_reg;
    result->data_.u_submatch.clear_register_count = clear_capture_count;
    result->data_.u_submatch.clear_register_from = clear_capture_from;
    return result;
}

/* static */ ActionNode*
ActionNode::EmptyMatchCheck(int start_register,
                            int repetition_register,
                            int repetition_limit,
                            RegExpNode* on_success)
{
    ActionNode* result = on_success->alloc()->newInfallible<ActionNode>(EMPTY_MATCH_CHECK, on_success);
    result->data_.u_empty_match_check.start_register = start_register;
    result->data_.u_empty_match_check.repetition_register = repetition_register;
    result->data_.u_empty_match_check.repetition_limit = repetition_limit;
    return result;
}

// -------------------------------------------------------------------
// TextNode

int
TextNode::EatsAtLeast(int still_to_find, int budget, bool not_at_start)
{
    int answer = Length();
    if (answer >= still_to_find)
        return answer;
    if (budget <= 0)
        return answer;

    // We are not at start after this node so we set the last argument to 'true'.
    return answer + on_success()->EatsAtLeast(still_to_find - answer,
                                              budget - 1,
                                              true);
}

int
TextNode::GreedyLoopTextLength()
{
    TextElement elm = elements()[elements().length() - 1];
    return elm.cp_offset() + elm.length();
}

RegExpNode*
TextNode::FilterASCII(int depth, bool ignore_case, bool unicode)
{
    if (info()->replacement_calculated)
        return replacement();

    if (depth < 0)
        return this;

    MOZ_ASSERT(!info()->visited);
    VisitMarker marker(info());
    int element_count = elements().length();
    for (int i = 0; i < element_count; i++) {
        TextElement elm = elements()[i];
        if (elm.text_type() == TextElement::ATOM) {
            CharacterVector& quarks = const_cast<CharacterVector&>(elm.atom()->data());
            for (size_t j = 0; j < quarks.length(); j++) {
                uint16_t c = quarks[j];
                if (c <= kMaxOneByteCharCode)
                    continue;
                if (!ignore_case)
                    return set_replacement(nullptr);

                // Here, we need to check for characters whose upper and lower cases
                // are outside the Latin-1 range.
                char16_t converted = ConvertNonLatin1ToLatin1(c, unicode);
                if (converted == 0) {
                    // Character is outside Latin-1 completely
                    return set_replacement(nullptr);
                }

                // Convert quark to Latin-1 in place.
                quarks[j] = converted;
            }
        } else {
            MOZ_ASSERT(elm.text_type() == TextElement::CHAR_CLASS);
            RegExpCharacterClass* cc = elm.char_class();

            CharacterRangeVector& ranges = cc->ranges(alloc());
            if (!CharacterRange::IsCanonical(ranges))
                CharacterRange::Canonicalize(ranges);

            // Now they are in order so we only need to look at the first.
            int range_count = ranges.length();
            if (cc->is_negated()) {
                if (range_count != 0 &&
                    ranges[0].from() == 0 &&
                    ranges[0].to() >= kMaxOneByteCharCode)
                {
                    // This will be handled in a later filter.
                    if (ignore_case && CharacterRange::RangesContainLatin1Equivalents(ranges, unicode))
                        continue;
                    return set_replacement(nullptr);
                }
            } else {
                if (range_count == 0 ||
                    ranges[0].from() > kMaxOneByteCharCode)
                {
                    // This will be handled in a later filter.
                    if (ignore_case && CharacterRange::RangesContainLatin1Equivalents(ranges, unicode))
                        continue;
                    return set_replacement(nullptr);
                }
            }
        }
    }
    return FilterSuccessor(depth - 1, ignore_case, unicode);
}

void
TextNode::CalculateOffsets()
{
    int element_count = elements().length();

    // Set up the offsets of the elements relative to the start.  This is a fixed
    // quantity since a TextNode can only contain fixed-width things.
    int cp_offset = 0;
    for (int i = 0; i < element_count; i++) {
        TextElement& elm = elements()[i];
        elm.set_cp_offset(cp_offset);
        cp_offset += elm.length();
    }
}

void TextNode::MakeCaseIndependent(bool is_ascii, bool unicode)
{
    int element_count = elements().length();
    for (int i = 0; i < element_count; i++) {
        TextElement elm = elements()[i];
        if (elm.text_type() == TextElement::CHAR_CLASS) {
            RegExpCharacterClass* cc = elm.char_class();

            // None of the standard character classes is different in the case
            // independent case and it slows us down if we don't know that.
            if (cc->is_standard(alloc()))
                continue;

            CharacterRangeVector& ranges = cc->ranges(alloc());
            int range_count = ranges.length();
            for (int j = 0; j < range_count; j++)
                ranges[j].AddCaseEquivalents(is_ascii, unicode, &ranges);
        }
    }
}

// -------------------------------------------------------------------
// AssertionNode

int
AssertionNode::EatsAtLeast(int still_to_find, int budget, bool not_at_start)
{
    if (budget <= 0)
        return 0;

    // If we know we are not at the start and we are asked "how many characters
    // will you match if you succeed?" then we can answer anything since false
    // implies false.  So lets just return the max answer (still_to_find) since
    // that won't prevent us from preloading a lot of characters for the other
    // branches in the node graph.
    if (assertion_type() == AT_START && not_at_start)
        return still_to_find;

    return on_success()->EatsAtLeast(still_to_find, budget - 1, not_at_start);
}

bool
AssertionNode::FillInBMInfo(int offset, int budget, BoyerMooreLookahead* bm, bool not_at_start)
{
    if (!bm->CheckOverRecursed())
        return false;

    // Match the behaviour of EatsAtLeast on this node.
    if (assertion_type() == AT_START && not_at_start)
        return true;

    if (!on_success()->FillInBMInfo(offset, budget - 1, bm, not_at_start))
        return false;
    SaveBMInfo(bm, not_at_start, offset);
    return true;
}

// -------------------------------------------------------------------
// BackReferenceNode

int
BackReferenceNode::EatsAtLeast(int still_to_find, int budget, bool not_at_start)
{
    if (budget <= 0)
        return 0;
    return on_success()->EatsAtLeast(still_to_find, budget - 1, not_at_start);
}

bool
BackReferenceNode::FillInBMInfo(int offset, int budget, BoyerMooreLookahead* bm, bool not_at_start)
{
    // Working out the set of characters that a backreference can match is too
    // hard, so we just say that any character can match.
    bm->SetRest(offset);
    SaveBMInfo(bm, not_at_start, offset);
    return true;
}

// -------------------------------------------------------------------
// ChoiceNode

int
ChoiceNode::EatsAtLeastHelper(int still_to_find,
                              int budget,
                              RegExpNode* ignore_this_node,
                              bool not_at_start)
{
    if (budget <= 0)
        return 0;

    int min = 100;
    size_t choice_count = alternatives().length();
    budget = (budget - 1) / choice_count;
    for (size_t i = 0; i < choice_count; i++) {
        RegExpNode* node = alternatives()[i].node();
        if (node == ignore_this_node) continue;
        int node_eats_at_least =
            node->EatsAtLeast(still_to_find, budget, not_at_start);
        if (node_eats_at_least < min)
            min = node_eats_at_least;
        if (min == 0)
            return 0;
    }
    return min;
}

int
ChoiceNode::EatsAtLeast(int still_to_find, int budget, bool not_at_start)
{
    return EatsAtLeastHelper(still_to_find,
                             budget,
                             nullptr,
                             not_at_start);
}

void
ChoiceNode::GetQuickCheckDetails(QuickCheckDetails* details,
                                 RegExpCompiler* compiler,
                                 int characters_filled_in,
                                 bool not_at_start)
{
    not_at_start = (not_at_start || not_at_start_);
    int choice_count = alternatives().length();
    MOZ_ASSERT(choice_count > 0);
    alternatives()[0].node()->GetQuickCheckDetails(details,
                                                   compiler,
                                                   characters_filled_in,
                                                   not_at_start);
    for (int i = 1; i < choice_count; i++) {
        QuickCheckDetails new_details(details->characters());
        RegExpNode* node = alternatives()[i].node();
        node->GetQuickCheckDetails(&new_details, compiler,
                                   characters_filled_in,
                                   not_at_start);
        // Here we merge the quick match details of the two branches.
        details->Merge(&new_details, characters_filled_in);
    }
}

bool
ChoiceNode::FillInBMInfo(int offset,
                         int budget,
                         BoyerMooreLookahead* bm,
                         bool not_at_start)
{
    if (!bm->CheckOverRecursed())
        return false;

    const GuardedAlternativeVector& alts = alternatives();
    budget = (budget - 1) / alts.length();
    for (size_t i = 0; i < alts.length(); i++) {
        const GuardedAlternative& alt = alts[i];
        if (alt.guards() != nullptr && alt.guards()->length() != 0) {
            bm->SetRest(offset);  // Give up trying to fill in info.
            SaveBMInfo(bm, not_at_start, offset);
            return true;
        }
        if (!alt.node()->FillInBMInfo(offset, budget, bm, not_at_start))
            return false;
    }
    SaveBMInfo(bm, not_at_start, offset);
    return true;
}

RegExpNode*
ChoiceNode::FilterASCII(int depth, bool ignore_case, bool unicode)
{
    if (info()->replacement_calculated)
        return replacement();
    if (depth < 0)
        return this;
    if (info()->visited)
        return this;
    VisitMarker marker(info());
    int choice_count = alternatives().length();

    for (int i = 0; i < choice_count; i++) {
        const GuardedAlternative alternative = alternatives()[i];
        if (alternative.guards() != nullptr && alternative.guards()->length() != 0) {
            set_replacement(this);
            return this;
        }
    }

    int surviving = 0;
    RegExpNode* survivor = nullptr;
    for (int i = 0; i < choice_count; i++) {
        GuardedAlternative alternative = alternatives()[i];
        RegExpNode* replacement =
            alternative.node()->FilterASCII(depth - 1, ignore_case, unicode);
        MOZ_ASSERT(replacement != this);  // No missing EMPTY_MATCH_CHECK.
        if (replacement != nullptr) {
            alternatives()[i].set_node(replacement);
            surviving++;
            survivor = replacement;
        }
    }
    if (surviving < 2)
        return set_replacement(survivor);

    set_replacement(this);
    if (surviving == choice_count)
        return this;

    // Only some of the nodes survived the filtering.  We need to rebuild the
    // alternatives list.
    GuardedAlternativeVector new_alternatives(*alloc());
    new_alternatives.reserve(surviving);
    for (int i = 0; i < choice_count; i++) {
        RegExpNode* replacement =
            alternatives()[i].node()->FilterASCII(depth - 1, ignore_case, unicode);
        if (replacement != nullptr) {
            alternatives()[i].set_node(replacement);
            new_alternatives.append(alternatives()[i]);
        }
    }

    alternatives_ = Move(new_alternatives);
    return this;
}

// -------------------------------------------------------------------
// NegativeLookaheadChoiceNode

bool
NegativeLookaheadChoiceNode::FillInBMInfo(int offset,
                                          int budget,
                                          BoyerMooreLookahead* bm,
                                          bool not_at_start)
{
    if (!bm->CheckOverRecursed())
        return false;

    if (!alternatives()[1].node()->FillInBMInfo(offset, budget - 1, bm, not_at_start))
        return false;
    if (offset == 0)
        set_bm_info(not_at_start, bm);
    return true;
}

int
NegativeLookaheadChoiceNode::EatsAtLeast(int still_to_find, int budget, bool not_at_start)
{
    if (budget <= 0)
        return 0;

    // Alternative 0 is the negative lookahead, alternative 1 is what comes
    // afterwards.
    RegExpNode* node = alternatives()[1].node();
    return node->EatsAtLeast(still_to_find, budget - 1, not_at_start);
}

void
NegativeLookaheadChoiceNode::GetQuickCheckDetails(QuickCheckDetails* details,
                                                  RegExpCompiler* compiler,
                                                  int filled_in,
                                                  bool not_at_start)
{
    // Alternative 0 is the negative lookahead, alternative 1 is what comes
    // afterwards.
    RegExpNode* node = alternatives()[1].node();
    return node->GetQuickCheckDetails(details, compiler, filled_in, not_at_start);
}

RegExpNode*
NegativeLookaheadChoiceNode::FilterASCII(int depth, bool ignore_case, bool unicode)
{
    if (info()->replacement_calculated)
        return replacement();
    if (depth < 0)
        return this;
    if (info()->visited)
        return this;

    VisitMarker marker(info());

    // Alternative 0 is the negative lookahead, alternative 1 is what comes
    // afterwards.
    RegExpNode* node = alternatives()[1].node();
    RegExpNode* replacement = node->FilterASCII(depth - 1, ignore_case, unicode);

    if (replacement == nullptr)
        return set_replacement(nullptr);
    alternatives()[1].set_node(replacement);

    RegExpNode* neg_node = alternatives()[0].node();
    RegExpNode* neg_replacement = neg_node->FilterASCII(depth - 1, ignore_case, unicode);

    // If the negative lookahead is always going to fail then
    // we don't need to check it.
    if (neg_replacement == nullptr)
        return set_replacement(replacement);

    alternatives()[0].set_node(neg_replacement);
    return set_replacement(this);
}

// -------------------------------------------------------------------
// LoopChoiceNode

void
GuardedAlternative::AddGuard(LifoAlloc* alloc, Guard* guard)
{
    if (guards_ == nullptr)
        guards_ = alloc->newInfallible<GuardVector>(*alloc);
    guards_->append(guard);
}

void
LoopChoiceNode::AddLoopAlternative(GuardedAlternative alt)
{
    MOZ_ASSERT(loop_node_ == nullptr);
    AddAlternative(alt);
    loop_node_ = alt.node();
}


void
LoopChoiceNode::AddContinueAlternative(GuardedAlternative alt)
{
    MOZ_ASSERT(continue_node_ == nullptr);
    AddAlternative(alt);
    continue_node_ = alt.node();
}

int
LoopChoiceNode::EatsAtLeast(int still_to_find,  int budget, bool not_at_start)
{
    return EatsAtLeastHelper(still_to_find,
                             budget - 1,
                             loop_node_,
                             not_at_start);
}

void
LoopChoiceNode::GetQuickCheckDetails(QuickCheckDetails* details,
                                     RegExpCompiler* compiler,
                                     int characters_filled_in,
                                     bool not_at_start)
{
    if (body_can_be_zero_length_ || info()->visited)
        return;
    VisitMarker marker(info());
    return ChoiceNode::GetQuickCheckDetails(details,
                                            compiler,
                                            characters_filled_in,
                                            not_at_start);
}

bool
LoopChoiceNode::FillInBMInfo(int offset,
                             int budget,
                             BoyerMooreLookahead* bm,
                             bool not_at_start)
{
    if (body_can_be_zero_length_ || budget <= 0) {
        bm->SetRest(offset);
        SaveBMInfo(bm, not_at_start, offset);
        return true;
    }
    if (!ChoiceNode::FillInBMInfo(offset, budget - 1, bm, not_at_start))
        return false;
    SaveBMInfo(bm, not_at_start, offset);
    return true;
}

RegExpNode*
LoopChoiceNode::FilterASCII(int depth, bool ignore_case, bool unicode)
{
    if (info()->replacement_calculated)
        return replacement();
    if (depth < 0)
        return this;
    if (info()->visited)
        return this;

    {
        VisitMarker marker(info());

        RegExpNode* continue_replacement =
            continue_node_->FilterASCII(depth - 1, ignore_case, unicode);

        // If we can't continue after the loop then there is no sense in doing the
        // loop.
        if (continue_replacement == nullptr)
            return set_replacement(nullptr);
    }

    return ChoiceNode::FilterASCII(depth - 1, ignore_case, unicode);
}

// -------------------------------------------------------------------
// Analysis

void
Analysis::EnsureAnalyzed(RegExpNode* that)
{
    JS_CHECK_RECURSION(cx, failASCII("Stack overflow"); return);

    if (that->info()->been_analyzed || that->info()->being_analyzed)
        return;
    that->info()->being_analyzed = true;
    that->Accept(this);
    that->info()->being_analyzed = false;
    that->info()->been_analyzed = true;
}

void
Analysis::VisitEnd(EndNode* that)
{
    // nothing to do
}

void
Analysis::VisitText(TextNode* that)
{
    if (ignore_case_)
        that->MakeCaseIndependent(is_ascii_, unicode_);
    EnsureAnalyzed(that->on_success());
    if (!has_failed()) {
        that->CalculateOffsets();
    }
}

void
Analysis::VisitAction(ActionNode* that)
{
    RegExpNode* target = that->on_success();
    EnsureAnalyzed(target);

    if (!has_failed()) {
        // If the next node is interested in what it follows then this node
        // has to be interested too so it can pass the information on.
        that->info()->AddFromFollowing(target->info());
    }
}

void
Analysis::VisitChoice(ChoiceNode* that)
{
    NodeInfo* info = that->info();

    for (size_t i = 0; i < that->alternatives().length(); i++) {
        RegExpNode* node = that->alternatives()[i].node();
        EnsureAnalyzed(node);
        if (has_failed()) return;

        // Anything the following nodes need to know has to be known by
        // this node also, so it can pass it on.
        info->AddFromFollowing(node->info());
    }
}

void
Analysis::VisitLoopChoice(LoopChoiceNode* that)
{
    NodeInfo* info = that->info();
    for (size_t i = 0; i < that->alternatives().length(); i++) {
        RegExpNode* node = that->alternatives()[i].node();
        if (node != that->loop_node()) {
            EnsureAnalyzed(node);
            if (has_failed()) return;
            info->AddFromFollowing(node->info());
        }
    }

    // Check the loop last since it may need the value of this node
    // to get a correct result.
    EnsureAnalyzed(that->loop_node());
    if (!has_failed())
        info->AddFromFollowing(that->loop_node()->info());
}

void
Analysis::VisitBackReference(BackReferenceNode* that)
{
    EnsureAnalyzed(that->on_success());
}

void
Analysis::VisitAssertion(AssertionNode* that)
{
    EnsureAnalyzed(that->on_success());
}

// -------------------------------------------------------------------
// Implementation of the Irregexp regular expression engine.
//
// The Irregexp regular expression engine is intended to be a complete
// implementation of ECMAScript regular expressions.  It generates either
// bytecodes or native code.

//   The Irregexp regexp engine is structured in three steps.
//   1) The parser generates an abstract syntax tree.  See RegExpAST.cpp.
//   2) From the AST a node network is created.  The nodes are all
//      subclasses of RegExpNode.  The nodes represent states when
//      executing a regular expression.  Several optimizations are
//      performed on the node network.
//   3) From the nodes we generate either byte codes or native code
//      that can actually execute the regular expression (perform
//      the search).  The code generation step is described in more
//      detail below.

// Code generation.
//
//   The nodes are divided into four main categories.
//   * Choice nodes
//        These represent places where the regular expression can
//        match in more than one way.  For example on entry to an
//        alternation (foo|bar) or a repetition (*, +, ? or {}).
//   * Action nodes
//        These represent places where some action should be
//        performed.  Examples include recording the current position
//        in the input string to a register (in order to implement
//        captures) or other actions on register for example in order
//        to implement the counters needed for {} repetitions.
//   * Matching nodes
//        These attempt to match some element part of the input string.
//        Examples of elements include character classes, plain strings
//        or back references.
//   * End nodes
//        These are used to implement the actions required on finding
//        a successful match or failing to find a match.
//
//   The code generated (whether as byte codes or native code) maintains
//   some state as it runs.  This consists of the following elements:
//
//   * The capture registers.  Used for string captures.
//   * Other registers.  Used for counters etc.
//   * The current position.
//   * The stack of backtracking information.  Used when a matching node
//     fails to find a match and needs to try an alternative.
//
// Conceptual regular expression execution model:
//
//   There is a simple conceptual model of regular expression execution
//   which will be presented first.  The actual code generated is a more
//   efficient simulation of the simple conceptual model:
//
//   * Choice nodes are implemented as follows:
//     For each choice except the last {
//       push current position
//       push backtrack code location
//       <generate code to test for choice>
//       backtrack code location:
//       pop current position
//     }
//     <generate code to test for last choice>
//
//   * Actions nodes are generated as follows
//     <push affected registers on backtrack stack>
//     <generate code to perform action>
//     push backtrack code location
//     <generate code to test for following nodes>
//     backtrack code location:
//     <pop affected registers to restore their state>
//     <pop backtrack location from stack and go to it>
//
//   * Matching nodes are generated as follows:
//     if input string matches at current position
//       update current position
//       <generate code to test for following nodes>
//     else
//       <pop backtrack location from stack and go to it>
//
//   Thus it can be seen that the current position is saved and restored
//   by the choice nodes, whereas the registers are saved and restored by
//   by the action nodes that manipulate them.
//
//   The other interesting aspect of this model is that nodes are generated
//   at the point where they are needed by a recursive call to Emit().  If
//   the node has already been code generated then the Emit() call will
//   generate a jump to the previously generated code instead.  In order to
//   limit recursion it is possible for the Emit() function to put the node
//   on a work list for later generation and instead generate a jump.  The
//   destination of the jump is resolved later when the code is generated.
//
// Actual regular expression code generation.
//
//   Code generation is actually more complicated than the above.  In order
//   to improve the efficiency of the generated code some optimizations are
//   performed
//
//   * Choice nodes have 1-character lookahead.
//     A choice node looks at the following character and eliminates some of
//     the choices immediately based on that character.  This is not yet
//     implemented.
//   * Simple greedy loops store reduced backtracking information.
//     A quantifier like /.*foo/m will greedily match the whole input.  It will
//     then need to backtrack to a point where it can match "foo".  The naive
//     implementation of this would push each character position onto the
//     backtracking stack, then pop them off one by one.  This would use space
//     proportional to the length of the input string.  However since the "."
//     can only match in one way and always has a constant length (in this case
//     of 1) it suffices to store the current position on the top of the stack
//     once.  Matching now becomes merely incrementing the current position and
//     backtracking becomes decrementing the current position and checking the
//     result against the stored current position.  This is faster and saves
//     space.
//   * The current state is virtualized.
//     This is used to defer expensive operations until it is clear that they
//     are needed and to generate code for a node more than once, allowing
//     specialized an efficient versions of the code to be created. This is
//     explained in the section below.
//
// Execution state virtualization.
//
//   Instead of emitting code, nodes that manipulate the state can record their
//   manipulation in an object called the Trace.  The Trace object can record a
//   current position offset, an optional backtrack code location on the top of
//   the virtualized backtrack stack and some register changes.  When a node is
//   to be emitted it can flush the Trace or update it.  Flushing the Trace
//   will emit code to bring the actual state into line with the virtual state.
//   Avoiding flushing the state can postpone some work (e.g. updates of capture
//   registers).  Postponing work can save time when executing the regular
//   expression since it may be found that the work never has to be done as a
//   failure to match can occur.  In addition it is much faster to jump to a
//   known backtrack code location than it is to pop an unknown backtrack
//   location from the stack and jump there.
//
//   The virtual state found in the Trace affects code generation.  For example
//   the virtual state contains the difference between the actual current
//   position and the virtual current position, and matching code needs to use
//   this offset to attempt a match in the correct location of the input
//   string.  Therefore code generated for a non-trivial trace is specialized
//   to that trace.  The code generator therefore has the ability to generate
//   code for each node several times.  In order to limit the size of the
//   generated code there is an arbitrary limit on how many specialized sets of
//   code may be generated for a given node.  If the limit is reached, the
//   trace is flushed and a generic version of the code for a node is emitted.
//   This is subsequently used for that node.  The code emitted for non-generic
//   trace is not recorded in the node and so it cannot currently be reused in
//   the event that code generation is requested for an identical trace.

/* static */ TextElement
TextElement::Atom(RegExpAtom* atom)
{
    return TextElement(ATOM, atom);
}

/* static */ TextElement
TextElement::CharClass(RegExpCharacterClass* char_class)
{
    return TextElement(CHAR_CLASS, char_class);
}

int
TextElement::length() const
{
    switch (text_type()) {
      case ATOM:
        return atom()->length();
      case CHAR_CLASS:
        return 1;
    }
    MOZ_CRASH("Bad text type");
}

class FrequencyCollator
{
  public:
    FrequencyCollator() : total_samples_(0) {
        for (int i = 0; i < RegExpMacroAssembler::kTableSize; i++) {
            frequencies_[i] = CharacterFrequency(i);
        }
    }

    void CountCharacter(int character) {
        int index = (character & RegExpMacroAssembler::kTableMask);
        frequencies_[index].Increment();
        total_samples_++;
    }

    // Does not measure in percent, but rather per-128 (the table size from the
    // regexp macro assembler).
    int Frequency(int in_character) {
        MOZ_ASSERT((in_character & RegExpMacroAssembler::kTableMask) == in_character);
        if (total_samples_ < 1) return 1;  // Division by zero.
        int freq_in_per128 =
            (frequencies_[in_character].counter() * 128) / total_samples_;
        return freq_in_per128;
    }

  private:
    class CharacterFrequency {
      public:
        CharacterFrequency() : counter_(0), character_(-1) { }
        explicit CharacterFrequency(int character)
          : counter_(0), character_(character)
        {}

        void Increment() { counter_++; }
        int counter() { return counter_; }
        int character() { return character_; }

     private:
        int counter_;
        int character_;
    };

  private:
    CharacterFrequency frequencies_[RegExpMacroAssembler::kTableSize];
    int total_samples_;
};

class irregexp::RegExpCompiler
{
  public:
    RegExpCompiler(JSContext* cx, LifoAlloc* alloc, int capture_count,
                   bool ignore_case, bool is_ascii, bool match_only, bool unicode);

    int AllocateRegister() {
        if (next_register_ >= RegExpMacroAssembler::kMaxRegister) {
            reg_exp_too_big_ = true;
            return next_register_;
        }
        return next_register_++;
    }

    RegExpCode Assemble(JSContext* cx,
                        RegExpMacroAssembler* assembler,
                        RegExpNode* start,
                        int capture_count);

    inline void AddWork(RegExpNode* node) {
        AutoEnterOOMUnsafeRegion oomUnsafe;
        if (!work_list_.append(node))
            oomUnsafe.crash("AddWork");
    }

    static const int kImplementationOffset = 0;
    static const int kNumberOfRegistersOffset = 0;
    static const int kCodeOffset = 1;

    RegExpMacroAssembler* macro_assembler() { return macro_assembler_; }
    EndNode* accept() { return accept_; }

    static const int kMaxRecursion = 100;
    inline int recursion_depth() { return recursion_depth_; }
    inline void IncrementRecursionDepth() { recursion_depth_++; }
    inline void DecrementRecursionDepth() { recursion_depth_--; }

    void SetRegExpTooBig() { reg_exp_too_big_ = true; }

    inline bool ignore_case() { return ignore_case_; }
    inline bool ascii() { return ascii_; }
    inline bool unicode() { return unicode_; }
    FrequencyCollator* frequency_collator() { return &frequency_collator_; }

    int current_expansion_factor() { return current_expansion_factor_; }
    void set_current_expansion_factor(int value) {
        current_expansion_factor_ = value;
    }

    JSContext* cx() const { return cx_; }
    LifoAlloc* alloc() const { return alloc_; }

    static const int kNoRegister = -1;

  private:
    EndNode* accept_;
    int next_register_;
    Vector<RegExpNode*, 4, SystemAllocPolicy> work_list_;
    int recursion_depth_;
    RegExpMacroAssembler* macro_assembler_;
    bool ignore_case_;
    bool ascii_;
    bool match_only_;
    bool unicode_;
    bool reg_exp_too_big_;
    int current_expansion_factor_;
    FrequencyCollator frequency_collator_;
    JSContext* cx_;
    LifoAlloc* alloc_;
};

class RecursionCheck
{
  public:
    explicit RecursionCheck(RegExpCompiler* compiler) : compiler_(compiler) {
        compiler->IncrementRecursionDepth();
    }
    ~RecursionCheck() { compiler_->DecrementRecursionDepth(); }

  private:
    RegExpCompiler* compiler_;
};

// Attempts to compile the regexp using an Irregexp code generator.  Returns
// a fixed array or a null handle depending on whether it succeeded.
RegExpCompiler::RegExpCompiler(JSContext* cx, LifoAlloc* alloc, int capture_count,
                               bool ignore_case, bool ascii, bool match_only, bool unicode)
  : next_register_(2 * (capture_count + 1)),
    recursion_depth_(0),
    ignore_case_(ignore_case),
    ascii_(ascii),
    match_only_(match_only),
    unicode_(unicode),
    reg_exp_too_big_(false),
    current_expansion_factor_(1),
    frequency_collator_(),
    cx_(cx),
    alloc_(alloc)
{
    accept_ = alloc->newInfallible<EndNode>(alloc, EndNode::ACCEPT);
    MOZ_ASSERT(next_register_ - 1 <= RegExpMacroAssembler::kMaxRegister);
}

RegExpCode
RegExpCompiler::Assemble(JSContext* cx,
                         RegExpMacroAssembler* assembler,
                         RegExpNode* start,
                         int capture_count)
{
    macro_assembler_ = assembler;
    macro_assembler_->set_slow_safe(false);

    // The LifoAlloc used by the regexp compiler is infallible and is currently
    // expected to crash on OOM. Thus we have to disable the assertions made to
    // prevent us from allocating any new chunk in the LifoAlloc. This is needed
    // because the jit::MacroAssembler turns these assertions on by default.
    LifoAlloc::AutoFallibleScope fallibleAllocator(alloc());

    jit::Label fail;
    macro_assembler_->PushBacktrack(&fail);
    Trace new_trace;
    start->Emit(this, &new_trace);
    macro_assembler_->BindBacktrack(&fail);
    macro_assembler_->Fail();

    while (!work_list_.empty())
        work_list_.popCopy()->Emit(this, &new_trace);

    RegExpCode code = macro_assembler_->GenerateCode(cx, match_only_);
    if (code.empty())
        return RegExpCode();

    if (reg_exp_too_big_) {
        code.destroy();
        JS_ReportErrorASCII(cx, "regexp too big");
        return RegExpCode();
    }

    return code;
}

template <typename CharT>
static void
SampleChars(FrequencyCollator* collator, const CharT* chars, size_t length)
{
    // Sample some characters from the middle of the string.
    static const int kSampleSize = 128;

    int chars_sampled = 0;
    int half_way = (int(length) - kSampleSize) / 2;
    for (size_t i = Max(0, half_way);
         i < length && chars_sampled < kSampleSize;
         i++, chars_sampled++)
    {
        collator->CountCharacter(chars[i]);
    }
}

static bool
IsNativeRegExpEnabled(JSContext* cx)
{
#ifdef JS_CODEGEN_NONE
    return false;
#else
    return cx->options().nativeRegExp();
#endif
}

RegExpCode
irregexp::CompilePattern(JSContext* cx, RegExpShared* shared, RegExpCompileData* data,
                         HandleLinearString sample, bool is_global, bool ignore_case,
                         bool is_ascii, bool match_only, bool force_bytecode, bool sticky,
                         bool unicode)
{
    if ((data->capture_count + 1) * 2 - 1 > RegExpMacroAssembler::kMaxRegister) {
        JS_ReportErrorASCII(cx, "regexp too big");
        return RegExpCode();
    }

    LifoAlloc& alloc = cx->tempLifoAlloc();
    RegExpCompiler compiler(cx, &alloc, data->capture_count, ignore_case, is_ascii, match_only,
                            unicode);

    // Sample some characters from the middle of the string.
    if (sample->hasLatin1Chars()) {
        JS::AutoCheckCannotGC nogc;
        SampleChars(compiler.frequency_collator(), sample->latin1Chars(nogc), sample->length());
    } else {
        JS::AutoCheckCannotGC nogc;
        SampleChars(compiler.frequency_collator(), sample->twoByteChars(nogc), sample->length());
    }

    // Wrap the body of the regexp in capture #0.
    RegExpNode* captured_body = RegExpCapture::ToNode(data->tree,
                                                      0,
                                                      &compiler,
                                                      compiler.accept());
    RegExpNode* node = captured_body;
    bool is_end_anchored = data->tree->IsAnchoredAtEnd();
    bool is_start_anchored = sticky || data->tree->IsAnchoredAtStart();
    int max_length = data->tree->max_match();
    if (!is_start_anchored) {
        // Add a .*? at the beginning, outside the body capture, unless
        // this expression is anchored at the beginning.
        RegExpNode* loop_node =
            RegExpQuantifier::ToNode(0,
                                     RegExpTree::kInfinity,
                                     false,
                                     alloc.newInfallible<RegExpCharacterClass>('*'),
                                     &compiler,
                                     captured_body,
                                     data->contains_anchor);

        if (data->contains_anchor) {
            // Unroll loop once, to take care of the case that might start
            // at the start of input.
            ChoiceNode* first_step_node = alloc.newInfallible<ChoiceNode>(&alloc, 2);
            RegExpNode* char_class =
                alloc.newInfallible<TextNode>(alloc.newInfallible<RegExpCharacterClass>('*'), loop_node);
            first_step_node->AddAlternative(GuardedAlternative(captured_body));
            first_step_node->AddAlternative(GuardedAlternative(char_class));
            node = first_step_node;
        } else {
            node = loop_node;
        }
    }
    if (is_ascii) {
        node = node->FilterASCII(RegExpCompiler::kMaxRecursion, ignore_case, unicode);
        // Do it again to propagate the new nodes to places where they were not
        // put because they had not been calculated yet.
        if (node != nullptr) {
            node = node->FilterASCII(RegExpCompiler::kMaxRecursion, ignore_case, unicode);
        }
    }

    if (node == nullptr)
        node = alloc.newInfallible<EndNode>(&alloc, EndNode::BACKTRACK);

    Analysis analysis(cx, ignore_case, is_ascii, unicode);
    analysis.EnsureAnalyzed(node);
    if (analysis.has_failed()) {
        JS_ReportErrorASCII(cx, "%s", analysis.errorMessage());
        return RegExpCode();
    }

    Maybe<jit::JitContext> ctx;
    Maybe<NativeRegExpMacroAssembler> native_assembler;
    Maybe<InterpretedRegExpMacroAssembler> interpreted_assembler;

    RegExpMacroAssembler* assembler;
    if (IsNativeRegExpEnabled(cx) &&
        !force_bytecode &&
        jit::CanLikelyAllocateMoreExecutableMemory() &&
        shared->getSource()->length() < 32 * 1024)
    {
        NativeRegExpMacroAssembler::Mode mode =
            is_ascii ? NativeRegExpMacroAssembler::ASCII
                     : NativeRegExpMacroAssembler::CHAR16;

        ctx.emplace(cx, (jit::TempAllocator*) nullptr);
        native_assembler.emplace(&alloc, shared, cx->runtime(), mode, (data->capture_count + 1) * 2);
        assembler = native_assembler.ptr();
    } else {
        interpreted_assembler.emplace(&alloc, shared, (data->capture_count + 1) * 2);
        assembler = interpreted_assembler.ptr();
    }

    // Inserted here, instead of in Assembler, because it depends on information
    // in the AST that isn't replicated in the Node structure.
    static const int kMaxBacksearchLimit = 1024;
    if (is_end_anchored &&
        !is_start_anchored &&
        max_length < kMaxBacksearchLimit) {
        assembler->SetCurrentPositionFromEnd(max_length);
    }

    if (is_global) {
        assembler->set_global_mode((data->tree->min_match() > 0)
                                   ? RegExpMacroAssembler::GLOBAL_NO_ZERO_LENGTH_CHECK
                                   : RegExpMacroAssembler::GLOBAL);
    }

    return compiler.Assemble(cx, assembler, node, data->capture_count);
}

template <typename CharT>
RegExpRunStatus
irregexp::ExecuteCode(JSContext* cx, jit::JitCode* codeBlock, const CharT* chars, size_t start,
                      size_t length, MatchPairs* matches, size_t* endIndex)
{
    typedef void (*RegExpCodeSignature)(InputOutputData*);

    InputOutputData data(chars, chars + length, start, matches, endIndex);

    RegExpCodeSignature function = reinterpret_cast<RegExpCodeSignature>(codeBlock->raw());

    {
        JS::AutoSuppressGCAnalysis nogc;
        CALL_GENERATED_1(function, &data);
    }

    return (RegExpRunStatus) data.result;
}

template RegExpRunStatus
irregexp::ExecuteCode(JSContext* cx, jit::JitCode* codeBlock, const Latin1Char* chars, size_t start,
                      size_t length, MatchPairs* matches, size_t* endIndex);

template RegExpRunStatus
irregexp::ExecuteCode(JSContext* cx, jit::JitCode* codeBlock, const char16_t* chars, size_t start,
                      size_t length, MatchPairs* matches, size_t* endIndex);

// -------------------------------------------------------------------
// Tree to graph conversion

RegExpNode*
RegExpAtom::ToNode(RegExpCompiler* compiler, RegExpNode* on_success)
{
    TextElementVector* elms =
        compiler->alloc()->newInfallible<TextElementVector>(*compiler->alloc());
    elms->append(TextElement::Atom(this));
    return compiler->alloc()->newInfallible<TextNode>(elms, on_success);
}

RegExpNode*
RegExpText::ToNode(RegExpCompiler* compiler, RegExpNode* on_success)
{
    return compiler->alloc()->newInfallible<TextNode>(&elements_, on_success);
}

RegExpNode*
RegExpCharacterClass::ToNode(RegExpCompiler* compiler, RegExpNode* on_success)
{
    return compiler->alloc()->newInfallible<TextNode>(this, on_success);
}

RegExpNode*
RegExpDisjunction::ToNode(RegExpCompiler* compiler, RegExpNode* on_success)
{
    const RegExpTreeVector& alternatives = this->alternatives();
    size_t length = alternatives.length();
    ChoiceNode* result = compiler->alloc()->newInfallible<ChoiceNode>(compiler->alloc(), length);
    for (size_t i = 0; i < length; i++) {
        GuardedAlternative alternative(alternatives[i]->ToNode(compiler, on_success));
        result->AddAlternative(alternative);
    }
    return result;
}

RegExpNode*
RegExpQuantifier::ToNode(RegExpCompiler* compiler, RegExpNode* on_success)
{
    return ToNode(min(),
                  max(),
                  is_greedy(),
                  body(),
                  compiler,
                  on_success);
}

// Scoped object to keep track of how much we unroll quantifier loops in the
// regexp graph generator.
class RegExpExpansionLimiter
{
  public:
    static const int kMaxExpansionFactor = 6;
    RegExpExpansionLimiter(RegExpCompiler* compiler, int factor)
      : compiler_(compiler),
        saved_expansion_factor_(compiler->current_expansion_factor()),
        ok_to_expand_(saved_expansion_factor_ <= kMaxExpansionFactor)
    {
        MOZ_ASSERT(factor > 0);
        if (ok_to_expand_) {
            if (factor > kMaxExpansionFactor) {
                // Avoid integer overflow of the current expansion factor.
                ok_to_expand_ = false;
                compiler->set_current_expansion_factor(kMaxExpansionFactor + 1);
            } else {
                int new_factor = saved_expansion_factor_ * factor;
                ok_to_expand_ = (new_factor <= kMaxExpansionFactor);
                compiler->set_current_expansion_factor(new_factor);
            }
        }
    }

    ~RegExpExpansionLimiter() {
        compiler_->set_current_expansion_factor(saved_expansion_factor_);
    }

    bool ok_to_expand() { return ok_to_expand_; }

  private:
    RegExpCompiler* compiler_;
    int saved_expansion_factor_;
    bool ok_to_expand_;
};

/* static */ RegExpNode*
RegExpQuantifier::ToNode(int min,
                         int max,
                         bool is_greedy,
                         RegExpTree* body,
                         RegExpCompiler* compiler,
                         RegExpNode* on_success,
                         bool not_at_start /* = false */)
{
    // x{f, t} becomes this:
    //
    //             (r++)<-.
    //               |     `
    //               |     (x)
    //               v     ^
    //      (r=0)-->(?)---/ [if r < t]
    //               |
    //   [if r >= f] \----> ...
    //

    // 15.10.2.5 RepeatMatcher algorithm.
    // The parser has already eliminated the case where max is 0.  In the case
    // where max_match is zero the parser has removed the quantifier if min was
    // > 0 and removed the atom if min was 0.  See AddQuantifierToAtom.

    // If we know that we cannot match zero length then things are a little
    // simpler since we don't need to make the special zero length match check
    // from step 2.1.  If the min and max are small we can unroll a little in
    // this case.
    static const int kMaxUnrolledMinMatches = 3;  // Unroll (foo)+ and (foo){3,}
    static const int kMaxUnrolledMaxMatches = 3;  // Unroll (foo)? and (foo){x,3}

    if (max == 0)
        return on_success;  // This can happen due to recursion.

    bool body_can_be_empty = (body->min_match() == 0);
    int body_start_reg = RegExpCompiler::kNoRegister;
    Interval capture_registers = body->CaptureRegisters();
    bool needs_capture_clearing = !capture_registers.is_empty();
    LifoAlloc* alloc = compiler->alloc();

    if (body_can_be_empty) {
        body_start_reg = compiler->AllocateRegister();
    } else if (!needs_capture_clearing) {
        // Only unroll if there are no captures and the body can't be
        // empty.
        {
            RegExpExpansionLimiter limiter(compiler, min + ((max != min) ? 1 : 0));
            if (min > 0 && min <= kMaxUnrolledMinMatches && limiter.ok_to_expand()) {
                int new_max = (max == kInfinity) ? max : max - min;
                // Recurse once to get the loop or optional matches after the fixed
                // ones.
                RegExpNode* answer = ToNode(0, new_max, is_greedy, body, compiler, on_success, true);
                // Unroll the forced matches from 0 to min.  This can cause chains of
                // TextNodes (which the parser does not generate).  These should be
                // combined if it turns out they hinder good code generation.
                for (int i = 0; i < min; i++)
                    answer = body->ToNode(compiler, answer);
                return answer;
            }
        }
        if (max <= kMaxUnrolledMaxMatches && min == 0) {
            MOZ_ASSERT(max > 0);  // Due to the 'if' above.
            RegExpExpansionLimiter limiter(compiler, max);
            if (limiter.ok_to_expand()) {
                // Unroll the optional matches up to max.
                RegExpNode* answer = on_success;
                for (int i = 0; i < max; i++) {
                    ChoiceNode* alternation = alloc->newInfallible<ChoiceNode>(alloc, 2);
                    if (is_greedy) {
                        alternation->AddAlternative(GuardedAlternative(body->ToNode(compiler, answer)));
                        alternation->AddAlternative(GuardedAlternative(on_success));
                    } else {
                        alternation->AddAlternative(GuardedAlternative(on_success));
                        alternation->AddAlternative(GuardedAlternative(body->ToNode(compiler, answer)));
                    }
                    answer = alternation;
<<<<<<< HEAD
                    if (not_at_start) alternation->set_not_at_start();
=======
                    if (not_at_start && !compiler->read_backward()) {
                        alternation->set_not_at_start();
                    }
>>>>>>> 81a8ac42
                }
                return answer;
            }
        }
    }
    bool has_min = min > 0;
    bool has_max = max < RegExpTree::kInfinity;
    bool needs_counter = has_min || has_max;
    int reg_ctr = needs_counter
        ? compiler->AllocateRegister()
        : RegExpCompiler::kNoRegister;
    LoopChoiceNode* center = alloc->newInfallible<LoopChoiceNode>(alloc, body->min_match() == 0);
    if (not_at_start)
        center->set_not_at_start();
    RegExpNode* loop_return = needs_counter
        ? static_cast<RegExpNode*>(ActionNode::IncrementRegister(reg_ctr, center))
        : static_cast<RegExpNode*>(center);
    if (body_can_be_empty) {
        // If the body can be empty we need to check if it was and then
        // backtrack.
        loop_return = ActionNode::EmptyMatchCheck(body_start_reg,
                                                  reg_ctr,
                                                  min,
                                                  loop_return);
    }
    RegExpNode* body_node = body->ToNode(compiler, loop_return);
    if (body_can_be_empty) {
        // If the body can be empty we need to store the start position
        // so we can bail out if it was empty.
        body_node = ActionNode::StorePosition(body_start_reg, false, body_node);
    }
    if (needs_capture_clearing) {
        // Before entering the body of this loop we need to clear captures.
        body_node = ActionNode::ClearCaptures(capture_registers, body_node);
    }
    GuardedAlternative body_alt(body_node);
    if (has_max) {
        Guard* body_guard = alloc->newInfallible<Guard>(reg_ctr, Guard::LT, max);
        body_alt.AddGuard(alloc, body_guard);
    }
    GuardedAlternative rest_alt(on_success);
    if (has_min) {
        Guard* rest_guard = alloc->newInfallible<Guard>(reg_ctr, Guard::GEQ, min);
        rest_alt.AddGuard(alloc, rest_guard);
    }
    if (is_greedy) {
        center->AddLoopAlternative(body_alt);
        center->AddContinueAlternative(rest_alt);
    } else {
        center->AddContinueAlternative(rest_alt);
        center->AddLoopAlternative(body_alt);
    }
    if (needs_counter)
        return ActionNode::SetRegister(reg_ctr, 0, center);
    return center;
}

RegExpNode*
RegExpAssertion::ToNode(RegExpCompiler* compiler,
                        RegExpNode* on_success)
{
    NodeInfo info;
    LifoAlloc* alloc = compiler->alloc();

    switch (assertion_type()) {
      case START_OF_LINE:
        return AssertionNode::AfterNewline(on_success);
      case START_OF_INPUT:
        return AssertionNode::AtStart(on_success);
      case BOUNDARY:
        return AssertionNode::AtBoundary(on_success);
      case NON_BOUNDARY:
        return AssertionNode::AtNonBoundary(on_success);
      case END_OF_INPUT:
        return AssertionNode::AtEnd(on_success);
      case END_OF_LINE: {
        // Compile $ in multiline regexps as an alternation with a positive
        // lookahead in one side and an end-of-input on the other side.
        // We need two registers for the lookahead.
        int stack_pointer_register = compiler->AllocateRegister();
        int position_register = compiler->AllocateRegister();
        // The ChoiceNode to distinguish between a newline and end-of-input.
        ChoiceNode* result = alloc->newInfallible<ChoiceNode>(alloc, 2);
        // Create a newline atom.
        CharacterRangeVector* newline_ranges = alloc->newInfallible<CharacterRangeVector>(*alloc);
        CharacterRange::AddClassEscape(alloc, 'n', newline_ranges);
        RegExpCharacterClass* newline_atom = alloc->newInfallible<RegExpCharacterClass>('n');
        TextNode* newline_matcher =
            alloc->newInfallible<TextNode>(newline_atom,
                ActionNode::PositiveSubmatchSuccess(stack_pointer_register,
                                                    position_register,
                                                    0,  // No captures inside.
                                                    -1,  // Ignored if no captures.
                                                    on_success));
        // Create an end-of-input matcher.
        RegExpNode* end_of_line =
            ActionNode::BeginSubmatch(stack_pointer_register, position_register, newline_matcher);

        // Add the two alternatives to the ChoiceNode.
        GuardedAlternative eol_alternative(end_of_line);
        result->AddAlternative(eol_alternative);
        GuardedAlternative end_alternative(AssertionNode::AtEnd(on_success));
        result->AddAlternative(end_alternative);
        return result;
      }
      case NOT_AFTER_LEAD_SURROGATE:
        return AssertionNode::NotAfterLeadSurrogate(on_success);
      case NOT_IN_SURROGATE_PAIR:
        return AssertionNode::NotInSurrogatePair(on_success);
      default:
        MOZ_CRASH("Bad assertion type");
    }
    return on_success;
}

RegExpNode*
RegExpBackReference::ToNode(RegExpCompiler* compiler, RegExpNode* on_success)
{
    return compiler->alloc()->newInfallible<BackReferenceNode>(RegExpCapture::StartRegister(index()),
                                                               RegExpCapture::EndRegister(index()),
                                                               on_success);
}

RegExpNode*
RegExpEmpty::ToNode(RegExpCompiler* compiler, RegExpNode* on_success)
{
    return on_success;
}

RegExpNode*
RegExpLookahead::ToNode(RegExpCompiler* compiler, RegExpNode* on_success)
{
    int stack_pointer_register = compiler->AllocateRegister();
    int position_register = compiler->AllocateRegister();

    const int registers_per_capture = 2;
    const int register_of_first_capture = 2;
    int register_count = capture_count_ * registers_per_capture;
    int register_start =
        register_of_first_capture + capture_from_ * registers_per_capture;

    if (is_positive()) {
        RegExpNode* bodyNode =
            body()->ToNode(compiler,
                           ActionNode::PositiveSubmatchSuccess(stack_pointer_register,
                                                               position_register,
                                                               register_count,
                                                               register_start,
                                                               on_success));
        return ActionNode::BeginSubmatch(stack_pointer_register,
                                         position_register,
                                         bodyNode);
    }

    // We use a ChoiceNode for a negative lookahead because it has most of
    // the characteristics we need.  It has the body of the lookahead as its
    // first alternative and the expression after the lookahead of the second
    // alternative.  If the first alternative succeeds then the
    // NegativeSubmatchSuccess will unwind the stack including everything the
    // choice node set up and backtrack.  If the first alternative fails then
    // the second alternative is tried, which is exactly the desired result
    // for a negative lookahead.  The NegativeLookaheadChoiceNode is a special
    // ChoiceNode that knows to ignore the first exit when calculating quick
    // checks.
    LifoAlloc* alloc = compiler->alloc();

    RegExpNode* success =
        alloc->newInfallible<NegativeSubmatchSuccess>(alloc,
                                                      stack_pointer_register,
                                                      position_register,
                                                      register_count,
                                                      register_start);
    GuardedAlternative body_alt(body()->ToNode(compiler, success));

    ChoiceNode* choice_node =
        alloc->newInfallible<NegativeLookaheadChoiceNode>(alloc, body_alt, GuardedAlternative(on_success));

    return ActionNode::BeginSubmatch(stack_pointer_register,
                                     position_register,
                                     choice_node);
}

RegExpNode*
RegExpCapture::ToNode(RegExpCompiler* compiler, RegExpNode* on_success)
{
    return ToNode(body(), index(), compiler, on_success);
}

/* static */ RegExpNode*
RegExpCapture::ToNode(RegExpTree* body,
                      int index,
                      RegExpCompiler* compiler,
                      RegExpNode* on_success)
{
    int start_reg = RegExpCapture::StartRegister(index);
    int end_reg = RegExpCapture::EndRegister(index);
<<<<<<< HEAD
=======
    if (compiler->read_backward()) {
        std::swap(start_reg, end_reg);
    }
>>>>>>> 81a8ac42
    RegExpNode* store_end = ActionNode::StorePosition(end_reg, true, on_success);
    RegExpNode* body_node = body->ToNode(compiler, store_end);
    return ActionNode::StorePosition(start_reg, true, body_node);
}

RegExpNode*
RegExpAlternative::ToNode(RegExpCompiler* compiler, RegExpNode* on_success)
{
    const RegExpTreeVector& children = nodes();
    RegExpNode* current = on_success;
    for (int i = children.length() - 1; i >= 0; i--)
        current = children[i]->ToNode(compiler, current);
    return current;
}

// -------------------------------------------------------------------
// BoyerMooreLookahead

ContainedInLattice
irregexp::AddRange(ContainedInLattice containment,
                   const int* ranges,
                   int ranges_length,
                   Interval new_range)
{
    MOZ_ASSERT((ranges_length & 1) == 1);
    MOZ_ASSERT(ranges[ranges_length - 1] == kMaxUtf16CodeUnit + 1);
    if (containment == kLatticeUnknown) return containment;
    bool inside = false;
    int last = 0;
    for (int i = 0; i < ranges_length; inside = !inside, last = ranges[i], i++) {
        // Consider the range from last to ranges[i].
        // We haven't got to the new range yet.
        if (ranges[i] <= new_range.from())
            continue;

        // New range is wholly inside last-ranges[i].  Note that new_range.to() is
        // inclusive, but the values in ranges are not.
        if (last <= new_range.from() && new_range.to() < ranges[i])
            return Combine(containment, inside ? kLatticeIn : kLatticeOut);

        return kLatticeUnknown;
    }
    return containment;
}

void
BoyerMoorePositionInfo::Set(int character)
{
    SetInterval(Interval(character, character));
}

void
BoyerMoorePositionInfo::SetInterval(const Interval& interval)
{
    s_ = AddRange(s_, kSpaceRanges, kSpaceRangeCount, interval);
    if (unicode_ignore_case_)
        w_ = AddRange(w_, kIgnoreCaseWordRanges, kIgnoreCaseWordRangeCount, interval);
    else
        w_ = AddRange(w_, kWordRanges, kWordRangeCount, interval);
    d_ = AddRange(d_, kDigitRanges, kDigitRangeCount, interval);
    surrogate_ =
        AddRange(surrogate_, kSurrogateRanges, kSurrogateRangeCount, interval);
    if (interval.to() - interval.from() >= kMapSize - 1) {
        if (map_count_ != kMapSize) {
            map_count_ = kMapSize;
            for (int i = 0; i < kMapSize; i++)
                map_[i] = true;
        }
        return;
    }
    for (int i = interval.from(); i <= interval.to(); i++) {
        int mod_character = (i & kMask);
        if (!map_[mod_character]) {
            map_count_++;
            map_[mod_character] = true;
        }
        if (map_count_ == kMapSize)
            return;
    }
}

void
BoyerMoorePositionInfo::SetAll()
{
    s_ = w_ = d_ = kLatticeUnknown;
    if (map_count_ != kMapSize) {
        map_count_ = kMapSize;
        for (int i = 0; i < kMapSize; i++)
            map_[i] = true;
    }
}

BoyerMooreLookahead::BoyerMooreLookahead(LifoAlloc* alloc, size_t length, RegExpCompiler* compiler)
  : length_(length), compiler_(compiler), bitmaps_(*alloc)
{
    bool unicode_ignore_case = compiler->unicode() && compiler->ignore_case();
    max_char_ = MaximumCharacter(compiler->ascii());

    bitmaps_.reserve(length);
    for (size_t i = 0; i < length; i++)
        bitmaps_.append(alloc->newInfallible<BoyerMoorePositionInfo>(alloc, unicode_ignore_case));
}

// Find the longest range of lookahead that has the fewest number of different
// characters that can occur at a given position.  Since we are optimizing two
// different parameters at once this is a tradeoff.
bool BoyerMooreLookahead::FindWorthwhileInterval(int* from, int* to) {
  int biggest_points = 0;
  // If more than 32 characters out of 128 can occur it is unlikely that we can
  // be lucky enough to step forwards much of the time.
  const int kMaxMax = 32;
  for (int max_number_of_chars = 4;
       max_number_of_chars < kMaxMax;
       max_number_of_chars *= 2) {
    biggest_points =
        FindBestInterval(max_number_of_chars, biggest_points, from, to);
  }
  if (biggest_points == 0) return false;
  return true;
}

// Find the highest-points range between 0 and length_ where the character
// information is not too vague.  'Too vague' means that there are more than
// max_number_of_chars that can occur at this position.  Calculates the number
// of points as the product of width-of-the-range and
// probability-of-finding-one-of-the-characters, where the probability is
// calculated using the frequency distribution of the sample subject string.
int
BoyerMooreLookahead::FindBestInterval(int max_number_of_chars, int old_biggest_points,
                                      int* from, int* to)
{
    int biggest_points = old_biggest_points;
    static const int kSize = RegExpMacroAssembler::kTableSize;
    for (int i = 0; i < length_; ) {
        while (i < length_ && Count(i) > max_number_of_chars) i++;
        if (i == length_) break;
        int remembered_from = i;
        bool union_map[kSize];
        for (int j = 0; j < kSize; j++) union_map[j] = false;
        while (i < length_ && Count(i) <= max_number_of_chars) {
            BoyerMoorePositionInfo* map = bitmaps_[i];
            for (int j = 0; j < kSize; j++) union_map[j] |= map->at(j);
            i++;
        }
        int frequency = 0;
        for (int j = 0; j < kSize; j++) {
            if (union_map[j]) {
                // Add 1 to the frequency to give a small per-character boost for
                // the cases where our sampling is not good enough and many
                // characters have a frequency of zero.  This means the frequency
                // can theoretically be up to 2*kSize though we treat it mostly as
                // a fraction of kSize.
                frequency += compiler_->frequency_collator()->Frequency(j) + 1;
            }
        }
        // We use the probability of skipping times the distance we are skipping to
        // judge the effectiveness of this.  Actually we have a cut-off:  By
        // dividing by 2 we switch off the skipping if the probability of skipping
        // is less than 50%.  This is because the multibyte mask-and-compare
        // skipping in quickcheck is more likely to do well on this case.
        bool in_quickcheck_range = ((i - remembered_from < 4) ||
                                    (compiler_->ascii() ? remembered_from <= 4 : remembered_from <= 2));
        // Called 'probability' but it is only a rough estimate and can actually
        // be outside the 0-kSize range.
        int probability = (in_quickcheck_range ? kSize / 2 : kSize) - frequency;
        int points = (i - remembered_from) * probability;
        if (points > biggest_points) {
            *from = remembered_from;
            *to = i - 1;
            biggest_points = points;
        }
    }
    return biggest_points;
}

// Take all the characters that will not prevent a successful match if they
// occur in the subject string in the range between min_lookahead and
// max_lookahead (inclusive) measured from the current position.  If the
// character at max_lookahead offset is not one of these characters, then we
// can safely skip forwards by the number of characters in the range.
int BoyerMooreLookahead::GetSkipTable(int min_lookahead,
                                      int max_lookahead,
                                      uint8_t* boolean_skip_table)
{
    const int kSize = RegExpMacroAssembler::kTableSize;

    const int kSkipArrayEntry = 0;
    const int kDontSkipArrayEntry = 1;

    for (int i = 0; i < kSize; i++)
        boolean_skip_table[i] = kSkipArrayEntry;
    int skip = max_lookahead + 1 - min_lookahead;

    for (int i = max_lookahead; i >= min_lookahead; i--) {
        BoyerMoorePositionInfo* map = bitmaps_[i];
        for (int j = 0; j < kSize; j++) {
            if (map->at(j))
                boolean_skip_table[j] = kDontSkipArrayEntry;
        }
    }

    return skip;
}

// See comment on the implementation of GetSkipTable.
bool
BoyerMooreLookahead::EmitSkipInstructions(RegExpMacroAssembler* masm)
{
    const int kSize = RegExpMacroAssembler::kTableSize;

    int min_lookahead = 0;
    int max_lookahead = 0;

    if (!FindWorthwhileInterval(&min_lookahead, &max_lookahead))
        return false;

    bool found_single_character = false;
    int single_character = 0;
    for (int i = max_lookahead; i >= min_lookahead; i--) {
        BoyerMoorePositionInfo* map = bitmaps_[i];
        if (map->map_count() > 1 ||
            (found_single_character && map->map_count() != 0)) {
            found_single_character = false;
            break;
        }
        for (int j = 0; j < kSize; j++) {
            if (map->at(j)) {
                found_single_character = true;
                single_character = j;
                break;
            }
        }
    }

    int lookahead_width = max_lookahead + 1 - min_lookahead;

    if (found_single_character && lookahead_width == 1 && max_lookahead < 3) {
        // The mask-compare can probably handle this better.
        return false;
    }

    if (found_single_character) {
        jit::Label cont, again;
        masm->Bind(&again);
        masm->LoadCurrentCharacter(max_lookahead, &cont, true);
        if (max_char_ > kSize) {
            masm->CheckCharacterAfterAnd(single_character,
                                         RegExpMacroAssembler::kTableMask,
                                         &cont);
        } else {
            masm->CheckCharacter(single_character, &cont);
        }
        masm->AdvanceCurrentPosition(lookahead_width);
        masm->JumpOrBacktrack(&again);
        masm->Bind(&cont);
        return true;
    }

    uint8_t* boolean_skip_table;
    {
        AutoEnterOOMUnsafeRegion oomUnsafe;
        boolean_skip_table = static_cast<uint8_t*>(js_malloc(kSize));
        if (!boolean_skip_table || !masm->shared->addTable(boolean_skip_table))
            oomUnsafe.crash("Table malloc");
    }

    int skip_distance = GetSkipTable(min_lookahead, max_lookahead, boolean_skip_table);
    MOZ_ASSERT(skip_distance != 0);

    jit::Label cont, again;
    masm->Bind(&again);
    masm->LoadCurrentCharacter(max_lookahead, &cont, true);
    masm->CheckBitInTable(boolean_skip_table, &cont);
    masm->AdvanceCurrentPosition(skip_distance);
    masm->JumpOrBacktrack(&again);
    masm->Bind(&cont);

    return true;
}

bool
BoyerMooreLookahead::CheckOverRecursed()
{
    JS_CHECK_RECURSION(compiler()->cx(), compiler()->SetRegExpTooBig(); return false);
    return true;
}

// -------------------------------------------------------------------
// Trace

bool Trace::DeferredAction::Mentions(int that)
{
    if (action_type() == ActionNode::CLEAR_CAPTURES) {
        Interval range = static_cast<DeferredClearCaptures*>(this)->range();
        return range.Contains(that);
    }
    return reg() == that;
}

bool Trace::mentions_reg(int reg)
{
    for (DeferredAction* action = actions_; action != nullptr; action = action->next()) {
        if (action->Mentions(reg))
            return true;
    }
    return false;
}

bool
Trace::GetStoredPosition(int reg, int* cp_offset)
{
    MOZ_ASSERT(0 == *cp_offset);
    for (DeferredAction* action = actions_; action != nullptr; action = action->next()) {
        if (action->Mentions(reg)) {
            if (action->action_type() == ActionNode::STORE_POSITION) {
                *cp_offset = static_cast<DeferredCapture*>(action)->cp_offset();
                return true;
            }
            return false;
        }
    }
    return false;
}

int
Trace::FindAffectedRegisters(LifoAlloc* alloc, OutSet* affected_registers)
{
    int max_register = RegExpCompiler::kNoRegister;
    for (DeferredAction* action = actions_; action != nullptr; action = action->next()) {
        if (action->action_type() == ActionNode::CLEAR_CAPTURES) {
            Interval range = static_cast<DeferredClearCaptures*>(action)->range();
            for (int i = range.from(); i <= range.to(); i++)
                affected_registers->Set(alloc, i);
            if (range.to() > max_register) max_register = range.to();
        } else {
            affected_registers->Set(alloc, action->reg());
            if (action->reg() > max_register) max_register = action->reg();
        }
    }
    return max_register;
}

void
Trace::RestoreAffectedRegisters(RegExpMacroAssembler* assembler,
                                int max_register,
                                OutSet& registers_to_pop,
                                OutSet& registers_to_clear)
{
    for (int reg = max_register; reg >= 0; reg--) {
        if (registers_to_pop.Get(reg)) assembler->PopRegister(reg);
        else if (registers_to_clear.Get(reg)) {
            int clear_to = reg;
            while (reg > 0 && registers_to_clear.Get(reg - 1))
                reg--;
            assembler->ClearRegisters(reg, clear_to);
        }
    }
}

enum DeferredActionUndoType {
    DEFER_IGNORE,
    DEFER_RESTORE,
    DEFER_CLEAR
};

void
Trace::PerformDeferredActions(LifoAlloc* alloc,
                              RegExpMacroAssembler* assembler,
                              int max_register,
                              OutSet& affected_registers,
                              OutSet* registers_to_pop,
                              OutSet* registers_to_clear)
{
    // The "+1" is to avoid a push_limit of zero if stack_limit_slack() is 1.
    const int push_limit = (assembler->stack_limit_slack() + 1) / 2;
    static const int kNoStore = INT32_MIN;

    // Count pushes performed to force a stack limit check occasionally.
    int pushes = 0;

    for (int reg = 0; reg <= max_register; reg++) {
        if (!affected_registers.Get(reg))
            continue;

        // The chronologically first deferred action in the trace
        // is used to infer the action needed to restore a register
        // to its previous state (or not, if it's safe to ignore it).
        DeferredActionUndoType undo_action = DEFER_IGNORE;

        int value = 0;
        bool absolute = false;
        bool clear = false;
        int store_position = kNoStore;
        // This is a little tricky because we are scanning the actions in reverse
        // historical order (newest first).
        for (DeferredAction* action = actions_;
             action != nullptr;
             action = action->next()) {
            if (action->Mentions(reg)) {
                switch (action->action_type()) {
                  case ActionNode::SET_REGISTER: {
                    Trace::DeferredSetRegister* psr =
                        static_cast<Trace::DeferredSetRegister*>(action);
                    if (!absolute) {
                        value += psr->value();
                        absolute = true;
                    }
                    // SET_REGISTER is currently only used for newly introduced loop
                    // counters. They can have a significant previous value if they
                    // occour in a loop. TODO(lrn): Propagate this information, so
                    // we can set undo_action to IGNORE if we know there is no value to
                    // restore.
                    undo_action = DEFER_RESTORE;
                    MOZ_ASSERT(store_position == kNoStore);
                    MOZ_ASSERT(!clear);
                    break;
                  }
                  case ActionNode::INCREMENT_REGISTER:
                    if (!absolute) {
                        value++;
                    }
                    MOZ_ASSERT(store_position == kNoStore);
                    MOZ_ASSERT(!clear);
                    undo_action = DEFER_RESTORE;
                    break;
                  case ActionNode::STORE_POSITION: {
                    Trace::DeferredCapture* pc =
                        static_cast<Trace::DeferredCapture*>(action);
                    if (!clear && store_position == kNoStore) {
                        store_position = pc->cp_offset();
                    }

                    // For captures we know that stores and clears alternate.
                    // Other register, are never cleared, and if the occur
                    // inside a loop, they might be assigned more than once.
                    if (reg <= 1) {
                        // Registers zero and one, aka "capture zero", is
                        // always set correctly if we succeed. There is no
                        // need to undo a setting on backtrack, because we
                        // will set it again or fail.
                        undo_action = DEFER_IGNORE;
                    } else {
                        undo_action = pc->is_capture() ? DEFER_CLEAR : DEFER_RESTORE;
                    }
                    MOZ_ASSERT(!absolute);
                    MOZ_ASSERT(value == 0);
                    break;
                  }
                  case ActionNode::CLEAR_CAPTURES: {
                    // Since we're scanning in reverse order, if we've already
                    // set the position we have to ignore historically earlier
                    // clearing operations.
                    if (store_position == kNoStore) {
                        clear = true;
                    }
                    undo_action = DEFER_RESTORE;
                    MOZ_ASSERT(!absolute);
                    MOZ_ASSERT(value == 0);
                    break;
                  }
                  default:
                    MOZ_CRASH("Bad action");
                }
            }
        }
        // Prepare for the undo-action (e.g., push if it's going to be popped).
        if (undo_action == DEFER_RESTORE) {
            pushes++;
            RegExpMacroAssembler::StackCheckFlag stack_check =
                RegExpMacroAssembler::kNoStackLimitCheck;
            if (pushes == push_limit) {
                stack_check = RegExpMacroAssembler::kCheckStackLimit;
                pushes = 0;
            }

            assembler->PushRegister(reg, stack_check);
            registers_to_pop->Set(alloc, reg);
        } else if (undo_action == DEFER_CLEAR) {
            registers_to_clear->Set(alloc, reg);
        }
        // Perform the chronologically last action (or accumulated increment)
        // for the register.
        if (store_position != kNoStore) {
            assembler->WriteCurrentPositionToRegister(reg, store_position);
        } else if (clear) {
            assembler->ClearRegisters(reg, reg);
        } else if (absolute) {
            assembler->SetRegister(reg, value);
        } else if (value != 0) {
            assembler->AdvanceRegister(reg, value);
        }
    }
}

// This is called as we come into a loop choice node and some other tricky
// nodes.  It normalizes the state of the code generator to ensure we can
// generate generic code.
void Trace::Flush(RegExpCompiler* compiler, RegExpNode* successor)
{
    RegExpMacroAssembler* assembler = compiler->macro_assembler();

    MOZ_ASSERT(!is_trivial());

    if (actions_ == nullptr && backtrack() == nullptr) {
        // Here we just have some deferred cp advances to fix and we are back to
        // a normal situation.  We may also have to forget some information gained
        // through a quick check that was already performed.
        if (cp_offset_ != 0) assembler->AdvanceCurrentPosition(cp_offset_);
        // Create a new trivial state and generate the node with that.
        Trace new_state;
        successor->Emit(compiler, &new_state);
        return;
    }

    // Generate deferred actions here along with code to undo them again.
    OutSet affected_registers;

    if (backtrack() != nullptr) {
        // Here we have a concrete backtrack location.  These are set up by choice
        // nodes and so they indicate that we have a deferred save of the current
        // position which we may need to emit here.
        assembler->PushCurrentPosition();
    }

    int max_register = FindAffectedRegisters(compiler->alloc(), &affected_registers);
    OutSet registers_to_pop;
    OutSet registers_to_clear;
    PerformDeferredActions(compiler->alloc(),
                           assembler,
                           max_register,
                           affected_registers,
                           &registers_to_pop,
                           &registers_to_clear);
    if (cp_offset_ != 0)
        assembler->AdvanceCurrentPosition(cp_offset_);

    // Create a new trivial state and generate the node with that.
    jit::Label undo;
    assembler->PushBacktrack(&undo);
    Trace new_state;
    successor->Emit(compiler, &new_state);

    // On backtrack we need to restore state.
    assembler->BindBacktrack(&undo);
    RestoreAffectedRegisters(assembler,
                             max_register,
                             registers_to_pop,
                             registers_to_clear);
    if (backtrack() == nullptr) {
        assembler->Backtrack();
    } else {
        assembler->PopCurrentPosition();
        assembler->JumpOrBacktrack(backtrack());
    }
}

void
Trace::InvalidateCurrentCharacter()
{
    characters_preloaded_ = 0;
}

void
Trace::AdvanceCurrentPositionInTrace(int by, RegExpCompiler* compiler)
{
    MOZ_ASSERT(by > 0);
    // We don't have an instruction for shifting the current character register
    // down or for using a shifted value for anything so lets just forget that
    // we preloaded any characters into it.
    characters_preloaded_ = 0;
    // Adjust the offsets of the quick check performed information.  This
    // information is used to find out what we already determined about the
    // characters by means of mask and compare.
    quick_check_performed_.Advance(by, compiler->ascii());
    cp_offset_ += by;
    if (cp_offset_ > RegExpMacroAssembler::kMaxCPOffset) {
        compiler->SetRegExpTooBig();
        cp_offset_ = 0;
    }
    bound_checked_up_to_ = Max(0, bound_checked_up_to_ - by);
}

void
OutSet::Set(LifoAlloc* alloc, unsigned value)
{
    if (value < kFirstLimit) {
        first_ |= (1 << value);
    } else {
        if (remaining_ == nullptr)
            remaining_ = alloc->newInfallible<RemainingVector>(*alloc);

        for (size_t i = 0; i < remaining().length(); i++) {
            if (remaining()[i] == value)
                return;
        }
        remaining().append(value);
    }
}

bool
OutSet::Get(unsigned value)
{
    if (value < kFirstLimit)
        return (first_ & (1 << value)) != 0;
    if (remaining_ == nullptr)
        return false;
    for (size_t i = 0; i < remaining().length(); i++) {
        if (remaining()[i] == value)
            return true;
    }
    return false;
}

// -------------------------------------------------------------------
// Graph emitting

void
NegativeSubmatchSuccess::Emit(RegExpCompiler* compiler, Trace* trace)
{
    RegExpMacroAssembler* assembler = compiler->macro_assembler();

    // Omit flushing the trace. We discard the entire stack frame anyway.

    if (!label()->bound()) {
        // We are completely independent of the trace, since we ignore it,
        // so this code can be used as the generic version.
        assembler->Bind(label());
    }

    // Throw away everything on the backtrack stack since the start
    // of the negative submatch and restore the character position.
    assembler->ReadCurrentPositionFromRegister(current_position_register_);
    assembler->ReadBacktrackStackPointerFromRegister(stack_pointer_register_);

    if (clear_capture_count_ > 0) {
        // Clear any captures that might have been performed during the success
        // of the body of the negative look-ahead.
        int clear_capture_end = clear_capture_start_ + clear_capture_count_ - 1;
        assembler->ClearRegisters(clear_capture_start_, clear_capture_end);
    }

    // Now that we have unwound the stack we find at the top of the stack the
    // backtrack that the BeginSubmatch node got.
    assembler->Backtrack();
}

void
EndNode::Emit(RegExpCompiler* compiler, Trace* trace)
{
    if (!trace->is_trivial()) {
        trace->Flush(compiler, this);
        return;
    }
    RegExpMacroAssembler* assembler = compiler->macro_assembler();
    if (!label()->bound()) {
        assembler->Bind(label());
    }
    switch (action_) {
    case ACCEPT:
        assembler->Succeed();
        return;
    case BACKTRACK:
        assembler->JumpOrBacktrack(trace->backtrack());
        return;
    case NEGATIVE_SUBMATCH_SUCCESS:
        // This case is handled in a different virtual method.
        MOZ_CRASH("Bad action: NEGATIVE_SUBMATCH_SUCCESS");
    }
    MOZ_CRASH("Bad action");
}

// Emit the code to check for a ^ in multiline mode (1-character lookbehind
// that matches newline or the start of input).
static void
EmitHat(RegExpCompiler* compiler, RegExpNode* on_success, Trace* trace)
{
    RegExpMacroAssembler* assembler = compiler->macro_assembler();

    // We will be loading the previous character into the current character
    // register.
    Trace new_trace(*trace);
    new_trace.InvalidateCurrentCharacter();

    // A positive (> 0) cp_offset means we've already successfully matched a
    // non-empty-width part of the pattern, and thus cannot be at or before the
    // start of the subject string. We can thus skip both at-start and
    // bounds-checks when loading the one-character lookbehind.
    const bool may_be_at_or_before_subject_string_start = new_trace.cp_offset() <= 0;

    jit::Label ok;
    if (may_be_at_or_before_subject_string_start) {
        // The start of input counts as a newline in this context, so skip to ok if
        // we are at the start.
        assembler->CheckAtStart(new_trace.cp_offset(), &ok);
    }

    // If we've already checked that we are not at the start of input, it's okay
    // to load the previous character without bounds checks.
    const bool can_skip_bounds_check = !may_be_at_or_before_subject_string_start;
    assembler->LoadCurrentCharacter(new_trace.cp_offset() -1, new_trace.backtrack(), can_skip_bounds_check);

    if (!assembler->CheckSpecialCharacterClass('n', new_trace.backtrack())) {
        // Newline means \n, \r, 0x2028 or 0x2029.
        if (!compiler->ascii())
            assembler->CheckCharacterAfterAnd(0x2028, 0xfffe, &ok);
        assembler->CheckCharacter('\n', &ok);
        assembler->CheckNotCharacter('\r', new_trace.backtrack());
    }
    assembler->Bind(&ok);
    on_success->Emit(compiler, &new_trace);
}

// Assert that the next character cannot be a part of a surrogate pair.
static void
EmitNotAfterLeadSurrogate(RegExpCompiler* compiler, RegExpNode* on_success, Trace* trace)
{
    RegExpMacroAssembler* assembler = compiler->macro_assembler();

    // We will be loading the previous character into the current character
    // register.
    Trace new_trace(*trace);
    new_trace.InvalidateCurrentCharacter();

    jit::Label ok;
    if (new_trace.cp_offset() <= 0) {
        assembler->CheckAtStart(new_trace.cp_offset(), &ok);
    }

    assembler->LoadCurrentCharacter(new_trace.cp_offset() - 1, new_trace.backtrack(), false);
    assembler->CheckCharacterInRange(unicode::LeadSurrogateMin, unicode::LeadSurrogateMax,
                                     new_trace.backtrack());

    assembler->Bind(&ok);
    on_success->Emit(compiler, &new_trace);
}

// Assert that the next character is not a trail surrogate that has a
// corresponding lead surrogate.
static void
EmitNotInSurrogatePair(RegExpCompiler* compiler, RegExpNode* on_success, Trace* trace)
{
    RegExpMacroAssembler* assembler = compiler->macro_assembler();

    jit::Label ok;
    assembler->CheckPosition(trace->cp_offset(), &ok);

    // We will be loading the next and previous characters into the current
    // character register.
    Trace new_trace(*trace);
    new_trace.InvalidateCurrentCharacter();

    if (new_trace.cp_offset() <= 0) {
        assembler->CheckAtStart(new_trace.cp_offset(), &ok);
    }

    // First check if next character is a trail surrogate.
    assembler->LoadCurrentCharacter(new_trace.cp_offset(), new_trace.backtrack(), false);
    assembler->CheckCharacterNotInRange(unicode::TrailSurrogateMin, unicode::TrailSurrogateMax,
                                        &ok);

    // Next check if previous character is a lead surrogate.
    // We already checked that we are not at the start of input so it must be
    // OK to load the previous character.
    assembler->LoadCurrentCharacter(new_trace.cp_offset() - 1, new_trace.backtrack(), false);
    assembler->CheckCharacterInRange(unicode::LeadSurrogateMin, unicode::LeadSurrogateMax,
                                     new_trace.backtrack());

    assembler->Bind(&ok);
    on_success->Emit(compiler, &new_trace);
}

// Check for [0-9A-Z_a-z].
static void
EmitWordCheck(RegExpMacroAssembler* assembler,
              jit::Label* word, jit::Label* non_word, bool fall_through_on_word,
              bool unicode_ignore_case)
{
    if (!unicode_ignore_case &&
        assembler->CheckSpecialCharacterClass(fall_through_on_word ? 'w' : 'W',
                                              fall_through_on_word ? non_word : word))
    {
        // Optimized implementation available.
        return;
    }

    if (unicode_ignore_case) {
        assembler->CheckCharacter(0x017F, word);
        assembler->CheckCharacter(0x212A, word);
    }

    assembler->CheckCharacterGT('z', non_word);
    assembler->CheckCharacterLT('0', non_word);
    assembler->CheckCharacterGT('a' - 1, word);
    assembler->CheckCharacterLT('9' + 1, word);
    assembler->CheckCharacterLT('A', non_word);
    assembler->CheckCharacterLT('Z' + 1, word);

    if (fall_through_on_word)
        assembler->CheckNotCharacter('_', non_word);
    else
        assembler->CheckCharacter('_', word);
}

// Emit the code to handle \b and \B (word-boundary or non-word-boundary).
void
AssertionNode::EmitBoundaryCheck(RegExpCompiler* compiler, Trace* trace)
{
    RegExpMacroAssembler* assembler = compiler->macro_assembler();
    Trace::TriBool next_is_word_character = Trace::UNKNOWN;
    bool not_at_start = (trace->at_start() == Trace::FALSE_VALUE);
    BoyerMooreLookahead* lookahead = bm_info(not_at_start);
    if (lookahead == nullptr) {
        int eats_at_least =
            Min(kMaxLookaheadForBoyerMoore, EatsAtLeast(kMaxLookaheadForBoyerMoore,
                                                        kRecursionBudget,
                                                        not_at_start));
        if (eats_at_least >= 1) {
            BoyerMooreLookahead* bm =
                alloc()->newInfallible<BoyerMooreLookahead>(alloc(), eats_at_least, compiler);
            FillInBMInfo(0, kRecursionBudget, bm, not_at_start);
            if (bm->at(0)->is_non_word())
                next_is_word_character = Trace::FALSE_VALUE;
            if (bm->at(0)->is_word()) next_is_word_character = Trace::TRUE_VALUE;
        }
    } else {
        if (lookahead->at(0)->is_non_word())
            next_is_word_character = Trace::FALSE_VALUE;
        if (lookahead->at(0)->is_word())
            next_is_word_character = Trace::TRUE_VALUE;
    }
    bool at_boundary = (assertion_type_ == AssertionNode::AT_BOUNDARY);
    if (next_is_word_character == Trace::UNKNOWN) {
        jit::Label before_non_word;
        jit::Label before_word;
        if (trace->characters_preloaded() != 1) {
            assembler->LoadCurrentCharacter(trace->cp_offset(), &before_non_word);
        }
        // Fall through on non-word.
        EmitWordCheck(assembler, &before_word, &before_non_word, false,
                      compiler->unicode() && compiler->ignore_case());
        // Next character is not a word character.
        assembler->Bind(&before_non_word);
        jit::Label ok;
        BacktrackIfPrevious(compiler, trace, at_boundary ? kIsNonWord : kIsWord);
        assembler->JumpOrBacktrack(&ok);

        assembler->Bind(&before_word);
        BacktrackIfPrevious(compiler, trace, at_boundary ? kIsWord : kIsNonWord);
        assembler->Bind(&ok);
    } else if (next_is_word_character == Trace::TRUE_VALUE) {
        BacktrackIfPrevious(compiler, trace, at_boundary ? kIsWord : kIsNonWord);
    } else {
        MOZ_ASSERT(next_is_word_character == Trace::FALSE_VALUE);
        BacktrackIfPrevious(compiler, trace, at_boundary ? kIsNonWord : kIsWord);
    }
}

void
AssertionNode::BacktrackIfPrevious(RegExpCompiler* compiler,
                                   Trace* trace,
                                   AssertionNode::IfPrevious backtrack_if_previous)
{
    RegExpMacroAssembler* assembler = compiler->macro_assembler();
    Trace new_trace(*trace);
    new_trace.InvalidateCurrentCharacter();

    jit::Label fall_through, dummy;

    jit::Label* non_word = backtrack_if_previous == kIsNonWord ? new_trace.backtrack() : &fall_through;
    jit::Label* word     = backtrack_if_previous == kIsNonWord ? &fall_through : new_trace.backtrack();

    if (new_trace.cp_offset() <= 0) {
        // The start of input counts as a non-word character, so the question is
        // decided if we are at the start.
        assembler->CheckAtStart(new_trace.cp_offset(), non_word);
    }
    // We already checked that we are not at the start of input so it must be
    // OK to load the previous character.
    assembler->LoadCurrentCharacter(new_trace.cp_offset() - 1, &dummy, false);
    EmitWordCheck(assembler, word, non_word, backtrack_if_previous == kIsNonWord,
                  compiler->unicode() && compiler->ignore_case());

    assembler->Bind(&fall_through);
    on_success()->Emit(compiler, &new_trace);
}

void
AssertionNode::GetQuickCheckDetails(QuickCheckDetails* details,
                                    RegExpCompiler* compiler,
                                    int filled_in,
                                    bool not_at_start)
{
    if (assertion_type_ == AT_START && not_at_start) {
        details->set_cannot_match();
        return;
    }
    return on_success()->GetQuickCheckDetails(details, compiler, filled_in, not_at_start);
}

void
AssertionNode::Emit(RegExpCompiler* compiler, Trace* trace)
{
    RegExpMacroAssembler* assembler = compiler->macro_assembler();
    switch (assertion_type_) {
      case AT_END: {
        jit::Label ok;
        assembler->CheckPosition(trace->cp_offset(), &ok);
        assembler->JumpOrBacktrack(trace->backtrack());
        assembler->Bind(&ok);
        break;
      }
      case AT_START: {
        if (trace->at_start() == Trace::FALSE_VALUE) {
            assembler->JumpOrBacktrack(trace->backtrack());
            return;
        }
        if (trace->at_start() == Trace::UNKNOWN) {
            assembler->CheckNotAtStart(trace->backtrack());
            Trace at_start_trace = *trace;
            at_start_trace.set_at_start(true);
            on_success()->Emit(compiler, &at_start_trace);
            return;
        }
      }
        break;
      case AFTER_NEWLINE:
        EmitHat(compiler, on_success(), trace);
        return;
      case AT_BOUNDARY:
      case AT_NON_BOUNDARY: {
        EmitBoundaryCheck(compiler, trace);
        return;
      }
      case NOT_AFTER_LEAD_SURROGATE:
        EmitNotAfterLeadSurrogate(compiler, on_success(), trace);
        return;
      case NOT_IN_SURROGATE_PAIR:
        EmitNotInSurrogatePair(compiler, on_success(), trace);
        return;
    }
    on_success()->Emit(compiler, trace);
}

static bool
DeterminedAlready(QuickCheckDetails* quick_check, int offset)
{
    if (quick_check == nullptr)
        return false;
    if (offset >= quick_check->characters())
        return false;
    return quick_check->positions(offset)->determines_perfectly;
}

static void
UpdateBoundsCheck(int index, int* checked_up_to)
{
    if (index > *checked_up_to)
        *checked_up_to = index;
}

static void
EmitBoundaryTest(RegExpMacroAssembler* masm,
                 int border,
                 jit::Label* fall_through,
                 jit::Label* above_or_equal,
                 jit::Label* below)
{
    if (below != fall_through) {
        masm->CheckCharacterLT(border, below);
        if (above_or_equal != fall_through)
            masm->JumpOrBacktrack(above_or_equal);
    } else {
        masm->CheckCharacterGT(border - 1, above_or_equal);
    }
}

static void
EmitDoubleBoundaryTest(RegExpMacroAssembler* masm,
                       int first,
                       int last,
                       jit::Label* fall_through,
                       jit::Label* in_range,
                       jit::Label* out_of_range)
{
    if (in_range == fall_through) {
        if (first == last)
            masm->CheckNotCharacter(first, out_of_range);
        else
            masm->CheckCharacterNotInRange(first, last, out_of_range);
    } else {
        if (first == last)
            masm->CheckCharacter(first, in_range);
        else
            masm->CheckCharacterInRange(first, last, in_range);
        if (out_of_range != fall_through)
            masm->JumpOrBacktrack(out_of_range);
    }
}

typedef InfallibleVector<int, 4> RangeBoundaryVector;

// even_label is for ranges[i] to ranges[i + 1] where i - start_index is even.
// odd_label is for ranges[i] to ranges[i + 1] where i - start_index is odd.
static void
EmitUseLookupTable(RegExpMacroAssembler* masm,
                   RangeBoundaryVector& ranges,
                   int start_index,
                   int end_index,
                   int min_char,
                   jit::Label* fall_through,
                   jit::Label* even_label,
                   jit::Label* odd_label)
{
    static const int kSize = RegExpMacroAssembler::kTableSize;
    static const int kMask = RegExpMacroAssembler::kTableMask;

    DebugOnly<int> base = (min_char & ~kMask);

    // Assert that everything is on one kTableSize page.
    for (int i = start_index; i <= end_index; i++)
        MOZ_ASSERT((ranges[i] & ~kMask) == base);
    MOZ_ASSERT(start_index == 0 || (ranges[start_index - 1] & ~kMask) <= base);

    char templ[kSize];
    jit::Label* on_bit_set;
    jit::Label* on_bit_clear;
    int bit;
    if (even_label == fall_through) {
        on_bit_set = odd_label;
        on_bit_clear = even_label;
        bit = 1;
    } else {
        on_bit_set = even_label;
        on_bit_clear = odd_label;
        bit = 0;
    }
    for (int i = 0; i < (ranges[start_index] & kMask) && i < kSize; i++)
        templ[i] = bit;
    int j = 0;
    bit ^= 1;
    for (int i = start_index; i < end_index; i++) {
        for (j = (ranges[i] & kMask); j < (ranges[i + 1] & kMask); j++) {
            templ[j] = bit;
        }
        bit ^= 1;
    }
    for (int i = j; i < kSize; i++) {
        templ[i] = bit;
    }

    // TODO(erikcorry): Cache these.
    uint8_t* ba;
    {
        AutoEnterOOMUnsafeRegion oomUnsafe;
        ba = static_cast<uint8_t*>(js_malloc(kSize));
        if (!ba || !masm->shared->addTable(ba))
            oomUnsafe.crash("Table malloc");
    }

    for (int i = 0; i < kSize; i++)
        ba[i] = templ[i];

    masm->CheckBitInTable(ba, on_bit_set);
    if (on_bit_clear != fall_through)
        masm->JumpOrBacktrack(on_bit_clear);
}

static void
CutOutRange(RegExpMacroAssembler* masm,
            RangeBoundaryVector& ranges,
            int start_index,
            int end_index,
            int cut_index,
            jit::Label* even_label,
            jit::Label* odd_label)
{
    bool odd = (((cut_index - start_index) & 1) == 1);
    jit::Label* in_range_label = odd ? odd_label : even_label;
    jit::Label dummy;
    EmitDoubleBoundaryTest(masm,
                           ranges[cut_index],
                           ranges[cut_index + 1] - 1,
                           &dummy,
                           in_range_label,
                           &dummy);
    MOZ_ASSERT(!dummy.used());
    // Cut out the single range by rewriting the array.  This creates a new
    // range that is a merger of the two ranges on either side of the one we
    // are cutting out.  The oddity of the labels is preserved.
    for (int j = cut_index; j > start_index; j--)
        ranges[j] = ranges[j - 1];
    for (int j = cut_index + 1; j < end_index; j++)
        ranges[j] = ranges[j + 1];
}

// Unicode case.  Split the search space into kSize spaces that are handled
// with recursion.
static void
SplitSearchSpace(RangeBoundaryVector& ranges,
                 int start_index,
                 int end_index,
                 int* new_start_index,
                 int* new_end_index,
                 int* border)
{
    static const int kSize = RegExpMacroAssembler::kTableSize;
    static const int kMask = RegExpMacroAssembler::kTableMask;

    int first = ranges[start_index];
    int last = ranges[end_index] - 1;

    *new_start_index = start_index;
    *border = (ranges[start_index] & ~kMask) + kSize;
    while (*new_start_index < end_index) {
        if (ranges[*new_start_index] > *border)
            break;
        (*new_start_index)++;
    }
    // new_start_index is the index of the first edge that is beyond the
    // current kSize space.

    // For very large search spaces we do a binary chop search of the non-ASCII
    // space instead of just going to the end of the current kSize space.  The
    // heuristics are complicated a little by the fact that any 128-character
    // encoding space can be quickly tested with a table lookup, so we don't
    // wish to do binary chop search at a smaller granularity than that.  A
    // 128-character space can take up a lot of space in the ranges array if,
    // for example, we only want to match every second character (eg. the lower
    // case characters on some Unicode pages).
    int binary_chop_index = (end_index + start_index) / 2;
    // The first test ensures that we get to the code that handles the ASCII
    // range with a single not-taken branch, speeding up this important
    // character range (even non-ASCII charset-based text has spaces and
    // punctuation).
    if (*border - 1 > kMaxOneByteCharCode &&  // ASCII case.
        end_index - start_index > (*new_start_index - start_index) * 2 &&
        last - first > kSize * 2 &&
        binary_chop_index > *new_start_index &&
        ranges[binary_chop_index] >= first + 2 * kSize)
    {
        int scan_forward_for_section_border = binary_chop_index;;
        int new_border = (ranges[binary_chop_index] | kMask) + 1;

        while (scan_forward_for_section_border < end_index) {
            if (ranges[scan_forward_for_section_border] > new_border) {
                *new_start_index = scan_forward_for_section_border;
                *border = new_border;
                break;
            }
            scan_forward_for_section_border++;
        }
    }

    MOZ_ASSERT(*new_start_index > start_index);
    *new_end_index = *new_start_index - 1;
    if (ranges[*new_end_index] == *border)
        (*new_end_index)--;
    if (*border >= ranges[end_index]) {
        *border = ranges[end_index];
        *new_start_index = end_index;  // Won't be used.
        *new_end_index = end_index - 1;
    }
}

// Gets a series of segment boundaries representing a character class.  If the
// character is in the range between an even and an odd boundary (counting from
// start_index) then go to even_label, otherwise go to odd_label.  We already
// know that the character is in the range of min_char to max_char inclusive.
// Either label can be nullptr indicating backtracking.  Either label can also be
// equal to the fall_through label.
static void
GenerateBranches(RegExpMacroAssembler* masm,
                 RangeBoundaryVector& ranges,
                 int start_index,
                 int end_index,
                 char16_t min_char,
                 char16_t max_char,
                 jit::Label* fall_through,
                 jit::Label* even_label,
                 jit::Label* odd_label)
{
    int first = ranges[start_index];
    int last = ranges[end_index] - 1;

    MOZ_ASSERT(min_char < first);

    // Just need to test if the character is before or on-or-after
    // a particular character.
    if (start_index == end_index) {
        EmitBoundaryTest(masm, first, fall_through, even_label, odd_label);
        return;
    }

    // Another almost trivial case:  There is one interval in the middle that is
    // different from the end intervals.
    if (start_index + 1 == end_index) {
        EmitDoubleBoundaryTest(masm, first, last, fall_through, even_label, odd_label);
        return;
    }

    // It's not worth using table lookup if there are very few intervals in the
    // character class.
    if (end_index - start_index <= 6) {
        // It is faster to test for individual characters, so we look for those
        // first, then try arbitrary ranges in the second round.
        static int kNoCutIndex = -1;
        int cut = kNoCutIndex;
        for (int i = start_index; i < end_index; i++) {
            if (ranges[i] == ranges[i + 1] - 1) {
                cut = i;
                break;
            }
        }
        if (cut == kNoCutIndex) cut = start_index;
        CutOutRange(masm, ranges, start_index, end_index, cut, even_label, odd_label);
        MOZ_ASSERT(end_index - start_index >= 2);
        GenerateBranches(masm,
                         ranges,
                         start_index + 1,
                         end_index - 1,
                         min_char,
                         max_char,
                         fall_through,
                         even_label,
                         odd_label);
        return;
    }

    // If there are a lot of intervals in the regexp, then we will use tables to
    // determine whether the character is inside or outside the character class.
    static const int kBits = RegExpMacroAssembler::kTableSizeBits;

    if ((max_char >> kBits) == (min_char >> kBits)) {
        EmitUseLookupTable(masm,
                           ranges,
                           start_index,
                           end_index,
                           min_char,
                           fall_through,
                           even_label,
                           odd_label);
        return;
    }

    if ((min_char >> kBits) != (first >> kBits)) {
        masm->CheckCharacterLT(first, odd_label);
        GenerateBranches(masm,
                         ranges,
                         start_index + 1,
                         end_index,
                         first,
                         max_char,
                         fall_through,
                         odd_label,
                         even_label);
        return;
    }

    int new_start_index = 0;
    int new_end_index = 0;
    int border = 0;

    SplitSearchSpace(ranges,
                     start_index,
                     end_index,
                     &new_start_index,
                     &new_end_index,
                     &border);

    jit::Label handle_rest;
    jit::Label* above = &handle_rest;
    if (border == last + 1) {
        // We didn't find any section that started after the limit, so everything
        // above the border is one of the terminal labels.
        above = (end_index & 1) != (start_index & 1) ? odd_label : even_label;
        MOZ_ASSERT(new_end_index == end_index - 1);
    }

    MOZ_ASSERT(start_index <= new_end_index);
    MOZ_ASSERT(new_start_index <= end_index);
    MOZ_ASSERT(start_index < new_start_index);
    MOZ_ASSERT(new_end_index < end_index);
    MOZ_ASSERT(new_end_index + 1 == new_start_index ||
               (new_end_index + 2 == new_start_index &&
                border == ranges[new_end_index + 1]));
    MOZ_ASSERT(min_char < border - 1);
    MOZ_ASSERT(border < max_char);
    MOZ_ASSERT(ranges[new_end_index] < border);
    MOZ_ASSERT(border < ranges[new_start_index] ||
               (border == ranges[new_start_index] &&
                new_start_index == end_index &&
                new_end_index == end_index - 1 &&
                border == last + 1));
    MOZ_ASSERT(new_start_index == 0 || border >= ranges[new_start_index - 1]);

    masm->CheckCharacterGT(border - 1, above);
    jit::Label dummy;
    GenerateBranches(masm,
                     ranges,
                     start_index,
                     new_end_index,
                     min_char,
                     border - 1,
                     &dummy,
                     even_label,
                     odd_label);
    if (handle_rest.used()) {
        masm->Bind(&handle_rest);
        bool flip = (new_start_index & 1) != (start_index & 1);
        GenerateBranches(masm,
                         ranges,
                         new_start_index,
                         end_index,
                         border,
                         max_char,
                         &dummy,
                         flip ? odd_label : even_label,
                         flip ? even_label : odd_label);
    }
}

static void
EmitCharClass(LifoAlloc* alloc,
              RegExpMacroAssembler* macro_assembler,
              RegExpCharacterClass* cc,
              bool ascii,
              jit::Label* on_failure,
              int cp_offset,
              bool check_offset,
              bool preloaded)
{
    CharacterRangeVector& ranges = cc->ranges(alloc);
    if (!CharacterRange::IsCanonical(ranges)) {
        CharacterRange::Canonicalize(ranges);
    }

    int max_char = MaximumCharacter(ascii);
    int range_count = ranges.length();

    int last_valid_range = range_count - 1;
    while (last_valid_range >= 0) {
        CharacterRange& range = ranges[last_valid_range];
        if (range.from() <= max_char) {
            break;
        }
        last_valid_range--;
    }

    if (last_valid_range < 0) {
        if (!cc->is_negated()) {
            macro_assembler->JumpOrBacktrack(on_failure);
        }
        if (check_offset) {
            macro_assembler->CheckPosition(cp_offset, on_failure);
        }
        return;
    }

    if (last_valid_range == 0 &&
        ranges[0].IsEverything(max_char)) {
        if (cc->is_negated()) {
            macro_assembler->JumpOrBacktrack(on_failure);
        } else {
            // This is a common case hit by non-anchored expressions.
            if (check_offset) {
                macro_assembler->CheckPosition(cp_offset, on_failure);
            }
        }
        return;
    }
    if (last_valid_range == 0 &&
        !cc->is_negated() &&
        ranges[0].IsEverything(max_char)) {
        // This is a common case hit by non-anchored expressions.
        if (check_offset) {
            macro_assembler->CheckPosition(cp_offset, on_failure);
        }
        return;
    }

    if (!preloaded) {
        macro_assembler->LoadCurrentCharacter(cp_offset, on_failure, check_offset);
    }

    if (cc->is_standard(alloc) &&
        macro_assembler->CheckSpecialCharacterClass(cc->standard_type(),
                                                    on_failure)) {
        return;
    }

    // A new list with ascending entries.  Each entry is a code unit
    // where there is a boundary between code units that are part of
    // the class and code units that are not.  Normally we insert an
    // entry at zero which goes to the failure label, but if there
    // was already one there we fall through for success on that entry.
    // Subsequent entries have alternating meaning (success/failure).
    RangeBoundaryVector* range_boundaries =
        alloc->newInfallible<RangeBoundaryVector>(*alloc);

    bool zeroth_entry_is_failure = !cc->is_negated();

    range_boundaries->reserve(last_valid_range);
    for (int i = 0; i <= last_valid_range; i++) {
        CharacterRange& range = ranges[i];
        if (range.from() == 0) {
            MOZ_ASSERT(i == 0);
            zeroth_entry_is_failure = !zeroth_entry_is_failure;
        } else {
            range_boundaries->append(range.from());
        }
        range_boundaries->append(range.to() + 1);
    }
    int end_index = range_boundaries->length() - 1;
    if ((*range_boundaries)[end_index] > max_char)
        end_index--;

    jit::Label fall_through;
    GenerateBranches(macro_assembler,
                     *range_boundaries,
                     0,  // start_index.
                     end_index,
                     0,  // min_char.
                     max_char,
                     &fall_through,
                     zeroth_entry_is_failure ? &fall_through : on_failure,
                     zeroth_entry_is_failure ? on_failure : &fall_through);
    macro_assembler->Bind(&fall_through);
}

typedef bool EmitCharacterFunction(RegExpCompiler* compiler,
                                   char16_t c,
                                   jit::Label* on_failure,
                                   int cp_offset,
                                   bool check,
                                   bool preloaded);

static inline bool
EmitSimpleCharacter(RegExpCompiler* compiler,
                    char16_t c,
                    jit::Label* on_failure,
                    int cp_offset,
                    bool check,
                    bool preloaded)
{
    RegExpMacroAssembler* assembler = compiler->macro_assembler();
    bool bound_checked = false;
    if (!preloaded) {
        assembler->LoadCurrentCharacter(cp_offset, on_failure, check);
        bound_checked = true;
    }
    assembler->CheckNotCharacter(c, on_failure);
    return bound_checked;
}

// Only emits non-letters (things that don't have case).  Only used for case
// independent matches.
static inline bool
EmitAtomNonLetter(RegExpCompiler* compiler,
                  char16_t c,
                  jit::Label* on_failure,
                  int cp_offset,
                  bool check,
                  bool preloaded)
{
    RegExpMacroAssembler* macro_assembler = compiler->macro_assembler();
    bool ascii = compiler->ascii();
    char16_t chars[kEcma262UnCanonicalizeMaxWidth];
    int length = GetCaseIndependentLetters(c, ascii, compiler->unicode(), chars);
    if (length < 1) {
        // This can't match.  Must be an ASCII subject and a non-ASCII character.
        // We do not need to do anything since the ASCII pass already handled this.
        return false;  // Bounds not checked.
    }
    bool checked = false;
    // We handle the length > 1 case in a later pass.
    if (length == 1) {
        if (ascii && c > kMaxOneByteCharCode) {
            // Can't match - see above.
            return false;  // Bounds not checked.
        }
        if (!preloaded) {
            macro_assembler->LoadCurrentCharacter(cp_offset, on_failure, check);
            checked = check;
        }
        macro_assembler->CheckNotCharacter(c, on_failure);
    }
    return checked;
}

static bool
ShortCutEmitCharacterPair(RegExpMacroAssembler* macro_assembler,
                          bool ascii,
                          char16_t c1,
                          char16_t c2,
                          jit::Label* on_failure)
{
    char16_t char_mask = MaximumCharacter(ascii);

    MOZ_ASSERT(c1 != c2);
    if (c1 > c2) {
        char16_t tmp = c1;
        c1 = c2;
        c2 = tmp;
    }

    char16_t exor = c1 ^ c2;
    // Check whether exor has only one bit set.
    if (((exor - 1) & exor) == 0) {
        // If c1 and c2 differ only by one bit.
        char16_t mask = char_mask ^ exor;
        macro_assembler->CheckNotCharacterAfterAnd(c1, mask, on_failure);
        return true;
    }

    char16_t diff = c2 - c1;
    if (((diff - 1) & diff) == 0 && c1 >= diff) {
        // If the characters differ by 2^n but don't differ by one bit then
        // subtract the difference from the found character, then do the or
        // trick.  We avoid the theoretical case where negative numbers are
        // involved in order to simplify code generation.
        char16_t mask = char_mask ^ diff;
        macro_assembler->CheckNotCharacterAfterMinusAnd(c1 - diff,
                                                        diff,
                                                        mask,
                                                        on_failure);
        return true;
    }
    return false;
}

// Only emits letters (things that have case).  Only used for case independent
// matches.
static inline bool
EmitAtomLetter(RegExpCompiler* compiler,
               char16_t c,
               jit::Label* on_failure,
               int cp_offset,
               bool check,
               bool preloaded)
{
    RegExpMacroAssembler* macro_assembler = compiler->macro_assembler();
    bool ascii = compiler->ascii();
    char16_t chars[kEcma262UnCanonicalizeMaxWidth];
    int length = GetCaseIndependentLetters(c, ascii, compiler->unicode(), chars);
    if (length <= 1) return false;
    // We may not need to check against the end of the input string
    // if this character lies before a character that matched.
    if (!preloaded)
        macro_assembler->LoadCurrentCharacter(cp_offset, on_failure, check);
    jit::Label ok;
    MOZ_ASSERT(kEcma262UnCanonicalizeMaxWidth == 4);
    switch (length) {
      case 2: {
        if (ShortCutEmitCharacterPair(macro_assembler,
                                      ascii,
                                      chars[0],
                                      chars[1],
                                      on_failure)) {
        } else {
            macro_assembler->CheckCharacter(chars[0], &ok);
            macro_assembler->CheckNotCharacter(chars[1], on_failure);
            macro_assembler->Bind(&ok);
        }
        break;
      }
      case 4:
        macro_assembler->CheckCharacter(chars[3], &ok);
        MOZ_FALLTHROUGH;
      case 3:
        macro_assembler->CheckCharacter(chars[0], &ok);
        macro_assembler->CheckCharacter(chars[1], &ok);
        macro_assembler->CheckNotCharacter(chars[2], on_failure);
        macro_assembler->Bind(&ok);
        break;
      default:
        MOZ_CRASH("Bad length");
    }
    return true;
}

// We call this repeatedly to generate code for each pass over the text node.
// The passes are in increasing order of difficulty because we hope one
// of the first passes will fail in which case we are saved the work of the
// later passes.  for example for the case independent regexp /%[asdfghjkl]a/
// we will check the '%' in the first pass, the case independent 'a' in the
// second pass and the character class in the last pass.
//
// The passes are done from right to left, so for example to test for /bar/
// we will first test for an 'r' with offset 2, then an 'a' with offset 1
// and then a 'b' with offset 0.  This means we can avoid the end-of-input
// bounds check most of the time.  In the example we only need to check for
// end-of-input when loading the putative 'r'.
//
// A slight complication involves the fact that the first character may already
// be fetched into a register by the previous node.  In this case we want to
// do the test for that character first.  We do this in separate passes.  The
// 'preloaded' argument indicates that we are doing such a 'pass'.  If such a
// pass has been performed then subsequent passes will have true in
// first_element_checked to indicate that that character does not need to be
// checked again.
//
// In addition to all this we are passed a Trace, which can
// contain an AlternativeGeneration object.  In this AlternativeGeneration
// object we can see details of any quick check that was already passed in
// order to get to the code we are now generating.  The quick check can involve
// loading characters, which means we do not need to recheck the bounds
// up to the limit the quick check already checked.  In addition the quick
// check can have involved a mask and compare operation which may simplify
// or obviate the need for further checks at some character positions.
void
TextNode::TextEmitPass(RegExpCompiler* compiler,
                       TextEmitPassType pass,
                       bool preloaded,
                       Trace* trace,
                       bool first_element_checked,
                       int* checked_up_to)
{
    RegExpMacroAssembler* assembler = compiler->macro_assembler();
    bool ascii = compiler->ascii();
    jit::Label* backtrack = trace->backtrack();
    QuickCheckDetails* quick_check = trace->quick_check_performed();
    int element_count = elements().length();
    for (int i = preloaded ? 0 : element_count - 1; i >= 0; i--) {
        TextElement elm = elements()[i];
        int cp_offset = trace->cp_offset() + elm.cp_offset();
        if (elm.text_type() == TextElement::ATOM) {
            const CharacterVector& quarks = elm.atom()->data();
            for (int j = preloaded ? 0 : quarks.length() - 1; j >= 0; j--) {
                if (first_element_checked && i == 0 && j == 0) continue;
                if (DeterminedAlready(quick_check, elm.cp_offset() + j)) continue;
                EmitCharacterFunction* emit_function = nullptr;
                switch (pass) {
                  case NON_ASCII_MATCH:
                    MOZ_ASSERT(ascii);
                    if (quarks[j] > kMaxOneByteCharCode) {
                        assembler->JumpOrBacktrack(backtrack);
                        return;
                    }
                    break;
                  case NON_LETTER_CHARACTER_MATCH:
                    emit_function = &EmitAtomNonLetter;
                    break;
                  case SIMPLE_CHARACTER_MATCH:
                    emit_function = &EmitSimpleCharacter;
                    break;
                  case CASE_CHARACTER_MATCH:
                    emit_function = &EmitAtomLetter;
                    break;
                  default:
                    break;
                }
                if (emit_function != nullptr) {
                    bool bound_checked = emit_function(compiler,
                                                       quarks[j],
                                                       backtrack,
                                                       cp_offset + j,
                                                       *checked_up_to < cp_offset + j,
                                                       preloaded);
                    if (bound_checked) UpdateBoundsCheck(cp_offset + j, checked_up_to);
                }
            }
        } else {
            MOZ_ASSERT(TextElement::CHAR_CLASS == elm.text_type());
            if (pass == CHARACTER_CLASS_MATCH) {
                if (first_element_checked && i == 0) continue;
                if (DeterminedAlready(quick_check, elm.cp_offset())) continue;
                RegExpCharacterClass* cc = elm.char_class();
                EmitCharClass(alloc(),
                              assembler,
                              cc,
                              ascii,
                              backtrack,
                              cp_offset,
                              *checked_up_to < cp_offset,
                              preloaded);
                UpdateBoundsCheck(cp_offset, checked_up_to);
            }
        }
    }
}

int
TextNode::Length()
{
    TextElement elm = elements()[elements().length() - 1];
    MOZ_ASSERT(elm.cp_offset() >= 0);
    return elm.cp_offset() + elm.length();
}

bool
TextNode::SkipPass(int int_pass, bool ignore_case)
{
    TextEmitPassType pass = static_cast<TextEmitPassType>(int_pass);
    if (ignore_case)
        return pass == SIMPLE_CHARACTER_MATCH;
    return pass == NON_LETTER_CHARACTER_MATCH || pass == CASE_CHARACTER_MATCH;
}

// This generates the code to match a text node.  A text node can contain
// straight character sequences (possibly to be matched in a case-independent
// way) and character classes.  For efficiency we do not do this in a single
// pass from left to right.  Instead we pass over the text node several times,
// emitting code for some character positions every time.  See the comment on
// TextEmitPass for details.
void
TextNode::Emit(RegExpCompiler* compiler, Trace* trace)
{
    LimitResult limit_result = LimitVersions(compiler, trace);
    if (limit_result == DONE) return;
    MOZ_ASSERT(limit_result == CONTINUE);

    if (trace->cp_offset() + Length() > RegExpMacroAssembler::kMaxCPOffset) {
        compiler->SetRegExpTooBig();
        return;
    }

    if (compiler->ascii()) {
        int dummy = 0;
        TextEmitPass(compiler, NON_ASCII_MATCH, false, trace, false, &dummy);
    }

    bool first_elt_done = false;
    int bound_checked_to = trace->cp_offset() - 1;
    bound_checked_to += trace->bound_checked_up_to();

    // If a character is preloaded into the current character register then
    // check that now.
    if (trace->characters_preloaded() == 1) {
        for (int pass = kFirstRealPass; pass <= kLastPass; pass++) {
            if (!SkipPass(pass, compiler->ignore_case())) {
                TextEmitPass(compiler,
                             static_cast<TextEmitPassType>(pass),
                             true,
                             trace,
                             false,
                             &bound_checked_to);
            }
        }
        first_elt_done = true;
    }

    for (int pass = kFirstRealPass; pass <= kLastPass; pass++) {
        if (!SkipPass(pass, compiler->ignore_case())) {
            TextEmitPass(compiler,
                         static_cast<TextEmitPassType>(pass),
                         false,
                         trace,
                         first_elt_done,
                         &bound_checked_to);
        }
    }

    Trace successor_trace(*trace);
    successor_trace.set_at_start(false);
    successor_trace.AdvanceCurrentPositionInTrace(Length(), compiler);
    RecursionCheck rc(compiler);
    on_success()->Emit(compiler, &successor_trace);
}

void
LoopChoiceNode::Emit(RegExpCompiler* compiler, Trace* trace)
{
    RegExpMacroAssembler* macro_assembler = compiler->macro_assembler();
    if (trace->stop_node() == this) {
        int text_length =
            GreedyLoopTextLengthForAlternative(&alternatives()[0]);
        MOZ_ASSERT(text_length != kNodeIsTooComplexForGreedyLoops);
        // Update the counter-based backtracking info on the stack.  This is an
        // optimization for greedy loops (see below).
        MOZ_ASSERT(trace->cp_offset() == text_length);
        macro_assembler->AdvanceCurrentPosition(text_length);
        macro_assembler->JumpOrBacktrack(trace->loop_label());
        return;
    }
    MOZ_ASSERT(trace->stop_node() == nullptr);
    if (!trace->is_trivial()) {
        trace->Flush(compiler, this);
        return;
    }
    ChoiceNode::Emit(compiler, trace);
}

/* Code generation for choice nodes.
 *
 * We generate quick checks that do a mask and compare to eliminate a
 * choice.  If the quick check succeeds then it jumps to the continuation to
 * do slow checks and check subsequent nodes.  If it fails (the common case)
 * it falls through to the next choice.
 *
 * Here is the desired flow graph.  Nodes directly below each other imply
 * fallthrough.  Alternatives 1 and 2 have quick checks.  Alternative
 * 3 doesn't have a quick check so we have to call the slow check.
 * Nodes are marked Qn for quick checks and Sn for slow checks.  The entire
 * regexp continuation is generated directly after the Sn node, up to the
 * next JumpOrBacktrack if we decide to reuse some already generated code.  Some
 * nodes expect preload_characters to be preloaded into the current
 * character register.  R nodes do this preloading.  Vertices are marked
 * F for failures and S for success (possible success in the case of quick
 * nodes).  L, V, < and > are used as arrow heads.
 *
 * ----------> R
 *             |
 *             V
 *            Q1 -----> S1
 *             |   S   /
 *            F|      /
 *             |    F/
 *             |    /
 *             |   R
 *             |  /
 *             V L
 *            Q2 -----> S2
 *             |   S   /
 *            F|      /
 *             |    F/
 *             |    /
 *             |   R
 *             |  /
 *             V L
 *            S3
 *             |
 *            F|
 *             |
 *             R
 *             |
 * backtrack   V
 * <----------Q4
 *   \    F    |
 *    \        |S
 *     \   F   V
 *      \-----S4
 *
 * For greedy loops we reverse our expectation and expect to match rather
 * than fail. Therefore we want the loop code to look like this (U is the
 * unwind code that steps back in the greedy loop).  The following alternatives
 * look the same as above.
 *              _____
 *             /     \
 *             V     |
 * ----------> S1    |
 *            /|     |
 *           / |S    |
 *         F/  \_____/
 *         /
 *        |<-----------
 *        |            \
 *        V             \
 *        Q2 ---> S2     \
 *        |  S   /       |
 *       F|     /        |
 *        |   F/         |
 *        |   /          |
 *        |  R           |
 *        | /            |
 *   F    VL             |
 * <------U              |
 * back   |S             |
 *        \______________/
 */

// This class is used when generating the alternatives in a choice node.  It
// records the way the alternative is being code generated.
class irregexp::AlternativeGeneration
{
  public:
    AlternativeGeneration()
      : possible_success(),
        expects_preload(false),
        after(),
        quick_check_details()
    {}

    jit::Label possible_success;
    bool expects_preload;
    jit::Label after;
    QuickCheckDetails quick_check_details;
};

void
ChoiceNode::GenerateGuard(RegExpMacroAssembler* macro_assembler,
                          Guard* guard, Trace* trace)
{
    switch (guard->op()) {
      case Guard::LT:
        MOZ_ASSERT(!trace->mentions_reg(guard->reg()));
        macro_assembler->IfRegisterGE(guard->reg(),
                                      guard->value(),
                                      trace->backtrack());
        break;
      case Guard::GEQ:
        MOZ_ASSERT(!trace->mentions_reg(guard->reg()));
        macro_assembler->IfRegisterLT(guard->reg(),
                                      guard->value(),
                                      trace->backtrack());
        break;
    }
}

int
ChoiceNode::CalculatePreloadCharacters(RegExpCompiler* compiler, int eats_at_least)
{
    int preload_characters = Min(4, eats_at_least);
    if (compiler->macro_assembler()->CanReadUnaligned()) {
        bool ascii = compiler->ascii();
        if (ascii) {
            if (preload_characters > 4)
                preload_characters = 4;
            // We can't preload 3 characters because there is no machine instruction
            // to do that.  We can't just load 4 because we could be reading
            // beyond the end of the string, which could cause a memory fault.
            if (preload_characters == 3)
                preload_characters = 2;
        } else {
            if (preload_characters > 2)
                preload_characters = 2;
        }
    } else {
        if (preload_characters > 1)
            preload_characters = 1;
    }
    return preload_characters;
}

RegExpNode*
TextNode::GetSuccessorOfOmnivorousTextNode(RegExpCompiler* compiler)
{
<<<<<<< HEAD
=======
    if (read_backward()) return nullptr;

>>>>>>> 81a8ac42
    if (elements().length() != 1)
        return nullptr;

    TextElement elm = elements()[0];
    if (elm.text_type() != TextElement::CHAR_CLASS)
        return nullptr;

    RegExpCharacterClass* node = elm.char_class();
    CharacterRangeVector& ranges = node->ranges(alloc());

    if (!CharacterRange::IsCanonical(ranges))
        CharacterRange::Canonicalize(ranges);

    if (node->is_negated())
        return ranges.length() == 0 ? on_success() : nullptr;

    if (ranges.length() != 1)
        return nullptr;

    uint32_t max_char = MaximumCharacter(compiler->ascii());
    return ranges[0].IsEverything(max_char) ? on_success() : nullptr;
}

// Finds the fixed match length of a sequence of nodes that goes from
// this alternative and back to this choice node.  If there are variable
// length nodes or other complications in the way then return a sentinel
// value indicating that a greedy loop cannot be constructed.
int
ChoiceNode::GreedyLoopTextLengthForAlternative(GuardedAlternative* alternative)
{
    int length = 0;
    RegExpNode* node = alternative->node();
    // Later we will generate code for all these text nodes using recursion
    // so we have to limit the max number.
    int recursion_depth = 0;
    while (node != this) {
        if (recursion_depth++ > RegExpCompiler::kMaxRecursion) {
            return kNodeIsTooComplexForGreedyLoops;
        }
        int node_length = node->GreedyLoopTextLength();
        if (node_length == kNodeIsTooComplexForGreedyLoops) {
            return kNodeIsTooComplexForGreedyLoops;
        }
        length += node_length;
        SeqRegExpNode* seq_node = static_cast<SeqRegExpNode*>(node);
        node = seq_node->on_success();
    }
    return length;
}

// Creates a list of AlternativeGenerations.  If the list has a reasonable
// size then it is on the stack, otherwise the excess is on the heap.
class AlternativeGenerationList
{
  public:
    AlternativeGenerationList(LifoAlloc* alloc, size_t count)
      : alt_gens_(*alloc)
    {
        alt_gens_.reserve(count);
        for (size_t i = 0; i < count && i < kAFew; i++)
            alt_gens_.append(a_few_alt_gens_ + i);
        for (size_t i = kAFew; i < count; i++) {
            AutoEnterOOMUnsafeRegion oomUnsafe;
            AlternativeGeneration* gen = js_new<AlternativeGeneration>();
            if (!gen)
                oomUnsafe.crash("AlternativeGenerationList js_new");
            alt_gens_.append(gen);
        }
    }

    ~AlternativeGenerationList() {
        for (size_t i = kAFew; i < alt_gens_.length(); i++) {
            js_delete(alt_gens_[i]);
            alt_gens_[i] = nullptr;
        }
    }

    AlternativeGeneration* at(int i) {
        return alt_gens_[i];
    }

  private:
    static const size_t kAFew = 10;
    InfallibleVector<AlternativeGeneration*, 1> alt_gens_;
    AlternativeGeneration a_few_alt_gens_[kAFew];
};

void
ChoiceNode::Emit(RegExpCompiler* compiler, Trace* trace)
{
    RegExpMacroAssembler* macro_assembler = compiler->macro_assembler();
    size_t choice_count = alternatives().length();
#ifdef DEBUG
    for (size_t i = 0; i < choice_count - 1; i++) {
        const GuardedAlternative& alternative = alternatives()[i];
        const GuardVector* guards = alternative.guards();
        if (guards) {
            for (size_t j = 0; j < guards->length(); j++)
                MOZ_ASSERT(!trace->mentions_reg((*guards)[j]->reg()));
        }
    }
#endif

    LimitResult limit_result = LimitVersions(compiler, trace);
    if (limit_result == DONE) return;
    MOZ_ASSERT(limit_result == CONTINUE);

    int new_flush_budget = trace->flush_budget() / choice_count;
    if (trace->flush_budget() == 0 && trace->actions() != nullptr) {
        trace->Flush(compiler, this);
        return;
    }

    RecursionCheck rc(compiler);

    Trace* current_trace = trace;

    int text_length = GreedyLoopTextLengthForAlternative(&alternatives()[0]);
    bool greedy_loop = false;
    jit::Label greedy_loop_label;
    Trace counter_backtrack_trace;
    counter_backtrack_trace.set_backtrack(&greedy_loop_label);
    if (not_at_start()) counter_backtrack_trace.set_at_start(false);

    if (choice_count > 1 && text_length != kNodeIsTooComplexForGreedyLoops) {
        // Here we have special handling for greedy loops containing only text nodes
        // and other simple nodes.  These are handled by pushing the current
        // position on the stack and then incrementing the current position each
        // time around the switch.  On backtrack we decrement the current position
        // and check it against the pushed value.  This avoids pushing backtrack
        // information for each iteration of the loop, which could take up a lot of
        // space.
        greedy_loop = true;
        MOZ_ASSERT(trace->stop_node() == nullptr);
        macro_assembler->PushCurrentPosition();
        current_trace = &counter_backtrack_trace;
        jit::Label greedy_match_failed;
        Trace greedy_match_trace;
        if (not_at_start()) greedy_match_trace.set_at_start(false);
        greedy_match_trace.set_backtrack(&greedy_match_failed);
        jit::Label loop_label;
        macro_assembler->Bind(&loop_label);
        greedy_match_trace.set_stop_node(this);
        greedy_match_trace.set_loop_label(&loop_label);
        alternatives()[0].node()->Emit(compiler, &greedy_match_trace);
        macro_assembler->Bind(&greedy_match_failed);
    }

    jit::Label second_choice;  // For use in greedy matches.
    macro_assembler->Bind(&second_choice);

    size_t first_normal_choice = greedy_loop ? 1 : 0;

    bool not_at_start = current_trace->at_start() == Trace::FALSE_VALUE;
    const int kEatsAtLeastNotYetInitialized = -1;
    int eats_at_least = kEatsAtLeastNotYetInitialized;

    bool skip_was_emitted = false;

    if (!greedy_loop && choice_count == 2) {
        GuardedAlternative alt1 = alternatives()[1];
        if (!alt1.guards() || alt1.guards()->length() == 0) {
            RegExpNode* eats_anything_node = alt1.node();
            if (eats_anything_node->GetSuccessorOfOmnivorousTextNode(compiler) == this) {
                // At this point we know that we are at a non-greedy loop that will eat
                // any character one at a time.  Any non-anchored regexp has such a
                // loop prepended to it in order to find where it starts.  We look for
                // a pattern of the form ...abc... where we can look 6 characters ahead
                // and step forwards 3 if the character is not one of abc.  Abc need
                // not be atoms, they can be any reasonably limited character class or
                // small alternation.
                MOZ_ASSERT(trace->is_trivial());  // This is the case on LoopChoiceNodes.
                BoyerMooreLookahead* lookahead = bm_info(not_at_start);
                if (lookahead == nullptr) {
                    eats_at_least = Min(kMaxLookaheadForBoyerMoore,
                                        EatsAtLeast(kMaxLookaheadForBoyerMoore,
                                                    kRecursionBudget,
                                                    not_at_start));
                    if (eats_at_least >= 1) {
                        BoyerMooreLookahead* bm =
                            alloc()->newInfallible<BoyerMooreLookahead>(alloc(), eats_at_least, compiler);
                        GuardedAlternative alt0 = alternatives()[0];
                        alt0.node()->FillInBMInfo(0, kRecursionBudget, bm, not_at_start);
                        skip_was_emitted = bm->EmitSkipInstructions(macro_assembler);
                    }
                } else {
                    skip_was_emitted = lookahead->EmitSkipInstructions(macro_assembler);
                }
            }
        }
    }

    if (eats_at_least == kEatsAtLeastNotYetInitialized) {
        // Save some time by looking at most one machine word ahead.
        eats_at_least =
            EatsAtLeast(compiler->ascii() ? 4 : 2, kRecursionBudget, not_at_start);
    }
    int preload_characters = CalculatePreloadCharacters(compiler, eats_at_least);

    bool preload_is_current = !skip_was_emitted &&
        (current_trace->characters_preloaded() == preload_characters);
    bool preload_has_checked_bounds = preload_is_current;

    AlternativeGenerationList alt_gens(alloc(), choice_count);

    // For now we just call all choices one after the other.  The idea ultimately
    // is to use the Dispatch table to try only the relevant ones.
    for (size_t i = first_normal_choice; i < choice_count; i++) {
        bool is_last = i == choice_count - 1;
        bool fall_through_on_failure = !is_last;
        GuardedAlternative alternative = alternatives()[i];
        AlternativeGeneration* alt_gen = alt_gens.at(i);
        alt_gen->quick_check_details.set_characters(preload_characters);
        const GuardVector* guards = alternative.guards();
        Trace new_trace(*current_trace);
        new_trace.set_characters_preloaded(preload_is_current ?
                                           preload_characters :
                                           0);
        if (preload_has_checked_bounds) {
            new_trace.set_bound_checked_up_to(preload_characters);
        }
        new_trace.quick_check_performed()->Clear();
        if (not_at_start_) new_trace.set_at_start(Trace::FALSE_VALUE);
        alt_gen->expects_preload = preload_is_current;
        bool generate_full_check_inline = false;
        if (try_to_emit_quick_check_for_alternative(i == 0) &&
            alternative.node()->EmitQuickCheck(compiler,
                                               &new_trace,
                                               preload_has_checked_bounds,
                                               &alt_gen->possible_success,
                                               &alt_gen->quick_check_details,
                                               fall_through_on_failure)) {
            // Quick check was generated for this choice.
            preload_is_current = true;
            preload_has_checked_bounds = true;
            // On the last choice in the ChoiceNode we generated the quick
            // check to fall through on possible success.  So now we need to
            // generate the full check inline.
            if (!fall_through_on_failure) {
                macro_assembler->Bind(&alt_gen->possible_success);
                new_trace.set_quick_check_performed(&alt_gen->quick_check_details);
                new_trace.set_characters_preloaded(preload_characters);
                new_trace.set_bound_checked_up_to(preload_characters);
                generate_full_check_inline = true;
            }
        } else if (alt_gen->quick_check_details.cannot_match()) {
            if (!fall_through_on_failure && !greedy_loop) {
                macro_assembler->JumpOrBacktrack(trace->backtrack());
            }
            continue;
        } else {
            // No quick check was generated.  Put the full code here.
            // If this is not the first choice then there could be slow checks from
            // previous cases that go here when they fail.  There's no reason to
            // insist that they preload characters since the slow check we are about
            // to generate probably can't use it.
            if (i != first_normal_choice) {
                alt_gen->expects_preload = false;
                new_trace.InvalidateCurrentCharacter();
            }
            if (!is_last) {
                new_trace.set_backtrack(&alt_gen->after);
            }
            generate_full_check_inline = true;
        }
        if (generate_full_check_inline) {
            if (new_trace.actions() != nullptr)
                new_trace.set_flush_budget(new_flush_budget);
            if (guards) {
                for (size_t j = 0; j < guards->length(); j++)
                    GenerateGuard(macro_assembler, (*guards)[j], &new_trace);
            }
            alternative.node()->Emit(compiler, &new_trace);
            preload_is_current = false;
        }
        macro_assembler->Bind(&alt_gen->after);
    }
    if (greedy_loop) {
        macro_assembler->Bind(&greedy_loop_label);
        // If we have unwound to the bottom then backtrack.
        macro_assembler->CheckGreedyLoop(trace->backtrack());
        // Otherwise try the second priority at an earlier position.
        macro_assembler->AdvanceCurrentPosition(-text_length);
        macro_assembler->JumpOrBacktrack(&second_choice);
    }

    // At this point we need to generate slow checks for the alternatives where
    // the quick check was inlined.  We can recognize these because the associated
    // label was bound.
    for (size_t i = first_normal_choice; i < choice_count - 1; i++) {
        AlternativeGeneration* alt_gen = alt_gens.at(i);
        Trace new_trace(*current_trace);
        // If there are actions to be flushed we have to limit how many times
        // they are flushed.  Take the budget of the parent trace and distribute
        // it fairly amongst the children.
        if (new_trace.actions() != nullptr) {
            new_trace.set_flush_budget(new_flush_budget);
        }
        bool next_expects_preload =
            i == choice_count - 1 ? false : alt_gens.at(i + 1)->expects_preload;
        EmitOutOfLineContinuation(compiler,
                                  &new_trace,
                                  alternatives()[i],
                                  alt_gen,
                                  preload_characters,
                                  next_expects_preload);
    }
}

void
ChoiceNode::EmitOutOfLineContinuation(RegExpCompiler* compiler,
                                      Trace* trace,
                                      GuardedAlternative alternative,
                                      AlternativeGeneration* alt_gen,
                                      int preload_characters,
                                      bool next_expects_preload)
{
    if (!alt_gen->possible_success.used())
        return;

    RegExpMacroAssembler* macro_assembler = compiler->macro_assembler();
    macro_assembler->Bind(&alt_gen->possible_success);
    Trace out_of_line_trace(*trace);
    out_of_line_trace.set_characters_preloaded(preload_characters);
    out_of_line_trace.set_quick_check_performed(&alt_gen->quick_check_details);
    if (not_at_start_) out_of_line_trace.set_at_start(Trace::FALSE_VALUE);
    const GuardVector* guards = alternative.guards();
    if (next_expects_preload) {
        jit::Label reload_current_char;
        out_of_line_trace.set_backtrack(&reload_current_char);
        if (guards) {
            for (size_t j = 0; j < guards->length(); j++)
                GenerateGuard(macro_assembler, (*guards)[j], &out_of_line_trace);
        }
        alternative.node()->Emit(compiler, &out_of_line_trace);
        macro_assembler->Bind(&reload_current_char);
        // Reload the current character, since the next quick check expects that.
        // We don't need to check bounds here because we only get into this
        // code through a quick check which already did the checked load.
        macro_assembler->LoadCurrentCharacter(trace->cp_offset(),
                                              nullptr,
                                              false,
                                              preload_characters);
        macro_assembler->JumpOrBacktrack(&(alt_gen->after));
    } else {
        out_of_line_trace.set_backtrack(&(alt_gen->after));
        if (guards) {
            for (size_t j = 0; j < guards->length(); j++)
                GenerateGuard(macro_assembler, (*guards)[j], &out_of_line_trace);
        }
        alternative.node()->Emit(compiler, &out_of_line_trace);
    }
}

void
ActionNode::Emit(RegExpCompiler* compiler, Trace* trace)
{
    RegExpMacroAssembler* assembler = compiler->macro_assembler();
    LimitResult limit_result = LimitVersions(compiler, trace);
    if (limit_result == DONE) return;
    MOZ_ASSERT(limit_result == CONTINUE);

    RecursionCheck rc(compiler);

    switch (action_type_) {
      case STORE_POSITION: {
        Trace::DeferredCapture
            new_capture(data_.u_position_register.reg,
                        data_.u_position_register.is_capture,
                        trace);
        Trace new_trace = *trace;
        new_trace.add_action(&new_capture);
        on_success()->Emit(compiler, &new_trace);
        break;
      }
      case INCREMENT_REGISTER: {
        Trace::DeferredIncrementRegister
            new_increment(data_.u_increment_register.reg);
        Trace new_trace = *trace;
        new_trace.add_action(&new_increment);
        on_success()->Emit(compiler, &new_trace);
        break;
      }
      case SET_REGISTER: {
        Trace::DeferredSetRegister
            new_set(data_.u_store_register.reg, data_.u_store_register.value);
        Trace new_trace = *trace;
        new_trace.add_action(&new_set);
        on_success()->Emit(compiler, &new_trace);
        break;
      }
      case CLEAR_CAPTURES: {
        Trace::DeferredClearCaptures
            new_capture(Interval(data_.u_clear_captures.range_from,
                                 data_.u_clear_captures.range_to));
        Trace new_trace = *trace;
        new_trace.add_action(&new_capture);
        on_success()->Emit(compiler, &new_trace);
        break;
      }
      case BEGIN_SUBMATCH:
        if (!trace->is_trivial()) {
            trace->Flush(compiler, this);
        } else {
            assembler->WriteCurrentPositionToRegister(data_.u_submatch.current_position_register, 0);
            assembler->WriteBacktrackStackPointerToRegister(data_.u_submatch.stack_pointer_register);
            on_success()->Emit(compiler, trace);
        }
        break;
      case EMPTY_MATCH_CHECK: {
        int start_pos_reg = data_.u_empty_match_check.start_register;
        int stored_pos = 0;
        int rep_reg = data_.u_empty_match_check.repetition_register;
        bool has_minimum = (rep_reg != RegExpCompiler::kNoRegister);
        bool know_dist = trace->GetStoredPosition(start_pos_reg, &stored_pos);
        if (know_dist && !has_minimum && stored_pos == trace->cp_offset()) {
            // If we know we haven't advanced and there is no minimum we
            // can just backtrack immediately.
            assembler->JumpOrBacktrack(trace->backtrack());
        } else if (know_dist && stored_pos < trace->cp_offset()) {
            // If we know we've advanced we can generate the continuation
            // immediately.
            on_success()->Emit(compiler, trace);
        } else if (!trace->is_trivial()) {
            trace->Flush(compiler, this);
        } else {
            jit::Label skip_empty_check;
            // If we have a minimum number of repetitions we check the current
            // number first and skip the empty check if it's not enough.
            if (has_minimum) {
                int limit = data_.u_empty_match_check.repetition_limit;
                assembler->IfRegisterLT(rep_reg, limit, &skip_empty_check);
            }
            // If the match is empty we bail out, otherwise we fall through
            // to the on-success continuation.
            assembler->IfRegisterEqPos(data_.u_empty_match_check.start_register,
                                       trace->backtrack());
            assembler->Bind(&skip_empty_check);
            on_success()->Emit(compiler, trace);
        }
        break;
      }
      case POSITIVE_SUBMATCH_SUCCESS: {
        if (!trace->is_trivial()) {
            trace->Flush(compiler, this);
            return;
        }
        assembler->ReadCurrentPositionFromRegister(data_.u_submatch.current_position_register);
        assembler->ReadBacktrackStackPointerFromRegister(data_.u_submatch.stack_pointer_register);
        int clear_register_count = data_.u_submatch.clear_register_count;
        if (clear_register_count == 0) {
            on_success()->Emit(compiler, trace);
            return;
        }
        int clear_registers_from = data_.u_submatch.clear_register_from;
        jit::Label clear_registers_backtrack;
        Trace new_trace = *trace;
        new_trace.set_backtrack(&clear_registers_backtrack);
        on_success()->Emit(compiler, &new_trace);

        assembler->Bind(&clear_registers_backtrack);
        int clear_registers_to = clear_registers_from + clear_register_count - 1;
        assembler->ClearRegisters(clear_registers_from, clear_registers_to);

        MOZ_ASSERT(trace->backtrack() == nullptr);
        assembler->Backtrack();
        return;
      }
      default:
        MOZ_CRASH("Bad action");
    }
}

void
BackReferenceNode::Emit(RegExpCompiler* compiler, Trace* trace)
{
    RegExpMacroAssembler* assembler = compiler->macro_assembler();
    if (!trace->is_trivial()) {
        trace->Flush(compiler, this);
        return;
    }

    LimitResult limit_result = LimitVersions(compiler, trace);
    if (limit_result == DONE) return;
    MOZ_ASSERT(limit_result == CONTINUE);

    RecursionCheck rc(compiler);

    MOZ_ASSERT(start_reg_ + 1 == end_reg_);
    if (compiler->ignore_case()) {
        assembler->CheckNotBackReferenceIgnoreCase(start_reg_,
                                                   trace->backtrack(),
                                                   compiler->unicode());
    } else {
        assembler->CheckNotBackReference(start_reg_, trace->backtrack());
    }
    on_success()->Emit(compiler, trace);
}

RegExpNode::LimitResult
RegExpNode::LimitVersions(RegExpCompiler* compiler, Trace* trace)
{
    // If we are generating a greedy loop then don't stop and don't reuse code.
    if (trace->stop_node() != nullptr)
        return CONTINUE;

    RegExpMacroAssembler* macro_assembler = compiler->macro_assembler();
    if (trace->is_trivial()) {
        if (label()->bound()) {
            // We are being asked to generate a generic version, but that's already
            // been done so just go to it.
            macro_assembler->JumpOrBacktrack(label());
            return DONE;
        }
        if (compiler->recursion_depth() >= RegExpCompiler::kMaxRecursion) {
            // To avoid too deep recursion we push the node to the work queue and just
            // generate a goto here.
            compiler->AddWork(this);
            macro_assembler->JumpOrBacktrack(label());
            return DONE;
        }
        // Generate generic version of the node and bind the label for later use.
        macro_assembler->Bind(label());
        return CONTINUE;
    }

    // We are being asked to make a non-generic version.  Keep track of how many
    // non-generic versions we generate so as not to overdo it.
    trace_count_++;
    if (trace_count_ < kMaxCopiesCodeGenerated &&
        compiler->recursion_depth() <= RegExpCompiler::kMaxRecursion) {
        return CONTINUE;
    }

    // If we get here code has been generated for this node too many times or
    // recursion is too deep.  Time to switch to a generic version.  The code for
    // generic versions above can handle deep recursion properly.
    trace->Flush(compiler, this);
    return DONE;
}

bool
RegExpNode::EmitQuickCheck(RegExpCompiler* compiler,
                           Trace* trace,
                           bool preload_has_checked_bounds,
                           jit::Label* on_possible_success,
                           QuickCheckDetails* details,
                           bool fall_through_on_failure)
{
    if (details->characters() == 0) return false;
    GetQuickCheckDetails(
                         details, compiler, 0, trace->at_start() == Trace::FALSE_VALUE);
    if (details->cannot_match()) return false;
    if (!details->Rationalize(compiler->ascii())) return false;
    MOZ_ASSERT(details->characters() == 1 ||
               compiler->macro_assembler()->CanReadUnaligned());
    uint32_t mask = details->mask();
    uint32_t value = details->value();

    RegExpMacroAssembler* assembler = compiler->macro_assembler();

    if (trace->characters_preloaded() != details->characters()) {
        assembler->LoadCurrentCharacter(trace->cp_offset(),
                                        trace->backtrack(),
                                        !preload_has_checked_bounds,
                                        details->characters());
    }

    bool need_mask = true;

    if (details->characters() == 1) {
        // If number of characters preloaded is 1 then we used a byte or 16 bit
        // load so the value is already masked down.
        uint32_t char_mask = MaximumCharacter(compiler->ascii());
        if ((mask & char_mask) == char_mask) need_mask = false;
        mask &= char_mask;
    } else {
        // For 2-character preloads in ASCII mode or 1-character preloads in
        // TWO_BYTE mode we also use a 16 bit load with zero extend.
        if (details->characters() == 2 && compiler->ascii()) {
            if ((mask & 0xffff) == 0xffff) need_mask = false;
        } else if (details->characters() == 1 && !compiler->ascii()) {
            if ((mask & 0xffff) == 0xffff) need_mask = false;
        } else {
            if (mask == 0xffffffff) need_mask = false;
        }
    }

    if (fall_through_on_failure) {
        if (need_mask) {
            assembler->CheckCharacterAfterAnd(value, mask, on_possible_success);
        } else {
            assembler->CheckCharacter(value, on_possible_success);
        }
    } else {
        if (need_mask) {
            assembler->CheckNotCharacterAfterAnd(value, mask, trace->backtrack());
        } else {
            assembler->CheckNotCharacter(value, trace->backtrack());
        }
    }
    return true;
}

bool
TextNode::FillInBMInfo(int initial_offset,
                       int budget,
                       BoyerMooreLookahead* bm,
                       bool not_at_start)
{
    if (!bm->CheckOverRecursed())
        return false;

    if (initial_offset >= bm->length())
        return true;

    int offset = initial_offset;
    int max_char = bm->max_char();
    for (size_t i = 0; i < elements().length(); i++) {
        if (offset >= bm->length()) {
            if (initial_offset == 0)
                set_bm_info(not_at_start, bm);
            return true;
        }
        TextElement text = elements()[i];
        if (text.text_type() == TextElement::ATOM) {
            RegExpAtom* atom = text.atom();
            for (int j = 0; j < atom->length(); j++, offset++) {
                if (offset >= bm->length()) {
                    if (initial_offset == 0)
                        set_bm_info(not_at_start, bm);
                    return true;
                }
                char16_t character = atom->data()[j];
                if (bm->compiler()->ignore_case()) {
                    char16_t chars[kEcma262UnCanonicalizeMaxWidth];
                    int length = GetCaseIndependentLetters(character,
                                                           bm->max_char() == kMaxOneByteCharCode,
                                                           bm->compiler()->unicode(),
                                                           chars);
                    for (int j = 0; j < length; j++)
                        bm->Set(offset, chars[j]);
                } else {
                    if (character <= max_char) bm->Set(offset, character);
                }
            }
        } else {
            MOZ_ASSERT(TextElement::CHAR_CLASS == text.text_type());
            RegExpCharacterClass* char_class = text.char_class();
            const CharacterRangeVector& ranges = char_class->ranges(alloc());
            if (char_class->is_negated()) {
                bm->SetAll(offset);
            } else {
                for (size_t k = 0; k < ranges.length(); k++) {
                    const CharacterRange& range = ranges[k];
                    if (range.from() > max_char)
                        continue;
                    int to = Min(max_char, static_cast<int>(range.to()));
                    bm->SetInterval(offset, Interval(range.from(), to));
                }
            }
            offset++;
        }
    }
    if (offset >= bm->length()) {
        if (initial_offset == 0) set_bm_info(not_at_start, bm);
        return true;
    }
    if (!on_success()->FillInBMInfo(offset,
                                    budget - 1,
                                    bm,
                                    true))   // Not at start after a text node.
        return false;
    if (initial_offset == 0)
        set_bm_info(not_at_start, bm);
    return true;
}

// -------------------------------------------------------------------
// QuickCheckDetails

// Takes the left-most 1-bit and smears it out, setting all bits to its right.
static inline uint32_t
SmearBitsRight(uint32_t v)
{
    v |= v >> 1;
    v |= v >> 2;
    v |= v >> 4;
    v |= v >> 8;
    v |= v >> 16;
    return v;
}

// Here is the meat of GetQuickCheckDetails (see also the comment on the
// super-class in the .h file).
//
// We iterate along the text object, building up for each character a
// mask and value that can be used to test for a quick failure to match.
// The masks and values for the positions will be combined into a single
// machine word for the current character width in order to be used in
// generating a quick check.
void
TextNode::GetQuickCheckDetails(QuickCheckDetails* details,
                               RegExpCompiler* compiler,
                               int characters_filled_in,
                               bool not_at_start)
{
    // Do not collect any quick check details if the text node reads backward,
    // since it reads in the opposite direction than we use for quick checks.
    if (read_backward()) return;
    MOZ_ASSERT(characters_filled_in < details->characters());
    int characters = details->characters();
    int char_mask = MaximumCharacter(compiler->ascii());

    for (size_t k = 0; k < elements().length(); k++) {
        TextElement elm = elements()[k];
        if (elm.text_type() == TextElement::ATOM) {
            const CharacterVector& quarks = elm.atom()->data();
            for (size_t i = 0; i < (size_t) characters && i < quarks.length(); i++) {
                QuickCheckDetails::Position* pos =
                    details->positions(characters_filled_in);
                char16_t c = quarks[i];
                if (c > char_mask) {
                    // If we expect a non-ASCII character from an ASCII string,
                    // there is no way we can match. Not even case independent
                    // matching can turn an ASCII character into non-ASCII or
                    // vice versa.
                    details->set_cannot_match();
                    pos->determines_perfectly = false;
                    return;
                }
                if (compiler->ignore_case()) {
                    char16_t chars[kEcma262UnCanonicalizeMaxWidth];
                    size_t length = GetCaseIndependentLetters(c, compiler->ascii(),
                                                              compiler->unicode(), chars);
                    MOZ_ASSERT(length != 0);  // Can only happen if c > char_mask (see above).
                    if (length == 1) {
                        // This letter has no case equivalents, so it's nice and simple
                        // and the mask-compare will determine definitely whether we have
                        // a match at this character position.
                        pos->mask = char_mask;
                        pos->value = c;
                        pos->determines_perfectly = true;
                    } else {
                        uint32_t common_bits = char_mask;
                        uint32_t bits = chars[0];
                        for (size_t j = 1; j < length; j++) {
                            uint32_t differing_bits = ((chars[j] & common_bits) ^ bits);
                            common_bits ^= differing_bits;
                            bits &= common_bits;
                        }
                        // If length is 2 and common bits has only one zero in it then
                        // our mask and compare instruction will determine definitely
                        // whether we have a match at this character position.  Otherwise
                        // it can only be an approximate check.
                        uint32_t one_zero = (common_bits | ~char_mask);
                        if (length == 2 && ((~one_zero) & ((~one_zero) - 1)) == 0) {
                            pos->determines_perfectly = true;
                        }
                        pos->mask = common_bits;
                        pos->value = bits;
                    }
                } else {
                    // Don't ignore case.  Nice simple case where the mask-compare will
                    // determine definitely whether we have a match at this character
                    // position.
                    pos->mask = char_mask;
                    pos->value = c;
                    pos->determines_perfectly = true;
                }
                characters_filled_in++;
                MOZ_ASSERT(characters_filled_in <= details->characters());
                if (characters_filled_in == details->characters()) {
                    return;
                }
            }
        } else {
            QuickCheckDetails::Position* pos =
                details->positions(characters_filled_in);
            RegExpCharacterClass* tree = elm.char_class();
            const CharacterRangeVector& ranges = tree->ranges(alloc());
            if (tree->is_negated()) {
                // A quick check uses multi-character mask and compare.  There is no
                // useful way to incorporate a negative char class into this scheme
                // so we just conservatively create a mask and value that will always
                // succeed.
                pos->mask = 0;
                pos->value = 0;
            } else {
                size_t first_range = 0;
                while (ranges[first_range].from() > char_mask) {
                    first_range++;
                    if (first_range == ranges.length()) {
                        details->set_cannot_match();
                        pos->determines_perfectly = false;
                        return;
                    }
                }
                CharacterRange range = ranges[first_range];
                char16_t from = range.from();
                char16_t to = range.to();
                if (to > char_mask) {
                    to = char_mask;
                }
                uint32_t differing_bits = (from ^ to);
                // A mask and compare is only perfect if the differing bits form a
                // number like 00011111 with one single block of trailing 1s.
                if ((differing_bits & (differing_bits + 1)) == 0 &&
                    from + differing_bits == to) {
                    pos->determines_perfectly = true;
                }
                uint32_t common_bits = ~SmearBitsRight(differing_bits);
                uint32_t bits = (from & common_bits);
                for (size_t i = first_range + 1; i < ranges.length(); i++) {
                    CharacterRange range = ranges[i];
                    char16_t from = range.from();
                    char16_t to = range.to();
                    if (from > char_mask) continue;
                    if (to > char_mask) to = char_mask;
                    // Here we are combining more ranges into the mask and compare
                    // value.  With each new range the mask becomes more sparse and
                    // so the chances of a false positive rise.  A character class
                    // with multiple ranges is assumed never to be equivalent to a
                    // mask and compare operation.
                    pos->determines_perfectly = false;
                    uint32_t new_common_bits = (from ^ to);
                    new_common_bits = ~SmearBitsRight(new_common_bits);
                    common_bits &= new_common_bits;
                    bits &= new_common_bits;
                    uint32_t differing_bits = (from & common_bits) ^ bits;
                    common_bits ^= differing_bits;
                    bits &= common_bits;
                }
                pos->mask = common_bits;
                pos->value = bits;
            }
            characters_filled_in++;
            MOZ_ASSERT(characters_filled_in <= details->characters());
            if (characters_filled_in == details->characters()) {
                return;
            }
        }
    }
    MOZ_ASSERT(characters_filled_in != details->characters());
    if (!details->cannot_match()) {
        on_success()-> GetQuickCheckDetails(details,
                                            compiler,
                                            characters_filled_in,
                                            true);
    }
}

void
QuickCheckDetails::Clear()
{
    for (int i = 0; i < characters_; i++) {
        positions_[i].mask = 0;
        positions_[i].value = 0;
        positions_[i].determines_perfectly = false;
    }
    characters_ = 0;
}

void
QuickCheckDetails::Advance(int by, bool ascii)
{
<<<<<<< HEAD
    MOZ_ASSERT(by >= 0);
    if (by >= characters_) {
=======
    if (by >= characters_ || by < 0) {
>>>>>>> 81a8ac42
        Clear();
        return;
    }
    for (int i = 0; i < characters_ - by; i++) {
        positions_[i] = positions_[by + i];
    }
    for (int i = characters_ - by; i < characters_; i++) {
        positions_[i].mask = 0;
        positions_[i].value = 0;
        positions_[i].determines_perfectly = false;
    }
    characters_ -= by;
    // We could change mask_ and value_ here but we would never advance unless
    // they had already been used in a check and they won't be used again because
    // it would gain us nothing.  So there's no point.
}

bool
QuickCheckDetails::Rationalize(bool is_ascii)
{
    bool found_useful_op = false;
    uint32_t char_mask = MaximumCharacter(is_ascii);

    mask_ = 0;
    value_ = 0;
    int char_shift = 0;
    for (int i = 0; i < characters_; i++) {
        Position* pos = &positions_[i];
        if ((pos->mask & kMaxOneByteCharCode) != 0)
            found_useful_op = true;
        mask_ |= (pos->mask & char_mask) << char_shift;
        value_ |= (pos->value & char_mask) << char_shift;
        char_shift += is_ascii ? 8 : 16;
    }
    return found_useful_op;
}

void QuickCheckDetails::Merge(QuickCheckDetails* other, int from_index)
{
    MOZ_ASSERT(characters_ == other->characters_);
    if (other->cannot_match_)
        return;
    if (cannot_match_) {
        *this = *other;
        return;
    }
    for (int i = from_index; i < characters_; i++) {
        QuickCheckDetails::Position* pos = positions(i);
        QuickCheckDetails::Position* other_pos = other->positions(i);
        if (pos->mask != other_pos->mask ||
            pos->value != other_pos->value ||
            !other_pos->determines_perfectly) {
            // Our mask-compare operation will be approximate unless we have the
            // exact same operation on both sides of the alternation.
            pos->determines_perfectly = false;
        }
        pos->mask &= other_pos->mask;
        pos->value &= pos->mask;
        other_pos->value &= pos->mask;
        char16_t differing_bits = (pos->value ^ other_pos->value);
        pos->mask &= ~differing_bits;
        pos->value &= pos->mask;
    }
}<|MERGE_RESOLUTION|>--- conflicted
+++ resolved
@@ -274,6 +274,8 @@
 int
 TextNode::EatsAtLeast(int still_to_find, int budget, bool not_at_start)
 {
+    if (read_backward())
+        return 0;
     int answer = Length();
     if (answer >= still_to_find)
         return answer;
@@ -289,8 +291,7 @@
 int
 TextNode::GreedyLoopTextLength()
 {
-    TextElement elm = elements()[elements().length() - 1];
-    return elm.cp_offset() + elm.length();
+    return Length();
 }
 
 RegExpNode*
@@ -440,6 +441,8 @@
 int
 BackReferenceNode::EatsAtLeast(int still_to_find, int budget, bool not_at_start)
 {
+    if (read_backward())
+        return 0;
     if (budget <= 0)
         return 0;
     return on_success()->EatsAtLeast(still_to_find, budget - 1, not_at_start);
@@ -1131,6 +1134,9 @@
         current_expansion_factor_ = value;
     }
 
+    bool read_backward() { return read_backward_; }
+    void set_read_backward(bool value) { read_backward_ = value; }
+
     JSContext* cx() const { return cx_; }
     LifoAlloc* alloc() const { return alloc_; }
 
@@ -1148,6 +1154,7 @@
     bool unicode_;
     bool reg_exp_too_big_;
     int current_expansion_factor_;
+    bool read_backward_;
     FrequencyCollator frequency_collator_;
     JSContext* cx_;
     LifoAlloc* alloc_;
@@ -1177,6 +1184,7 @@
     unicode_(unicode),
     reg_exp_too_big_(false),
     current_expansion_factor_(1),
+    read_backward_(false),
     frequency_collator_(),
     cx_(cx),
     alloc_(alloc)
@@ -1300,7 +1308,7 @@
             // at the start of input.
             ChoiceNode* first_step_node = alloc.newInfallible<ChoiceNode>(&alloc, 2);
             RegExpNode* char_class =
-                alloc.newInfallible<TextNode>(alloc.newInfallible<RegExpCharacterClass>('*'), loop_node);
+                alloc.newInfallible<TextNode>(alloc.newInfallible<RegExpCharacterClass>('*'), false, loop_node);
             first_step_node->AddAlternative(GuardedAlternative(captured_body));
             first_step_node->AddAlternative(GuardedAlternative(char_class));
             node = first_step_node;
@@ -1403,19 +1411,19 @@
     TextElementVector* elms =
         compiler->alloc()->newInfallible<TextElementVector>(*compiler->alloc());
     elms->append(TextElement::Atom(this));
-    return compiler->alloc()->newInfallible<TextNode>(elms, on_success);
+    return compiler->alloc()->newInfallible<TextNode>(elms, compiler->read_backward(), on_success);
 }
 
 RegExpNode*
 RegExpText::ToNode(RegExpCompiler* compiler, RegExpNode* on_success)
 {
-    return compiler->alloc()->newInfallible<TextNode>(&elements_, on_success);
+    return compiler->alloc()->newInfallible<TextNode>(&elements_, compiler->read_backward(), on_success);
 }
 
 RegExpNode*
 RegExpCharacterClass::ToNode(RegExpCompiler* compiler, RegExpNode* on_success)
 {
-    return compiler->alloc()->newInfallible<TextNode>(this, on_success);
+    return compiler->alloc()->newInfallible<TextNode>(this, compiler->read_backward(), on_success);
 }
 
 RegExpNode*
@@ -1556,13 +1564,9 @@
                         alternation->AddAlternative(GuardedAlternative(body->ToNode(compiler, answer)));
                     }
                     answer = alternation;
-<<<<<<< HEAD
-                    if (not_at_start) alternation->set_not_at_start();
-=======
                     if (not_at_start && !compiler->read_backward()) {
                         alternation->set_not_at_start();
                     }
->>>>>>> 81a8ac42
                 }
                 return answer;
             }
@@ -1574,8 +1578,9 @@
     int reg_ctr = needs_counter
         ? compiler->AllocateRegister()
         : RegExpCompiler::kNoRegister;
-    LoopChoiceNode* center = alloc->newInfallible<LoopChoiceNode>(alloc, body->min_match() == 0);
-    if (not_at_start)
+    LoopChoiceNode* center = alloc->newInfallible<LoopChoiceNode>(alloc, body->min_match() == 0,
+                                                                  compiler->read_backward());
+    if (not_at_start && !compiler->read_backward())
         center->set_not_at_start();
     RegExpNode* loop_return = needs_counter
         ? static_cast<RegExpNode*>(ActionNode::IncrementRegister(reg_ctr, center))
@@ -1651,7 +1656,7 @@
         CharacterRange::AddClassEscape(alloc, 'n', newline_ranges);
         RegExpCharacterClass* newline_atom = alloc->newInfallible<RegExpCharacterClass>('n');
         TextNode* newline_matcher =
-            alloc->newInfallible<TextNode>(newline_atom,
+            alloc->newInfallible<TextNode>(newline_atom, false,
                 ActionNode::PositiveSubmatchSuccess(stack_pointer_register,
                                                     position_register,
                                                     0,  // No captures inside.
@@ -1683,6 +1688,7 @@
 {
     return compiler->alloc()->newInfallible<BackReferenceNode>(RegExpCapture::StartRegister(index()),
                                                                RegExpCapture::EndRegister(index()),
+                                                               compiler->read_backward(),
                                                                on_success);
 }
 
@@ -1693,7 +1699,7 @@
 }
 
 RegExpNode*
-RegExpLookahead::ToNode(RegExpCompiler* compiler, RegExpNode* on_success)
+RegExpLookaround::ToNode(RegExpCompiler* compiler, RegExpNode* on_success)
 {
     int stack_pointer_register = compiler->AllocateRegister();
     int position_register = compiler->AllocateRegister();
@@ -1703,6 +1709,10 @@
     int register_count = capture_count_ * registers_per_capture;
     int register_start =
         register_of_first_capture + capture_from_ * registers_per_capture;
+
+    RegExpNode* result;
+    bool was_reading_backward = compiler->read_backward();
+    compiler->set_read_backward(type() == LOOKBEHIND);
 
     if (is_positive()) {
         RegExpNode* bodyNode =
@@ -1712,37 +1722,39 @@
                                                                register_count,
                                                                register_start,
                                                                on_success));
-        return ActionNode::BeginSubmatch(stack_pointer_register,
+        result = ActionNode::BeginSubmatch(stack_pointer_register,
+                                           position_register,
+                                           bodyNode);
+    } else {
+        // We use a ChoiceNode for a negative lookahead because it has most of
+        // the characteristics we need. It has the body of the lookahead as its
+        // first alternative and the expression after the lookahead of the second
+        // alternative. If the first alternative succeeds then the
+        // NegativeSubmatchSuccess will unwind the stack including everything the
+        // choice node set up and backtrack. If the first alternative fails then
+        // the second alternative is tried, which is exactly the desired result
+        // for a negative lookahead. The NegativeLookaheadChoiceNode is a special
+        // ChoiceNode that knows to ignore the first exit when calculating quick
+        // checks.
+        LifoAlloc* alloc = compiler->alloc();
+
+        RegExpNode* success =
+            alloc->newInfallible<NegativeSubmatchSuccess>(alloc,
+                                                          stack_pointer_register,
+                                                          position_register,
+                                                          register_count,
+                                                          register_start);
+        GuardedAlternative body_alt(body()->ToNode(compiler, success));
+
+        ChoiceNode* choice_node =
+            alloc->newInfallible<NegativeLookaheadChoiceNode>(alloc, body_alt, GuardedAlternative(on_success));
+
+        result = ActionNode::BeginSubmatch(stack_pointer_register,
                                          position_register,
-                                         bodyNode);
-    }
-
-    // We use a ChoiceNode for a negative lookahead because it has most of
-    // the characteristics we need.  It has the body of the lookahead as its
-    // first alternative and the expression after the lookahead of the second
-    // alternative.  If the first alternative succeeds then the
-    // NegativeSubmatchSuccess will unwind the stack including everything the
-    // choice node set up and backtrack.  If the first alternative fails then
-    // the second alternative is tried, which is exactly the desired result
-    // for a negative lookahead.  The NegativeLookaheadChoiceNode is a special
-    // ChoiceNode that knows to ignore the first exit when calculating quick
-    // checks.
-    LifoAlloc* alloc = compiler->alloc();
-
-    RegExpNode* success =
-        alloc->newInfallible<NegativeSubmatchSuccess>(alloc,
-                                                      stack_pointer_register,
-                                                      position_register,
-                                                      register_count,
-                                                      register_start);
-    GuardedAlternative body_alt(body()->ToNode(compiler, success));
-
-    ChoiceNode* choice_node =
-        alloc->newInfallible<NegativeLookaheadChoiceNode>(alloc, body_alt, GuardedAlternative(on_success));
-
-    return ActionNode::BeginSubmatch(stack_pointer_register,
-                                     position_register,
-                                     choice_node);
+                                         choice_node);
+    }
+    compiler->set_read_backward(was_reading_backward);
+    return result;
 }
 
 RegExpNode*
@@ -1757,14 +1769,12 @@
                       RegExpCompiler* compiler,
                       RegExpNode* on_success)
 {
+    MOZ_ASSERT(body);
     int start_reg = RegExpCapture::StartRegister(index);
     int end_reg = RegExpCapture::EndRegister(index);
-<<<<<<< HEAD
-=======
     if (compiler->read_backward()) {
         std::swap(start_reg, end_reg);
     }
->>>>>>> 81a8ac42
     RegExpNode* store_end = ActionNode::StorePosition(end_reg, true, on_success);
     RegExpNode* body_node = body->ToNode(compiler, store_end);
     return ActionNode::StorePosition(start_reg, true, body_node);
@@ -1775,8 +1785,15 @@
 {
     const RegExpTreeVector& children = nodes();
     RegExpNode* current = on_success;
-    for (int i = children.length() - 1; i >= 0; i--)
-        current = children[i]->ToNode(compiler, current);
+    if (compiler->read_backward()) {
+        for (int i = 0; i < children.length(); i++) {
+            current = children[i]->ToNode(compiler, current);
+        }
+    } else {
+        for (int i = children.length() - 1; i >= 0; i--) {
+            current = children[i]->ToNode(compiler, current);
+        }
+    }
     return current;
 }
 
@@ -2330,7 +2347,6 @@
 void
 Trace::AdvanceCurrentPositionInTrace(int by, RegExpCompiler* compiler)
 {
-    MOZ_ASSERT(by > 0);
     // We don't have an instruction for shifting the current character register
     // down or for using a shifted value for anything so lets just forget that
     // we preloaded any characters into it.
@@ -2682,9 +2698,9 @@
             return;
         }
         if (trace->at_start() == Trace::UNKNOWN) {
-            assembler->CheckNotAtStart(trace->backtrack());
+            assembler->CheckNotAtStart(trace->cp_offset(), trace->backtrack());
             Trace at_start_trace = *trace;
-            at_start_trace.set_at_start(true);
+            at_start_trace.set_at_start(Trace::TRUE_VALUE);
             on_success()->Emit(compiler, &at_start_trace);
             return;
         }
@@ -3387,9 +3403,10 @@
     jit::Label* backtrack = trace->backtrack();
     QuickCheckDetails* quick_check = trace->quick_check_performed();
     int element_count = elements().length();
+    int backward_offset = read_backward() ? -Length() : 0;
     for (int i = preloaded ? 0 : element_count - 1; i >= 0; i--) {
         TextElement elm = elements()[i];
-        int cp_offset = trace->cp_offset() + elm.cp_offset();
+        int cp_offset = trace->cp_offset() + elm.cp_offset() + backward_offset;
         if (elm.text_type() == TextElement::ATOM) {
             const CharacterVector& quarks = elm.atom()->data();
             for (int j = preloaded ? 0 : quarks.length() - 1; j >= 0; j--) {
@@ -3417,11 +3434,12 @@
                     break;
                 }
                 if (emit_function != nullptr) {
+                    bool bounds_check = *checked_up_to < cp_offset + j || read_backward();
                     bool bound_checked = emit_function(compiler,
                                                        quarks[j],
                                                        backtrack,
                                                        cp_offset + j,
-                                                       *checked_up_to < cp_offset + j,
+                                                       bounds_check,
                                                        preloaded);
                     if (bound_checked) UpdateBoundsCheck(cp_offset + j, checked_up_to);
                 }
@@ -3432,13 +3450,14 @@
                 if (first_element_checked && i == 0) continue;
                 if (DeterminedAlready(quick_check, elm.cp_offset())) continue;
                 RegExpCharacterClass* cc = elm.char_class();
+                bool bounds_check = *checked_up_to < cp_offset || read_backward();
                 EmitCharClass(alloc(),
                               assembler,
                               cc,
                               ascii,
                               backtrack,
                               cp_offset,
-                              *checked_up_to < cp_offset,
+                              bounds_check,
                               preloaded);
                 UpdateBoundsCheck(cp_offset, checked_up_to);
             }
@@ -3518,8 +3537,11 @@
     }
 
     Trace successor_trace(*trace);
-    successor_trace.set_at_start(false);
-    successor_trace.AdvanceCurrentPositionInTrace(Length(), compiler);
+    // If we advance backward, we may end up at the start.
+    successor_trace.AdvanceCurrentPositionInTrace(
+        read_backward() ? -Length() : Length(), compiler);
+    successor_trace.set_at_start(read_backward() ? Trace::UNKNOWN
+                                                 : Trace::FALSE_VALUE);
     RecursionCheck rc(compiler);
     on_success()->Emit(compiler, &successor_trace);
 }
@@ -3691,11 +3713,8 @@
 RegExpNode*
 TextNode::GetSuccessorOfOmnivorousTextNode(RegExpCompiler* compiler)
 {
-<<<<<<< HEAD
-=======
     if (read_backward()) return nullptr;
 
->>>>>>> 81a8ac42
     if (elements().length() != 1)
         return nullptr;
 
@@ -3743,7 +3762,7 @@
         SeqRegExpNode* seq_node = static_cast<SeqRegExpNode*>(node);
         node = seq_node->on_success();
     }
-    return length;
+    return read_backward() ? -length : length;
 }
 
 // Creates a list of AlternativeGenerations.  If the list has a reasonable
@@ -3818,7 +3837,7 @@
     jit::Label greedy_loop_label;
     Trace counter_backtrack_trace;
     counter_backtrack_trace.set_backtrack(&greedy_loop_label);
-    if (not_at_start()) counter_backtrack_trace.set_at_start(false);
+    if (not_at_start()) counter_backtrack_trace.set_at_start(Trace::FALSE_VALUE);
 
     if (choice_count > 1 && text_length != kNodeIsTooComplexForGreedyLoops) {
         // Here we have special handling for greedy loops containing only text nodes
@@ -3834,7 +3853,7 @@
         current_trace = &counter_backtrack_trace;
         jit::Label greedy_match_failed;
         Trace greedy_match_trace;
-        if (not_at_start()) greedy_match_trace.set_at_start(false);
+        if (not_at_start()) greedy_match_trace.set_at_start(Trace::FALSE_VALUE);
         greedy_match_trace.set_backtrack(&greedy_match_failed);
         jit::Label loop_label;
         macro_assembler->Bind(&loop_label);
@@ -4187,11 +4206,14 @@
     MOZ_ASSERT(start_reg_ + 1 == end_reg_);
     if (compiler->ignore_case()) {
         assembler->CheckNotBackReferenceIgnoreCase(start_reg_,
+                                                   read_backward(),
                                                    trace->backtrack(),
                                                    compiler->unicode());
     } else {
-        assembler->CheckNotBackReference(start_reg_, trace->backtrack());
-    }
+        assembler->CheckNotBackReference(start_reg_, read_backward(), trace->backtrack());
+    }
+    // We are going to advance backward, so we may end up at the start.
+    if (read_backward()) trace->set_at_start(Trace::UNKNOWN);
     on_success()->Emit(compiler, trace);
 }
 
@@ -4562,12 +4584,7 @@
 void
 QuickCheckDetails::Advance(int by, bool ascii)
 {
-<<<<<<< HEAD
-    MOZ_ASSERT(by >= 0);
-    if (by >= characters_) {
-=======
     if (by >= characters_ || by < 0) {
->>>>>>> 81a8ac42
         Clear();
         return;
     }
