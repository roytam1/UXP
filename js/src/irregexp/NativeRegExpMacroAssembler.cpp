/* -*- Mode: C++; tab-width: 8; indent-tabs-mode: nil; c-basic-offset: 4 -*- */

// Copyright 2012 the V8 project authors. All rights reserved.
// Redistribution and use in source and binary forms, with or without
// modification, are permitted provided that the following conditions are
// met:
//
//     * Redistributions of source code must retain the above copyright
//       notice, this list of conditions and the following disclaimer.
//     * Redistributions in binary form must reproduce the above
//       copyright notice, this list of conditions and the following
//       disclaimer in the documentation and/or other materials provided
//       with the distribution.
//     * Neither the name of Google Inc. nor the names of its
//       contributors may be used to endorse or promote products derived
//       from this software without specific prior written permission.
//
// THIS SOFTWARE IS PROVIDED BY THE COPYRIGHT HOLDERS AND CONTRIBUTORS
// "AS IS" AND ANY EXPRESS OR IMPLIED WARRANTIES, INCLUDING, BUT NOT
// LIMITED TO, THE IMPLIED WARRANTIES OF MERCHANTABILITY AND FITNESS FOR
// A PARTICULAR PURPOSE ARE DISCLAIMED. IN NO EVENT SHALL THE COPYRIGHT
// OWNER OR CONTRIBUTORS BE LIABLE FOR ANY DIRECT, INDIRECT, INCIDENTAL,
// SPECIAL, EXEMPLARY, OR CONSEQUENTIAL DAMAGES (INCLUDING, BUT NOT
// LIMITED TO, PROCUREMENT OF SUBSTITUTE GOODS OR SERVICES; LOSS OF USE,
// DATA, OR PROFITS; OR BUSINESS INTERRUPTION) HOWEVER CAUSED AND ON ANY
// THEORY OF LIABILITY, WHETHER IN CONTRACT, STRICT LIABILITY, OR TORT
// (INCLUDING NEGLIGENCE OR OTHERWISE) ARISING IN ANY WAY OUT OF THE USE
// OF THIS SOFTWARE, EVEN IF ADVISED OF THE POSSIBILITY OF SUCH DAMAGE.

#include "irregexp/NativeRegExpMacroAssembler.h"

#include "irregexp/RegExpStack.h"
#include "jit/Linker.h"
#ifdef JS_ION_PERF
# include "jit/PerfSpewer.h"
#endif
#include "vm/MatchPairs.h"

#include "jit/MacroAssembler-inl.h"

using namespace js;
using namespace js::irregexp;
using namespace js::jit;

/*
 * This assembler uses the following register assignment convention:
 *
 * - current_character :
 *     Must be loaded using LoadCurrentCharacter before using any of the
 *     dispatch methods. Temporarily stores the index of capture start after a
 *     matching pass for a global regexp.
 * - current_position :
 *     Current position in input, as negative offset from end of string.
 *     Please notice that this is the byte offset, not the character offset!
 * - input_end_pointer :
 *     Points to byte after last character in the input.
 * - backtrack_stack_pointer :
 *     Points to tip of the heap allocated backtrack stack
 * - StackPointer :
 *     Points to tip of the native stack, used to access arguments, local
 *     variables and RegExp registers.
 *
 * The tempN registers are free to use for computations.
 */

NativeRegExpMacroAssembler::NativeRegExpMacroAssembler(LifoAlloc* alloc, RegExpShared* shared,
                                                       JSRuntime* rt, Mode mode, int registers_to_save)
  : RegExpMacroAssembler(*alloc, shared, registers_to_save),
    runtime(rt), mode_(mode)
{
    // Find physical registers for each compiler register.
    AllocatableGeneralRegisterSet regs(GeneralRegisterSet::All());

    temp0 = regs.takeAny();
    temp1 = regs.takeAny();
    temp2 = regs.takeAny();
    input_end_pointer = regs.takeAny();
    current_character = regs.takeAny();
    current_position = regs.takeAny();
    backtrack_stack_pointer = regs.takeAny();

    JitSpew(JitSpew_Codegen,
            "Starting RegExp (input_end_pointer %s) (current_character %s)"
            " (current_position %s) (backtrack_stack_pointer %s) (temp0 %s) temp1 (%s) temp2 (%s)",
            input_end_pointer.name(),
            current_character.name(),
            current_position.name(),
            backtrack_stack_pointer.name(),
            temp0.name(),
            temp1.name(),
            temp2.name());

    savedNonVolatileRegisters = SavedNonVolatileRegisters(regs);

    masm.jump(&entry_label_);
    masm.bind(&start_label_);
}

#define SPEW_PREFIX JitSpew_Codegen, "!!! "

// The signature of the code which this generates is:
//
// void execute(InputOutputData*);
RegExpCode
NativeRegExpMacroAssembler::GenerateCode(JSContext* cx, bool match_only)
{
    if (!cx->compartment()->ensureJitCompartmentExists(cx))
        return RegExpCode();

    JitSpew(SPEW_PREFIX "GenerateCode");

    // We need an even number of registers, for stack alignment.
    if (num_registers_ % 2 == 1)
        num_registers_++;

    Label return_temp0;

    // Finalize code - write the entry point code now we know how many
    // registers we need.
    masm.bind(&entry_label_);

#ifdef JS_CODEGEN_ARM64
    // ARM64 communicates stack address via sp, but uses a pseudo-sp for addressing.
    masm.initStackPtr();
#endif

    // Push non-volatile registers which might be modified by jitcode.
    size_t pushedNonVolatileRegisters = 0;
    for (GeneralRegisterForwardIterator iter(savedNonVolatileRegisters); iter.more(); ++iter) {
        masm.Push(*iter);
        pushedNonVolatileRegisters++;
    }

#ifndef JS_CODEGEN_X86
    // The InputOutputData* is stored as an argument, save it on the stack
    // above the frame.
    masm.Push(IntArgReg0);
#endif

    size_t frameSize = sizeof(FrameData) + num_registers_ * sizeof(void*);
    frameSize = JS_ROUNDUP(frameSize + masm.framePushed(), ABIStackAlignment) - masm.framePushed();

    // Actually emit code to start a new stack frame.
    masm.reserveStack(frameSize);
    masm.checkStackAlignment();

    // Check if we have space on the stack. Use the *NoInterrupt stack limit to
    // avoid failing repeatedly when the regex code is called from Ion JIT code,
    // see bug 1208819.
    Label stack_ok;
    void* stack_limit = runtime->addressOfJitStackLimitNoInterrupt();
    masm.branchStackPtrRhs(Assembler::Below, AbsoluteAddress(stack_limit), &stack_ok);

    // Exit with an exception. There is not enough space on the stack
    // for our working registers.
    masm.movePtr(ImmWord(RegExpRunStatus_Error), temp0);
    masm.jump(&return_temp0);

    masm.bind(&stack_ok);

#ifdef XP_WIN
    // Ensure that we write to each stack page, in order. Skipping a page
    // on Windows can cause segmentation faults. Assuming page size is 4k.
    const int kPageSize = 4096;
    for (int i = frameSize - sizeof(void*); i >= 0; i -= kPageSize)
        masm.storePtr(temp0, Address(masm.getStackPointer(), i));
#endif // XP_WIN

#ifndef JS_CODEGEN_X86
    // The InputOutputData* is stored on the stack immediately above the frame.
    Address inputOutputAddress(masm.getStackPointer(), frameSize);
#else
    // The InputOutputData* is left in its original on stack location.
    Address inputOutputAddress(masm.getStackPointer(),
                               frameSize + (pushedNonVolatileRegisters + 1) * sizeof(void*));
#endif

    masm.loadPtr(inputOutputAddress, temp0);

    // Copy output registers to FrameData.
    if (!match_only) {
        Register matchPairsRegister = input_end_pointer;
        masm.loadPtr(Address(temp0, offsetof(InputOutputData, matches)), matchPairsRegister);
        masm.loadPtr(Address(matchPairsRegister, MatchPairs::offsetOfPairs()), temp1);
        masm.storePtr(temp1, Address(masm.getStackPointer(), offsetof(FrameData, outputRegisters)));
        masm.load32(Address(matchPairsRegister, MatchPairs::offsetOfPairCount()), temp1);
        masm.lshiftPtr(Imm32(1), temp1);
        masm.store32(temp1, Address(masm.getStackPointer(), offsetof(FrameData, numOutputRegisters)));

#ifdef DEBUG
        // Bounds check numOutputRegisters.
        Label enoughRegisters;
        masm.branchPtr(Assembler::GreaterThanOrEqual,
                       temp1, ImmWord(num_saved_registers_), &enoughRegisters);
        masm.assumeUnreachable("Not enough output registers for RegExp");
        masm.bind(&enoughRegisters);
#endif
    } else {
        Register endIndexRegister = input_end_pointer;
        masm.loadPtr(Address(temp0, offsetof(InputOutputData, endIndex)), endIndexRegister);
        masm.storePtr(endIndexRegister, Address(masm.getStackPointer(), offsetof(FrameData, endIndex)));
    }

    // Load string end pointer.
    masm.loadPtr(Address(temp0, offsetof(InputOutputData, inputEnd)), input_end_pointer);

    // Load input start pointer, and copy to FrameData.
    masm.loadPtr(Address(temp0, offsetof(InputOutputData, inputStart)), current_position);
    masm.storePtr(current_position, Address(masm.getStackPointer(), offsetof(FrameData, inputStart)));

    // Load start index, and copy to FrameData.
    masm.loadPtr(Address(temp0, offsetof(InputOutputData, startIndex)), temp1);
    masm.storePtr(temp1, Address(masm.getStackPointer(), offsetof(FrameData, startIndex)));

    // Set up input position to be negative offset from string end.
    masm.subPtr(input_end_pointer, current_position);

    // Set temp0 to address of char before start of the string.
    // (effectively string position -1).
    masm.computeEffectiveAddress(Address(current_position, -char_size()), temp0);

    // Store this value on the frame, for use when clearing
    // position registers.
    masm.storePtr(temp0, Address(masm.getStackPointer(), offsetof(FrameData, inputStartMinusOne)));

    // Update current position based on start index.
    masm.computeEffectiveAddress(BaseIndex(current_position, temp1, factor()), current_position);

    Label load_char_start_regexp, start_regexp;

    // Load newline if index is at start, previous character otherwise.
    masm.branchPtr(Assembler::NotEqual, 
                   Address(masm.getStackPointer(), offsetof(FrameData, startIndex)), ImmWord(0),
                   &load_char_start_regexp);
    masm.movePtr(ImmWord('\n'), current_character);
    masm.jump(&start_regexp);

    // Global regexp restarts matching here.
    masm.bind(&load_char_start_regexp);

    // Load previous char as initial value of current character register.
    LoadCurrentCharacterUnchecked(-1, 1);
    masm.bind(&start_regexp);

    // Initialize on-stack registers.
    MOZ_ASSERT(num_saved_registers_ > 0);

    // Fill saved registers with initial value = start offset - 1
    // Fill in stack push order, to avoid accessing across an unwritten
    // page (a problem on Windows).
    if (num_saved_registers_ > 8) {
        masm.movePtr(ImmWord(register_offset(0)), temp1);
        Label init_loop;
        masm.bind(&init_loop);
        masm.storePtr(temp0, BaseIndex(masm.getStackPointer(), temp1, TimesOne));
        masm.addPtr(ImmWord(sizeof(void*)), temp1);
        masm.branchPtr(Assembler::LessThan, temp1,
                       ImmWord(register_offset(num_saved_registers_)), &init_loop);
    } else {
        // Unroll the loop.
        for (int i = 0; i < num_saved_registers_; i++)
            masm.storePtr(temp0, register_location(i));
    }

    // Initialize backtrack stack pointer.
    masm.loadPtr(AbsoluteAddress(runtime->regexpStack.addressOfBase()), backtrack_stack_pointer);
    masm.storePtr(backtrack_stack_pointer,
                  Address(masm.getStackPointer(), offsetof(FrameData, backtrackStackBase)));

    masm.jump(&start_label_);

    // Exit code:
    if (success_label_.used()) {
        MOZ_ASSERT(num_saved_registers_ > 0);

        Address outputRegistersAddress(masm.getStackPointer(), offsetof(FrameData, outputRegisters));

        // Save captures when successful.
        masm.bind(&success_label_);

        if (!match_only) {
            Register outputRegisters = temp1;
            Register inputByteLength = backtrack_stack_pointer;

            masm.loadPtr(outputRegistersAddress, outputRegisters);

            masm.loadPtr(inputOutputAddress, temp0);
            masm.loadPtr(Address(temp0, offsetof(InputOutputData, inputEnd)), inputByteLength);
            masm.subPtr(Address(temp0, offsetof(InputOutputData, inputStart)), inputByteLength);

            // Copy captures to output. Note that registers on the C stack are pointer width
            // so that they might hold pointers, but output registers are int32_t.
            for (int i = 0; i < num_saved_registers_; i++) {
                masm.loadPtr(register_location(i), temp0);
                if (i == 0 && global_with_zero_length_check()) {
                    // Keep capture start in current_character for the zero-length check later.
                    masm.movePtr(temp0, current_character);
                }

                // Convert to index from start of string, not end.
                masm.addPtr(inputByteLength, temp0);

                // Convert byte index to character index.
                if (mode_ == CHAR16)
                    masm.rshiftPtrArithmetic(Imm32(1), temp0);

                masm.store32(temp0, Address(outputRegisters, i * sizeof(int32_t)));
            }
        }

        // Restart matching if the regular expression is flagged as global.
        if (global()) {
            // Increment success counter.
            masm.add32(Imm32(1), Address(masm.getStackPointer(), offsetof(FrameData, successfulCaptures)));

            Address numOutputRegistersAddress(masm.getStackPointer(), offsetof(FrameData, numOutputRegisters));

            // Capture results have been stored, so the number of remaining global
            // output registers is reduced by the number of stored captures.
            masm.load32(numOutputRegistersAddress, temp0);

            masm.sub32(Imm32(num_saved_registers_), temp0);

            // Check whether we have enough room for another set of capture results.
            masm.branch32(Assembler::LessThan, temp0, Imm32(num_saved_registers_), &exit_label_);

            masm.store32(temp0, numOutputRegistersAddress);

            // Advance the location for output.
            masm.add32(Imm32(num_saved_registers_ * sizeof(void*)), outputRegistersAddress);

            // Prepare temp0 to initialize registers with its value in the next run.
            masm.loadPtr(Address(masm.getStackPointer(), offsetof(FrameData, inputStartMinusOne)), temp0);

            if (global_with_zero_length_check()) {
                // Special case for zero-length matches.

                // The capture start index was loaded into current_character above.
                masm.branchPtr(Assembler::NotEqual, current_position, current_character,
                               &load_char_start_regexp);

                // edi (offset from the end) is zero if we already reached the end.
                masm.branchTestPtr(Assembler::Zero, current_position, current_position,
                                   &exit_label_);

                // Advance current position after a zero-length match.
                masm.addPtr(Imm32(char_size()), current_position);
            }

            masm.jump(&load_char_start_regexp);
        } else {
            if (match_only) {
                // Store endIndex.

                Register endIndexRegister = temp1;
                Register inputByteLength = backtrack_stack_pointer;

                masm.loadPtr(Address(masm.getStackPointer(), offsetof(FrameData, endIndex)), endIndexRegister);

                masm.loadPtr(inputOutputAddress, temp0);
                masm.loadPtr(Address(temp0, offsetof(InputOutputData, inputEnd)), inputByteLength);
                masm.subPtr(Address(temp0, offsetof(InputOutputData, inputStart)), inputByteLength);

                masm.loadPtr(register_location(1), temp0);

                // Convert to index from start of string, not end.
                masm.addPtr(inputByteLength, temp0);

                // Convert byte index to character index.
                if (mode_ == CHAR16)
                    masm.rshiftPtrArithmetic(Imm32(1), temp0);

                masm.store32(temp0, Address(endIndexRegister, 0));
            }

            masm.movePtr(ImmWord(RegExpRunStatus_Success), temp0);
        }
    }

    masm.bind(&exit_label_);

    if (global()) {
        // Return the number of successful captures.
        masm.load32(Address(masm.getStackPointer(), offsetof(FrameData, successfulCaptures)), temp0);
    }

    masm.bind(&return_temp0);

    // Store the result to the input structure.
    masm.loadPtr(inputOutputAddress, temp1);
    masm.storePtr(temp0, Address(temp1, offsetof(InputOutputData, result)));

#ifndef JS_CODEGEN_X86
    // Include the InputOutputData* when adjusting the stack size.
    masm.freeStack(frameSize + sizeof(void*));
#else
    masm.freeStack(frameSize);
#endif

    // Restore non-volatile registers which were saved on entry.
    for (GeneralRegisterBackwardIterator iter(savedNonVolatileRegisters); iter.more(); ++iter)
        masm.Pop(*iter);

    masm.abiret();

    // Backtrack code (branch target for conditional backtracks).
    if (backtrack_label_.used()) {
        masm.bind(&backtrack_label_);
        Backtrack();
    }

    // Backtrack stack overflow code.
    if (stack_overflow_label_.used()) {
        // Reached if the backtrack-stack limit has been hit. temp2 holds the
        // StackPointer to use for accessing FrameData.
        masm.bind(&stack_overflow_label_);

        Label grow_failed;

        masm.movePtr(ImmPtr(runtime), temp1);

        // Save registers before calling C function
        LiveGeneralRegisterSet volatileRegs(GeneralRegisterSet::Volatile());
#if defined(JS_CODEGEN_ARM) || defined(JS_CODEGEN_ARM64)
        volatileRegs.add(Register::FromCode(Registers::lr));
#elif defined(JS_CODEGEN_MIPS32) || defined(JS_CODEGEN_MIPS64)
        volatileRegs.add(Register::FromCode(Registers::ra));
#endif
        volatileRegs.takeUnchecked(temp0);
        volatileRegs.takeUnchecked(temp1);
        masm.PushRegsInMask(volatileRegs);

        masm.setupUnalignedABICall(temp0);
        masm.passABIArg(temp1);
        masm.callWithABI(JS_FUNC_TO_DATA_PTR(void*, GrowBacktrackStack));
        masm.storeCallBoolResult(temp0);

        masm.PopRegsInMask(volatileRegs);

        // If return false, we have failed to grow the stack, and
        // must exit with a stack-overflow exception. Do this in the caller
        // so that the stack is adjusted by our return instruction.
        Label return_from_overflow_handler;
        masm.branchTest32(Assembler::Zero, temp0, temp0, &return_from_overflow_handler);

        // Otherwise, store the new backtrack stack base and recompute the new
        // top of the stack.
        Address backtrackStackBaseAddress(temp2, offsetof(FrameData, backtrackStackBase));
        masm.subPtr(backtrackStackBaseAddress, backtrack_stack_pointer);

        masm.loadPtr(AbsoluteAddress(runtime->regexpStack.addressOfBase()), temp1);
        masm.storePtr(temp1, backtrackStackBaseAddress);
        masm.addPtr(temp1, backtrack_stack_pointer);

        // Resume execution in calling code.
        masm.bind(&return_from_overflow_handler);
        masm.abiret();
    }

    if (exit_with_exception_label_.used()) {
        // If any of the code above needed to exit with an exception.
        masm.bind(&exit_with_exception_label_);

        // Exit with an error result to signal thrown exception.
        masm.movePtr(ImmWord(RegExpRunStatus_Error), temp0);
        masm.jump(&return_temp0);
    }

    Linker linker(masm);
    AutoFlushICache afc("RegExp");
    JitCode* code = linker.newCode<NoGC>(cx, REGEXP_CODE);
    if (!code) {
        ReportOutOfMemory(cx);
        return RegExpCode();
    }

#ifdef JS_ION_PERF
    writePerfSpewerJitCodeProfile(code, "RegExp");
#endif

    for (size_t i = 0; i < labelPatches.length(); i++) {
        LabelPatch& v = labelPatches[i];
        MOZ_ASSERT(!v.label);
        Assembler::PatchDataWithValueCheck(CodeLocationLabel(code, v.patchOffset),
                                           ImmPtr(code->raw() + v.labelOffset),
                                           ImmPtr(0));
    }

    JitSpew(JitSpew_Codegen, "Created RegExp (raw %p length %d)",
            (void*) code->raw(), (int) masm.bytesNeeded());

    RegExpCode res;
    res.jitCode = code;
    return res;
}

int
NativeRegExpMacroAssembler::stack_limit_slack()
{
    return RegExpStack::kStackLimitSlack;
}

void
NativeRegExpMacroAssembler::AdvanceCurrentPosition(int by)
{
    JitSpew(SPEW_PREFIX "AdvanceCurrentPosition(%d)", by);

    if (by != 0)
        masm.addPtr(Imm32(by * char_size()), current_position);
}

void
NativeRegExpMacroAssembler::AdvanceRegister(int reg, int by)
{
    JitSpew(SPEW_PREFIX "AdvanceRegister(%d, %d)", reg, by);

    MOZ_ASSERT(reg >= 0);
    MOZ_ASSERT(reg < num_registers_);
    if (by != 0)
        masm.addPtr(Imm32(by), register_location(reg));
}

void
NativeRegExpMacroAssembler::Backtrack()
{
    JitSpew(SPEW_PREFIX "Backtrack");

    // Check for an interrupt.
    Label noInterrupt;
    masm.branch32(Assembler::Equal,
                  AbsoluteAddress(runtime->addressOfInterruptUint32()), Imm32(0),
                  &noInterrupt);
    masm.movePtr(ImmWord(RegExpRunStatus_Error), temp0);
    masm.jump(&exit_label_);
    masm.bind(&noInterrupt);

    // Pop code location from backtrack stack and jump to location.
    PopBacktrack(temp0);
    masm.jump(temp0);
}

void
NativeRegExpMacroAssembler::Bind(Label* label)
{
    JitSpew(SPEW_PREFIX "Bind");

    masm.bind(label);
}

void
NativeRegExpMacroAssembler::CheckAtStartImpl(int cp_offset, Label* on_cond,
                                              Assembler::Condition cond) {
    masm.computeEffectiveAddress(BaseIndex(input_end_pointer, current_position, TimesOne, cp_offset * char_size()), temp0);

    Address inputStart(masm.getStackPointer(), offsetof(FrameData, inputStart));
    masm.branchPtr(cond, inputStart, temp0, BranchOrBacktrack(on_cond));
}
                                              
void
NativeRegExpMacroAssembler::CheckAtStart(int cp_offset, Label* on_at_start)
{
    JitSpew(SPEW_PREFIX "CheckAtStart");

    CheckAtStartImpl(cp_offset, on_at_start, Assembler::Equal);
}

void
NativeRegExpMacroAssembler::CheckNotAtStart(Label* on_not_at_start)
{
    JitSpew(SPEW_PREFIX "CheckNotAtStart");

    CheckAtStartImpl(cp_offset, on_not_at_start, Assembler::NotEqual);
}

void
NativeRegExpMacroAssembler::CheckCharacter(unsigned c, Label* on_equal)
{
    JitSpew(SPEW_PREFIX "CheckCharacter(%d)", (int) c);
    masm.branch32(Assembler::Equal, current_character, Imm32(c), BranchOrBacktrack(on_equal));
}

void
NativeRegExpMacroAssembler::CheckNotCharacter(unsigned c, Label* on_not_equal)
{
    JitSpew(SPEW_PREFIX "CheckNotCharacter(%d)", (int) c);
    masm.branch32(Assembler::NotEqual, current_character, Imm32(c), BranchOrBacktrack(on_not_equal));
}

void
NativeRegExpMacroAssembler::CheckCharacterAfterAnd(unsigned c, unsigned and_with,
                                                   Label* on_equal)
{
    JitSpew(SPEW_PREFIX "CheckCharacterAfterAnd(%d, %d)", (int) c, (int) and_with);

    if (c == 0) {
        masm.branchTest32(Assembler::Zero, current_character, Imm32(and_with),
                          BranchOrBacktrack(on_equal));
    } else {
        masm.move32(Imm32(and_with), temp0);
        masm.and32(current_character, temp0);
        masm.branch32(Assembler::Equal, temp0, Imm32(c), BranchOrBacktrack(on_equal));
    }
}

void
NativeRegExpMacroAssembler::CheckNotCharacterAfterAnd(unsigned c, unsigned and_with,
                                                      Label* on_not_equal)
{
    JitSpew(SPEW_PREFIX "CheckNotCharacterAfterAnd(%d, %d)", (int) c, (int) and_with);

    if (c == 0) {
        masm.branchTest32(Assembler::NonZero, current_character, Imm32(and_with),
                          BranchOrBacktrack(on_not_equal));
    } else {
        masm.move32(Imm32(and_with), temp0);
        masm.and32(current_character, temp0);
        masm.branch32(Assembler::NotEqual, temp0, Imm32(c), BranchOrBacktrack(on_not_equal));
    }
}

void
NativeRegExpMacroAssembler::CheckCharacterGT(char16_t c, Label* on_greater)
{
    JitSpew(SPEW_PREFIX "CheckCharacterGT(%d)", (int) c);
    masm.branch32(Assembler::GreaterThan, current_character, Imm32(c),
                  BranchOrBacktrack(on_greater));
}

void
NativeRegExpMacroAssembler::CheckCharacterLT(char16_t c, Label* on_less)
{
    JitSpew(SPEW_PREFIX "CheckCharacterLT(%d)", (int) c);
    masm.branch32(Assembler::LessThan, current_character, Imm32(c), BranchOrBacktrack(on_less));
}

void
NativeRegExpMacroAssembler::CheckGreedyLoop(Label* on_tos_equals_current_position)
{
    JitSpew(SPEW_PREFIX "CheckGreedyLoop");

    Label fallthrough;
    masm.branchPtr(Assembler::NotEqual,
                   Address(backtrack_stack_pointer, -int(sizeof(void*))), current_position,
                   &fallthrough);
    masm.subPtr(Imm32(sizeof(void*)), backtrack_stack_pointer);  // Pop.
    JumpOrBacktrack(on_tos_equals_current_position);
    masm.bind(&fallthrough);
}

void
<<<<<<< HEAD
NativeRegExpMacroAssembler::CheckNotBackReference(int start_reg, Label* on_no_match)
=======
NativeRegExpMacroAssembler::CheckNotBackReferenceImpl(int start_reg, bool read_backward,
                                                      Label* on_no_match,
                                                      bool unicode, bool ignore_case)
>>>>>>> 81a8ac42
{
    Label fallthrough;

  // Captures are stored as a sequential pair of registers.
  // Find the length of the back-referenced capture and load the
  // capture's start index into current_character_
    masm.loadPtr(register_location(start_reg), current_character);  // Index of start of capture
    masm.loadPtr(register_location(start_reg + 1), temp0);          // Index of end of capture
    masm.subPtr(current_character, temp0);                          // Length of capture.

    // If length is zero, either the capture is empty or it is completely
    // uncaptured. In either case succeed immediately.
    masm.branchPtr(Assembler::Equal, temp0, ImmWord(0), &fallthrough);

    // Check that there are sufficient characters left in the input.
    if (read_backward) {
        // If start + len > current, there isn't enough room for a
        // lookbehind backreference.
        Address inputStart(masm.getStackPointer(), offsetof(FrameData, inputStart));
        masm.loadPtr(inputStart, temp1);
        masm.subPtr(input_end_pointer, temp1);
        masm.addPtr(temp0, temp1);
        masm.branchPtr(Assembler::GreaterThan, temp1, current_position,
                       BranchOrBacktrack(on_no_match));
    } else {
        // current_position is the negative offset from the end.
        // If current + len > 0, there isn't enough room for a backreference.
        masm.movePtr(current_position, temp1);
        masm.addPtr(temp0, temp1);
        masm.branchPtr(Assembler::GreaterThan, temp1, ImmWord(0),
                       BranchOrBacktrack(on_no_match));
    }
<<<<<<< HEAD
    masm.branch32(Assembler::NotEqual, temp0, temp2, &fail);

    // Increment pointers into capture and match string.
    masm.addPtr(Imm32(char_size()), current_character);
    masm.addPtr(Imm32(char_size()), temp1);

    // Check if we have reached end of match area.
    masm.branchPtr(Assembler::Below, temp1, backtrack_stack_pointer, &loop);
    masm.jump(&success);

    masm.bind(&fail);

    // Restore backtrack stack pointer.
    masm.pop(backtrack_stack_pointer);
    JumpOrBacktrack(on_no_match);

    masm.bind(&success);

    // Move current character position to position after match.
    masm.movePtr(backtrack_stack_pointer, current_position);
    masm.subPtr(input_end_pointer, current_position);

    // Restore backtrack stack pointer.
    masm.pop(backtrack_stack_pointer);

    masm.bind(&fallthrough);
}

void
NativeRegExpMacroAssembler::CheckNotBackReferenceIgnoreCase(int start_reg, Label* on_no_match,
                                                            bool unicode)
{
    JitSpew(SPEW_PREFIX "CheckNotBackReferenceIgnoreCase(%d, %d)", start_reg, unicode);
=======
>>>>>>> 81a8ac42

    if (mode_ == CHAR16 && ignore_case) {
        // We call a helper function for case-insensitive non-latin1 strings.
        // Save volatile regs. temp1, temp2, and current_character
        // don't need to be saved.  current_position needs to be saved
        // even if it's non-volatile, because we modify it to use as an argument.
        LiveGeneralRegisterSet volatileRegs(GeneralRegisterSet::Volatile());
        volatileRegs.addUnchecked(current_position);
        volatileRegs.takeUnchecked(temp1);
        volatileRegs.takeUnchecked(temp2);
        volatileRegs.takeUnchecked(current_character);
        masm.PushRegsInMask(volatileRegs);

        // Parameters are
        //   Address byte_offset1 - Address captured substring's start.
        //   Address byte_offset2 - Address of current character position.
        //   size_t byte_length - length of capture in bytes(!)

        // Set byte_offset1.
        // Start of capture, where current_character already holds string-end negative offset.
        masm.addPtr(input_end_pointer, current_character);

        // Set byte_offset2.
        // Found by adding negative string-end offset of current position
        // to end of string.
        masm.addPtr(input_end_pointer, current_position);
        if (read_backward) {
          // Offset by length when matching backwards.
          masm.subPtr(temp1, current_position);
        }

        masm.setupUnalignedABICall(temp1);
        masm.passABIArg(current_character);
        masm.passABIArg(current_position);
        masm.passABIArg(temp0);
        if (unicode) {
            int (*fun)(const char16_t*, const char16_t*, size_t) = CaseInsensitiveCompareUCStrings;
            masm.callWithABI(JS_FUNC_TO_DATA_PTR(void*, fun));
        } else {
            int (*fun)(const char16_t*, const char16_t*, size_t) = CaseInsensitiveCompareStrings;
            masm.callWithABI(JS_FUNC_TO_DATA_PTR(void*, fun));
        }
        masm.storeCallInt32Result(temp1);
        masm.PopRegsInMask(volatileRegs);
        // Check if function returned non-zero for success or zero for failure.
        masm.branchTest32(Assembler::Zero, temp1, temp1, BranchOrBacktrack(on_no_match));

        // On success, advance position by length of capture
        if (read_backward) {
            masm.subPtr(temp0, current_position);
        } else {
            masm.addPtr(temp0, current_position);
        }
    } else {
        MOZ_ASSERT(mode_ == ASCII || !ignore_case);

        // Save register contents to make the registers available below. After
        // this, the temp1, temp2, and current_position registers are available.
        masm.push(current_position);

        // Make offset values into pointers
        masm.addPtr(input_end_pointer, current_character); // Start of capture.
        masm.addPtr(input_end_pointer, current_position); // Start of text to match against capture.

        if (read_backward) {
          // Offset by length when matching backwards.
          masm.subPtr(temp0, current_position);
        }

        // End of text to match against capture (temp0 is pointer now)
        masm.addPtr(current_position, temp0);

        Label success, fail, loop;
        masm.bind(&loop);

        // Load next character from each string.
        if (mode_ == ASCII) {
            masm.load8ZeroExtend(Address(current_character, 0), temp1);
            masm.load8ZeroExtend(Address(current_position, 0), temp2);
        } else {
            masm.load16ZeroExtend(Address(current_character, 0), temp1);
            masm.load16ZeroExtend(Address(current_position, 0), temp2);
        }

        if (ignore_case) {
            MOZ_ASSERT(mode_ == ASCII);
            Label loop_increment, convert_match;

            // Try exact match.
            masm.branch32(Assembler::Equal, temp1, temp2, &loop_increment);

            // Mismatch, try case-insensitive match (converting letters to lower-case).
            masm.or32(Imm32(0x20), temp1); // Convert match character to lower-case.

            // Is temp1 a lowercase letter [a,z]?
            masm.computeEffectiveAddress(Address(temp1, -'a'), temp2);
            masm.branch32(Assembler::BelowOrEqual, temp2, Imm32(static_cast<int32_t>('z' - 'a')),
                          &convert_match);
            // Latin-1: Check for values in range [224,254] but not 247 (U+00F7 DIVISION SIGN).
            masm.sub32(Imm32(224 - 'a'), temp2);
            masm.branch32(Assembler::Above, temp2, Imm32(254 - 224), &fail);
            // Check for 247.
            masm.branch32(Assembler::Equal, temp2, Imm32(247 - 224), &fail);

            // Capture character is lower case. Convert match character to lower case and compare
            masm.bind(&convert_match);
            // Reload latin1 character since temp2 was clobbered above
            masm.load8ZeroExtend(Address(current_position, 0), temp2);
            masm.or32(Imm32(0x20), temp2);
            masm.branch32(Assembler::NotEqual, temp1, temp2, &fail);

            masm.bind(&loop_increment);
        } else {
            // Fail if characters do not match.
            masm.branch32(Assembler::NotEqual, temp1, temp2, &fail);
        }

        // Increment pointers into match and capture strings.
        masm.addPtr(Imm32(char_size()), current_character);
        masm.addPtr(Imm32(char_size()), current_position);

        // Loop if we have not reached the end of the match string.
        masm.branchPtr(Assembler::Below, current_position, temp0, &loop);
        masm.jump(&success);

        // Restore original values before failing.
        masm.bind(&fail);
        masm.pop(current_position);
        JumpOrBacktrack(on_no_match);

        masm.bind(&success);
        // Drop original character position value.
        masm.pop(temp0);

        // current_position is a pointer (now at the end of the consumed characters). Convert it back to an offset.
        masm.subPtr(input_end_pointer, current_position);

        if (read_backward) {
          // Subtract match length if we matched backward
          masm.addPtr(register_location(start_reg), current_position);
          masm.subPtr(register_location(start_reg + 1), current_position);
        }
    }

    // Fallthrough if capture length was zero
    masm.bind(&fallthrough);
}

void
NativeRegExpMacroAssembler::CheckNotBackReference(int start_reg, bool read_backward, Label* on_no_match)
{
    JitSpew(SPEW_PREFIX "CheckNotBackReference(%d)", start_reg);

    CheckNotBackReferenceImpl(start_reg, read_backward, on_no_match, /*unicode = */ false, /*ignore_case = */ false);
}

void
NativeRegExpMacroAssembler::CheckNotBackReferenceIgnoreCase(int start_reg, bool read_backward,
                                                            Label* on_no_match, bool unicode)
{
    JitSpew(SPEW_PREFIX "CheckNotBackReferenceIgnoreCase(%d, %d)", start_reg, unicode);

    CheckNotBackReferenceImpl(start_reg, read_backward, on_no_match, unicode, /*ignore_case = */ true);
}

void
NativeRegExpMacroAssembler::CheckNotCharacterAfterMinusAnd(char16_t c, char16_t minus, char16_t and_with,
                                                           Label* on_not_equal)
{
    JitSpew(SPEW_PREFIX "CheckNotCharacterAfterMinusAnd(%d, %d, %d)", (int) c,
            (int) minus, (int) and_with);

    masm.computeEffectiveAddress(Address(current_character, -minus), temp0);
    if (c == 0) {
        masm.branchTest32(Assembler::NonZero, temp0, Imm32(and_with),
                          BranchOrBacktrack(on_not_equal));
    } else {
        masm.and32(Imm32(and_with), temp0);
        masm.branch32(Assembler::NotEqual, temp0, Imm32(c), BranchOrBacktrack(on_not_equal));
    }
}

void
NativeRegExpMacroAssembler::CheckCharacterInRange(char16_t from, char16_t to,
                                                  Label* on_in_range)
{
    JitSpew(SPEW_PREFIX "CheckCharacterInRange(%d, %d)", (int) from, (int) to);

    masm.computeEffectiveAddress(Address(current_character, -from), temp0);
    masm.branch32(Assembler::BelowOrEqual, temp0, Imm32(to - from), BranchOrBacktrack(on_in_range));
}

void
NativeRegExpMacroAssembler::CheckCharacterNotInRange(char16_t from, char16_t to,
                                                     Label* on_not_in_range)
{
    JitSpew(SPEW_PREFIX "CheckCharacterNotInRange(%d, %d)", (int) from, (int) to);

    masm.computeEffectiveAddress(Address(current_character, -from), temp0);
    masm.branch32(Assembler::Above, temp0, Imm32(to - from), BranchOrBacktrack(on_not_in_range));
}

void
NativeRegExpMacroAssembler::CheckBitInTable(uint8_t* table, Label* on_bit_set)
{
    JitSpew(SPEW_PREFIX "CheckBitInTable");

    masm.movePtr(ImmPtr(table), temp0);

    // kTableMask is currently 127, so we need to mask even if the input is
    // Latin1. V8 has the same issue.
    static_assert(JSString::MAX_LATIN1_CHAR > kTableMask,
                  "No need to mask if MAX_LATIN1_CHAR <= kTableMask");
    masm.move32(Imm32(kTableSize - 1), temp1);
    masm.and32(current_character, temp1);

    masm.load8ZeroExtend(BaseIndex(temp0, temp1, TimesOne), temp0);
    masm.branchTest32(Assembler::NonZero, temp0, temp0, BranchOrBacktrack(on_bit_set));
}

void
NativeRegExpMacroAssembler::Fail()
{
    JitSpew(SPEW_PREFIX "Fail");

    if (!global())
        masm.movePtr(ImmWord(RegExpRunStatus_Success_NotFound), temp0);
    masm.jump(&exit_label_);
}

void
NativeRegExpMacroAssembler::IfRegisterGE(int reg, int comparand, Label* if_ge)
{
    JitSpew(SPEW_PREFIX "IfRegisterGE(%d, %d)", reg, comparand);
    masm.branchPtr(Assembler::GreaterThanOrEqual, register_location(reg), ImmWord(comparand),
                   BranchOrBacktrack(if_ge));
}

void
NativeRegExpMacroAssembler::IfRegisterLT(int reg, int comparand, Label* if_lt)
{
    JitSpew(SPEW_PREFIX "IfRegisterLT(%d, %d)", reg, comparand);
    masm.branchPtr(Assembler::LessThan, register_location(reg), ImmWord(comparand),
                   BranchOrBacktrack(if_lt));
}

void
NativeRegExpMacroAssembler::IfRegisterEqPos(int reg, Label* if_eq)
{
    JitSpew(SPEW_PREFIX "IfRegisterEqPos(%d)", reg);
    masm.branchPtr(Assembler::Equal, register_location(reg), current_position,
                   BranchOrBacktrack(if_eq));
}

void
NativeRegExpMacroAssembler::LoadCurrentCharacter(int cp_offset, Label* on_end_of_input,
                                                 bool check_bounds, int characters)
{
    JitSpew(SPEW_PREFIX "LoadCurrentCharacter(%d, %d)", cp_offset, characters);

    MOZ_ASSERT(cp_offset < (1<<30));  // Be sane! (And ensure negation works)
    if (check_bounds)
        if (cp_offset >= 0) {
            CheckPosition(cp_offset + characters - 1, on_end_of_input);
        } else {
            CheckPosition(cp_offset, on_end_of_input);
        }
    LoadCurrentCharacterUnchecked(cp_offset, characters);
}

void
NativeRegExpMacroAssembler::LoadCurrentCharacterUnchecked(int cp_offset, int characters)
{
    JitSpew(SPEW_PREFIX "LoadCurrentCharacterUnchecked(%d, %d)", cp_offset, characters);
    BaseIndex address(input_end_pointer, current_position, TimesOne, cp_offset * char_size());
    if (mode_ == ASCII) {
        if (characters == 4) {
            masm.load32(address, current_character);
        } else if (characters == 2) {
            masm.load16ZeroExtend(address, current_character);
        } else {
            MOZ_ASSERT(characters == 1);
            masm.load8ZeroExtend(address, current_character);
        }
    } else {
        MOZ_ASSERT(mode_ == CHAR16);
        MOZ_ASSERT(characters <= 2);
        if (characters == 2)
            masm.load32(address, current_character);
        else
            masm.load16ZeroExtend(address, current_character);
    }
}

void
NativeRegExpMacroAssembler::PopCurrentPosition()
{
    JitSpew(SPEW_PREFIX "PopCurrentPosition");

    PopBacktrack(current_position);
}

void
NativeRegExpMacroAssembler::PopRegister(int register_index)
{
    JitSpew(SPEW_PREFIX "PopRegister(%d)", register_index);

    PopBacktrack(temp0);
    masm.storePtr(temp0, register_location(register_index));
}

void
NativeRegExpMacroAssembler::PushBacktrack(Label* label)
{
    JitSpew(SPEW_PREFIX "PushBacktrack");

    CodeOffset patchOffset = masm.movWithPatch(ImmPtr(nullptr), temp0);

    MOZ_ASSERT(!label->bound());

    {
        AutoEnterOOMUnsafeRegion oomUnsafe;
        if (!labelPatches.append(LabelPatch(label, patchOffset)))
            oomUnsafe.crash("NativeRegExpMacroAssembler::PushBacktrack");
    }

    PushBacktrack(temp0);
    CheckBacktrackStackLimit();
}

void
NativeRegExpMacroAssembler::BindBacktrack(Label* label)
{
    JitSpew(SPEW_PREFIX "BindBacktrack");

    Bind(label);

    for (size_t i = 0; i < labelPatches.length(); i++) {
        LabelPatch& v = labelPatches[i];
        if (v.label == label) {
            v.labelOffset = label->offset();
            v.label = nullptr;
            break;
        }
    }
}

void
NativeRegExpMacroAssembler::PushBacktrack(Register source)
{
    JitSpew(SPEW_PREFIX "PushBacktrack");

    MOZ_ASSERT(source != backtrack_stack_pointer);

    // Notice: This updates flags, unlike normal Push.
    masm.storePtr(source, Address(backtrack_stack_pointer, 0));
    masm.addPtr(Imm32(sizeof(void*)), backtrack_stack_pointer);
}

void
NativeRegExpMacroAssembler::PushBacktrack(int32_t value)
{
    JitSpew(SPEW_PREFIX "PushBacktrack(%d)", (int) value);

    // Notice: This updates flags, unlike normal Push.
    masm.storePtr(ImmWord(value), Address(backtrack_stack_pointer, 0));
    masm.addPtr(Imm32(sizeof(void*)), backtrack_stack_pointer);
}

void
NativeRegExpMacroAssembler::PopBacktrack(Register target)
{
    JitSpew(SPEW_PREFIX "PopBacktrack");

    MOZ_ASSERT(target != backtrack_stack_pointer);

    // Notice: This updates flags, unlike normal Pop.
    masm.subPtr(Imm32(sizeof(void*)), backtrack_stack_pointer);
    masm.loadPtr(Address(backtrack_stack_pointer, 0), target);
}

void
NativeRegExpMacroAssembler::CheckBacktrackStackLimit()
{
    JitSpew(SPEW_PREFIX "CheckBacktrackStackLimit");

    const void* limitAddr = runtime->regexpStack.addressOfLimit();

    Label no_stack_overflow;
    masm.branchPtr(Assembler::AboveOrEqual, AbsoluteAddress(limitAddr),
                   backtrack_stack_pointer, &no_stack_overflow);

    // Copy the stack pointer before the call() instruction modifies it.
    masm.moveStackPtrTo(temp2);

    masm.call(&stack_overflow_label_);

    // Exit with an exception if the call failed.
    masm.branchTest32(Assembler::Zero, temp0, temp0, &exit_with_exception_label_);

    masm.bind(&no_stack_overflow);
}

void
NativeRegExpMacroAssembler::PushCurrentPosition()
{
    JitSpew(SPEW_PREFIX "PushCurrentPosition");

    PushBacktrack(current_position);
}

void
NativeRegExpMacroAssembler::PushRegister(int register_index, StackCheckFlag check_stack_limit)
{
    JitSpew(SPEW_PREFIX "PushRegister(%d)", register_index);

    masm.loadPtr(register_location(register_index), temp0);
    PushBacktrack(temp0);
    if (check_stack_limit)
        CheckBacktrackStackLimit();
}

void
NativeRegExpMacroAssembler::ReadCurrentPositionFromRegister(int reg)
{
    JitSpew(SPEW_PREFIX "ReadCurrentPositionFromRegister(%d)", reg);

    masm.loadPtr(register_location(reg), current_position);
}

void
NativeRegExpMacroAssembler::WriteCurrentPositionToRegister(int reg, int cp_offset)
{
    JitSpew(SPEW_PREFIX "WriteCurrentPositionToRegister(%d, %d)", reg, cp_offset);

    if (cp_offset == 0) {
        masm.storePtr(current_position, register_location(reg));
    } else {
        masm.computeEffectiveAddress(Address(current_position, cp_offset * char_size()), temp0);
        masm.storePtr(temp0, register_location(reg));
    }
}

void
NativeRegExpMacroAssembler::ReadBacktrackStackPointerFromRegister(int reg)
{
    JitSpew(SPEW_PREFIX "ReadBacktrackStackPointerFromRegister(%d)", reg);

    masm.loadPtr(register_location(reg), backtrack_stack_pointer);
    masm.addPtr(Address(masm.getStackPointer(),
                offsetof(FrameData, backtrackStackBase)), backtrack_stack_pointer);
}

void
NativeRegExpMacroAssembler::WriteBacktrackStackPointerToRegister(int reg)
{
    JitSpew(SPEW_PREFIX "WriteBacktrackStackPointerToRegister(%d)", reg);

    masm.movePtr(backtrack_stack_pointer, temp0);
    masm.subPtr(Address(masm.getStackPointer(),
                offsetof(FrameData, backtrackStackBase)), temp0);
    masm.storePtr(temp0, register_location(reg));
}

void
NativeRegExpMacroAssembler::SetCurrentPositionFromEnd(int by)
{
    JitSpew(SPEW_PREFIX "SetCurrentPositionFromEnd(%d)", by);

    Label after_position;
    masm.branchPtr(Assembler::GreaterThanOrEqual, current_position,
                   ImmWord(-by * char_size()), &after_position);
    masm.movePtr(ImmWord(-by * char_size()), current_position);

    // On RegExp code entry (where this operation is used), the character before
    // the current position is expected to be already loaded.
    // We have advanced the position, so it's safe to read backwards.
    LoadCurrentCharacterUnchecked(-1, 1);
    masm.bind(&after_position);
}

void
NativeRegExpMacroAssembler::SetRegister(int register_index, int to)
{
    JitSpew(SPEW_PREFIX "SetRegister(%d, %d)", register_index, to);

    MOZ_ASSERT(register_index >= num_saved_registers_);  // Reserved for positions!
    masm.storePtr(ImmWord(to), register_location(register_index));
}

bool
NativeRegExpMacroAssembler::Succeed()
{
    JitSpew(SPEW_PREFIX "Succeed");

    masm.jump(&success_label_);
    return global();
}

void
NativeRegExpMacroAssembler::ClearRegisters(int reg_from, int reg_to)
{
    JitSpew(SPEW_PREFIX "ClearRegisters(%d, %d)", reg_from, reg_to);

    MOZ_ASSERT(reg_from <= reg_to);
    masm.loadPtr(Address(masm.getStackPointer(), offsetof(FrameData, inputStartMinusOne)), temp0);
    for (int reg = reg_from; reg <= reg_to; reg++)
        masm.storePtr(temp0, register_location(reg));
}

void
NativeRegExpMacroAssembler::CheckPosition(int cp_offset, Label* on_outside_input)
{
    JitSpew(SPEW_PREFIX "CheckPosition(%d)", cp_offset);
    if (cp_offset >= 0) {
        //      end + current + offset >= end
        // <=>        current + offset >= 0
        // <=>        current          >= -offset
        masm.branchPtr(Assembler::GreaterThanOrEqual, current_position,
                       ImmWord(-cp_offset * char_size()), BranchOrBacktrack(on_outside_input));
    } else {
        // negative cp_offset means we're reading backwards, check against start of string
        // Compute offset address
        masm.computeEffectiveAddress(BaseIndex(input_end_pointer, current_position, TimesOne, cp_offset * char_size()), temp0);

        // Compare to start of input.
        Address inputStart(masm.getStackPointer(), offsetof(FrameData, inputStart));
        masm.branchPtr(Assembler::GreaterThan, inputStart, temp0, BranchOrBacktrack(on_outside_input));
    }
}

Label*
NativeRegExpMacroAssembler::BranchOrBacktrack(Label* branch)
{
    if (branch)
        return branch;
    return &backtrack_label_;
}

void
NativeRegExpMacroAssembler::JumpOrBacktrack(Label* to)
{
    JitSpew(SPEW_PREFIX "JumpOrBacktrack");

    if (to)
        masm.jump(to);
    else
        Backtrack();
}

bool
NativeRegExpMacroAssembler::CheckSpecialCharacterClass(char16_t type, Label* on_no_match)
{
    JitSpew(SPEW_PREFIX "CheckSpecialCharacterClass(%d)", (int) type);

    Label* branch = BranchOrBacktrack(on_no_match);

    // Range checks (c in min..max) are generally implemented by an unsigned
    // (c - min) <= (max - min) check
    switch (type) {
      case 's':
        // Match space-characters.
        if (mode_ == ASCII) {
            // One byte space characters are '\t'..'\r', ' ' and \u00a0.
            Label success;
            masm.branch32(Assembler::Equal, current_character, Imm32(' '), &success);

            // Check range 0x09..0x0d.
            masm.computeEffectiveAddress(Address(current_character, -'\t'), temp0);
            masm.branch32(Assembler::BelowOrEqual, temp0, Imm32('\r' - '\t'), &success);

            // \u00a0 (NBSP).
            masm.branch32(Assembler::NotEqual, temp0, Imm32(0x00a0 - '\t'), branch);

            masm.bind(&success);
            return true;
        }
        return false;
      case 'S':
        // The emitted code for generic character classes is good enough.
        return false;
      case 'd':
        // Match ASCII digits ('0'..'9')
        masm.computeEffectiveAddress(Address(current_character, -'0'), temp0);
        masm.branch32(Assembler::Above, temp0, Imm32('9' - '0'), branch);
        return true;
      case 'D':
        // Match non ASCII-digits
        masm.computeEffectiveAddress(Address(current_character, -'0'), temp0);
        masm.branch32(Assembler::BelowOrEqual, temp0, Imm32('9' - '0'), branch);
        return true;
      case '.': {
        // Match non-newlines (not 0x0a('\n'), 0x0d('\r'), 0x2028 and 0x2029)
        masm.move32(current_character, temp0);
        masm.xor32(Imm32(0x01), temp0);

        // See if current character is '\n'^1 or '\r'^1, i.e., 0x0b or 0x0c
        masm.sub32(Imm32(0x0b), temp0);
        masm.branch32(Assembler::BelowOrEqual, temp0, Imm32(0x0c - 0x0b), branch);
        if (mode_ == CHAR16) {
            // Compare original value to 0x2028 and 0x2029, using the already
            // computed (current_char ^ 0x01 - 0x0b). I.e., check for
            // 0x201d (0x2028 - 0x0b) or 0x201e.
            masm.sub32(Imm32(0x2028 - 0x0b), temp0);
            masm.branch32(Assembler::BelowOrEqual, temp0, Imm32(0x2029 - 0x2028), branch);
        }
        return true;
      }
      case 'w': {
        if (mode_ != ASCII) {
            // Table is 128 entries, so all ASCII characters can be tested.
            masm.branch32(Assembler::Above, current_character, Imm32('z'), branch);
        }
        MOZ_ASSERT(0 == word_character_map[0]);  // Character '\0' is not a word char.
        masm.movePtr(ImmPtr(word_character_map), temp0);
        masm.load8ZeroExtend(BaseIndex(temp0, current_character, TimesOne), temp0);
        masm.branchTest32(Assembler::Zero, temp0, temp0, branch);
        return true;
      }
      case 'W': {
        Label done;
        if (mode_ != ASCII) {
            // Table is 128 entries, so all ASCII characters can be tested.
            masm.branch32(Assembler::Above, current_character, Imm32('z'), &done);
        }
        MOZ_ASSERT(0 == word_character_map[0]);  // Character '\0' is not a word char.
        masm.movePtr(ImmPtr(word_character_map), temp0);
        masm.load8ZeroExtend(BaseIndex(temp0, current_character, TimesOne), temp0);
        masm.branchTest32(Assembler::NonZero, temp0, temp0, branch);
        if (mode_ != ASCII)
            masm.bind(&done);
        return true;
      }
        // Non-standard classes (with no syntactic shorthand) used internally.
      case '*':
        // Match any character.
        return true;
      case 'n': {
        // Match newlines (0x0a('\n'), 0x0d('\r'), 0x2028 or 0x2029).
        // The opposite of '.'.
        masm.move32(current_character, temp0);
        masm.xor32(Imm32(0x01), temp0);

        // See if current character is '\n'^1 or '\r'^1, i.e., 0x0b or 0x0c
        masm.sub32(Imm32(0x0b), temp0);

        if (mode_ == ASCII) {
            masm.branch32(Assembler::Above, temp0, Imm32(0x0c - 0x0b), branch);
        } else {
            Label done;
            masm.branch32(Assembler::BelowOrEqual, temp0, Imm32(0x0c - 0x0b), &done);
            MOZ_ASSERT(CHAR16 == mode_);

            // Compare original value to 0x2028 and 0x2029, using the already
            // computed (current_char ^ 0x01 - 0x0b). I.e., check for
            // 0x201d (0x2028 - 0x0b) or 0x201e.
            masm.sub32(Imm32(0x2028 - 0x0b), temp0);
            masm.branch32(Assembler::Above, temp0, Imm32(1), branch);

            masm.bind(&done);
        }
        return true;
      }
        // No custom implementation (yet):
      default:
        return false;
    }
}

bool
NativeRegExpMacroAssembler::CanReadUnaligned()
{
#if defined(JS_CODEGEN_ARM)
    return !jit::HasAlignmentFault();
#elif defined(JS_CODEGEN_MIPS32) || defined(JS_CODEGEN_MIPS64)
    return false;
#else
    return true;
#endif
}

const uint8_t
NativeRegExpMacroAssembler::word_character_map[] =
{
    0x00u, 0x00u, 0x00u, 0x00u, 0x00u, 0x00u, 0x00u, 0x00u,
    0x00u, 0x00u, 0x00u, 0x00u, 0x00u, 0x00u, 0x00u, 0x00u,
    0x00u, 0x00u, 0x00u, 0x00u, 0x00u, 0x00u, 0x00u, 0x00u,
    0x00u, 0x00u, 0x00u, 0x00u, 0x00u, 0x00u, 0x00u, 0x00u,

    0x00u, 0x00u, 0x00u, 0x00u, 0x00u, 0x00u, 0x00u, 0x00u,
    0x00u, 0x00u, 0x00u, 0x00u, 0x00u, 0x00u, 0x00u, 0x00u,
    0xffu, 0xffu, 0xffu, 0xffu, 0xffu, 0xffu, 0xffu, 0xffu,  // '0' - '7'
    0xffu, 0xffu, 0x00u, 0x00u, 0x00u, 0x00u, 0x00u, 0x00u,  // '8' - '9'

    0x00u, 0xffu, 0xffu, 0xffu, 0xffu, 0xffu, 0xffu, 0xffu,  // 'A' - 'G'
    0xffu, 0xffu, 0xffu, 0xffu, 0xffu, 0xffu, 0xffu, 0xffu,  // 'H' - 'O'
    0xffu, 0xffu, 0xffu, 0xffu, 0xffu, 0xffu, 0xffu, 0xffu,  // 'P' - 'W'
    0xffu, 0xffu, 0xffu, 0x00u, 0x00u, 0x00u, 0x00u, 0xffu,  // 'X' - 'Z', '_'

    0x00u, 0xffu, 0xffu, 0xffu, 0xffu, 0xffu, 0xffu, 0xffu,  // 'a' - 'g'
    0xffu, 0xffu, 0xffu, 0xffu, 0xffu, 0xffu, 0xffu, 0xffu,  // 'h' - 'o'
    0xffu, 0xffu, 0xffu, 0xffu, 0xffu, 0xffu, 0xffu, 0xffu,  // 'p' - 'w'
    0xffu, 0xffu, 0xffu, 0x00u, 0x00u, 0x00u, 0x00u, 0x00u,  // 'x' - 'z'

    // Latin-1 range
    0x00u, 0x00u, 0x00u, 0x00u, 0x00u, 0x00u, 0x00u, 0x00u,
    0x00u, 0x00u, 0x00u, 0x00u, 0x00u, 0x00u, 0x00u, 0x00u,
    0x00u, 0x00u, 0x00u, 0x00u, 0x00u, 0x00u, 0x00u, 0x00u,
    0x00u, 0x00u, 0x00u, 0x00u, 0x00u, 0x00u, 0x00u, 0x00u,

    0x00u, 0x00u, 0x00u, 0x00u, 0x00u, 0x00u, 0x00u, 0x00u,
    0x00u, 0x00u, 0x00u, 0x00u, 0x00u, 0x00u, 0x00u, 0x00u,
    0x00u, 0x00u, 0x00u, 0x00u, 0x00u, 0x00u, 0x00u, 0x00u,
    0x00u, 0x00u, 0x00u, 0x00u, 0x00u, 0x00u, 0x00u, 0x00u,

    0x00u, 0x00u, 0x00u, 0x00u, 0x00u, 0x00u, 0x00u, 0x00u,
    0x00u, 0x00u, 0x00u, 0x00u, 0x00u, 0x00u, 0x00u, 0x00u,
    0x00u, 0x00u, 0x00u, 0x00u, 0x00u, 0x00u, 0x00u, 0x00u,
    0x00u, 0x00u, 0x00u, 0x00u, 0x00u, 0x00u, 0x00u, 0x00u,

    0x00u, 0x00u, 0x00u, 0x00u, 0x00u, 0x00u, 0x00u, 0x00u,
    0x00u, 0x00u, 0x00u, 0x00u, 0x00u, 0x00u, 0x00u, 0x00u,
    0x00u, 0x00u, 0x00u, 0x00u, 0x00u, 0x00u, 0x00u, 0x00u,
    0x00u, 0x00u, 0x00u, 0x00u, 0x00u, 0x00u, 0x00u, 0x00u,
};<|MERGE_RESOLUTION|>--- conflicted
+++ resolved
@@ -565,7 +565,7 @@
 }
 
 void
-NativeRegExpMacroAssembler::CheckNotAtStart(Label* on_not_at_start)
+NativeRegExpMacroAssembler::CheckNotAtStart(int cp_offset, Label* on_not_at_start)
 {
     JitSpew(SPEW_PREFIX "CheckNotAtStart");
 
@@ -648,13 +648,9 @@
 }
 
 void
-<<<<<<< HEAD
-NativeRegExpMacroAssembler::CheckNotBackReference(int start_reg, Label* on_no_match)
-=======
 NativeRegExpMacroAssembler::CheckNotBackReferenceImpl(int start_reg, bool read_backward,
                                                       Label* on_no_match,
                                                       bool unicode, bool ignore_case)
->>>>>>> 81a8ac42
 {
     Label fallthrough;
 
@@ -687,42 +683,6 @@
         masm.branchPtr(Assembler::GreaterThan, temp1, ImmWord(0),
                        BranchOrBacktrack(on_no_match));
     }
-<<<<<<< HEAD
-    masm.branch32(Assembler::NotEqual, temp0, temp2, &fail);
-
-    // Increment pointers into capture and match string.
-    masm.addPtr(Imm32(char_size()), current_character);
-    masm.addPtr(Imm32(char_size()), temp1);
-
-    // Check if we have reached end of match area.
-    masm.branchPtr(Assembler::Below, temp1, backtrack_stack_pointer, &loop);
-    masm.jump(&success);
-
-    masm.bind(&fail);
-
-    // Restore backtrack stack pointer.
-    masm.pop(backtrack_stack_pointer);
-    JumpOrBacktrack(on_no_match);
-
-    masm.bind(&success);
-
-    // Move current character position to position after match.
-    masm.movePtr(backtrack_stack_pointer, current_position);
-    masm.subPtr(input_end_pointer, current_position);
-
-    // Restore backtrack stack pointer.
-    masm.pop(backtrack_stack_pointer);
-
-    masm.bind(&fallthrough);
-}
-
-void
-NativeRegExpMacroAssembler::CheckNotBackReferenceIgnoreCase(int start_reg, Label* on_no_match,
-                                                            bool unicode)
-{
-    JitSpew(SPEW_PREFIX "CheckNotBackReferenceIgnoreCase(%d, %d)", start_reg, unicode);
-=======
->>>>>>> 81a8ac42
 
     if (mode_ == CHAR16 && ignore_case) {
         // We call a helper function for case-insensitive non-latin1 strings.
