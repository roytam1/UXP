--- conflicted
+++ resolved
@@ -246,7 +246,7 @@
     bool simple() { return simple_; }
     bool contains_anchor() { return contains_anchor_; }
     void set_contains_anchor() { contains_anchor_ = true; }
-    int captures_started() { return captures_ == nullptr ? 0 : captures_->length(); }
+    int captures_started() { return captures_started_; }
     const CharT* position() { return next_pos_ - 1; }
 
     static const int kMaxCaptures = 1 << 16;
@@ -256,8 +256,8 @@
     enum SubexpressionType {
         INITIAL,
         CAPTURE,  // All positive values represent captures.
-        POSITIVE_LOOKAHEAD,
-        NEGATIVE_LOOKAHEAD,
+        POSITIVE_LOOKAROUND,
+        NEGATIVE_LOOKAROUND,
         GROUPING
     };
 
@@ -266,13 +266,6 @@
         RegExpParserState(LifoAlloc* alloc,
                           RegExpParserState* previous_state,
                           SubexpressionType group_type,
-<<<<<<< HEAD
-                          int disjunction_capture_index)
-            : previous_state_(previous_state),
-              builder_(alloc->newInfallible<RegExpBuilder>(alloc)),
-              group_type_(group_type),
-              disjunction_capture_index_(disjunction_capture_index)
-=======
                           RegExpLookaround::Type lookaround_type,
                           int disjunction_capture_index,
                           const CharacterVector* capture_name)
@@ -282,7 +275,6 @@
               lookaround_type_(lookaround_type),
               disjunction_capture_index_(disjunction_capture_index),
               capture_name_(capture_name)
->>>>>>> 81a8ac42
         {}
         // Parser state of containing expression, if any.
         RegExpParserState* previous_state() { return previous_state_; }
@@ -291,6 +283,8 @@
         RegExpBuilder* builder() { return builder_; }
         // Type of regexp being parsed (parenthesized group or entire regexp).
         SubexpressionType group_type() { return group_type_; }
+        // Lookahead or Lookbehind.
+        RegExpLookaround::Type lookaround_type() { return lookaround_type_; }
         // Index in captures array of first capture in this sub-expression, if any.
         // Also the capture index of this sub-expression itself, if group_type
         // is CAPTURE.
@@ -300,14 +294,11 @@
         const CharacterVector* capture_name() const { return capture_name_; }
         bool IsNamedCapture() const { return capture_name_ != nullptr; }
 
-<<<<<<< HEAD
-=======
         // Check whether the parser is inside a capture group with the given index.
         bool IsInsideCaptureGroup(int index);
         // Check whether the parser is inside a capture group with the given name.
         bool IsInsideCaptureGroup(const CharacterVector* name);
 
->>>>>>> 81a8ac42
       private:
         // Linked list implementation of stack of states.
         RegExpParserState* previous_state_;
@@ -315,14 +306,14 @@
         RegExpBuilder* builder_;
         // Stored disjunction type (capture, look-ahead or grouping), if any.
         SubexpressionType group_type_;
+        // Stored read direction.
+        RegExpLookaround::Type lookaround_type_;
         // Stored disjunction's capture index (if any).
         int disjunction_capture_index_;
         // Stored capture name (if any).
         const CharacterVector* const capture_name_;
     };
 
-<<<<<<< HEAD
-=======
     // Return the 1-indexed RegExpCapture object, allocate if necessary.
     RegExpCapture* GetCapture(int index);
 
@@ -342,7 +333,6 @@
     // to avoid complicating cases in which references comes before the capture.
     void PatchNamedBackReferences();
 
->>>>>>> 81a8ac42
     widechar current() { return current_; }
     bool has_more() { return has_more_; }
     bool has_next() { return next_pos_ < end_; }
@@ -362,6 +352,7 @@
     const CharT* next_pos_;
     const CharT* end_;
     widechar current_;
+    int captures_started_;
     // The capture count is only valid after we have scanned for captures.
     int capture_count_;
     bool has_more_;
