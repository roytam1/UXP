/*
 * Copyright (c) 2007 Henri Sivonen
 * Copyright (c) 2007-2011 Mozilla Foundation
 * Copyright (c) 2018-2020 Moonchild Productions
 * Copyright (c) 2020 Binary Outcast
 *
 * Permission is hereby granted, free of charge, to any person obtaining a 
 * copy of this software and associated documentation files (the "Software"), 
 * to deal in the Software without restriction, including without limitation 
 * the rights to use, copy, modify, merge, publish, distribute, sublicense, 
 * and/or sell copies of the Software, and to permit persons to whom the 
 * Software is furnished to do so, subject to the following conditions:
 *
 * The above copyright notice and this permission notice shall be included in 
 * all copies or substantial portions of the Software.
 *
 * THE SOFTWARE IS PROVIDED "AS IS", WITHOUT WARRANTY OF ANY KIND, EXPRESS OR 
 * IMPLIED, INCLUDING BUT NOT LIMITED TO THE WARRANTIES OF MERCHANTABILITY, 
 * FITNESS FOR A PARTICULAR PURPOSE AND NONINFRINGEMENT. IN NO EVENT SHALL 
 * THE AUTHORS OR COPYRIGHT HOLDERS BE LIABLE FOR ANY CLAIM, DAMAGES OR OTHER 
 * LIABILITY, WHETHER IN AN ACTION OF CONTRACT, TORT OR OTHERWISE, ARISING 
 * FROM, OUT OF OR IN CONNECTION WITH THE SOFTWARE OR THE USE OR OTHER 
 * DEALINGS IN THE SOFTWARE.
 */

/*
 * THIS IS A GENERATED FILE. PLEASE DO NOT EDIT.
 * Please edit StackNode.java instead and regenerate.
 */

#ifndef nsHtml5StackNode_h
#define nsHtml5StackNode_h

#include "nsIAtom.h"
#include "nsHtml5AtomTable.h"
#include "nsHtml5String.h"
#include "nsNameSpaceManager.h"
#include "nsIContent.h"
#include "nsTraceRefcnt.h"
#include "jArray.h"
#include "nsHtml5ArrayCopy.h"
#include "nsAHtml5TreeBuilderState.h"
#include "nsHtml5Atoms.h"
#include "nsHtml5ByteReadable.h"
#include "nsIUnicodeDecoder.h"
#include "nsHtml5Macros.h"
#include "nsIContentHandle.h"
#include "nsHtml5Portability.h"
#include "nsHtml5ContentCreatorFunction.h"

class nsHtml5StreamParser;

class nsHtml5AttributeName;
class nsHtml5ElementName;
class nsHtml5Tokenizer;
class nsHtml5TreeBuilder;
class nsHtml5MetaScanner;
class nsHtml5UTF16Buffer;
class nsHtml5StateSnapshot;
class nsHtml5Portability;


class nsHtml5StackNode
{
  public:
    int32_t idxInTreeBuilder;
    int32_t flags;
    nsIAtom* name;
    nsIAtom* popName;
    int32_t ns;
    nsIContentHandle* node;
    nsHtml5HtmlAttributes* attributes;
  private:
    int32_t refcount;
    mozilla::dom::HTMLContentCreatorFunction htmlCreator;
  public:
    inline int32_t getFlags()
    {
      return flags;
    }

    int32_t getGroup();
    bool isScoping();
    bool isSpecial();
    bool isFosterParenting();
    bool isHtmlIntegrationPoint();
<<<<<<< HEAD
    explicit nsHtml5StackNode(int32_t idxInTreeBuilder);
    void setValues(int32_t flags,
                   int32_t ns,
                   nsIAtom* name,
                   nsIContentHandle* node,
                   nsIAtom* popName,
                   nsHtml5HtmlAttributes* attributes);
    void setValues(nsHtml5ElementName* elementName, nsIContentHandle* node);
    void setValues(nsHtml5ElementName* elementName,
                   nsIContentHandle* node,
                   nsHtml5HtmlAttributes* attributes);
    void setValues(nsHtml5ElementName* elementName,
                   nsIContentHandle* node,
                   nsIAtom* popName);
    void setValues(nsHtml5ElementName* elementName,
                   nsIAtom* popName,
                   nsIContentHandle* node);
    void setValues(nsHtml5ElementName* elementName,
                   nsIContentHandle* node,
                   nsIAtom* popName,
                   bool markAsIntegrationPoint);

=======
    mozilla::dom::HTMLContentCreatorFunction getHtmlCreator();
    nsHtml5StackNode(int32_t flags, int32_t ns, nsIAtom* name, nsIContentHandle* node, nsIAtom* popName, nsHtml5HtmlAttributes* attributes, mozilla::dom::HTMLContentCreatorFunction htmlCreator);
    nsHtml5StackNode(nsHtml5ElementName* elementName, nsIContentHandle* node);
    nsHtml5StackNode(nsHtml5ElementName* elementName, nsIContentHandle* node, nsHtml5HtmlAttributes* attributes);
    nsHtml5StackNode(nsHtml5ElementName* elementName, nsIContentHandle* node, nsIAtom* popName);
    nsHtml5StackNode(nsHtml5ElementName* elementName, nsIAtom* popName, nsIContentHandle* node);
    nsHtml5StackNode(nsHtml5ElementName* elementName, nsIContentHandle* node, nsIAtom* popName, bool markAsIntegrationPoint);
>>>>>>> 02487fec
  private:
    static int32_t prepareSvgFlags(int32_t flags);
    static int32_t prepareMathFlags(int32_t flags, bool markAsIntegrationPoint);
  public:
    ~nsHtml5StackNode();
    void dropAttributes();
    void retain();
    void release(nsHtml5TreeBuilder* owningTreeBuilder);
    bool isUnused();
    static void initializeStatics();
    static void releaseStatics();
};

#endif
<|MERGE_RESOLUTION|>--- conflicted
+++ resolved
@@ -63,7 +63,6 @@
 class nsHtml5StackNode
 {
   public:
-    int32_t idxInTreeBuilder;
     int32_t flags;
     nsIAtom* name;
     nsIAtom* popName;
@@ -84,30 +83,6 @@
     bool isSpecial();
     bool isFosterParenting();
     bool isHtmlIntegrationPoint();
-<<<<<<< HEAD
-    explicit nsHtml5StackNode(int32_t idxInTreeBuilder);
-    void setValues(int32_t flags,
-                   int32_t ns,
-                   nsIAtom* name,
-                   nsIContentHandle* node,
-                   nsIAtom* popName,
-                   nsHtml5HtmlAttributes* attributes);
-    void setValues(nsHtml5ElementName* elementName, nsIContentHandle* node);
-    void setValues(nsHtml5ElementName* elementName,
-                   nsIContentHandle* node,
-                   nsHtml5HtmlAttributes* attributes);
-    void setValues(nsHtml5ElementName* elementName,
-                   nsIContentHandle* node,
-                   nsIAtom* popName);
-    void setValues(nsHtml5ElementName* elementName,
-                   nsIAtom* popName,
-                   nsIContentHandle* node);
-    void setValues(nsHtml5ElementName* elementName,
-                   nsIContentHandle* node,
-                   nsIAtom* popName,
-                   bool markAsIntegrationPoint);
-
-=======
     mozilla::dom::HTMLContentCreatorFunction getHtmlCreator();
     nsHtml5StackNode(int32_t flags, int32_t ns, nsIAtom* name, nsIContentHandle* node, nsIAtom* popName, nsHtml5HtmlAttributes* attributes, mozilla::dom::HTMLContentCreatorFunction htmlCreator);
     nsHtml5StackNode(nsHtml5ElementName* elementName, nsIContentHandle* node);
@@ -115,7 +90,6 @@
     nsHtml5StackNode(nsHtml5ElementName* elementName, nsIContentHandle* node, nsIAtom* popName);
     nsHtml5StackNode(nsHtml5ElementName* elementName, nsIAtom* popName, nsIContentHandle* node);
     nsHtml5StackNode(nsHtml5ElementName* elementName, nsIContentHandle* node, nsIAtom* popName, bool markAsIntegrationPoint);
->>>>>>> 02487fec
   private:
     static int32_t prepareSvgFlags(int32_t flags);
     static int32_t prepareMathFlags(int32_t flags, bool markAsIntegrationPoint);
@@ -123,8 +97,7 @@
     ~nsHtml5StackNode();
     void dropAttributes();
     void retain();
-    void release(nsHtml5TreeBuilder* owningTreeBuilder);
-    bool isUnused();
+    void release();
     static void initializeStatics();
     static void releaseStatics();
 };
