/*
 * Copyright (c) 2007 Henri Sivonen
 * Copyright (c) 2007-2011 Mozilla Foundation
 * Copyright (c) 2018-2020 Moonchild Productions
 * Copyright (c) 2020 Binary Outcast
 *
 * Permission is hereby granted, free of charge, to any person obtaining a 
 * copy of this software and associated documentation files (the "Software"), 
 * to deal in the Software without restriction, including without limitation 
 * the rights to use, copy, modify, merge, publish, distribute, sublicense, 
 * and/or sell copies of the Software, and to permit persons to whom the 
 * Software is furnished to do so, subject to the following conditions:
 *
 * The above copyright notice and this permission notice shall be included in 
 * all copies or substantial portions of the Software.
 *
 * THE SOFTWARE IS PROVIDED "AS IS", WITHOUT WARRANTY OF ANY KIND, EXPRESS OR 
 * IMPLIED, INCLUDING BUT NOT LIMITED TO THE WARRANTIES OF MERCHANTABILITY, 
 * FITNESS FOR A PARTICULAR PURPOSE AND NONINFRINGEMENT. IN NO EVENT SHALL 
 * THE AUTHORS OR COPYRIGHT HOLDERS BE LIABLE FOR ANY CLAIM, DAMAGES OR OTHER 
 * LIABILITY, WHETHER IN AN ACTION OF CONTRACT, TORT OR OTHERWISE, ARISING 
 * FROM, OUT OF OR IN CONNECTION WITH THE SOFTWARE OR THE USE OR OTHER 
 * DEALINGS IN THE SOFTWARE.
 */

/*
 * THIS IS A GENERATED FILE. PLEASE DO NOT EDIT.
 * Please edit StackNode.java instead and regenerate.
 */

#define nsHtml5StackNode_cpp__

#include "nsIAtom.h"
#include "nsHtml5AtomTable.h"
#include "nsHtml5String.h"
#include "nsNameSpaceManager.h"
#include "nsIContent.h"
#include "nsTraceRefcnt.h"
#include "jArray.h"
#include "nsHtml5ArrayCopy.h"
#include "nsAHtml5TreeBuilderState.h"
#include "nsHtml5Atoms.h"
#include "nsHtml5ByteReadable.h"
#include "nsIUnicodeDecoder.h"
#include "nsHtml5Macros.h"
#include "nsIContentHandle.h"
#include "nsHtml5Portability.h"
#include "nsHtml5ContentCreatorFunction.h"

#include "nsHtml5AttributeName.h"
#include "nsHtml5ElementName.h"
#include "nsHtml5Tokenizer.h"
#include "nsHtml5TreeBuilder.h"
#include "nsHtml5MetaScanner.h"
#include "nsHtml5UTF16Buffer.h"
#include "nsHtml5StateSnapshot.h"
#include "nsHtml5Portability.h"

#include "nsHtml5StackNode.h"

int32_t 
nsHtml5StackNode::getGroup()
{
  return flags & nsHtml5ElementName::GROUP_MASK;
}

bool 
nsHtml5StackNode::isScoping()
{
  return (flags & nsHtml5ElementName::SCOPING);
}

bool 
nsHtml5StackNode::isSpecial()
{
  return (flags & nsHtml5ElementName::SPECIAL);
}

bool 
nsHtml5StackNode::isFosterParenting()
{
  return (flags & nsHtml5ElementName::FOSTER_PARENTING);
}

bool 
nsHtml5StackNode::isHtmlIntegrationPoint()
{
  return (flags & nsHtml5ElementName::HTML_INTEGRATION_POINT);
}

mozilla::dom::HTMLContentCreatorFunction 
nsHtml5StackNode::getHtmlCreator()
{
  return htmlCreator;
}

<<<<<<< HEAD
nsHtml5StackNode::nsHtml5StackNode(int32_t idxInTreeBuilder)
  : idxInTreeBuilder(idxInTreeBuilder)
  , refcount(0)
=======

nsHtml5StackNode::nsHtml5StackNode(int32_t flags, int32_t ns, nsIAtom* name, nsIContentHandle* node, nsIAtom* popName, nsHtml5HtmlAttributes* attributes, mozilla::dom::HTMLContentCreatorFunction htmlCreator)
  : flags(flags),
    name(name),
    popName(popName),
    ns(ns),
    node(node),
    attributes(attributes),
    refcount(1),
    htmlCreator(htmlCreator)
>>>>>>> 02487fec
{
  MOZ_COUNT_CTOR(nsHtml5StackNode);
}


<<<<<<< HEAD
void
nsHtml5StackNode::setValues(int32_t flags,
                            int32_t ns,
                            nsIAtom* name,
                            nsIContentHandle* node,
                            nsIAtom* popName,
                            nsHtml5HtmlAttributes* attributes)
{
  MOZ_ASSERT(isUnused());
  this->flags = flags;
  this->name = name;
  this->popName = popName;
  this->ns = ns;
  this->node = node;
  this->attributes = attributes;
  this->refcount = 1;
}

void
nsHtml5StackNode::setValues(nsHtml5ElementName* elementName,
                            nsIContentHandle* node)
{
  MOZ_ASSERT(isUnused());
  this->flags = elementName->getFlags();
  this->name = elementName->name;
  this->popName = elementName->name;
  this->ns = kNameSpaceID_XHTML;
  this->node = node;
  this->attributes = nullptr;
  this->refcount = 1;
  MOZ_ASSERT(!elementName->isCustom(), "Don't use this constructor for custom elements.");
}


void
nsHtml5StackNode::setValues(nsHtml5ElementName* elementName,
                            nsIContentHandle* node,
                            nsHtml5HtmlAttributes* attributes)
{
  MOZ_ASSERT(isUnused());
  this->flags = elementName->getFlags();
  this->name = elementName->name;
  this->popName = elementName->name;
  this->ns = kNameSpaceID_XHTML;
  this->node = node;
  this->attributes = attributes;
  this->refcount = 1;
  MOZ_ASSERT(!elementName->isCustom(), "Don't use this constructor for custom elements.");
}


void
nsHtml5StackNode::setValues(nsHtml5ElementName* elementName,
                            nsIContentHandle* node,
                            nsIAtom* popName)
=======
nsHtml5StackNode::nsHtml5StackNode(nsHtml5ElementName* elementName, nsIContentHandle* node)
  : flags(elementName->getFlags()),
    name(elementName->getName()),
    popName(elementName->getName()),
    ns(kNameSpaceID_XHTML),
    node(node),
    attributes(nullptr),
    refcount(1),
    htmlCreator(nullptr)
{
  MOZ_COUNT_CTOR(nsHtml5StackNode);
  MOZ_ASSERT(elementName->isInterned(), "Don't use this constructor for custom elements.");
}


nsHtml5StackNode::nsHtml5StackNode(nsHtml5ElementName* elementName, nsIContentHandle* node, nsHtml5HtmlAttributes* attributes)
  : flags(elementName->getFlags()),
    name(elementName->getName()),
    popName(elementName->getName()),
    ns(kNameSpaceID_XHTML),
    node(node),
    attributes(attributes),
    refcount(1),
    htmlCreator(elementName->getHtmlCreator())
{
  MOZ_COUNT_CTOR(nsHtml5StackNode);
  MOZ_ASSERT(elementName->isInterned(), "Don't use this constructor for custom elements.");
}


nsHtml5StackNode::nsHtml5StackNode(nsHtml5ElementName* elementName, nsIContentHandle* node, nsIAtom* popName)
  : flags(elementName->getFlags()),
    name(elementName->getName()),
    popName(popName),
    ns(kNameSpaceID_XHTML),
    node(node),
    attributes(nullptr),
    refcount(1),
    htmlCreator(nullptr)
>>>>>>> 02487fec
{
  MOZ_ASSERT(isUnused());
  this->flags = elementName->getFlags();
  this->name = elementName->name;
  this->popName = popName;
  this->ns = kNameSpaceID_XHTML;
  this->node = node;
  this->attributes = nullptr;
  this->refcount = 1;
}


<<<<<<< HEAD
void
nsHtml5StackNode::setValues(nsHtml5ElementName* elementName,
                            nsIAtom* popName,
                            nsIContentHandle* node)
=======
nsHtml5StackNode::nsHtml5StackNode(nsHtml5ElementName* elementName, nsIAtom* popName, nsIContentHandle* node)
  : flags(prepareSvgFlags(elementName->getFlags())),
    name(elementName->getName()),
    popName(popName),
    ns(kNameSpaceID_SVG),
    node(node),
    attributes(nullptr),
    refcount(1),
    htmlCreator(nullptr)
>>>>>>> 02487fec
{
  MOZ_ASSERT(isUnused());
  this->flags = prepareSvgFlags(elementName->getFlags());
  this->name = elementName->name;
  this->popName = popName;
  this->ns = kNameSpaceID_SVG;
  this->node = node;
  this->attributes = nullptr;
  this->refcount = 1;
}


<<<<<<< HEAD
void
nsHtml5StackNode::setValues(nsHtml5ElementName* elementName,
                            nsIContentHandle* node,
                            nsIAtom* popName,
                            bool markAsIntegrationPoint)
=======
nsHtml5StackNode::nsHtml5StackNode(nsHtml5ElementName* elementName, nsIContentHandle* node, nsIAtom* popName, bool markAsIntegrationPoint)
  : flags(prepareMathFlags(elementName->getFlags(), markAsIntegrationPoint)),
    name(elementName->getName()),
    popName(popName),
    ns(kNameSpaceID_MathML),
    node(node),
    attributes(nullptr),
    refcount(1),
    htmlCreator(nullptr)
>>>>>>> 02487fec
{
  MOZ_ASSERT(isUnused());
  this->flags =
    prepareMathFlags(elementName->getFlags(), markAsIntegrationPoint);
  this->name = elementName->name;
  this->popName = popName;
  this->ns = kNameSpaceID_MathML;
  this->node = node;
  this->attributes = nullptr;
  this->refcount = 1;
}

int32_t 
nsHtml5StackNode::prepareSvgFlags(int32_t flags)
{
  flags &= ~(nsHtml5ElementName::FOSTER_PARENTING | nsHtml5ElementName::SCOPING | nsHtml5ElementName::SPECIAL | nsHtml5ElementName::OPTIONAL_END_TAG);
  if ((flags & nsHtml5ElementName::SCOPING_AS_SVG)) {
    flags |= (nsHtml5ElementName::SCOPING | nsHtml5ElementName::SPECIAL | nsHtml5ElementName::HTML_INTEGRATION_POINT);
  }
  return flags;
}

int32_t 
nsHtml5StackNode::prepareMathFlags(int32_t flags, bool markAsIntegrationPoint)
{
  flags &= ~(nsHtml5ElementName::FOSTER_PARENTING | nsHtml5ElementName::SCOPING | nsHtml5ElementName::SPECIAL | nsHtml5ElementName::OPTIONAL_END_TAG);
  if ((flags & nsHtml5ElementName::SCOPING_AS_MATHML)) {
    flags |= (nsHtml5ElementName::SCOPING | nsHtml5ElementName::SPECIAL);
  }
  if (markAsIntegrationPoint) {
    flags |= nsHtml5ElementName::HTML_INTEGRATION_POINT;
  }
  return flags;
}


nsHtml5StackNode::~nsHtml5StackNode()
{
  MOZ_COUNT_DTOR(nsHtml5StackNode);
}

void 
nsHtml5StackNode::dropAttributes()
{
  attributes = nullptr;
}

void 
nsHtml5StackNode::retain()
{
  refcount++;
}

void
nsHtml5StackNode::release(nsHtml5TreeBuilder* owningTreeBuilder)
{
  refcount--;
  MOZ_ASSERT(refcount >= 0);
  if (!refcount) {
    delete attributes;
    if (idxInTreeBuilder >= 0) {
      owningTreeBuilder->notifyUnusedStackNode(idxInTreeBuilder);
    } else {
      MOZ_ASSERT(!owningTreeBuilder);
      delete this;
    }
  }
}

bool
nsHtml5StackNode::isUnused()
{
  return !refcount;
}

void
nsHtml5StackNode::initializeStatics()
{
}

void
nsHtml5StackNode::releaseStatics()
{
}

<|MERGE_RESOLUTION|>--- conflicted
+++ resolved
@@ -94,11 +94,6 @@
   return htmlCreator;
 }
 
-<<<<<<< HEAD
-nsHtml5StackNode::nsHtml5StackNode(int32_t idxInTreeBuilder)
-  : idxInTreeBuilder(idxInTreeBuilder)
-  , refcount(0)
-=======
 
 nsHtml5StackNode::nsHtml5StackNode(int32_t flags, int32_t ns, nsIAtom* name, nsIContentHandle* node, nsIAtom* popName, nsHtml5HtmlAttributes* attributes, mozilla::dom::HTMLContentCreatorFunction htmlCreator)
   : flags(flags),
@@ -109,69 +104,11 @@
     attributes(attributes),
     refcount(1),
     htmlCreator(htmlCreator)
->>>>>>> 02487fec
-{
-  MOZ_COUNT_CTOR(nsHtml5StackNode);
-}
-
-
-<<<<<<< HEAD
-void
-nsHtml5StackNode::setValues(int32_t flags,
-                            int32_t ns,
-                            nsIAtom* name,
-                            nsIContentHandle* node,
-                            nsIAtom* popName,
-                            nsHtml5HtmlAttributes* attributes)
-{
-  MOZ_ASSERT(isUnused());
-  this->flags = flags;
-  this->name = name;
-  this->popName = popName;
-  this->ns = ns;
-  this->node = node;
-  this->attributes = attributes;
-  this->refcount = 1;
-}
-
-void
-nsHtml5StackNode::setValues(nsHtml5ElementName* elementName,
-                            nsIContentHandle* node)
-{
-  MOZ_ASSERT(isUnused());
-  this->flags = elementName->getFlags();
-  this->name = elementName->name;
-  this->popName = elementName->name;
-  this->ns = kNameSpaceID_XHTML;
-  this->node = node;
-  this->attributes = nullptr;
-  this->refcount = 1;
-  MOZ_ASSERT(!elementName->isCustom(), "Don't use this constructor for custom elements.");
-}
-
-
-void
-nsHtml5StackNode::setValues(nsHtml5ElementName* elementName,
-                            nsIContentHandle* node,
-                            nsHtml5HtmlAttributes* attributes)
-{
-  MOZ_ASSERT(isUnused());
-  this->flags = elementName->getFlags();
-  this->name = elementName->name;
-  this->popName = elementName->name;
-  this->ns = kNameSpaceID_XHTML;
-  this->node = node;
-  this->attributes = attributes;
-  this->refcount = 1;
-  MOZ_ASSERT(!elementName->isCustom(), "Don't use this constructor for custom elements.");
-}
-
-
-void
-nsHtml5StackNode::setValues(nsHtml5ElementName* elementName,
-                            nsIContentHandle* node,
-                            nsIAtom* popName)
-=======
+{
+  MOZ_COUNT_CTOR(nsHtml5StackNode);
+}
+
+
 nsHtml5StackNode::nsHtml5StackNode(nsHtml5ElementName* elementName, nsIContentHandle* node)
   : flags(elementName->getFlags()),
     name(elementName->getName()),
@@ -211,25 +148,11 @@
     attributes(nullptr),
     refcount(1),
     htmlCreator(nullptr)
->>>>>>> 02487fec
-{
-  MOZ_ASSERT(isUnused());
-  this->flags = elementName->getFlags();
-  this->name = elementName->name;
-  this->popName = popName;
-  this->ns = kNameSpaceID_XHTML;
-  this->node = node;
-  this->attributes = nullptr;
-  this->refcount = 1;
-}
-
-
-<<<<<<< HEAD
-void
-nsHtml5StackNode::setValues(nsHtml5ElementName* elementName,
-                            nsIAtom* popName,
-                            nsIContentHandle* node)
-=======
+{
+  MOZ_COUNT_CTOR(nsHtml5StackNode);
+}
+
+
 nsHtml5StackNode::nsHtml5StackNode(nsHtml5ElementName* elementName, nsIAtom* popName, nsIContentHandle* node)
   : flags(prepareSvgFlags(elementName->getFlags())),
     name(elementName->getName()),
@@ -239,26 +162,11 @@
     attributes(nullptr),
     refcount(1),
     htmlCreator(nullptr)
->>>>>>> 02487fec
-{
-  MOZ_ASSERT(isUnused());
-  this->flags = prepareSvgFlags(elementName->getFlags());
-  this->name = elementName->name;
-  this->popName = popName;
-  this->ns = kNameSpaceID_SVG;
-  this->node = node;
-  this->attributes = nullptr;
-  this->refcount = 1;
-}
-
-
-<<<<<<< HEAD
-void
-nsHtml5StackNode::setValues(nsHtml5ElementName* elementName,
-                            nsIContentHandle* node,
-                            nsIAtom* popName,
-                            bool markAsIntegrationPoint)
-=======
+{
+  MOZ_COUNT_CTOR(nsHtml5StackNode);
+}
+
+
 nsHtml5StackNode::nsHtml5StackNode(nsHtml5ElementName* elementName, nsIContentHandle* node, nsIAtom* popName, bool markAsIntegrationPoint)
   : flags(prepareMathFlags(elementName->getFlags(), markAsIntegrationPoint)),
     name(elementName->getName()),
@@ -268,17 +176,8 @@
     attributes(nullptr),
     refcount(1),
     htmlCreator(nullptr)
->>>>>>> 02487fec
-{
-  MOZ_ASSERT(isUnused());
-  this->flags =
-    prepareMathFlags(elementName->getFlags(), markAsIntegrationPoint);
-  this->name = elementName->name;
-  this->popName = popName;
-  this->ns = kNameSpaceID_MathML;
-  this->node = node;
-  this->attributes = nullptr;
-  this->refcount = 1;
+{
+  MOZ_COUNT_CTOR(nsHtml5StackNode);
 }
 
 int32_t 
@@ -308,6 +207,7 @@
 nsHtml5StackNode::~nsHtml5StackNode()
 {
   MOZ_COUNT_DTOR(nsHtml5StackNode);
+  delete attributes;
 }
 
 void 
@@ -322,26 +222,13 @@
   refcount++;
 }
 
-void
-nsHtml5StackNode::release(nsHtml5TreeBuilder* owningTreeBuilder)
+void 
+nsHtml5StackNode::release()
 {
   refcount--;
-  MOZ_ASSERT(refcount >= 0);
   if (!refcount) {
-    delete attributes;
-    if (idxInTreeBuilder >= 0) {
-      owningTreeBuilder->notifyUnusedStackNode(idxInTreeBuilder);
-    } else {
-      MOZ_ASSERT(!owningTreeBuilder);
-      delete this;
-    }
-  }
-}
-
-bool
-nsHtml5StackNode::isUnused()
-{
-  return !refcount;
+    delete this;
+  }
 }
 
 void
