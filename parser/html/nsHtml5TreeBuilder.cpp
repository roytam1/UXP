/*
 * Copyright (c) 2007 Henri Sivonen
 * Copyright (c) 2007-2015 Mozilla Foundation
 * Copyright (c) 2018-2020 Moonchild Productions
 * Copyright (c) 2020 Binary Outcast
 * Portions of comments Copyright 2004-2008 Apple Computer, Inc., Mozilla
 * Foundation, and Opera Software ASA.
 *
 * Permission is hereby granted, free of charge, to any person obtaining a
 * copy of this software and associated documentation files (the "Software"),
 * to deal in the Software without restriction, including without limitation
 * the rights to use, copy, modify, merge, publish, distribute, sublicense,
 * and/or sell copies of the Software, and to permit persons to whom the
 * Software is furnished to do so, subject to the following conditions:
 *
 * The above copyright notice and this permission notice shall be included in
 * all copies or substantial portions of the Software.
 *
 * THE SOFTWARE IS PROVIDED "AS IS", WITHOUT WARRANTY OF ANY KIND, EXPRESS OR
 * IMPLIED, INCLUDING BUT NOT LIMITED TO THE WARRANTIES OF MERCHANTABILITY,
 * FITNESS FOR A PARTICULAR PURPOSE AND NONINFRINGEMENT. IN NO EVENT SHALL
 * THE AUTHORS OR COPYRIGHT HOLDERS BE LIABLE FOR ANY CLAIM, DAMAGES OR OTHER
 * LIABILITY, WHETHER IN AN ACTION OF CONTRACT, TORT OR OTHERWISE, ARISING
 * FROM, OUT OF OR IN CONNECTION WITH THE SOFTWARE OR THE USE OR OTHER
 * DEALINGS IN THE SOFTWARE.
 */

/*
 * THIS IS A GENERATED FILE. PLEASE DO NOT EDIT.
 * Please edit TreeBuilder.java instead and regenerate.
 */

#define nsHtml5TreeBuilder_cpp__

#include "nsContentUtils.h"
#include "nsIAtom.h"
#include "nsHtml5AtomTable.h"
#include "nsITimer.h"
#include "nsHtml5String.h"
#include "nsNameSpaceManager.h"
#include "nsIContent.h"
#include "nsTraceRefcnt.h"
#include "jArray.h"
#include "nsHtml5DocumentMode.h"
#include "nsHtml5ArrayCopy.h"
#include "nsHtml5Parser.h"
#include "nsHtml5Atoms.h"
#include "nsHtml5TreeOperation.h"
#include "nsHtml5StateSnapshot.h"
#include "nsHtml5StackNode.h"
#include "nsHtml5TreeOpExecutor.h"
#include "nsHtml5StreamParser.h"
#include "nsAHtml5TreeBuilderState.h"
#include "nsHtml5Highlighter.h"
#include "nsHtml5PlainTextUtils.h"
#include "nsHtml5ViewSourceUtils.h"
#include "mozilla/Likely.h"
#include "nsIContentHandle.h"
#include "nsHtml5OplessBuilder.h"

#include "nsHtml5AttributeName.h"
#include "nsHtml5ElementName.h"
#include "nsHtml5Tokenizer.h"
#include "nsHtml5MetaScanner.h"
#include "nsHtml5StackNode.h"
#include "nsHtml5UTF16Buffer.h"
#include "nsHtml5StateSnapshot.h"
#include "nsHtml5Portability.h"

#include "nsHtml5TreeBuilder.h"

char16_t nsHtml5TreeBuilder::REPLACEMENT_CHARACTER[] = { 0xfffd };
static const char* const QUIRKY_PUBLIC_IDS_DATA[] = { "+//silmaril//dtd html pro v0r11 19970101//", "-//advasoft ltd//dtd html 3.0 aswedit + extensions//", "-//as//dtd html 3.0 aswedit + extensions//", "-//ietf//dtd html 2.0 level 1//", "-//ietf//dtd html 2.0 level 2//", "-//ietf//dtd html 2.0 strict level 1//", "-//ietf//dtd html 2.0 strict level 2//", "-//ietf//dtd html 2.0 strict//", "-//ietf//dtd html 2.0//", "-//ietf//dtd html 2.1e//", "-//ietf//dtd html 3.0//", "-//ietf//dtd html 3.2 final//", "-//ietf//dtd html 3.2//", "-//ietf//dtd html 3//", "-//ietf//dtd html level 0//", "-//ietf//dtd html level 1//", "-//ietf//dtd html level 2//", "-//ietf//dtd html level 3//", "-//ietf//dtd html strict level 0//", "-//ietf//dtd html strict level 1//", "-//ietf//dtd html strict level 2//", "-//ietf//dtd html strict level 3//", "-//ietf//dtd html strict//", "-//ietf//dtd html//", "-//metrius//dtd metrius presentational//", "-//microsoft//dtd internet explorer 2.0 html strict//", "-//microsoft//dtd internet explorer 2.0 html//", "-//microsoft//dtd internet explorer 2.0 tables//", "-//microsoft//dtd internet explorer 3.0 html strict//", "-//microsoft//dtd internet explorer 3.0 html//", "-//microsoft//dtd internet explorer 3.0 tables//", "-//netscape comm. corp.//dtd html//", "-//netscape comm. corp.//dtd strict html//", "-//o'reilly and associates//dtd html 2.0//", "-//o'reilly and associates//dtd html extended 1.0//", "-//o'reilly and associates//dtd html extended relaxed 1.0//", "-//softquad software//dtd hotmetal pro 6.0::19990601::extensions to html 4.0//", "-//softquad//dtd hotmetal pro 4.0::19971010::extensions to html 4.0//", "-//spyglass//dtd html 2.0 extended//", "-//sq//dtd html 2.0 hotmetal + extensions//", "-//sun microsystems corp.//dtd hotjava html//", "-//sun microsystems corp.//dtd hotjava strict html//", "-//w3c//dtd html 3 1995-03-24//", "-//w3c//dtd html 3.2 draft//", "-//w3c//dtd html 3.2 final//", "-//w3c//dtd html 3.2//", "-//w3c//dtd html 3.2s draft//", "-//w3c//dtd html 4.0 frameset//", "-//w3c//dtd html 4.0 transitional//", "-//w3c//dtd html experimental 19960712//", "-//w3c//dtd html experimental 970421//", "-//w3c//dtd w3 html//", "-//w3o//dtd w3 html 3.0//", "-//webtechs//dtd mozilla html 2.0//", "-//webtechs//dtd mozilla html//" };
staticJArray<const char*,int32_t> nsHtml5TreeBuilder::QUIRKY_PUBLIC_IDS = { QUIRKY_PUBLIC_IDS_DATA, MOZ_ARRAY_LENGTH(QUIRKY_PUBLIC_IDS_DATA) };
void 
nsHtml5TreeBuilder::startTokenization(nsHtml5Tokenizer* self)
{
  tokenizer = self;
  stackNodes = jArray<nsHtml5StackNode*, int32_t>::newJArray(64);
  stack = jArray<nsHtml5StackNode*,int32_t>::newJArray(64);
  templateModeStack = jArray<int32_t,int32_t>::newJArray(64);
  listOfActiveFormattingElements = jArray<nsHtml5StackNode*,int32_t>::newJArray(64);
  needToDropLF = false;
  originalMode = INITIAL;
  templateModePtr = -1;
  stackNodesIdx = 0;
  numStackNodes = 0;
  currentPtr = -1;
  listPtr = -1;
  formPointer = nullptr;
  headPointer = nullptr;
  deepTreeSurrogateParent = nullptr;
  start(fragment);
  charBufferLen = 0;
  charBuffer = nullptr;
  framesetOk = true;
  if (fragment) {
    nsIContentHandle* elt;
    if (contextNode) {
      elt = contextNode;
    } else {
      elt = createHtmlElementSetAsRoot(tokenizer->emptyAttributes());
    }
    if (contextNamespace == kNameSpaceID_SVG) {
      nsHtml5ElementName* elementName = nsHtml5ElementName::ELT_SVG;
      if (nsHtml5Atoms::title == contextName || nsHtml5Atoms::desc == contextName || nsHtml5Atoms::foreignObject == contextName) {
        elementName = nsHtml5ElementName::ELT_FOREIGNOBJECT;
      }
<<<<<<< HEAD
      nsHtml5StackNode* node = createStackNode(elementName, elementName->camelCaseName, elt);
=======
      nsHtml5StackNode* node = new nsHtml5StackNode(elementName, elementName->getCamelCaseName(), elt);
>>>>>>> 02487fec
      currentPtr++;
      stack[currentPtr] = node;
      tokenizer->setState(nsHtml5Tokenizer::DATA);
      mode = FRAMESET_OK;
    } else if (contextNamespace == kNameSpaceID_MathML) {
      nsHtml5ElementName* elementName = nsHtml5ElementName::ELT_MATH;
      if (nsHtml5Atoms::mi == contextName || nsHtml5Atoms::mo == contextName || nsHtml5Atoms::mn == contextName || nsHtml5Atoms::ms == contextName || nsHtml5Atoms::mtext == contextName) {
        elementName = nsHtml5ElementName::ELT_MTEXT;
      } else if (nsHtml5Atoms::annotation_xml == contextName) {
        elementName = nsHtml5ElementName::ELT_ANNOTATION_XML;
      }
<<<<<<< HEAD
      nsHtml5StackNode* node = createStackNode(elementName, elt, elementName->name, false);
=======
      nsHtml5StackNode* node = new nsHtml5StackNode(elementName, elt, elementName->getName(), false);
>>>>>>> 02487fec
      currentPtr++;
      stack[currentPtr] = node;
      tokenizer->setState(nsHtml5Tokenizer::DATA);
      mode = FRAMESET_OK;
    } else {
      nsHtml5StackNode* node = createStackNode(nsHtml5ElementName::ELT_HTML, elt);
      currentPtr++;
      stack[currentPtr] = node;
      if (nsHtml5Atoms::template_ == contextName) {
        pushTemplateMode(IN_TEMPLATE);
      }
      resetTheInsertionMode();
      formPointer = getFormPointerForContext(contextNode);
      if (nsHtml5Atoms::title == contextName || nsHtml5Atoms::textarea == contextName) {
        tokenizer->setState(nsHtml5Tokenizer::RCDATA);
      } else if (nsHtml5Atoms::style == contextName || nsHtml5Atoms::xmp == contextName || nsHtml5Atoms::iframe == contextName || nsHtml5Atoms::noembed == contextName || nsHtml5Atoms::noframes == contextName || (scriptingEnabled && nsHtml5Atoms::noscript == contextName)) {
        tokenizer->setState(nsHtml5Tokenizer::RAWTEXT);
      } else if (nsHtml5Atoms::plaintext == contextName) {
        tokenizer->setState(nsHtml5Tokenizer::PLAINTEXT);
      } else if (nsHtml5Atoms::script == contextName) {
        tokenizer->setState(nsHtml5Tokenizer::SCRIPT_DATA);
      } else {
        tokenizer->setState(nsHtml5Tokenizer::DATA);
      }
    }
    contextName = nullptr;
    contextNode = nullptr;
  } else {
    mode = INITIAL;
    if (tokenizer->isViewingXmlSource()) {
<<<<<<< HEAD
      nsIContentHandle* elt = createElement(kNameSpaceID_SVG, nsHtml5Atoms::svg, tokenizer->emptyAttributes(), nullptr);
      nsHtml5StackNode* node = createStackNode(nsHtml5ElementName::ELT_SVG, nsHtml5Atoms::svg, elt);
=======
      nsIContentHandle* elt = createElement(kNameSpaceID_SVG, nsHtml5Atoms::svg, tokenizer->emptyAttributes(), nullptr, svgCreator(NS_NewSVGSVGElement));
      nsHtml5StackNode* node = new nsHtml5StackNode(nsHtml5ElementName::ELT_SVG, nsHtml5Atoms::svg, elt);
>>>>>>> 02487fec
      currentPtr++;
      stack[currentPtr] = node;
    }
  }
}

void 
nsHtml5TreeBuilder::doctype(nsIAtom* name, nsHtml5String publicIdentifier, nsHtml5String systemIdentifier, bool forceQuirks)
{
  needToDropLF = false;
  if (!isInForeign() && mode == INITIAL) {
    nsHtml5String emptyString = nsHtml5Portability::newEmptyString();
    appendDoctypeToDocument(!name ? nsHtml5Atoms::emptystring : name, !publicIdentifier ? emptyString : publicIdentifier, !systemIdentifier ? emptyString : systemIdentifier);
    emptyString.Release();
    if (isQuirky(name, publicIdentifier, systemIdentifier, forceQuirks)) {
      errQuirkyDoctype();
      documentModeInternal(QUIRKS_MODE, publicIdentifier, systemIdentifier, false);
    } else if (isAlmostStandards(publicIdentifier, systemIdentifier)) {
      errAlmostStandardsDoctype();
      documentModeInternal(ALMOST_STANDARDS_MODE, publicIdentifier, systemIdentifier, false);
    } else {
      documentModeInternal(STANDARDS_MODE, publicIdentifier, systemIdentifier, false);
    }
    mode = BEFORE_HTML;
    return;
  }
  errStrayDoctype();
  return;
}

void 
nsHtml5TreeBuilder::comment(char16_t* buf, int32_t start, int32_t length)
{
  needToDropLF = false;
  if (!isInForeign()) {
    switch(mode) {
      case INITIAL:
      case BEFORE_HTML:
      case AFTER_AFTER_BODY:
      case AFTER_AFTER_FRAMESET: {
        appendCommentToDocument(buf, start, length);
        return;
      }
      case AFTER_BODY: {
        flushCharacters();
        appendComment(stack[0]->node, buf, start, length);
        return;
      }
      default: {
        break;
      }
    }
  }
  flushCharacters();
  appendComment(stack[currentPtr]->node, buf, start, length);
  return;
}

void 
nsHtml5TreeBuilder::characters(const char16_t* buf, int32_t start, int32_t length)
{
  if (tokenizer->isViewingXmlSource()) {
    return;
  }
  if (needToDropLF) {
    needToDropLF = false;
    if (buf[start] == '\n') {
      start++;
      length--;
      if (!length) {
        return;
      }
    }
  }
  switch(mode) {
    case IN_BODY:
    case IN_CELL:
    case IN_CAPTION: {
      if (!isInForeignButNotHtmlOrMathTextIntegrationPoint()) {
        reconstructTheActiveFormattingElements();
      }
    }
    case TEXT: {
      accumulateCharacters(buf, start, length);
      return;
    }
    case IN_TABLE:
    case IN_TABLE_BODY:
    case IN_ROW: {
      accumulateCharactersForced(buf, start, length);
      return;
    }
    default: {
      int32_t end = start + length;
      for (int32_t i = start; i < end; i++) {
        switch(buf[i]) {
          case ' ':
          case '\t':
          case '\n':
          case '\r':
          case '\f': {
            switch(mode) {
              case INITIAL:
              case BEFORE_HTML:
              case BEFORE_HEAD: {
                start = i + 1;
                continue;
              }
              case IN_HEAD:
              case IN_HEAD_NOSCRIPT:
              case AFTER_HEAD:
              case IN_COLUMN_GROUP:
              case IN_FRAMESET:
              case AFTER_FRAMESET: {
                continue;
              }
              case FRAMESET_OK:
              case IN_TEMPLATE:
              case IN_BODY:
              case IN_CELL:
              case IN_CAPTION: {
                if (start < i) {
                  accumulateCharacters(buf, start, i - start);
                  start = i;
                }
                if (!isInForeignButNotHtmlOrMathTextIntegrationPoint()) {
                  flushCharacters();
                  reconstructTheActiveFormattingElements();
                }
                NS_HTML5_BREAK(charactersloop);
              }
              case IN_SELECT:
              case IN_SELECT_IN_TABLE: {
                NS_HTML5_BREAK(charactersloop);
              }
              case IN_TABLE:
              case IN_TABLE_BODY:
              case IN_ROW: {
                accumulateCharactersForced(buf, i, 1);
                start = i + 1;
                continue;
              }
              case AFTER_BODY:
              case AFTER_AFTER_BODY:
              case AFTER_AFTER_FRAMESET: {
                if (start < i) {
                  accumulateCharacters(buf, start, i - start);
                  start = i;
                }
                flushCharacters();
                reconstructTheActiveFormattingElements();
                continue;
              }
            }
          }
          default: {
            switch(mode) {
              case INITIAL: {
                documentModeInternal(QUIRKS_MODE, nullptr, nullptr, false);
                mode = BEFORE_HTML;
                i--;
                continue;
              }
              case BEFORE_HTML: {
                appendHtmlElementToDocumentAndPush();
                mode = BEFORE_HEAD;
                i--;
                continue;
              }
              case BEFORE_HEAD: {
                if (start < i) {
                  accumulateCharacters(buf, start, i - start);
                  start = i;
                }
                flushCharacters();
                appendToCurrentNodeAndPushHeadElement(nsHtml5HtmlAttributes::EMPTY_ATTRIBUTES);
                mode = IN_HEAD;
                i--;
                continue;
              }
              case IN_HEAD: {
                if (start < i) {
                  accumulateCharacters(buf, start, i - start);
                  start = i;
                }
                flushCharacters();
                pop();
                mode = AFTER_HEAD;
                i--;
                continue;
              }
              case IN_HEAD_NOSCRIPT: {
                if (start < i) {
                  accumulateCharacters(buf, start, i - start);
                  start = i;
                }
                errNonSpaceInNoscriptInHead();
                flushCharacters();
                pop();
                mode = IN_HEAD;
                i--;
                continue;
              }
              case AFTER_HEAD: {
                if (start < i) {
                  accumulateCharacters(buf, start, i - start);
                  start = i;
                }
                flushCharacters();
                appendToCurrentNodeAndPushBodyElement();
                mode = FRAMESET_OK;
                i--;
                continue;
              }
              case FRAMESET_OK: {
                framesetOk = false;
                mode = IN_BODY;
                i--;
                continue;
              }
              case IN_TEMPLATE:
              case IN_BODY:
              case IN_CELL:
              case IN_CAPTION: {
                if (start < i) {
                  accumulateCharacters(buf, start, i - start);
                  start = i;
                }
                if (!isInForeignButNotHtmlOrMathTextIntegrationPoint()) {
                  flushCharacters();
                  reconstructTheActiveFormattingElements();
                }
                NS_HTML5_BREAK(charactersloop);
              }
              case IN_TABLE:
              case IN_TABLE_BODY:
              case IN_ROW: {
                accumulateCharactersForced(buf, i, 1);
                start = i + 1;
                continue;
              }
              case IN_COLUMN_GROUP: {
                if (start < i) {
                  accumulateCharacters(buf, start, i - start);
                  start = i;
                }
                if (!currentPtr || stack[currentPtr]->getGroup() == nsHtml5TreeBuilder::TEMPLATE) {
                  errNonSpaceInColgroupInFragment();
                  start = i + 1;
                  continue;
                }
                flushCharacters();
                pop();
                mode = IN_TABLE;
                i--;
                continue;
              }
              case IN_SELECT:
              case IN_SELECT_IN_TABLE: {
                NS_HTML5_BREAK(charactersloop);
              }
              case AFTER_BODY: {
                errNonSpaceAfterBody();

                mode = framesetOk ? FRAMESET_OK : IN_BODY;
                i--;
                continue;
              }
              case IN_FRAMESET: {
                if (start < i) {
                  accumulateCharacters(buf, start, i - start);
                }
                errNonSpaceInFrameset();
                start = i + 1;
                continue;
              }
              case AFTER_FRAMESET: {
                if (start < i) {
                  accumulateCharacters(buf, start, i - start);
                }
                errNonSpaceAfterFrameset();
                start = i + 1;
                continue;
              }
              case AFTER_AFTER_BODY: {
                errNonSpaceInTrailer();
                mode = framesetOk ? FRAMESET_OK : IN_BODY;
                i--;
                continue;
              }
              case AFTER_AFTER_FRAMESET: {
                if (start < i) {
                  accumulateCharacters(buf, start, i - start);
                }
                errNonSpaceInTrailer();
                start = i + 1;
                continue;
              }
            }
          }
        }
      }
      charactersloop_end: ;
      if (start < end) {
        accumulateCharacters(buf, start, end - start);
      }
    }
  }
}

void 
nsHtml5TreeBuilder::zeroOriginatingReplacementCharacter()
{
  if (mode == TEXT) {
    accumulateCharacters(REPLACEMENT_CHARACTER, 0, 1);
    return;
  }
  if (currentPtr >= 0) {
    if (isSpecialParentInForeign(stack[currentPtr])) {
      return;
    }
    accumulateCharacters(REPLACEMENT_CHARACTER, 0, 1);
  }
}

void 
nsHtml5TreeBuilder::eof()
{
  flushCharacters();
  for (; ; ) {
    switch(mode) {
      case INITIAL: {
        documentModeInternal(QUIRKS_MODE, nullptr, nullptr, false);
        mode = BEFORE_HTML;
        continue;
      }
      case BEFORE_HTML: {
        appendHtmlElementToDocumentAndPush();
        mode = BEFORE_HEAD;
        continue;
      }
      case BEFORE_HEAD: {
        appendToCurrentNodeAndPushHeadElement(nsHtml5HtmlAttributes::EMPTY_ATTRIBUTES);
        mode = IN_HEAD;
        continue;
      }
      case IN_HEAD: {
        while (currentPtr > 0) {
          popOnEof();
        }
        mode = AFTER_HEAD;
        continue;
      }
      case IN_HEAD_NOSCRIPT: {
        while (currentPtr > 1) {
          popOnEof();
        }
        mode = IN_HEAD;
        continue;
      }
      case AFTER_HEAD: {
        appendToCurrentNodeAndPushBodyElement();
        mode = IN_BODY;
        continue;
      }
      case IN_TABLE_BODY:
      case IN_ROW:
      case IN_TABLE:
      case IN_SELECT_IN_TABLE:
      case IN_SELECT:
      case IN_COLUMN_GROUP:
      case FRAMESET_OK:
      case IN_CAPTION:
      case IN_CELL:
      case IN_BODY: {
        if (isTemplateModeStackEmpty()) {
          NS_HTML5_BREAK(eofloop);
        }
      }
      case IN_TEMPLATE: {
        int32_t eltPos = findLast(nsHtml5Atoms::template_);
        if (eltPos == nsHtml5TreeBuilder::NOT_FOUND_ON_STACK) {
          MOZ_ASSERT(fragment);
          NS_HTML5_BREAK(eofloop);
        }
        if (MOZ_UNLIKELY(mViewSource)) {
          errUnclosedElements(eltPos, nsHtml5Atoms::template_);
        }
        while (currentPtr >= eltPos) {
          pop();
        }
        clearTheListOfActiveFormattingElementsUpToTheLastMarker();
        popTemplateMode();
        resetTheInsertionMode();
        continue;
      }
      case TEXT: {
        if (originalMode == AFTER_HEAD) {
          popOnEof();
        }
        popOnEof();
        mode = originalMode;
        continue;
      }
      case IN_FRAMESET: {
        NS_HTML5_BREAK(eofloop);
      }
      case AFTER_BODY:
      case AFTER_FRAMESET:
      case AFTER_AFTER_BODY:
      case AFTER_AFTER_FRAMESET:
      default: {
        NS_HTML5_BREAK(eofloop);
      }
    }
  }
  eofloop_end: ;
  while (currentPtr > 0) {
    popOnEof();
  }
  if (!fragment) {
    popOnEof();
  }
}

void 
nsHtml5TreeBuilder::endTokenization()
{
  formPointer = nullptr;
  headPointer = nullptr;
  deepTreeSurrogateParent = nullptr;
  templateModeStack = nullptr;
  if (stack) {
    while (currentPtr > -1) {
      stack[currentPtr]->release(this);
      currentPtr--;
    }
    stack = nullptr;
  }
  if (listOfActiveFormattingElements) {
    while (listPtr > -1) {
      if (listOfActiveFormattingElements[listPtr]) {
        listOfActiveFormattingElements[listPtr]->release(this);
      }
      listPtr--;
    }
    listOfActiveFormattingElements = nullptr;
  }
  if (stackNodes) {
    for (int32_t i = 0; i < numStackNodes; i++) {
      MOZ_ASSERT(stackNodes[i]->isUnused());
      delete stackNodes[i];
    }
    numStackNodes = 0;
    stackNodesIdx = 0;
    stackNodes = nullptr;
  }
  charBuffer = nullptr;
  end();
}

void 
nsHtml5TreeBuilder::startTag(nsHtml5ElementName* elementName, nsHtml5HtmlAttributes* attributes, bool selfClosing)
{
  flushCharacters();
  int32_t eltPos;
  needToDropLF = false;
  starttagloop: for (; ; ) {
    int32_t group = elementName->getGroup();
    nsIAtom* name = elementName->getName();
    if (isInForeign()) {
      nsHtml5StackNode* currentNode = stack[currentPtr];
      int32_t currNs = currentNode->ns;
      if (!(currentNode->isHtmlIntegrationPoint() || (currNs == kNameSpaceID_MathML && ((currentNode->getGroup() == MI_MO_MN_MS_MTEXT && group != MGLYPH_OR_MALIGNMARK) || (currentNode->getGroup() == ANNOTATION_XML && group == SVG))))) {
        switch(group) {
          case B_OR_BIG_OR_CODE_OR_EM_OR_I_OR_S_OR_SMALL_OR_STRIKE_OR_STRONG_OR_TT_OR_U:
          case DIV_OR_BLOCKQUOTE_OR_CENTER_OR_MENU:
          case BODY:
          case BR:
          case RUBY_OR_SPAN_OR_SUB_OR_SUP_OR_VAR:
          case DD_OR_DT:
          case UL_OR_OL_OR_DL:
          case EMBED:
          case IMG:
          case H1_OR_H2_OR_H3_OR_H4_OR_H5_OR_H6:
          case HEAD:
          case HR:
          case LI:
          case META:
          case NOBR:
          case P:
          case PRE_OR_LISTING:
          case TABLE:
          case FONT: {
            if (!(group == FONT && !(attributes->contains(nsHtml5AttributeName::ATTR_COLOR) || attributes->contains(nsHtml5AttributeName::ATTR_FACE) || attributes->contains(nsHtml5AttributeName::ATTR_SIZE)))) {
              errHtmlStartTagInForeignContext(name);
              if (!fragment) {
                while (!isSpecialParentInForeign(stack[currentPtr])) {
                  pop();
                }
                NS_HTML5_CONTINUE(starttagloop);
              }
            }
          }
          default: {
            if (kNameSpaceID_SVG == currNs) {
              attributes->adjustForSvg();
              if (selfClosing) {
                appendVoidElementToCurrentMayFosterSVG(elementName, attributes);
                selfClosing = false;
              } else {
                appendToCurrentNodeAndPushElementMayFosterSVG(elementName, attributes);
              }
              attributes = nullptr;
              NS_HTML5_BREAK(starttagloop);
            } else {
              attributes->adjustForMath();
              if (selfClosing) {
                appendVoidElementToCurrentMayFosterMathML(elementName, attributes);
                selfClosing = false;
              } else {
                appendToCurrentNodeAndPushElementMayFosterMathML(elementName, attributes);
              }
              attributes = nullptr;
              NS_HTML5_BREAK(starttagloop);
            }
          }
        }
      }
    }
    switch(mode) {
      case IN_TEMPLATE: {
        switch(group) {
          case COL: {
            popTemplateMode();
            pushTemplateMode(IN_COLUMN_GROUP);
            mode = IN_COLUMN_GROUP;
            continue;
          }
          case CAPTION:
          case COLGROUP:
          case TBODY_OR_THEAD_OR_TFOOT: {
            popTemplateMode();
            pushTemplateMode(IN_TABLE);
            mode = IN_TABLE;
            continue;
          }
          case TR: {
            popTemplateMode();
            pushTemplateMode(IN_TABLE_BODY);
            mode = IN_TABLE_BODY;
            continue;
          }
          case TD_OR_TH: {
            popTemplateMode();
            pushTemplateMode(IN_ROW);
            mode = IN_ROW;
            continue;
          }
          case META: {
            checkMetaCharset(attributes);
            appendVoidElementToCurrentMayFoster(elementName, attributes);
            selfClosing = false;
            attributes = nullptr;
            NS_HTML5_BREAK(starttagloop);
          }
          case TITLE: {
            startTagTitleInHead(elementName, attributes);
            attributes = nullptr;
            NS_HTML5_BREAK(starttagloop);
          }
          case BASE:
          case LINK_OR_BASEFONT_OR_BGSOUND: {
            appendVoidElementToCurrentMayFoster(elementName, attributes);
            selfClosing = false;
            attributes = nullptr;
            NS_HTML5_BREAK(starttagloop);
          }
          case SCRIPT: {
            startTagScriptInHead(elementName, attributes);
            attributes = nullptr;
            NS_HTML5_BREAK(starttagloop);
          }
          case NOFRAMES:
          case STYLE: {
            startTagGenericRawText(elementName, attributes);
            attributes = nullptr;
            NS_HTML5_BREAK(starttagloop);
          }
          case TEMPLATE: {
            startTagTemplateInHead(elementName, attributes);
            attributes = nullptr;
            NS_HTML5_BREAK(starttagloop);
          }
          default: {
            popTemplateMode();
            pushTemplateMode(IN_BODY);
            mode = IN_BODY;
            continue;
          }
        }
      }
      case IN_ROW: {
        switch(group) {
          case TD_OR_TH: {
            clearStackBackTo(findLastOrRoot(nsHtml5TreeBuilder::TR));
            appendToCurrentNodeAndPushElement(elementName, attributes);
            mode = IN_CELL;
            insertMarker();
            attributes = nullptr;
            NS_HTML5_BREAK(starttagloop);
          }
          case CAPTION:
          case COL:
          case COLGROUP:
          case TBODY_OR_THEAD_OR_TFOOT:
          case TR: {
            eltPos = findLastOrRoot(nsHtml5TreeBuilder::TR);
            if (!eltPos) {
              MOZ_ASSERT(fragment || isTemplateContents());
              errNoTableRowToClose();
              NS_HTML5_BREAK(starttagloop);
            }
            clearStackBackTo(eltPos);
            pop();
            mode = IN_TABLE_BODY;
            continue;
          }
          default:
            ; // fall through
        }
      }
      case IN_TABLE_BODY: {
        switch(group) {
          case TR: {
            clearStackBackTo(findLastInTableScopeOrRootTemplateTbodyTheadTfoot());
            appendToCurrentNodeAndPushElement(elementName, attributes);
            mode = IN_ROW;
            attributes = nullptr;
            NS_HTML5_BREAK(starttagloop);
          }
          case TD_OR_TH: {
            errStartTagInTableBody(name);
            clearStackBackTo(findLastInTableScopeOrRootTemplateTbodyTheadTfoot());
            appendToCurrentNodeAndPushElement(nsHtml5ElementName::ELT_TR, nsHtml5HtmlAttributes::EMPTY_ATTRIBUTES);
            mode = IN_ROW;
            continue;
          }
          case CAPTION:
          case COL:
          case COLGROUP:
          case TBODY_OR_THEAD_OR_TFOOT: {
            eltPos = findLastInTableScopeOrRootTemplateTbodyTheadTfoot();
            if (!eltPos || stack[eltPos]->getGroup() == TEMPLATE) {
              MOZ_ASSERT(fragment || isTemplateContents());
              errStrayStartTag(name);
              NS_HTML5_BREAK(starttagloop);
            } else {
              clearStackBackTo(eltPos);
              pop();
              mode = IN_TABLE;
              continue;
            }
          }
          default:
            ; // fall through
        }
      }
      case IN_TABLE: {
        for (; ; ) {
          switch(group) {
            case CAPTION: {
              clearStackBackTo(findLastOrRoot(nsHtml5TreeBuilder::TABLE));
              insertMarker();
              appendToCurrentNodeAndPushElement(elementName, attributes);
              mode = IN_CAPTION;
              attributes = nullptr;
              NS_HTML5_BREAK(starttagloop);
            }
            case COLGROUP: {
              clearStackBackTo(findLastOrRoot(nsHtml5TreeBuilder::TABLE));
              appendToCurrentNodeAndPushElement(elementName, attributes);
              mode = IN_COLUMN_GROUP;
              attributes = nullptr;
              NS_HTML5_BREAK(starttagloop);
            }
            case COL: {
              clearStackBackTo(findLastOrRoot(nsHtml5TreeBuilder::TABLE));
              appendToCurrentNodeAndPushElement(nsHtml5ElementName::ELT_COLGROUP, nsHtml5HtmlAttributes::EMPTY_ATTRIBUTES);
              mode = IN_COLUMN_GROUP;
              NS_HTML5_CONTINUE(starttagloop);
            }
            case TBODY_OR_THEAD_OR_TFOOT: {
              clearStackBackTo(findLastOrRoot(nsHtml5TreeBuilder::TABLE));
              appendToCurrentNodeAndPushElement(elementName, attributes);
              mode = IN_TABLE_BODY;
              attributes = nullptr;
              NS_HTML5_BREAK(starttagloop);
            }
            case TR:
            case TD_OR_TH: {
              clearStackBackTo(findLastOrRoot(nsHtml5TreeBuilder::TABLE));
              appendToCurrentNodeAndPushElement(nsHtml5ElementName::ELT_TBODY, nsHtml5HtmlAttributes::EMPTY_ATTRIBUTES);
              mode = IN_TABLE_BODY;
              NS_HTML5_CONTINUE(starttagloop);
            }
            case TEMPLATE: {
              NS_HTML5_BREAK(intableloop);
            }
            case TABLE: {
              errTableSeenWhileTableOpen();
              eltPos = findLastInTableScope(name);
              if (eltPos == nsHtml5TreeBuilder::NOT_FOUND_ON_STACK) {
                MOZ_ASSERT(fragment || isTemplateContents());
                NS_HTML5_BREAK(starttagloop);
              }
              generateImpliedEndTags();
              if (!!MOZ_UNLIKELY(mViewSource) && !isCurrent(nsHtml5Atoms::table)) {
                errNoCheckUnclosedElementsOnStack();
              }
              while (currentPtr >= eltPos) {
                pop();
              }
              resetTheInsertionMode();
              NS_HTML5_CONTINUE(starttagloop);
            }
            case SCRIPT: {
              appendToCurrentNodeAndPushElement(elementName, attributes);
              originalMode = mode;
              mode = TEXT;
              tokenizer->setStateAndEndTagExpectation(nsHtml5Tokenizer::SCRIPT_DATA, elementName);
              attributes = nullptr;
              NS_HTML5_BREAK(starttagloop);
            }
            case STYLE: {
              appendToCurrentNodeAndPushElement(elementName, attributes);
              originalMode = mode;
              mode = TEXT;
              tokenizer->setStateAndEndTagExpectation(nsHtml5Tokenizer::RAWTEXT, elementName);
              attributes = nullptr;
              NS_HTML5_BREAK(starttagloop);
            }
            case INPUT: {
              errStartTagInTable(name);
              if (!nsHtml5Portability::lowerCaseLiteralEqualsIgnoreAsciiCaseString("hidden", attributes->getValue(nsHtml5AttributeName::ATTR_TYPE))) {
                NS_HTML5_BREAK(intableloop);
              }
              appendVoidInputToCurrent(attributes, formPointer);
              selfClosing = false;
              attributes = nullptr;
              NS_HTML5_BREAK(starttagloop);
            }
            case FORM: {
              if (!!formPointer || isTemplateContents()) {
                errFormWhenFormOpen();
                NS_HTML5_BREAK(starttagloop);
              } else {
                errStartTagInTable(name);
                appendVoidFormToCurrent(attributes);
                attributes = nullptr;
                NS_HTML5_BREAK(starttagloop);
              }
            }
            default: {
              errStartTagInTable(name);
              NS_HTML5_BREAK(intableloop);
            }
          }
        }
        intableloop_end: ;
      }
      case IN_CAPTION: {
        switch(group) {
          case CAPTION:
          case COL:
          case COLGROUP:
          case TBODY_OR_THEAD_OR_TFOOT:
          case TR:
          case TD_OR_TH: {
            errStrayStartTag(name);
            eltPos = findLastInTableScope(nsHtml5Atoms::caption);
            if (eltPos == nsHtml5TreeBuilder::NOT_FOUND_ON_STACK) {
              NS_HTML5_BREAK(starttagloop);
            }
            generateImpliedEndTags();
            if (!!MOZ_UNLIKELY(mViewSource) && currentPtr != eltPos) {
              errNoCheckUnclosedElementsOnStack();
            }
            while (currentPtr >= eltPos) {
              pop();
            }
            clearTheListOfActiveFormattingElementsUpToTheLastMarker();
            mode = IN_TABLE;
            continue;
          }
          default:
            ; // fall through
        }
      }
      case IN_CELL: {
        switch(group) {
          case CAPTION:
          case COL:
          case COLGROUP:
          case TBODY_OR_THEAD_OR_TFOOT:
          case TR:
          case TD_OR_TH: {
            eltPos = findLastInTableScopeTdTh();
            if (eltPos == nsHtml5TreeBuilder::NOT_FOUND_ON_STACK) {
              errNoCellToClose();
              NS_HTML5_BREAK(starttagloop);
            } else {
              closeTheCell(eltPos);
              continue;
            }
          }
          default:
            ; // fall through
        }
      }
      case FRAMESET_OK: {
        switch(group) {
          case FRAMESET: {
            if (mode == FRAMESET_OK) {
              if (!currentPtr || stack[1]->getGroup() != BODY) {
                MOZ_ASSERT(fragment || isTemplateContents());
                errStrayStartTag(name);
                NS_HTML5_BREAK(starttagloop);
              } else {
                errFramesetStart();
                detachFromParent(stack[1]->node);
                while (currentPtr > 0) {
                  pop();
                }
                appendToCurrentNodeAndPushElement(elementName, attributes);
                mode = IN_FRAMESET;
                attributes = nullptr;
                NS_HTML5_BREAK(starttagloop);
              }
            } else {
              errStrayStartTag(name);
              NS_HTML5_BREAK(starttagloop);
            }
          }
          case PRE_OR_LISTING:
          case LI:
          case DD_OR_DT:
          case BUTTON:
          case MARQUEE_OR_APPLET:
          case OBJECT:
          case TABLE:
          case AREA_OR_WBR:
          case BR:
          case EMBED:
          case IMG:
          case INPUT:
          case KEYGEN:
          case HR:
          case TEXTAREA:
          case XMP:
          case IFRAME:
          case SELECT: {
            if (mode == FRAMESET_OK && !(group == INPUT && nsHtml5Portability::lowerCaseLiteralEqualsIgnoreAsciiCaseString("hidden", attributes->getValue(nsHtml5AttributeName::ATTR_TYPE)))) {
              framesetOk = false;
              mode = IN_BODY;
            }
          }
          default:
            ; // fall through
        }
      }
      case IN_BODY: {
        for (; ; ) {
          switch(group) {
            case HTML: {
              errStrayStartTag(name);
              if (!fragment && !isTemplateContents()) {
                addAttributesToHtml(attributes);
                attributes = nullptr;
              }
              NS_HTML5_BREAK(starttagloop);
            }
            case BASE:
            case LINK_OR_BASEFONT_OR_BGSOUND:
            case META:
            case STYLE:
            case SCRIPT:
            case TITLE:
            case TEMPLATE: {
              NS_HTML5_BREAK(inbodyloop);
            }
            case BODY: {
              if (!currentPtr || stack[1]->getGroup() != BODY || isTemplateContents()) {
                MOZ_ASSERT(fragment || isTemplateContents());
                errStrayStartTag(name);
                NS_HTML5_BREAK(starttagloop);
              }
              errFooSeenWhenFooOpen(name);
              framesetOk = false;
              if (mode == FRAMESET_OK) {
                mode = IN_BODY;
              }
              if (addAttributesToBody(attributes)) {
                attributes = nullptr;
              }
              NS_HTML5_BREAK(starttagloop);
            }
            case P:
            case DIV_OR_BLOCKQUOTE_OR_CENTER_OR_MENU:
            case UL_OR_OL_OR_DL:
            case ADDRESS_OR_ARTICLE_OR_ASIDE_OR_DETAILS_OR_DIALOG_OR_DIR_OR_FIGCAPTION_OR_FIGURE_OR_FOOTER_OR_HEADER_OR_HGROUP_OR_MAIN_OR_NAV_OR_SECTION_OR_SUMMARY: {
              implicitlyCloseP();
              appendToCurrentNodeAndPushElementMayFoster(elementName, attributes);
              attributes = nullptr;
              NS_HTML5_BREAK(starttagloop);
            }
            case H1_OR_H2_OR_H3_OR_H4_OR_H5_OR_H6: {
              implicitlyCloseP();
              if (stack[currentPtr]->getGroup() == H1_OR_H2_OR_H3_OR_H4_OR_H5_OR_H6) {
                errHeadingWhenHeadingOpen();
                pop();
              }
              appendToCurrentNodeAndPushElementMayFoster(elementName, attributes);
              attributes = nullptr;
              NS_HTML5_BREAK(starttagloop);
            }
            case FIELDSET: {
              implicitlyCloseP();
              appendToCurrentNodeAndPushElementMayFoster(elementName, attributes, formPointer);
              attributes = nullptr;
              NS_HTML5_BREAK(starttagloop);
            }
            case PRE_OR_LISTING: {
              implicitlyCloseP();
              appendToCurrentNodeAndPushElementMayFoster(elementName, attributes);
              needToDropLF = true;
              attributes = nullptr;
              NS_HTML5_BREAK(starttagloop);
            }
            case FORM: {
              if (!!formPointer && !isTemplateContents()) {
                errFormWhenFormOpen();
                NS_HTML5_BREAK(starttagloop);
              } else {
                implicitlyCloseP();
                appendToCurrentNodeAndPushFormElementMayFoster(attributes);
                attributes = nullptr;
                NS_HTML5_BREAK(starttagloop);
              }
            }
            case LI:
            case DD_OR_DT: {
              eltPos = currentPtr;
              for (; ; ) {
                nsHtml5StackNode* node = stack[eltPos];
                if (node->getGroup() == group) {
                  generateImpliedEndTagsExceptFor(node->name);
                  if (!!MOZ_UNLIKELY(mViewSource) && eltPos != currentPtr) {
                    errUnclosedElementsImplied(eltPos, name);
                  }
                  while (currentPtr >= eltPos) {
                    pop();
                  }
                  break;
                } else if (!eltPos || (node->isSpecial() && (node->ns != kNameSpaceID_XHTML || (node->name != nsHtml5Atoms::p && node->name != nsHtml5Atoms::address && node->name != nsHtml5Atoms::div)))) {
                  break;
                }
                eltPos--;
              }
              implicitlyCloseP();
              appendToCurrentNodeAndPushElementMayFoster(elementName, attributes);
              attributes = nullptr;
              NS_HTML5_BREAK(starttagloop);
            }
            case PLAINTEXT: {
              implicitlyCloseP();
              appendToCurrentNodeAndPushElementMayFoster(elementName, attributes);
              tokenizer->setStateAndEndTagExpectation(nsHtml5Tokenizer::PLAINTEXT, elementName);
              attributes = nullptr;
              NS_HTML5_BREAK(starttagloop);
            }
            case A: {
              int32_t activeAPos = findInListOfActiveFormattingElementsContainsBetweenEndAndLastMarker(nsHtml5Atoms::a);
              if (activeAPos != -1) {
                errFooSeenWhenFooOpen(name);
                nsHtml5StackNode* activeA = listOfActiveFormattingElements[activeAPos];
                activeA->retain();
                adoptionAgencyEndTag(nsHtml5Atoms::a);
                removeFromStack(activeA);
                activeAPos = findInListOfActiveFormattingElements(activeA);
                if (activeAPos != -1) {
                  removeFromListOfActiveFormattingElements(activeAPos);
                }
                activeA->release(this);
              }
              reconstructTheActiveFormattingElements();
              appendToCurrentNodeAndPushFormattingElementMayFoster(elementName, attributes);
              attributes = nullptr;
              NS_HTML5_BREAK(starttagloop);
            }
            case B_OR_BIG_OR_CODE_OR_EM_OR_I_OR_S_OR_SMALL_OR_STRIKE_OR_STRONG_OR_TT_OR_U:
            case FONT: {
              reconstructTheActiveFormattingElements();
              maybeForgetEarlierDuplicateFormattingElement(elementName->getName(), attributes);
              appendToCurrentNodeAndPushFormattingElementMayFoster(elementName, attributes);
              attributes = nullptr;
              NS_HTML5_BREAK(starttagloop);
            }
            case NOBR: {
              reconstructTheActiveFormattingElements();
              if (nsHtml5TreeBuilder::NOT_FOUND_ON_STACK != findLastInScope(nsHtml5Atoms::nobr)) {
                errFooSeenWhenFooOpen(name);
                adoptionAgencyEndTag(nsHtml5Atoms::nobr);
                reconstructTheActiveFormattingElements();
              }
              appendToCurrentNodeAndPushFormattingElementMayFoster(elementName, attributes);
              attributes = nullptr;
              NS_HTML5_BREAK(starttagloop);
            }
            case BUTTON: {
              eltPos = findLastInScope(name);
              if (eltPos != nsHtml5TreeBuilder::NOT_FOUND_ON_STACK) {
                errFooSeenWhenFooOpen(name);
                generateImpliedEndTags();
                if (!!MOZ_UNLIKELY(mViewSource) && !isCurrent(name)) {
                  errUnclosedElementsImplied(eltPos, name);
                }
                while (currentPtr >= eltPos) {
                  pop();
                }
                NS_HTML5_CONTINUE(starttagloop);
              } else {
                reconstructTheActiveFormattingElements();
                appendToCurrentNodeAndPushElementMayFoster(elementName, attributes, formPointer);
                attributes = nullptr;
                NS_HTML5_BREAK(starttagloop);
              }
            }
            case OBJECT: {
              reconstructTheActiveFormattingElements();
              appendToCurrentNodeAndPushElementMayFoster(elementName, attributes, formPointer);
              insertMarker();
              attributes = nullptr;
              NS_HTML5_BREAK(starttagloop);
            }
            case MARQUEE_OR_APPLET: {
              reconstructTheActiveFormattingElements();
              appendToCurrentNodeAndPushElementMayFoster(elementName, attributes);
              insertMarker();
              attributes = nullptr;
              NS_HTML5_BREAK(starttagloop);
            }
            case TABLE: {
              if (!quirks) {
                implicitlyCloseP();
              }
              appendToCurrentNodeAndPushElementMayFoster(elementName, attributes);
              mode = IN_TABLE;
              attributes = nullptr;
              NS_HTML5_BREAK(starttagloop);
            }
            case BR:
            case EMBED:
            case AREA_OR_WBR: {
              reconstructTheActiveFormattingElements();
            }
#ifdef ENABLE_VOID_MENUITEM
            case MENUITEM:
#endif
            case PARAM_OR_SOURCE_OR_TRACK: {
              appendVoidElementToCurrentMayFoster(elementName, attributes);
              selfClosing = false;
              attributes = nullptr;
              NS_HTML5_BREAK(starttagloop);
            }
            case HR: {
              implicitlyCloseP();
              appendVoidElementToCurrentMayFoster(elementName, attributes);
              selfClosing = false;
              attributes = nullptr;
              NS_HTML5_BREAK(starttagloop);
            }
            case IMAGE: {
              errImage();
              elementName = nsHtml5ElementName::ELT_IMG;
              NS_HTML5_CONTINUE(starttagloop);
            }
            case IMG:
            case KEYGEN:
            case INPUT: {
              reconstructTheActiveFormattingElements();
              appendVoidElementToCurrentMayFoster(elementName, attributes, formPointer);
              selfClosing = false;
              attributes = nullptr;
              NS_HTML5_BREAK(starttagloop);
            }
            case ISINDEX: {
              errIsindex();
              if (!!formPointer && !isTemplateContents()) {
                NS_HTML5_BREAK(starttagloop);
              }
              implicitlyCloseP();
              nsHtml5HtmlAttributes* formAttrs = new nsHtml5HtmlAttributes(0);
              int32_t actionIndex = attributes->getIndex(nsHtml5AttributeName::ATTR_ACTION);
              if (actionIndex > -1) {
                formAttrs->addAttribute(nsHtml5AttributeName::ATTR_ACTION, attributes->getValueNoBoundsCheck(actionIndex), attributes->getLineNoBoundsCheck(actionIndex));
              }
              appendToCurrentNodeAndPushFormElementMayFoster(formAttrs);
              appendVoidElementToCurrentMayFoster(nsHtml5ElementName::ELT_HR, nsHtml5HtmlAttributes::EMPTY_ATTRIBUTES);
              appendToCurrentNodeAndPushElementMayFoster(nsHtml5ElementName::ELT_LABEL, nsHtml5HtmlAttributes::EMPTY_ATTRIBUTES);
              int32_t promptIndex = attributes->getIndex(nsHtml5AttributeName::ATTR_PROMPT);
              if (promptIndex > -1) {
                autoJArray<char16_t,int32_t> prompt = nsHtml5Portability::newCharArrayFromString(attributes->getValueNoBoundsCheck(promptIndex));
                appendCharacters(stack[currentPtr]->node, prompt, 0, prompt.length);
              } else {
                appendIsindexPrompt(stack[currentPtr]->node);
              }
              nsHtml5HtmlAttributes* inputAttributes = new nsHtml5HtmlAttributes(0);
              inputAttributes->addAttribute(nsHtml5AttributeName::ATTR_NAME, nsHtml5Portability::newStringFromLiteral("isindex"), tokenizer->getLineNumber());
              for (int32_t i = 0; i < attributes->getLength(); i++) {
                nsIAtom* attributeQName = attributes->getLocalNameNoBoundsCheck(i);
                if (nsHtml5Atoms::name == attributeQName || nsHtml5Atoms::prompt == attributeQName) {
                  attributes->releaseValue(i);
                } else if (nsHtml5Atoms::action != attributeQName) {
                  inputAttributes->AddAttributeWithLocal(attributeQName, attributes->getValueNoBoundsCheck(i), attributes->getLineNoBoundsCheck(i));
                }
              }
              attributes->clearWithoutReleasingContents();
              appendVoidElementToCurrentMayFoster(nsHtml5ElementName::ELT_INPUT, inputAttributes, formPointer);
              pop();
              appendVoidElementToCurrentMayFoster(nsHtml5ElementName::ELT_HR, nsHtml5HtmlAttributes::EMPTY_ATTRIBUTES);
              pop();
              if (!isTemplateContents()) {
                formPointer = nullptr;
              }
              selfClosing = false;
              NS_HTML5_BREAK(starttagloop);
            }
            case TEXTAREA: {
              appendToCurrentNodeAndPushElementMayFoster(elementName, attributes, formPointer);
              tokenizer->setStateAndEndTagExpectation(nsHtml5Tokenizer::RCDATA, elementName);
              originalMode = mode;
              mode = TEXT;
              needToDropLF = true;
              attributes = nullptr;
              NS_HTML5_BREAK(starttagloop);
            }
            case XMP: {
              implicitlyCloseP();
              reconstructTheActiveFormattingElements();
              appendToCurrentNodeAndPushElementMayFoster(elementName, attributes);
              originalMode = mode;
              mode = TEXT;
              tokenizer->setStateAndEndTagExpectation(nsHtml5Tokenizer::RAWTEXT, elementName);
              attributes = nullptr;
              NS_HTML5_BREAK(starttagloop);
            }
            case NOSCRIPT: {
              if (!scriptingEnabled) {
                reconstructTheActiveFormattingElements();
                appendToCurrentNodeAndPushElementMayFoster(elementName, attributes);
                attributes = nullptr;
                NS_HTML5_BREAK(starttagloop);
              } else {
              }
            }
            case NOFRAMES:
            case IFRAME:
            case NOEMBED: {
              startTagGenericRawText(elementName, attributes);
              attributes = nullptr;
              NS_HTML5_BREAK(starttagloop);
            }
            case SELECT: {
              reconstructTheActiveFormattingElements();
              appendToCurrentNodeAndPushElementMayFoster(elementName, attributes, formPointer);
              switch(mode) {
                case IN_TABLE:
                case IN_CAPTION:
                case IN_COLUMN_GROUP:
                case IN_TABLE_BODY:
                case IN_ROW:
                case IN_CELL: {
                  mode = IN_SELECT_IN_TABLE;
                  break;
                }
                default: {
                  mode = IN_SELECT;
                  break;
                }
              }
              attributes = nullptr;
              NS_HTML5_BREAK(starttagloop);
            }
            case OPTGROUP:
            case OPTION: {
              if (isCurrent(nsHtml5Atoms::option)) {
                pop();
              }
              reconstructTheActiveFormattingElements();
              appendToCurrentNodeAndPushElementMayFoster(elementName, attributes);
              attributes = nullptr;
              NS_HTML5_BREAK(starttagloop);
            }
            case RB_OR_RTC: {
              eltPos = findLastInScope(nsHtml5Atoms::ruby);
              if (eltPos != NOT_FOUND_ON_STACK) {
                generateImpliedEndTags();
              }
              if (eltPos != currentPtr) {
                if (eltPos == NOT_FOUND_ON_STACK) {
                  errStartTagSeenWithoutRuby(name);
                } else {
                  errUnclosedChildrenInRuby();
                }
              }
              appendToCurrentNodeAndPushElementMayFoster(elementName, attributes);
              attributes = nullptr;
              NS_HTML5_BREAK(starttagloop);
            }
            case RT_OR_RP: {
              eltPos = findLastInScope(nsHtml5Atoms::ruby);
              if (eltPos != NOT_FOUND_ON_STACK) {
                generateImpliedEndTagsExceptFor(nsHtml5Atoms::rtc);
              }
              if (eltPos != currentPtr) {
                if (!isCurrent(nsHtml5Atoms::rtc)) {
                  if (eltPos == NOT_FOUND_ON_STACK) {
                    errStartTagSeenWithoutRuby(name);
                  } else {
                    errUnclosedChildrenInRuby();
                  }
                }
              }
              appendToCurrentNodeAndPushElementMayFoster(elementName, attributes);
              attributes = nullptr;
              NS_HTML5_BREAK(starttagloop);
            }
            case MATH: {
              reconstructTheActiveFormattingElements();
              attributes->adjustForMath();
              if (selfClosing) {
                appendVoidElementToCurrentMayFosterMathML(elementName, attributes);
                selfClosing = false;
              } else {
                appendToCurrentNodeAndPushElementMayFosterMathML(elementName, attributes);
              }
              attributes = nullptr;
              NS_HTML5_BREAK(starttagloop);
            }
            case SVG: {
              reconstructTheActiveFormattingElements();
              attributes->adjustForSvg();
              if (selfClosing) {
                appendVoidElementToCurrentMayFosterSVG(elementName, attributes);
                selfClosing = false;
              } else {
                appendToCurrentNodeAndPushElementMayFosterSVG(elementName, attributes);
              }
              attributes = nullptr;
              NS_HTML5_BREAK(starttagloop);
            }
            case CAPTION:
            case COL:
            case COLGROUP:
            case TBODY_OR_THEAD_OR_TFOOT:
            case TR:
            case TD_OR_TH:
            case FRAME:
            case FRAMESET:
            case HEAD: {
              errStrayStartTag(name);
              NS_HTML5_BREAK(starttagloop);
            }
            case OUTPUT: {
              reconstructTheActiveFormattingElements();
              appendToCurrentNodeAndPushElementMayFoster(elementName, attributes, formPointer);
              attributes = nullptr;
              NS_HTML5_BREAK(starttagloop);
            }
            default: {
              reconstructTheActiveFormattingElements();
              appendToCurrentNodeAndPushElementMayFoster(elementName, attributes);
              attributes = nullptr;
              NS_HTML5_BREAK(starttagloop);
            }
          }
        }
        inbodyloop_end: ;
      }
      case IN_HEAD: {
        for (; ; ) {
          switch(group) {
            case HTML: {
              errStrayStartTag(name);
              if (!fragment && !isTemplateContents()) {
                addAttributesToHtml(attributes);
                attributes = nullptr;
              }
              NS_HTML5_BREAK(starttagloop);
            }
            case BASE:
            case LINK_OR_BASEFONT_OR_BGSOUND: {
              appendVoidElementToCurrentMayFoster(elementName, attributes);
              selfClosing = false;
              attributes = nullptr;
              NS_HTML5_BREAK(starttagloop);
            }
            case META: {
              NS_HTML5_BREAK(inheadloop);
            }
            case TITLE: {
              startTagTitleInHead(elementName, attributes);
              attributes = nullptr;
              NS_HTML5_BREAK(starttagloop);
            }
            case NOSCRIPT: {
              if (scriptingEnabled) {
                appendToCurrentNodeAndPushElement(elementName, attributes);
                originalMode = mode;
                mode = TEXT;
                tokenizer->setStateAndEndTagExpectation(nsHtml5Tokenizer::RAWTEXT, elementName);
              } else {
                appendToCurrentNodeAndPushElementMayFoster(elementName, attributes);
                mode = IN_HEAD_NOSCRIPT;
              }
              attributes = nullptr;
              NS_HTML5_BREAK(starttagloop);
            }
            case SCRIPT: {
              startTagScriptInHead(elementName, attributes);
              attributes = nullptr;
              NS_HTML5_BREAK(starttagloop);
            }
            case STYLE:
            case NOFRAMES: {
              startTagGenericRawText(elementName, attributes);
              attributes = nullptr;
              NS_HTML5_BREAK(starttagloop);
            }
            case HEAD: {
              errFooSeenWhenFooOpen(name);
              NS_HTML5_BREAK(starttagloop);
            }
            case TEMPLATE: {
              startTagTemplateInHead(elementName, attributes);
              attributes = nullptr;
              NS_HTML5_BREAK(starttagloop);
            }
            default: {
              pop();
              mode = AFTER_HEAD;
              NS_HTML5_CONTINUE(starttagloop);
            }
          }
        }
        inheadloop_end: ;
      }
      case IN_HEAD_NOSCRIPT: {
        switch(group) {
          case HTML: {
            errStrayStartTag(name);
            if (!fragment && !isTemplateContents()) {
              addAttributesToHtml(attributes);
              attributes = nullptr;
            }
            NS_HTML5_BREAK(starttagloop);
          }
          case LINK_OR_BASEFONT_OR_BGSOUND: {
            appendVoidElementToCurrentMayFoster(elementName, attributes);
            selfClosing = false;
            attributes = nullptr;
            NS_HTML5_BREAK(starttagloop);
          }
          case META: {
            checkMetaCharset(attributes);
            appendVoidElementToCurrentMayFoster(elementName, attributes);
            selfClosing = false;
            attributes = nullptr;
            NS_HTML5_BREAK(starttagloop);
          }
          case STYLE:
          case NOFRAMES: {
            appendToCurrentNodeAndPushElement(elementName, attributes);
            originalMode = mode;
            mode = TEXT;
            tokenizer->setStateAndEndTagExpectation(nsHtml5Tokenizer::RAWTEXT, elementName);
            attributes = nullptr;
            NS_HTML5_BREAK(starttagloop);
          }
          case HEAD: {
            errFooSeenWhenFooOpen(name);
            NS_HTML5_BREAK(starttagloop);
          }
          case NOSCRIPT: {
            errFooSeenWhenFooOpen(name);
            NS_HTML5_BREAK(starttagloop);
          }
          default: {
            errBadStartTagInHead(name);
            pop();
            mode = IN_HEAD;
            continue;
          }
        }
      }
      case IN_COLUMN_GROUP: {
        switch(group) {
          case HTML: {
            errStrayStartTag(name);
            if (!fragment && !isTemplateContents()) {
              addAttributesToHtml(attributes);
              attributes = nullptr;
            }
            NS_HTML5_BREAK(starttagloop);
          }
          case COL: {
            appendVoidElementToCurrentMayFoster(elementName, attributes);
            selfClosing = false;
            attributes = nullptr;
            NS_HTML5_BREAK(starttagloop);
          }
          case TEMPLATE: {
            startTagTemplateInHead(elementName, attributes);
            attributes = nullptr;
            NS_HTML5_BREAK(starttagloop);
          }
          default: {
            if (!currentPtr || stack[currentPtr]->getGroup() == TEMPLATE) {
              MOZ_ASSERT(fragment || isTemplateContents());
              errGarbageInColgroup();
              NS_HTML5_BREAK(starttagloop);
            }
            pop();
            mode = IN_TABLE;
            continue;
          }
        }
      }
      case IN_SELECT_IN_TABLE: {
        switch(group) {
          case CAPTION:
          case TBODY_OR_THEAD_OR_TFOOT:
          case TR:
          case TD_OR_TH:
          case TABLE: {
            errStartTagWithSelectOpen(name);
            eltPos = findLastInTableScope(nsHtml5Atoms::select);
            if (eltPos == nsHtml5TreeBuilder::NOT_FOUND_ON_STACK) {
              MOZ_ASSERT(fragment);
              NS_HTML5_BREAK(starttagloop);
            }
            while (currentPtr >= eltPos) {
              pop();
            }
            resetTheInsertionMode();
            continue;
          }
          default:
            ; // fall through
        }
      }
      case IN_SELECT: {
        switch(group) {
          case HTML: {
            errStrayStartTag(name);
            if (!fragment) {
              addAttributesToHtml(attributes);
              attributes = nullptr;
            }
            NS_HTML5_BREAK(starttagloop);
          }
          case OPTION: {
            if (isCurrent(nsHtml5Atoms::option)) {
              pop();
            }
            appendToCurrentNodeAndPushElement(elementName, attributes);
            attributes = nullptr;
            NS_HTML5_BREAK(starttagloop);
          }
          case OPTGROUP: {
            if (isCurrent(nsHtml5Atoms::option)) {
              pop();
            }
            if (isCurrent(nsHtml5Atoms::optgroup)) {
              pop();
            }
            appendToCurrentNodeAndPushElement(elementName, attributes);
            attributes = nullptr;
            NS_HTML5_BREAK(starttagloop);
          }
          case SELECT: {
            errStartSelectWhereEndSelectExpected();
            eltPos = findLastInTableScope(name);
            if (eltPos == nsHtml5TreeBuilder::NOT_FOUND_ON_STACK) {
              MOZ_ASSERT(fragment);
              errNoSelectInTableScope();
              NS_HTML5_BREAK(starttagloop);
            } else {
              while (currentPtr >= eltPos) {
                pop();
              }
              resetTheInsertionMode();
              NS_HTML5_BREAK(starttagloop);
            }
          }
          case INPUT:
          case TEXTAREA:
          case KEYGEN: {
            errStartTagWithSelectOpen(name);
            eltPos = findLastInTableScope(nsHtml5Atoms::select);
            if (eltPos == nsHtml5TreeBuilder::NOT_FOUND_ON_STACK) {
              MOZ_ASSERT(fragment);
              NS_HTML5_BREAK(starttagloop);
            }
            while (currentPtr >= eltPos) {
              pop();
            }
            resetTheInsertionMode();
            continue;
          }
          case SCRIPT: {
            startTagScriptInHead(elementName, attributes);
            attributes = nullptr;
            NS_HTML5_BREAK(starttagloop);
          }
          case TEMPLATE: {
            startTagTemplateInHead(elementName, attributes);
            attributes = nullptr;
            NS_HTML5_BREAK(starttagloop);
          }
          default: {
            errStrayStartTag(name);
            NS_HTML5_BREAK(starttagloop);
          }
        }
      }
      case AFTER_BODY: {
        switch(group) {
          case HTML: {
            errStrayStartTag(name);
            if (!fragment && !isTemplateContents()) {
              addAttributesToHtml(attributes);
              attributes = nullptr;
            }
            NS_HTML5_BREAK(starttagloop);
          }
          default: {
            errStrayStartTag(name);
            mode = framesetOk ? FRAMESET_OK : IN_BODY;
            continue;
          }
        }
      }
      case IN_FRAMESET: {
        switch(group) {
          case FRAMESET: {
            appendToCurrentNodeAndPushElement(elementName, attributes);
            attributes = nullptr;
            NS_HTML5_BREAK(starttagloop);
          }
          case FRAME: {
            appendVoidElementToCurrentMayFoster(elementName, attributes);
            selfClosing = false;
            attributes = nullptr;
            NS_HTML5_BREAK(starttagloop);
          }
          default:
            ; // fall through
        }
      }
      case AFTER_FRAMESET: {
        switch(group) {
          case HTML: {
            errStrayStartTag(name);
            if (!fragment && !isTemplateContents()) {
              addAttributesToHtml(attributes);
              attributes = nullptr;
            }
            NS_HTML5_BREAK(starttagloop);
          }
          case NOFRAMES: {
            appendToCurrentNodeAndPushElement(elementName, attributes);
            originalMode = mode;
            mode = TEXT;
            tokenizer->setStateAndEndTagExpectation(nsHtml5Tokenizer::RAWTEXT, elementName);
            attributes = nullptr;
            NS_HTML5_BREAK(starttagloop);
          }
          default: {
            errStrayStartTag(name);
            NS_HTML5_BREAK(starttagloop);
          }
        }
      }
      case INITIAL: {
        errStartTagWithoutDoctype();
        documentModeInternal(QUIRKS_MODE, nullptr, nullptr, false);
        mode = BEFORE_HTML;
        continue;
      }
      case BEFORE_HTML: {
        switch(group) {
          case HTML: {
            if (attributes == nsHtml5HtmlAttributes::EMPTY_ATTRIBUTES) {
              appendHtmlElementToDocumentAndPush();
            } else {
              appendHtmlElementToDocumentAndPush(attributes);
            }
            mode = BEFORE_HEAD;
            attributes = nullptr;
            NS_HTML5_BREAK(starttagloop);
          }
          default: {
            appendHtmlElementToDocumentAndPush();
            mode = BEFORE_HEAD;
            continue;
          }
        }
      }
      case BEFORE_HEAD: {
        switch(group) {
          case HTML: {
            errStrayStartTag(name);
            if (!fragment && !isTemplateContents()) {
              addAttributesToHtml(attributes);
              attributes = nullptr;
            }
            NS_HTML5_BREAK(starttagloop);
          }
          case HEAD: {
            appendToCurrentNodeAndPushHeadElement(attributes);
            mode = IN_HEAD;
            attributes = nullptr;
            NS_HTML5_BREAK(starttagloop);
          }
          default: {
            appendToCurrentNodeAndPushHeadElement(nsHtml5HtmlAttributes::EMPTY_ATTRIBUTES);
            mode = IN_HEAD;
            continue;
          }
        }
      }
      case AFTER_HEAD: {
        switch(group) {
          case HTML: {
            errStrayStartTag(name);
            if (!fragment && !isTemplateContents()) {
              addAttributesToHtml(attributes);
              attributes = nullptr;
            }
            NS_HTML5_BREAK(starttagloop);
          }
          case BODY: {
            if (!attributes->getLength()) {
              appendToCurrentNodeAndPushBodyElement();
            } else {
              appendToCurrentNodeAndPushBodyElement(attributes);
            }
            framesetOk = false;
            mode = IN_BODY;
            attributes = nullptr;
            NS_HTML5_BREAK(starttagloop);
          }
          case FRAMESET: {
            appendToCurrentNodeAndPushElement(elementName, attributes);
            mode = IN_FRAMESET;
            attributes = nullptr;
            NS_HTML5_BREAK(starttagloop);
          }
          case TEMPLATE: {
            errFooBetweenHeadAndBody(name);
            pushHeadPointerOntoStack();
            nsHtml5StackNode* headOnStack = stack[currentPtr];
            startTagTemplateInHead(elementName, attributes);
            removeFromStack(headOnStack);
            attributes = nullptr;
            NS_HTML5_BREAK(starttagloop);
          }
          case BASE:
          case LINK_OR_BASEFONT_OR_BGSOUND: {
            errFooBetweenHeadAndBody(name);
            pushHeadPointerOntoStack();
            appendVoidElementToCurrentMayFoster(elementName, attributes);
            selfClosing = false;
            pop();
            attributes = nullptr;
            NS_HTML5_BREAK(starttagloop);
          }
          case META: {
            errFooBetweenHeadAndBody(name);
            checkMetaCharset(attributes);
            pushHeadPointerOntoStack();
            appendVoidElementToCurrentMayFoster(elementName, attributes);
            selfClosing = false;
            pop();
            attributes = nullptr;
            NS_HTML5_BREAK(starttagloop);
          }
          case SCRIPT: {
            errFooBetweenHeadAndBody(name);
            pushHeadPointerOntoStack();
            appendToCurrentNodeAndPushElement(elementName, attributes);
            originalMode = mode;
            mode = TEXT;
            tokenizer->setStateAndEndTagExpectation(nsHtml5Tokenizer::SCRIPT_DATA, elementName);
            attributes = nullptr;
            NS_HTML5_BREAK(starttagloop);
          }
          case STYLE:
          case NOFRAMES: {
            errFooBetweenHeadAndBody(name);
            pushHeadPointerOntoStack();
            appendToCurrentNodeAndPushElement(elementName, attributes);
            originalMode = mode;
            mode = TEXT;
            tokenizer->setStateAndEndTagExpectation(nsHtml5Tokenizer::RAWTEXT, elementName);
            attributes = nullptr;
            NS_HTML5_BREAK(starttagloop);
          }
          case TITLE: {
            errFooBetweenHeadAndBody(name);
            pushHeadPointerOntoStack();
            appendToCurrentNodeAndPushElement(elementName, attributes);
            originalMode = mode;
            mode = TEXT;
            tokenizer->setStateAndEndTagExpectation(nsHtml5Tokenizer::RCDATA, elementName);
            attributes = nullptr;
            NS_HTML5_BREAK(starttagloop);
          }
          case HEAD: {
            errStrayStartTag(name);
            NS_HTML5_BREAK(starttagloop);
          }
          default: {
            appendToCurrentNodeAndPushBodyElement();
            mode = FRAMESET_OK;
            continue;
          }
        }
      }
      case AFTER_AFTER_BODY: {
        switch(group) {
          case HTML: {
            errStrayStartTag(name);
            if (!fragment && !isTemplateContents()) {
              addAttributesToHtml(attributes);
              attributes = nullptr;
            }
            NS_HTML5_BREAK(starttagloop);
          }
          default: {
            errStrayStartTag(name);

            mode = framesetOk ? FRAMESET_OK : IN_BODY;
            continue;
          }
        }
      }
      case AFTER_AFTER_FRAMESET: {
        switch(group) {
          case HTML: {
            errStrayStartTag(name);
            if (!fragment && !isTemplateContents()) {
              addAttributesToHtml(attributes);
              attributes = nullptr;
            }
            NS_HTML5_BREAK(starttagloop);
          }
          case NOFRAMES: {
            startTagGenericRawText(elementName, attributes);
            attributes = nullptr;
            NS_HTML5_BREAK(starttagloop);
          }
          default: {
            errStrayStartTag(name);
            NS_HTML5_BREAK(starttagloop);
          }
        }
      }
      case TEXT: {
        MOZ_ASSERT(false);
        NS_HTML5_BREAK(starttagloop);
      }
    }
  }
  starttagloop_end: ;
  if (selfClosing) {
    errSelfClosing();
  }
  if (!mBuilder && attributes != nsHtml5HtmlAttributes::EMPTY_ATTRIBUTES) {
    delete attributes;
  }
}

void 
nsHtml5TreeBuilder::startTagTitleInHead(nsHtml5ElementName* elementName, nsHtml5HtmlAttributes* attributes)
{
  appendToCurrentNodeAndPushElementMayFoster(elementName, attributes);
  originalMode = mode;
  mode = TEXT;
  tokenizer->setStateAndEndTagExpectation(nsHtml5Tokenizer::RCDATA, elementName);
}

void 
nsHtml5TreeBuilder::startTagGenericRawText(nsHtml5ElementName* elementName, nsHtml5HtmlAttributes* attributes)
{
  appendToCurrentNodeAndPushElementMayFoster(elementName, attributes);
  originalMode = mode;
  mode = TEXT;
  tokenizer->setStateAndEndTagExpectation(nsHtml5Tokenizer::RAWTEXT, elementName);
}

void 
nsHtml5TreeBuilder::startTagScriptInHead(nsHtml5ElementName* elementName, nsHtml5HtmlAttributes* attributes)
{
  appendToCurrentNodeAndPushElementMayFoster(elementName, attributes);
  originalMode = mode;
  mode = TEXT;
  tokenizer->setStateAndEndTagExpectation(nsHtml5Tokenizer::SCRIPT_DATA, elementName);
}

void 
nsHtml5TreeBuilder::startTagTemplateInHead(nsHtml5ElementName* elementName, nsHtml5HtmlAttributes* attributes)
{
  appendToCurrentNodeAndPushElement(elementName, attributes);
  insertMarker();
  framesetOk = false;
  originalMode = mode;
  mode = IN_TEMPLATE;
  pushTemplateMode(IN_TEMPLATE);
}

bool 
nsHtml5TreeBuilder::isTemplateContents()
{
  return nsHtml5TreeBuilder::NOT_FOUND_ON_STACK != findLast(nsHtml5Atoms::template_);
}

bool 
nsHtml5TreeBuilder::isTemplateModeStackEmpty()
{
  return templateModePtr == -1;
}

bool 
nsHtml5TreeBuilder::isSpecialParentInForeign(nsHtml5StackNode* stackNode)
{
  int32_t ns = stackNode->ns;
  return (kNameSpaceID_XHTML == ns) || (stackNode->isHtmlIntegrationPoint()) || ((kNameSpaceID_MathML == ns) && (stackNode->getGroup() == MI_MO_MN_MS_MTEXT));
}

nsHtml5String 
nsHtml5TreeBuilder::extractCharsetFromContent(nsHtml5String attributeValue, nsHtml5TreeBuilder* tb)
{
  int32_t charsetState = CHARSET_INITIAL;
  int32_t start = -1;
  int32_t end = -1;
  autoJArray<char16_t,int32_t> buffer = nsHtml5Portability::newCharArrayFromString(attributeValue);
  for (int32_t i = 0; i < buffer.length; i++) {
    char16_t c = buffer[i];
    switch(charsetState) {
      case CHARSET_INITIAL: {
        switch(c) {
          case 'c':
          case 'C': {
            charsetState = CHARSET_C;
            continue;
          }
          default: {
            continue;
          }
        }
      }
      case CHARSET_C: {
        switch(c) {
          case 'h':
          case 'H': {
            charsetState = CHARSET_H;
            continue;
          }
          default: {
            charsetState = CHARSET_INITIAL;
            continue;
          }
        }
      }
      case CHARSET_H: {
        switch(c) {
          case 'a':
          case 'A': {
            charsetState = CHARSET_A;
            continue;
          }
          default: {
            charsetState = CHARSET_INITIAL;
            continue;
          }
        }
      }
      case CHARSET_A: {
        switch(c) {
          case 'r':
          case 'R': {
            charsetState = CHARSET_R;
            continue;
          }
          default: {
            charsetState = CHARSET_INITIAL;
            continue;
          }
        }
      }
      case CHARSET_R: {
        switch(c) {
          case 's':
          case 'S': {
            charsetState = CHARSET_S;
            continue;
          }
          default: {
            charsetState = CHARSET_INITIAL;
            continue;
          }
        }
      }
      case CHARSET_S: {
        switch(c) {
          case 'e':
          case 'E': {
            charsetState = CHARSET_E;
            continue;
          }
          default: {
            charsetState = CHARSET_INITIAL;
            continue;
          }
        }
      }
      case CHARSET_E: {
        switch(c) {
          case 't':
          case 'T': {
            charsetState = CHARSET_T;
            continue;
          }
          default: {
            charsetState = CHARSET_INITIAL;
            continue;
          }
        }
      }
      case CHARSET_T: {
        switch(c) {
          case '\t':
          case '\n':
          case '\f':
          case '\r':
          case ' ': {
            continue;
          }
          case '=': {
            charsetState = CHARSET_EQUALS;
            continue;
          }
          default: {
            return nullptr;
          }
        }
      }
      case CHARSET_EQUALS: {
        switch(c) {
          case '\t':
          case '\n':
          case '\f':
          case '\r':
          case ' ': {
            continue;
          }
          case '\'': {
            start = i + 1;
            charsetState = CHARSET_SINGLE_QUOTED;
            continue;
          }
          case '\"': {
            start = i + 1;
            charsetState = CHARSET_DOUBLE_QUOTED;
            continue;
          }
          default: {
            start = i;
            charsetState = CHARSET_UNQUOTED;
            continue;
          }
        }
      }
      case CHARSET_SINGLE_QUOTED: {
        switch(c) {
          case '\'': {
            end = i;
            NS_HTML5_BREAK(charsetloop);
          }
          default: {
            continue;
          }
        }
      }
      case CHARSET_DOUBLE_QUOTED: {
        switch(c) {
          case '\"': {
            end = i;
            NS_HTML5_BREAK(charsetloop);
          }
          default: {
            continue;
          }
        }
      }
      case CHARSET_UNQUOTED: {
        switch(c) {
          case '\t':
          case '\n':
          case '\f':
          case '\r':
          case ' ':
          case ';': {
            end = i;
            NS_HTML5_BREAK(charsetloop);
          }
          default: {
            continue;
          }
        }
      }
    }
  }
  charsetloop_end: ;
  nsHtml5String charset = nullptr;
  if (start != -1) {
    if (end == -1) {
      end = buffer.length;
    }
    charset = nsHtml5Portability::newStringFromBuffer(buffer, start, end - start, tb);
  }
  return charset;
}

void 
nsHtml5TreeBuilder::checkMetaCharset(nsHtml5HtmlAttributes* attributes)
{
  nsHtml5String charset = attributes->getValue(nsHtml5AttributeName::ATTR_CHARSET);
  if (charset) {
    if (tokenizer->internalEncodingDeclaration(charset)) {
      requestSuspension();
      return;
    }
    return;
  }
  if (!nsHtml5Portability::lowerCaseLiteralEqualsIgnoreAsciiCaseString("content-type", attributes->getValue(nsHtml5AttributeName::ATTR_HTTP_EQUIV))) {
    return;
  }
  nsHtml5String content = attributes->getValue(nsHtml5AttributeName::ATTR_CONTENT);
  if (content) {
    nsHtml5String extract = nsHtml5TreeBuilder::extractCharsetFromContent(content, this);
    if (extract) {
      if (tokenizer->internalEncodingDeclaration(extract)) {
        requestSuspension();
      }
    }
    extract.Release();
  }
}

void 
nsHtml5TreeBuilder::endTag(nsHtml5ElementName* elementName)
{
  flushCharacters();
  needToDropLF = false;
  int32_t eltPos;
  int32_t group = elementName->getGroup();
  nsIAtom* name = elementName->getName();
  for (; ; ) {
    if (isInForeign()) {
      if (stack[currentPtr]->name != name) {
        if (!currentPtr) {
          errStrayEndTag(name);
        } else {
          errEndTagDidNotMatchCurrentOpenElement(name, stack[currentPtr]->popName);
        }
      }
      eltPos = currentPtr;
      for (; ; ) {
        if (!eltPos) {
          MOZ_ASSERT(fragment, "We can get this close to the root of the stack in foreign content only in the fragment case.");
          NS_HTML5_BREAK(endtagloop);
        }
        if (stack[eltPos]->name == name) {
          while (currentPtr >= eltPos) {
            pop();
          }
          NS_HTML5_BREAK(endtagloop);
        }
        if (stack[--eltPos]->ns == kNameSpaceID_XHTML) {
          break;
        }
      }
    }
    switch(mode) {
      case IN_TEMPLATE: {
        switch(group) {
          case TEMPLATE: {
            break;
          }
          default: {
            errStrayEndTag(name);
            NS_HTML5_BREAK(endtagloop);
          }
        }
      }
      case IN_ROW: {
        switch(group) {
          case TR: {
            eltPos = findLastOrRoot(nsHtml5TreeBuilder::TR);
            if (!eltPos) {
              MOZ_ASSERT(fragment || isTemplateContents());
              errNoTableRowToClose();
              NS_HTML5_BREAK(endtagloop);
            }
            clearStackBackTo(eltPos);
            pop();
            mode = IN_TABLE_BODY;
            NS_HTML5_BREAK(endtagloop);
          }
          case TABLE: {
            eltPos = findLastOrRoot(nsHtml5TreeBuilder::TR);
            if (!eltPos) {
              MOZ_ASSERT(fragment || isTemplateContents());
              errNoTableRowToClose();
              NS_HTML5_BREAK(endtagloop);
            }
            clearStackBackTo(eltPos);
            pop();
            mode = IN_TABLE_BODY;
            continue;
          }
          case TBODY_OR_THEAD_OR_TFOOT: {
            if (findLastInTableScope(name) == nsHtml5TreeBuilder::NOT_FOUND_ON_STACK) {
              errStrayEndTag(name);
              NS_HTML5_BREAK(endtagloop);
            }
            eltPos = findLastOrRoot(nsHtml5TreeBuilder::TR);
            if (!eltPos) {
              MOZ_ASSERT(fragment || isTemplateContents());
              errNoTableRowToClose();
              NS_HTML5_BREAK(endtagloop);
            }
            clearStackBackTo(eltPos);
            pop();
            mode = IN_TABLE_BODY;
            continue;
          }
          case BODY:
          case CAPTION:
          case COL:
          case COLGROUP:
          case HTML:
          case TD_OR_TH: {
            errStrayEndTag(name);
            NS_HTML5_BREAK(endtagloop);
          }
          default:
            ; // fall through
        }
      }
      case IN_TABLE_BODY: {
        switch(group) {
          case TBODY_OR_THEAD_OR_TFOOT: {
            eltPos = findLastOrRoot(name);
            if (!eltPos) {
              errStrayEndTag(name);
              NS_HTML5_BREAK(endtagloop);
            }
            clearStackBackTo(eltPos);
            pop();
            mode = IN_TABLE;
            NS_HTML5_BREAK(endtagloop);
          }
          case TABLE: {
            eltPos = findLastInTableScopeOrRootTemplateTbodyTheadTfoot();
            if (!eltPos || stack[eltPos]->getGroup() == TEMPLATE) {
              MOZ_ASSERT(fragment || isTemplateContents());
              errStrayEndTag(name);
              NS_HTML5_BREAK(endtagloop);
            }
            clearStackBackTo(eltPos);
            pop();
            mode = IN_TABLE;
            continue;
          }
          case BODY:
          case CAPTION:
          case COL:
          case COLGROUP:
          case HTML:
          case TD_OR_TH:
          case TR: {
            errStrayEndTag(name);
            NS_HTML5_BREAK(endtagloop);
          }
          default:
            ; // fall through
        }
      }
      case IN_TABLE: {
        switch(group) {
          case TABLE: {
            eltPos = findLast(nsHtml5Atoms::table);
            if (eltPos == nsHtml5TreeBuilder::NOT_FOUND_ON_STACK) {
              MOZ_ASSERT(fragment || isTemplateContents());
              errStrayEndTag(name);
              NS_HTML5_BREAK(endtagloop);
            }
            while (currentPtr >= eltPos) {
              pop();
            }
            resetTheInsertionMode();
            NS_HTML5_BREAK(endtagloop);
          }
          case BODY:
          case CAPTION:
          case COL:
          case COLGROUP:
          case HTML:
          case TBODY_OR_THEAD_OR_TFOOT:
          case TD_OR_TH:
          case TR: {
            errStrayEndTag(name);
            NS_HTML5_BREAK(endtagloop);
          }
          case TEMPLATE: {
            break;
          }
          default: {
            errStrayEndTag(name);
          }
        }
      }
      case IN_CAPTION: {
        switch(group) {
          case CAPTION: {
            eltPos = findLastInTableScope(nsHtml5Atoms::caption);
            if (eltPos == nsHtml5TreeBuilder::NOT_FOUND_ON_STACK) {
              NS_HTML5_BREAK(endtagloop);
            }
            generateImpliedEndTags();
            if (!!MOZ_UNLIKELY(mViewSource) && currentPtr != eltPos) {
              errUnclosedElements(eltPos, name);
            }
            while (currentPtr >= eltPos) {
              pop();
            }
            clearTheListOfActiveFormattingElementsUpToTheLastMarker();
            mode = IN_TABLE;
            NS_HTML5_BREAK(endtagloop);
          }
          case TABLE: {
            errTableClosedWhileCaptionOpen();
            eltPos = findLastInTableScope(nsHtml5Atoms::caption);
            if (eltPos == nsHtml5TreeBuilder::NOT_FOUND_ON_STACK) {
              NS_HTML5_BREAK(endtagloop);
            }
            generateImpliedEndTags();
            if (!!MOZ_UNLIKELY(mViewSource) && currentPtr != eltPos) {
              errUnclosedElements(eltPos, name);
            }
            while (currentPtr >= eltPos) {
              pop();
            }
            clearTheListOfActiveFormattingElementsUpToTheLastMarker();
            mode = IN_TABLE;
            continue;
          }
          case BODY:
          case COL:
          case COLGROUP:
          case HTML:
          case TBODY_OR_THEAD_OR_TFOOT:
          case TD_OR_TH:
          case TR: {
            errStrayEndTag(name);
            NS_HTML5_BREAK(endtagloop);
          }
          default:
            ; // fall through
        }
      }
      case IN_CELL: {
        switch(group) {
          case TD_OR_TH: {
            eltPos = findLastInTableScope(name);
            if (eltPos == nsHtml5TreeBuilder::NOT_FOUND_ON_STACK) {
              errStrayEndTag(name);
              NS_HTML5_BREAK(endtagloop);
            }
            generateImpliedEndTags();
            if (!!MOZ_UNLIKELY(mViewSource) && !isCurrent(name)) {
              errUnclosedElements(eltPos, name);
            }
            while (currentPtr >= eltPos) {
              pop();
            }
            clearTheListOfActiveFormattingElementsUpToTheLastMarker();
            mode = IN_ROW;
            NS_HTML5_BREAK(endtagloop);
          }
          case TABLE:
          case TBODY_OR_THEAD_OR_TFOOT:
          case TR: {
            if (findLastInTableScope(name) == nsHtml5TreeBuilder::NOT_FOUND_ON_STACK) {
              MOZ_ASSERT(name == nsHtml5Atoms::tbody || name == nsHtml5Atoms::tfoot || name == nsHtml5Atoms::thead || fragment || isTemplateContents());
              errStrayEndTag(name);
              NS_HTML5_BREAK(endtagloop);
            }
            closeTheCell(findLastInTableScopeTdTh());
            continue;
          }
          case BODY:
          case CAPTION:
          case COL:
          case COLGROUP:
          case HTML: {
            errStrayEndTag(name);
            NS_HTML5_BREAK(endtagloop);
          }
          default:
            ; // fall through
        }
      }
      case FRAMESET_OK:
      case IN_BODY: {
        switch(group) {
          case BODY: {
            if (!isSecondOnStackBody()) {
              MOZ_ASSERT(fragment || isTemplateContents());
              errStrayEndTag(name);
              NS_HTML5_BREAK(endtagloop);
            }
            MOZ_ASSERT(currentPtr >= 1);
            if (MOZ_UNLIKELY(mViewSource)) {
              for (int32_t i = 2; i <= currentPtr; i++) {
                switch(stack[i]->getGroup()) {
                  case DD_OR_DT:
                  case LI:
                  case OPTGROUP:
                  case OPTION:
                  case P:
                  case RB_OR_RTC:
                  case RT_OR_RP:
                  case TD_OR_TH:
                  case TBODY_OR_THEAD_OR_TFOOT: {
                    break;
                  }
                  default: {
                    errEndWithUnclosedElements(name);
                    NS_HTML5_BREAK(uncloseloop1);
                  }
                }
              }
              uncloseloop1_end: ;
            }
            mode = AFTER_BODY;
            NS_HTML5_BREAK(endtagloop);
          }
          case HTML: {
            if (!isSecondOnStackBody()) {
              MOZ_ASSERT(fragment || isTemplateContents());
              errStrayEndTag(name);
              NS_HTML5_BREAK(endtagloop);
            }
            if (MOZ_UNLIKELY(mViewSource)) {
              for (int32_t i = 0; i <= currentPtr; i++) {
                switch(stack[i]->getGroup()) {
                  case DD_OR_DT:
                  case LI:
                  case P:
                  case RB_OR_RTC:
                  case RT_OR_RP:
                  case TBODY_OR_THEAD_OR_TFOOT:
                  case TD_OR_TH:
                  case BODY:
                  case HTML: {
                    break;
                  }
                  default: {
                    errEndWithUnclosedElements(name);
                    NS_HTML5_BREAK(uncloseloop2);
                  }
                }
              }
              uncloseloop2_end: ;
            }
            mode = AFTER_BODY;
            continue;
          }
          case DIV_OR_BLOCKQUOTE_OR_CENTER_OR_MENU:
          case UL_OR_OL_OR_DL:
          case PRE_OR_LISTING:
          case FIELDSET:
          case BUTTON:
          case ADDRESS_OR_ARTICLE_OR_ASIDE_OR_DETAILS_OR_DIALOG_OR_DIR_OR_FIGCAPTION_OR_FIGURE_OR_FOOTER_OR_HEADER_OR_HGROUP_OR_MAIN_OR_NAV_OR_SECTION_OR_SUMMARY: {
            eltPos = findLastInScope(name);
            if (eltPos == nsHtml5TreeBuilder::NOT_FOUND_ON_STACK) {
              errStrayEndTag(name);
            } else {
              generateImpliedEndTags();
              if (!!MOZ_UNLIKELY(mViewSource) && !isCurrent(name)) {
                errUnclosedElements(eltPos, name);
              }
              while (currentPtr >= eltPos) {
                pop();
              }
            }
            NS_HTML5_BREAK(endtagloop);
          }
          case FORM: {
            if (!isTemplateContents()) {
              if (!formPointer) {
                errStrayEndTag(name);
                NS_HTML5_BREAK(endtagloop);
              }
              formPointer = nullptr;
              eltPos = findLastInScope(name);
              if (eltPos == nsHtml5TreeBuilder::NOT_FOUND_ON_STACK) {
                errStrayEndTag(name);
                NS_HTML5_BREAK(endtagloop);
              }
              generateImpliedEndTags();
              if (!!MOZ_UNLIKELY(mViewSource) && !isCurrent(name)) {
                errUnclosedElements(eltPos, name);
              }
              removeFromStack(eltPos);
              NS_HTML5_BREAK(endtagloop);
            } else {
              eltPos = findLastInScope(name);
              if (eltPos == nsHtml5TreeBuilder::NOT_FOUND_ON_STACK) {
                errStrayEndTag(name);
                NS_HTML5_BREAK(endtagloop);
              }
              generateImpliedEndTags();
              if (!!MOZ_UNLIKELY(mViewSource) && !isCurrent(name)) {
                errUnclosedElements(eltPos, name);
              }
              while (currentPtr >= eltPos) {
                pop();
              }
              NS_HTML5_BREAK(endtagloop);
            }
          }
          case P: {
            eltPos = findLastInButtonScope(nsHtml5Atoms::p);
            if (eltPos == nsHtml5TreeBuilder::NOT_FOUND_ON_STACK) {
              errNoElementToCloseButEndTagSeen(nsHtml5Atoms::p);
              if (isInForeign()) {
                errHtmlStartTagInForeignContext(name);
                while (currentPtr >= 0 && stack[currentPtr]->ns != kNameSpaceID_XHTML) {
                  pop();
                }
              }
              appendVoidElementToCurrentMayFoster(elementName, nsHtml5HtmlAttributes::EMPTY_ATTRIBUTES);
              NS_HTML5_BREAK(endtagloop);
            }
            generateImpliedEndTagsExceptFor(nsHtml5Atoms::p);
            MOZ_ASSERT(eltPos != nsHtml5TreeBuilder::NOT_FOUND_ON_STACK);
            if (!!MOZ_UNLIKELY(mViewSource) && eltPos != currentPtr) {
              errUnclosedElements(eltPos, name);
            }
            while (currentPtr >= eltPos) {
              pop();
            }
            NS_HTML5_BREAK(endtagloop);
          }
          case LI: {
            eltPos = findLastInListScope(name);
            if (eltPos == nsHtml5TreeBuilder::NOT_FOUND_ON_STACK) {
              errNoElementToCloseButEndTagSeen(name);
            } else {
              generateImpliedEndTagsExceptFor(name);
              if (!!MOZ_UNLIKELY(mViewSource) && eltPos != currentPtr) {
                errUnclosedElements(eltPos, name);
              }
              while (currentPtr >= eltPos) {
                pop();
              }
            }
            NS_HTML5_BREAK(endtagloop);
          }
          case DD_OR_DT: {
            eltPos = findLastInScope(name);
            if (eltPos == nsHtml5TreeBuilder::NOT_FOUND_ON_STACK) {
              errNoElementToCloseButEndTagSeen(name);
            } else {
              generateImpliedEndTagsExceptFor(name);
              if (!!MOZ_UNLIKELY(mViewSource) && eltPos != currentPtr) {
                errUnclosedElements(eltPos, name);
              }
              while (currentPtr >= eltPos) {
                pop();
              }
            }
            NS_HTML5_BREAK(endtagloop);
          }
          case H1_OR_H2_OR_H3_OR_H4_OR_H5_OR_H6: {
            eltPos = findLastInScopeHn();
            if (eltPos == nsHtml5TreeBuilder::NOT_FOUND_ON_STACK) {
              errStrayEndTag(name);
            } else {
              generateImpliedEndTags();
              if (!!MOZ_UNLIKELY(mViewSource) && !isCurrent(name)) {
                errUnclosedElements(eltPos, name);
              }
              while (currentPtr >= eltPos) {
                pop();
              }
            }
            NS_HTML5_BREAK(endtagloop);
          }
          case OBJECT:
          case MARQUEE_OR_APPLET: {
            eltPos = findLastInScope(name);
            if (eltPos == nsHtml5TreeBuilder::NOT_FOUND_ON_STACK) {
              errStrayEndTag(name);
            } else {
              generateImpliedEndTags();
              if (!!MOZ_UNLIKELY(mViewSource) && !isCurrent(name)) {
                errUnclosedElements(eltPos, name);
              }
              while (currentPtr >= eltPos) {
                pop();
              }
              clearTheListOfActiveFormattingElementsUpToTheLastMarker();
            }
            NS_HTML5_BREAK(endtagloop);
          }
          case BR: {
            errEndTagBr();
            if (isInForeign()) {
              errHtmlStartTagInForeignContext(name);
              while (currentPtr >= 0 && stack[currentPtr]->ns != kNameSpaceID_XHTML) {
                pop();
              }
            }
            reconstructTheActiveFormattingElements();
            appendVoidElementToCurrentMayFoster(elementName, nsHtml5HtmlAttributes::EMPTY_ATTRIBUTES);
            NS_HTML5_BREAK(endtagloop);
          }
          case TEMPLATE: {
            break;
          }
          case AREA_OR_WBR:
#ifdef ENABLE_VOID_MENUITEM
          case MENUITEM:
#endif
          case PARAM_OR_SOURCE_OR_TRACK:
          case EMBED:
          case IMG:
          case IMAGE:
          case INPUT:
          case KEYGEN:
          case HR:
          case ISINDEX:
          case IFRAME:
          case NOEMBED:
          case NOFRAMES:
          case SELECT:
          case TABLE:
          case TEXTAREA: {
            errStrayEndTag(name);
            NS_HTML5_BREAK(endtagloop);
          }
          case NOSCRIPT: {
            if (scriptingEnabled) {
              errStrayEndTag(name);
              NS_HTML5_BREAK(endtagloop);
            } else {
            }
          }
          case A:
          case B_OR_BIG_OR_CODE_OR_EM_OR_I_OR_S_OR_SMALL_OR_STRIKE_OR_STRONG_OR_TT_OR_U:
          case FONT:
          case NOBR: {
            if (adoptionAgencyEndTag(name)) {
              NS_HTML5_BREAK(endtagloop);
            }
          }
          default: {
            if (isCurrent(name)) {
              pop();
              NS_HTML5_BREAK(endtagloop);
            }
            eltPos = currentPtr;
            for (; ; ) {
              nsHtml5StackNode* node = stack[eltPos];
              if (node->ns == kNameSpaceID_XHTML && node->name == name) {
                generateImpliedEndTags();
                if (!!MOZ_UNLIKELY(mViewSource) && !isCurrent(name)) {
                  errUnclosedElements(eltPos, name);
                }
                while (currentPtr >= eltPos) {
                  pop();
                }
                NS_HTML5_BREAK(endtagloop);
              } else if (!eltPos || node->isSpecial()) {
                errStrayEndTag(name);
                NS_HTML5_BREAK(endtagloop);
              }
              eltPos--;
            }
          }
        }
      }
      case IN_HEAD: {
        switch(group) {
          case HEAD: {
            pop();
            mode = AFTER_HEAD;
            NS_HTML5_BREAK(endtagloop);
          }
          case BR:
          case HTML:
          case BODY: {
            pop();
            mode = AFTER_HEAD;
            continue;
          }
          case TEMPLATE: {
            endTagTemplateInHead();
            NS_HTML5_BREAK(endtagloop);
          }
          default: {
            errStrayEndTag(name);
            NS_HTML5_BREAK(endtagloop);
          }
        }
      }
      case IN_HEAD_NOSCRIPT: {
        switch(group) {
          case NOSCRIPT: {
            pop();
            mode = IN_HEAD;
            NS_HTML5_BREAK(endtagloop);
          }
          case BR: {
            errStrayEndTag(name);
            pop();
            mode = IN_HEAD;
            continue;
          }
          default: {
            errStrayEndTag(name);
            NS_HTML5_BREAK(endtagloop);
          }
        }
      }
      case IN_COLUMN_GROUP: {
        switch(group) {
          case COLGROUP: {
            if (!currentPtr || stack[currentPtr]->getGroup() == nsHtml5TreeBuilder::TEMPLATE) {
              MOZ_ASSERT(fragment || isTemplateContents());
              errGarbageInColgroup();
              NS_HTML5_BREAK(endtagloop);
            }
            pop();
            mode = IN_TABLE;
            NS_HTML5_BREAK(endtagloop);
          }
          case COL: {
            errStrayEndTag(name);
            NS_HTML5_BREAK(endtagloop);
          }
          case TEMPLATE: {
            endTagTemplateInHead();
            NS_HTML5_BREAK(endtagloop);
          }
          default: {
            if (!currentPtr || stack[currentPtr]->getGroup() == nsHtml5TreeBuilder::TEMPLATE) {
              MOZ_ASSERT(fragment || isTemplateContents());
              errGarbageInColgroup();
              NS_HTML5_BREAK(endtagloop);
            }
            pop();
            mode = IN_TABLE;
            continue;
          }
        }
      }
      case IN_SELECT_IN_TABLE: {
        switch(group) {
          case CAPTION:
          case TABLE:
          case TBODY_OR_THEAD_OR_TFOOT:
          case TR:
          case TD_OR_TH: {
            errEndTagSeenWithSelectOpen(name);
            if (findLastInTableScope(name) != nsHtml5TreeBuilder::NOT_FOUND_ON_STACK) {
              eltPos = findLastInTableScope(nsHtml5Atoms::select);
              if (eltPos == nsHtml5TreeBuilder::NOT_FOUND_ON_STACK) {
                MOZ_ASSERT(fragment);
                NS_HTML5_BREAK(endtagloop);
              }
              while (currentPtr >= eltPos) {
                pop();
              }
              resetTheInsertionMode();
              continue;
            } else {
              NS_HTML5_BREAK(endtagloop);
            }
          }
          default:
            ; // fall through
        }
      }
      case IN_SELECT: {
        switch(group) {
          case OPTION: {
            if (isCurrent(nsHtml5Atoms::option)) {
              pop();
              NS_HTML5_BREAK(endtagloop);
            } else {
              errStrayEndTag(name);
              NS_HTML5_BREAK(endtagloop);
            }
          }
          case OPTGROUP: {
            if (isCurrent(nsHtml5Atoms::option) && nsHtml5Atoms::optgroup == stack[currentPtr - 1]->name) {
              pop();
            }
            if (isCurrent(nsHtml5Atoms::optgroup)) {
              pop();
            } else {
              errStrayEndTag(name);
            }
            NS_HTML5_BREAK(endtagloop);
          }
          case SELECT: {
            eltPos = findLastInTableScope(nsHtml5Atoms::select);
            if (eltPos == nsHtml5TreeBuilder::NOT_FOUND_ON_STACK) {
              MOZ_ASSERT(fragment);
              errStrayEndTag(name);
              NS_HTML5_BREAK(endtagloop);
            }
            while (currentPtr >= eltPos) {
              pop();
            }
            resetTheInsertionMode();
            NS_HTML5_BREAK(endtagloop);
          }
          case TEMPLATE: {
            endTagTemplateInHead();
            NS_HTML5_BREAK(endtagloop);
          }
          default: {
            errStrayEndTag(name);
            NS_HTML5_BREAK(endtagloop);
          }
        }
      }
      case AFTER_BODY: {
        switch(group) {
          case HTML: {
            if (fragment) {
              errStrayEndTag(name);
              NS_HTML5_BREAK(endtagloop);
            } else {
              mode = AFTER_AFTER_BODY;
              NS_HTML5_BREAK(endtagloop);
            }
          }
          default: {
            errEndTagAfterBody();
            mode = framesetOk ? FRAMESET_OK : IN_BODY;
            continue;
          }
        }
      }
      case IN_FRAMESET: {
        switch(group) {
          case FRAMESET: {
            if (!currentPtr) {
              MOZ_ASSERT(fragment);
              errStrayEndTag(name);
              NS_HTML5_BREAK(endtagloop);
            }
            pop();
            if ((!fragment) && !isCurrent(nsHtml5Atoms::frameset)) {
              mode = AFTER_FRAMESET;
            }
            NS_HTML5_BREAK(endtagloop);
          }
          default: {
            errStrayEndTag(name);
            NS_HTML5_BREAK(endtagloop);
          }
        }
      }
      case AFTER_FRAMESET: {
        switch(group) {
          case HTML: {
            mode = AFTER_AFTER_FRAMESET;
            NS_HTML5_BREAK(endtagloop);
          }
          default: {
            errStrayEndTag(name);
            NS_HTML5_BREAK(endtagloop);
          }
        }
      }
      case INITIAL: {
        errEndTagSeenWithoutDoctype();
        documentModeInternal(QUIRKS_MODE, nullptr, nullptr, false);
        mode = BEFORE_HTML;
        continue;
      }
      case BEFORE_HTML: {
        switch(group) {
          case HEAD:
          case BR:
          case HTML:
          case BODY: {
            appendHtmlElementToDocumentAndPush();
            mode = BEFORE_HEAD;
            continue;
          }
          default: {
            errStrayEndTag(name);
            NS_HTML5_BREAK(endtagloop);
          }
        }
      }
      case BEFORE_HEAD: {
        switch(group) {
          case HEAD:
          case BR:
          case HTML:
          case BODY: {
            appendToCurrentNodeAndPushHeadElement(nsHtml5HtmlAttributes::EMPTY_ATTRIBUTES);
            mode = IN_HEAD;
            continue;
          }
          default: {
            errStrayEndTag(name);
            NS_HTML5_BREAK(endtagloop);
          }
        }
      }
      case AFTER_HEAD: {
        switch(group) {
          case TEMPLATE: {
            endTagTemplateInHead();
            NS_HTML5_BREAK(endtagloop);
          }
          case HTML:
          case BODY:
          case BR: {
            appendToCurrentNodeAndPushBodyElement();
            mode = FRAMESET_OK;
            continue;
          }
          default: {
            errStrayEndTag(name);
            NS_HTML5_BREAK(endtagloop);
          }
        }
      }
      case AFTER_AFTER_BODY: {
        errStrayEndTag(name);
        mode = framesetOk ? FRAMESET_OK : IN_BODY;
        continue;
      }
      case AFTER_AFTER_FRAMESET: {
        errStrayEndTag(name);
        NS_HTML5_BREAK(endtagloop);
      }
      case TEXT: {
        pop();
        if (originalMode == AFTER_HEAD) {
          silentPop();
        }
        mode = originalMode;
        NS_HTML5_BREAK(endtagloop);
      }
    }
  }
  endtagloop_end: ;
}

void 
nsHtml5TreeBuilder::endTagTemplateInHead()
{
  int32_t eltPos = findLast(nsHtml5Atoms::template_);
  if (eltPos == nsHtml5TreeBuilder::NOT_FOUND_ON_STACK) {
    errStrayEndTag(nsHtml5Atoms::template_);
    return;
  }
  generateImpliedEndTags();
  if (!!MOZ_UNLIKELY(mViewSource) && !isCurrent(nsHtml5Atoms::template_)) {
    errUnclosedElements(eltPos, nsHtml5Atoms::template_);
  }
  while (currentPtr >= eltPos) {
    pop();
  }
  clearTheListOfActiveFormattingElementsUpToTheLastMarker();
  popTemplateMode();
  resetTheInsertionMode();
}

int32_t 
nsHtml5TreeBuilder::findLastInTableScopeOrRootTemplateTbodyTheadTfoot()
{
  for (int32_t i = currentPtr; i > 0; i--) {
    if (stack[i]->getGroup() == nsHtml5TreeBuilder::TBODY_OR_THEAD_OR_TFOOT || stack[i]->getGroup() == nsHtml5TreeBuilder::TEMPLATE) {
      return i;
    }
  }
  return 0;
}

int32_t 
nsHtml5TreeBuilder::findLast(nsIAtom* name)
{
  for (int32_t i = currentPtr; i > 0; i--) {
    if (stack[i]->ns == kNameSpaceID_XHTML && stack[i]->name == name) {
      return i;
    }
  }
  return nsHtml5TreeBuilder::NOT_FOUND_ON_STACK;
}

int32_t 
nsHtml5TreeBuilder::findLastInTableScope(nsIAtom* name)
{
  for (int32_t i = currentPtr; i > 0; i--) {
    if (stack[i]->ns == kNameSpaceID_XHTML) {
      if (stack[i]->name == name) {
        return i;
      } else if (stack[i]->name == nsHtml5Atoms::table || stack[i]->name == nsHtml5Atoms::template_) {
        return nsHtml5TreeBuilder::NOT_FOUND_ON_STACK;
      }
    }
  }
  return nsHtml5TreeBuilder::NOT_FOUND_ON_STACK;
}

int32_t 
nsHtml5TreeBuilder::findLastInButtonScope(nsIAtom* name)
{
  for (int32_t i = currentPtr; i > 0; i--) {
    if (stack[i]->ns == kNameSpaceID_XHTML) {
      if (stack[i]->name == name) {
        return i;
      } else if (stack[i]->name == nsHtml5Atoms::button) {
        return nsHtml5TreeBuilder::NOT_FOUND_ON_STACK;
      }
    }
    if (stack[i]->isScoping()) {
      return nsHtml5TreeBuilder::NOT_FOUND_ON_STACK;
    }
  }
  return nsHtml5TreeBuilder::NOT_FOUND_ON_STACK;
}

int32_t 
nsHtml5TreeBuilder::findLastInScope(nsIAtom* name)
{
  for (int32_t i = currentPtr; i > 0; i--) {
    if (stack[i]->ns == kNameSpaceID_XHTML && stack[i]->name == name) {
      return i;
    } else if (stack[i]->isScoping()) {
      return nsHtml5TreeBuilder::NOT_FOUND_ON_STACK;
    }
  }
  return nsHtml5TreeBuilder::NOT_FOUND_ON_STACK;
}

int32_t 
nsHtml5TreeBuilder::findLastInListScope(nsIAtom* name)
{
  for (int32_t i = currentPtr; i > 0; i--) {
    if (stack[i]->ns == kNameSpaceID_XHTML) {
      if (stack[i]->name == name) {
        return i;
      } else if (stack[i]->name == nsHtml5Atoms::ul || stack[i]->name == nsHtml5Atoms::ol) {
        return nsHtml5TreeBuilder::NOT_FOUND_ON_STACK;
      }
    }
    if (stack[i]->isScoping()) {
      return nsHtml5TreeBuilder::NOT_FOUND_ON_STACK;
    }
  }
  return nsHtml5TreeBuilder::NOT_FOUND_ON_STACK;
}

int32_t 
nsHtml5TreeBuilder::findLastInScopeHn()
{
  for (int32_t i = currentPtr; i > 0; i--) {
    if (stack[i]->getGroup() == nsHtml5TreeBuilder::H1_OR_H2_OR_H3_OR_H4_OR_H5_OR_H6) {
      return i;
    } else if (stack[i]->isScoping()) {
      return nsHtml5TreeBuilder::NOT_FOUND_ON_STACK;
    }
  }
  return nsHtml5TreeBuilder::NOT_FOUND_ON_STACK;
}

void 
nsHtml5TreeBuilder::generateImpliedEndTagsExceptFor(nsIAtom* name)
{
  for (; ; ) {
    nsHtml5StackNode* node = stack[currentPtr];
    switch(node->getGroup()) {
      case P:
      case LI:
      case DD_OR_DT:
      case OPTION:
      case OPTGROUP:
      case RB_OR_RTC:
      case RT_OR_RP: {
        if (node->ns == kNameSpaceID_XHTML && node->name == name) {
          return;
        }
        pop();
        continue;
      }
      default: {
        return;
      }
    }
  }
}

void 
nsHtml5TreeBuilder::generateImpliedEndTags()
{
  for (; ; ) {
    switch(stack[currentPtr]->getGroup()) {
      case P:
      case LI:
      case DD_OR_DT:
      case OPTION:
      case OPTGROUP:
      case RB_OR_RTC:
      case RT_OR_RP: {
        pop();
        continue;
      }
      default: {
        return;
      }
    }
  }
}

bool 
nsHtml5TreeBuilder::isSecondOnStackBody()
{
  return currentPtr >= 1 && stack[1]->getGroup() == nsHtml5TreeBuilder::BODY;
}

void 
nsHtml5TreeBuilder::documentModeInternal(nsHtml5DocumentMode m, nsHtml5String publicIdentifier, nsHtml5String systemIdentifier, bool html4SpecificAdditionalErrorChecks)
{
  if (isSrcdocDocument) {
    quirks = false;
    this->documentMode(STANDARDS_MODE);
    return;
  }
  quirks = (m == QUIRKS_MODE);
  this->documentMode(m);
}

bool 
nsHtml5TreeBuilder::isAlmostStandards(nsHtml5String publicIdentifier, nsHtml5String systemIdentifier)
{
  if (nsHtml5Portability::lowerCaseLiteralEqualsIgnoreAsciiCaseString("-//w3c//dtd xhtml 1.0 transitional//en", publicIdentifier)) {
    return true;
  }
  if (nsHtml5Portability::lowerCaseLiteralEqualsIgnoreAsciiCaseString("-//w3c//dtd xhtml 1.0 frameset//en", publicIdentifier)) {
    return true;
  }
  if (systemIdentifier) {
    if (nsHtml5Portability::lowerCaseLiteralEqualsIgnoreAsciiCaseString("-//w3c//dtd html 4.01 transitional//en", publicIdentifier)) {
      return true;
    }
    if (nsHtml5Portability::lowerCaseLiteralEqualsIgnoreAsciiCaseString("-//w3c//dtd html 4.01 frameset//en", publicIdentifier)) {
      return true;
    }
  }
  return false;
}

bool 
nsHtml5TreeBuilder::isQuirky(nsIAtom* name, nsHtml5String publicIdentifier, nsHtml5String systemIdentifier, bool forceQuirks)
{
  if (forceQuirks) {
    return true;
  }
  if (name != nsHtml5Atoms::html) {
    return true;
  }
  if (publicIdentifier) {
    for (int32_t i = 0; i < nsHtml5TreeBuilder::QUIRKY_PUBLIC_IDS.length; i++) {
      if (nsHtml5Portability::lowerCaseLiteralIsPrefixOfIgnoreAsciiCaseString(nsHtml5TreeBuilder::QUIRKY_PUBLIC_IDS[i], publicIdentifier)) {
        return true;
      }
    }
    if (nsHtml5Portability::lowerCaseLiteralEqualsIgnoreAsciiCaseString("-//w3o//dtd w3 html strict 3.0//en//", publicIdentifier) || nsHtml5Portability::lowerCaseLiteralEqualsIgnoreAsciiCaseString("-/w3c/dtd html 4.0 transitional/en", publicIdentifier) || nsHtml5Portability::lowerCaseLiteralEqualsIgnoreAsciiCaseString("html", publicIdentifier)) {
      return true;
    }
  }
  if (!systemIdentifier) {
    if (nsHtml5Portability::lowerCaseLiteralEqualsIgnoreAsciiCaseString("-//w3c//dtd html 4.01 transitional//en", publicIdentifier)) {
      return true;
    } else if (nsHtml5Portability::lowerCaseLiteralEqualsIgnoreAsciiCaseString("-//w3c//dtd html 4.01 frameset//en", publicIdentifier)) {
      return true;
    }
  } else if (nsHtml5Portability::lowerCaseLiteralEqualsIgnoreAsciiCaseString("http://www.ibm.com/data/dtd/v11/ibmxhtml1-transitional.dtd", systemIdentifier)) {
    return true;
  }
  return false;
}

void 
nsHtml5TreeBuilder::closeTheCell(int32_t eltPos)
{
  generateImpliedEndTags();
  if (!!MOZ_UNLIKELY(mViewSource) && eltPos != currentPtr) {
    errUnclosedElementsCell(eltPos);
  }
  while (currentPtr >= eltPos) {
    pop();
  }
  clearTheListOfActiveFormattingElementsUpToTheLastMarker();
  mode = IN_ROW;
  return;
}

int32_t 
nsHtml5TreeBuilder::findLastInTableScopeTdTh()
{
  for (int32_t i = currentPtr; i > 0; i--) {
    nsIAtom* name = stack[i]->name;
    if (stack[i]->ns == kNameSpaceID_XHTML) {
      if (nsHtml5Atoms::td == name || nsHtml5Atoms::th == name) {
        return i;
      } else if (name == nsHtml5Atoms::table || name == nsHtml5Atoms::template_) {
        return nsHtml5TreeBuilder::NOT_FOUND_ON_STACK;
      }
    }
  }
  return nsHtml5TreeBuilder::NOT_FOUND_ON_STACK;
}

void 
nsHtml5TreeBuilder::clearStackBackTo(int32_t eltPos)
{
  int32_t eltGroup = stack[eltPos]->getGroup();
  while (currentPtr > eltPos) {
    if (stack[currentPtr]->ns == kNameSpaceID_XHTML && stack[currentPtr]->getGroup() == TEMPLATE && (eltGroup == TABLE || eltGroup == TBODY_OR_THEAD_OR_TFOOT || eltGroup == TR || !eltPos)) {
      return;
    }
    pop();
  }
}

void 
nsHtml5TreeBuilder::resetTheInsertionMode()
{
  nsHtml5StackNode* node;
  nsIAtom* name;
  int32_t ns;
  for (int32_t i = currentPtr; i >= 0; i--) {
    node = stack[i];
    name = node->name;
    ns = node->ns;
    if (!i) {
      if (!(contextNamespace == kNameSpaceID_XHTML && (contextName == nsHtml5Atoms::td || contextName == nsHtml5Atoms::th))) {
        if (fragment) {
          name = contextName;
          ns = contextNamespace;
        }
      } else {
        mode = framesetOk ? FRAMESET_OK : IN_BODY;
        return;
      }
    }
    if (nsHtml5Atoms::select == name) {
      int32_t ancestorIndex = i;
      while (ancestorIndex > 0) {
        nsHtml5StackNode* ancestor = stack[ancestorIndex--];
        if (kNameSpaceID_XHTML == ancestor->ns) {
          if (nsHtml5Atoms::template_ == ancestor->name) {
            break;
          }
          if (nsHtml5Atoms::table == ancestor->name) {
            mode = IN_SELECT_IN_TABLE;
            return;
          }
        }
      }
      mode = IN_SELECT;
      return;
    } else if (nsHtml5Atoms::td == name || nsHtml5Atoms::th == name) {
      mode = IN_CELL;
      return;
    } else if (nsHtml5Atoms::tr == name) {
      mode = IN_ROW;
      return;
    } else if (nsHtml5Atoms::tbody == name || nsHtml5Atoms::thead == name || nsHtml5Atoms::tfoot == name) {
      mode = IN_TABLE_BODY;
      return;
    } else if (nsHtml5Atoms::caption == name) {
      mode = IN_CAPTION;
      return;
    } else if (nsHtml5Atoms::colgroup == name) {
      mode = IN_COLUMN_GROUP;
      return;
    } else if (nsHtml5Atoms::table == name) {
      mode = IN_TABLE;
      return;
    } else if (kNameSpaceID_XHTML != ns) {
      mode = framesetOk ? FRAMESET_OK : IN_BODY;
      return;
    } else if (nsHtml5Atoms::template_ == name) {
      MOZ_ASSERT(templateModePtr >= 0);
      mode = templateModeStack[templateModePtr];
      return;
    } else if (nsHtml5Atoms::head == name) {
      if (name == contextName) {
        mode = framesetOk ? FRAMESET_OK : IN_BODY;
      } else {
        mode = IN_HEAD;
      }
      return;
    } else if (nsHtml5Atoms::body == name) {
      mode = framesetOk ? FRAMESET_OK : IN_BODY;
      return;
    } else if (nsHtml5Atoms::frameset == name) {
      mode = IN_FRAMESET;
      return;
    } else if (nsHtml5Atoms::html == name) {
      if (!headPointer) {
        mode = BEFORE_HEAD;
      } else {
        mode = AFTER_HEAD;
      }
      return;
    } else if (!i) {
      mode = framesetOk ? FRAMESET_OK : IN_BODY;
      return;
    }
  }
}

void 
nsHtml5TreeBuilder::implicitlyCloseP()
{
  int32_t eltPos = findLastInButtonScope(nsHtml5Atoms::p);
  if (eltPos == nsHtml5TreeBuilder::NOT_FOUND_ON_STACK) {
    return;
  }
  generateImpliedEndTagsExceptFor(nsHtml5Atoms::p);
  if (!!MOZ_UNLIKELY(mViewSource) && eltPos != currentPtr) {
    errUnclosedElementsImplied(eltPos, nsHtml5Atoms::p);
  }
  while (currentPtr >= eltPos) {
    pop();
  }
}

bool 
nsHtml5TreeBuilder::debugOnlyClearLastStackSlot()
{
  stack[currentPtr] = nullptr;
  return true;
}

bool 
nsHtml5TreeBuilder::debugOnlyClearLastListSlot()
{
  listOfActiveFormattingElements[listPtr] = nullptr;
  return true;
}

void 
nsHtml5TreeBuilder::pushTemplateMode(int32_t mode)
{
  templateModePtr++;
  if (templateModePtr == templateModeStack.length) {
    jArray<int32_t,int32_t> newStack = jArray<int32_t,int32_t>::newJArray(templateModeStack.length + 64);
    nsHtml5ArrayCopy::arraycopy(templateModeStack, newStack, templateModeStack.length);
    templateModeStack = newStack;
  }
  templateModeStack[templateModePtr] = mode;
}

void 
nsHtml5TreeBuilder::push(nsHtml5StackNode* node)
{
  currentPtr++;
  if (currentPtr == stack.length) {
    jArray<nsHtml5StackNode*,int32_t> newStack = jArray<nsHtml5StackNode*,int32_t>::newJArray(stack.length + 64);
    nsHtml5ArrayCopy::arraycopy(stack, newStack, stack.length);
    stack = newStack;
  }
  stack[currentPtr] = node;
  elementPushed(node->ns, node->popName, node->node);
}

void 
nsHtml5TreeBuilder::silentPush(nsHtml5StackNode* node)
{
  currentPtr++;
  if (currentPtr == stack.length) {
    jArray<nsHtml5StackNode*,int32_t> newStack = jArray<nsHtml5StackNode*,int32_t>::newJArray(stack.length + 64);
    nsHtml5ArrayCopy::arraycopy(stack, newStack, stack.length);
    stack = newStack;
  }
  stack[currentPtr] = node;
}

void 
nsHtml5TreeBuilder::append(nsHtml5StackNode* node)
{
  listPtr++;
  if (listPtr == listOfActiveFormattingElements.length) {
    jArray<nsHtml5StackNode*,int32_t> newList = jArray<nsHtml5StackNode*,int32_t>::newJArray(listOfActiveFormattingElements.length + 64);
    nsHtml5ArrayCopy::arraycopy(listOfActiveFormattingElements, newList, listOfActiveFormattingElements.length);
    listOfActiveFormattingElements = newList;
  }
  listOfActiveFormattingElements[listPtr] = node;
}

void 
nsHtml5TreeBuilder::clearTheListOfActiveFormattingElementsUpToTheLastMarker()
{
  while (listPtr > -1) {
    if (!listOfActiveFormattingElements[listPtr]) {
      --listPtr;
      return;
    }
    listOfActiveFormattingElements[listPtr]->release(this);
    --listPtr;
  }
}

void 
nsHtml5TreeBuilder::removeFromStack(int32_t pos)
{
  if (currentPtr == pos) {
    pop();
  } else {

    stack[pos]->release(this);
    nsHtml5ArrayCopy::arraycopy(stack, pos + 1, pos, currentPtr - pos);
    MOZ_ASSERT(debugOnlyClearLastStackSlot());
    currentPtr--;
  }
}

void 
nsHtml5TreeBuilder::removeFromStack(nsHtml5StackNode* node)
{
  if (stack[currentPtr] == node) {
    pop();
  } else {
    int32_t pos = currentPtr - 1;
    while (pos >= 0 && stack[pos] != node) {
      pos--;
    }
    if (pos == -1) {
      return;
    }

    node->release(this);
    nsHtml5ArrayCopy::arraycopy(stack, pos + 1, pos, currentPtr - pos);
    currentPtr--;
  }
}

void 
nsHtml5TreeBuilder::removeFromListOfActiveFormattingElements(int32_t pos)
{
  MOZ_ASSERT(!!listOfActiveFormattingElements[pos]);
  listOfActiveFormattingElements[pos]->release(this);
  if (pos == listPtr) {
    MOZ_ASSERT(debugOnlyClearLastListSlot());
    listPtr--;
    return;
  }
  MOZ_ASSERT(pos < listPtr);
  nsHtml5ArrayCopy::arraycopy(listOfActiveFormattingElements, pos + 1, pos, listPtr - pos);
  MOZ_ASSERT(debugOnlyClearLastListSlot());
  listPtr--;
}

bool 
nsHtml5TreeBuilder::adoptionAgencyEndTag(nsIAtom* name)
{
  if (stack[currentPtr]->ns == kNameSpaceID_XHTML && stack[currentPtr]->name == name && findInListOfActiveFormattingElements(stack[currentPtr]) == -1) {
    pop();
    return true;
  }
  for (int32_t i = 0; i < 8; ++i) {
    int32_t formattingEltListPos = listPtr;
    while (formattingEltListPos > -1) {
      nsHtml5StackNode* listNode = listOfActiveFormattingElements[formattingEltListPos];
      if (!listNode) {
        formattingEltListPos = -1;
        break;
      } else if (listNode->name == name) {
        break;
      }
      formattingEltListPos--;
    }
    if (formattingEltListPos == -1) {
      return false;
    }
    nsHtml5StackNode* formattingElt = listOfActiveFormattingElements[formattingEltListPos];
    int32_t formattingEltStackPos = currentPtr;
    bool inScope = true;
    while (formattingEltStackPos > -1) {
      nsHtml5StackNode* node = stack[formattingEltStackPos];
      if (node == formattingElt) {
        break;
      } else if (node->isScoping()) {
        inScope = false;
      }
      formattingEltStackPos--;
    }
    if (formattingEltStackPos == -1) {
      errNoElementToCloseButEndTagSeen(name);
      removeFromListOfActiveFormattingElements(formattingEltListPos);
      return true;
    }
    if (!inScope) {
      errNoElementToCloseButEndTagSeen(name);
      return true;
    }
    if (formattingEltStackPos != currentPtr) {
      errEndTagViolatesNestingRules(name);
    }
    int32_t furthestBlockPos = formattingEltStackPos + 1;
    while (furthestBlockPos <= currentPtr) {
      nsHtml5StackNode* node = stack[furthestBlockPos];
      MOZ_ASSERT(furthestBlockPos > 0, "How is formattingEltStackPos + 1 not > 0?");
      if (node->isSpecial()) {
        break;
      }
      furthestBlockPos++;
    }
    if (furthestBlockPos > currentPtr) {
      while (currentPtr >= formattingEltStackPos) {
        pop();
      }
      removeFromListOfActiveFormattingElements(formattingEltListPos);
      return true;
    }
    nsHtml5StackNode* commonAncestor = stack[formattingEltStackPos - 1];
    nsHtml5StackNode* furthestBlock = stack[furthestBlockPos];
    int32_t bookmark = formattingEltListPos;
    int32_t nodePos = furthestBlockPos;
    nsHtml5StackNode* lastNode = furthestBlock;
    int32_t j = 0;
    for (; ; ) {
      ++j;
      nodePos--;
      if (nodePos == formattingEltStackPos) {
        break;
      }
      nsHtml5StackNode* node = stack[nodePos];
      int32_t nodeListPos = findInListOfActiveFormattingElements(node);
      if (j > 3 && nodeListPos != -1) {
        removeFromListOfActiveFormattingElements(nodeListPos);
        if (nodeListPos <= formattingEltListPos) {
          formattingEltListPos--;
        }
        if (nodeListPos <= bookmark) {
          bookmark--;
        }
        nodeListPos = -1;
      }
      if (nodeListPos == -1) {
        MOZ_ASSERT(formattingEltStackPos < nodePos);
        MOZ_ASSERT(bookmark < nodePos);
        MOZ_ASSERT(furthestBlockPos > nodePos);
        removeFromStack(nodePos);
        furthestBlockPos--;
        continue;
      }
      if (nodePos == furthestBlockPos) {
        bookmark = nodeListPos + 1;
      }
      MOZ_ASSERT(node == listOfActiveFormattingElements[nodeListPos]);
      MOZ_ASSERT(node == stack[nodePos]);
<<<<<<< HEAD
      nsIContentHandle* clone = createElement(kNameSpaceID_XHTML, node->name, node->attributes->cloneAttributes(nullptr), commonAncestor->node);
      nsHtml5StackNode* newNode = createStackNode(node->getFlags(),
                                                  node->ns,
                                                  node->name,
                                                  clone,
                                                  node->popName,
                                                  node->attributes);
=======
      nsIContentHandle* clone = createElement(kNameSpaceID_XHTML, node->name, node->attributes->cloneAttributes(nullptr), commonAncestor->node, htmlCreator(node->getHtmlCreator()));
      nsHtml5StackNode* newNode = new nsHtml5StackNode(node->getFlags(), node->ns, node->name, clone, node->popName, node->attributes, node->getHtmlCreator());
>>>>>>> 02487fec
      node->dropAttributes();
      stack[nodePos] = newNode;
      newNode->retain();
      listOfActiveFormattingElements[nodeListPos] = newNode;
      node->release(this);
      node->release(this);
      node = newNode;
      detachFromParent(lastNode->node);
      appendElement(lastNode->node, node->node);
      lastNode = node;
    }
    if (commonAncestor->isFosterParenting()) {

      detachFromParent(lastNode->node);
      insertIntoFosterParent(lastNode->node);
    } else {
      detachFromParent(lastNode->node);
      appendElement(lastNode->node, commonAncestor->node);
    }
<<<<<<< HEAD
    nsIContentHandle* clone = createElement(kNameSpaceID_XHTML, formattingElt->name, formattingElt->attributes->cloneAttributes(nullptr), furthestBlock->node);
    nsHtml5StackNode* formattingClone =
      createStackNode(formattingElt->getFlags(),
                      formattingElt->ns,
                      formattingElt->name,
                      clone,
                      formattingElt->popName,
                      formattingElt->attributes);
=======
    nsIContentHandle* clone = createElement(kNameSpaceID_XHTML, formattingElt->name, formattingElt->attributes->cloneAttributes(nullptr), furthestBlock->node, htmlCreator(formattingElt->getHtmlCreator()));
    nsHtml5StackNode* formattingClone = new nsHtml5StackNode(formattingElt->getFlags(), formattingElt->ns, formattingElt->name, clone, formattingElt->popName, formattingElt->attributes, formattingElt->getHtmlCreator());
>>>>>>> 02487fec
    formattingElt->dropAttributes();
    appendChildrenToNewParent(furthestBlock->node, clone);
    appendElement(clone, furthestBlock->node);
    removeFromListOfActiveFormattingElements(formattingEltListPos);
    insertIntoListOfActiveFormattingElements(formattingClone, bookmark);
    MOZ_ASSERT(formattingEltStackPos < furthestBlockPos);
    removeFromStack(formattingEltStackPos);
    insertIntoStack(formattingClone, furthestBlockPos);
  }
  return true;
}

void 
nsHtml5TreeBuilder::insertIntoStack(nsHtml5StackNode* node, int32_t position)
{
  MOZ_ASSERT(currentPtr + 1 < stack.length);
  MOZ_ASSERT(position <= currentPtr + 1);
  if (position == currentPtr + 1) {
    push(node);
  } else {
    nsHtml5ArrayCopy::arraycopy(stack, position, position + 1, (currentPtr - position) + 1);
    currentPtr++;
    stack[position] = node;
  }
}

void 
nsHtml5TreeBuilder::insertIntoListOfActiveFormattingElements(nsHtml5StackNode* formattingClone, int32_t bookmark)
{
  formattingClone->retain();
  MOZ_ASSERT(listPtr + 1 < listOfActiveFormattingElements.length);
  if (bookmark <= listPtr) {
    nsHtml5ArrayCopy::arraycopy(listOfActiveFormattingElements, bookmark, bookmark + 1, (listPtr - bookmark) + 1);
  }
  listPtr++;
  listOfActiveFormattingElements[bookmark] = formattingClone;
}

int32_t 
nsHtml5TreeBuilder::findInListOfActiveFormattingElements(nsHtml5StackNode* node)
{
  for (int32_t i = listPtr; i >= 0; i--) {
    if (node == listOfActiveFormattingElements[i]) {
      return i;
    }
  }
  return -1;
}

int32_t 
nsHtml5TreeBuilder::findInListOfActiveFormattingElementsContainsBetweenEndAndLastMarker(nsIAtom* name)
{
  for (int32_t i = listPtr; i >= 0; i--) {
    nsHtml5StackNode* node = listOfActiveFormattingElements[i];
    if (!node) {
      return -1;
    } else if (node->name == name) {
      return i;
    }
  }
  return -1;
}

void 
nsHtml5TreeBuilder::maybeForgetEarlierDuplicateFormattingElement(nsIAtom* name, nsHtml5HtmlAttributes* attributes)
{
  int32_t candidate = -1;
  int32_t count = 0;
  for (int32_t i = listPtr; i >= 0; i--) {
    nsHtml5StackNode* node = listOfActiveFormattingElements[i];
    if (!node) {
      break;
    }
    if (node->name == name && node->attributes->equalsAnother(attributes)) {
      candidate = i;
      ++count;
    }
  }
  if (count >= 3) {
    removeFromListOfActiveFormattingElements(candidate);
  }
}

int32_t 
nsHtml5TreeBuilder::findLastOrRoot(nsIAtom* name)
{
  for (int32_t i = currentPtr; i > 0; i--) {
    if (stack[i]->ns == kNameSpaceID_XHTML && stack[i]->name == name) {
      return i;
    }
  }
  return 0;
}

int32_t 
nsHtml5TreeBuilder::findLastOrRoot(int32_t group)
{
  for (int32_t i = currentPtr; i > 0; i--) {
    if (stack[i]->getGroup() == group) {
      return i;
    }
  }
  return 0;
}

bool 
nsHtml5TreeBuilder::addAttributesToBody(nsHtml5HtmlAttributes* attributes)
{
  if (currentPtr >= 1) {
    nsHtml5StackNode* body = stack[1];
    if (body->getGroup() == nsHtml5TreeBuilder::BODY) {
      addAttributesToElement(body->node, attributes);
      return true;
    }
  }
  return false;
}

void 
nsHtml5TreeBuilder::addAttributesToHtml(nsHtml5HtmlAttributes* attributes)
{
  addAttributesToElement(stack[0]->node, attributes);
}

void 
nsHtml5TreeBuilder::pushHeadPointerOntoStack()
{
  MOZ_ASSERT(!!headPointer);
  MOZ_ASSERT(mode == AFTER_HEAD);

  silentPush(createStackNode(nsHtml5ElementName::ELT_HEAD, headPointer));
}

void 
nsHtml5TreeBuilder::reconstructTheActiveFormattingElements()
{
  if (listPtr == -1) {
    return;
  }
  nsHtml5StackNode* mostRecent = listOfActiveFormattingElements[listPtr];
  if (!mostRecent || isInStack(mostRecent)) {
    return;
  }
  int32_t entryPos = listPtr;
  for (; ; ) {
    entryPos--;
    if (entryPos == -1) {
      break;
    }
    if (!listOfActiveFormattingElements[entryPos]) {
      break;
    }
    if (isInStack(listOfActiveFormattingElements[entryPos])) {
      break;
    }
  }
  while (entryPos < listPtr) {
    entryPos++;
    nsHtml5StackNode* entry = listOfActiveFormattingElements[entryPos];
    nsHtml5StackNode* currentNode = stack[currentPtr];
    nsIContentHandle* clone;
    if (currentNode->isFosterParenting()) {
      clone = createAndInsertFosterParentedElement(kNameSpaceID_XHTML, entry->name, entry->attributes->cloneAttributes(nullptr), htmlCreator(entry->getHtmlCreator()));
    } else {
      clone = createElement(kNameSpaceID_XHTML, entry->name, entry->attributes->cloneAttributes(nullptr), currentNode->node, htmlCreator(entry->getHtmlCreator()));
      appendElement(clone, currentNode->node);
    }
<<<<<<< HEAD
    nsHtml5StackNode* entryClone = createStackNode(entry->getFlags(), entry->ns, entry->name, clone, entry->popName, entry->attributes);
=======
    nsHtml5StackNode* entryClone = new nsHtml5StackNode(entry->getFlags(), entry->ns, entry->name, clone, entry->popName, entry->attributes, entry->getHtmlCreator());
>>>>>>> 02487fec
    entry->dropAttributes();
    push(entryClone);
    listOfActiveFormattingElements[entryPos] = entryClone;
    entry->release(this);
    entryClone->retain();
  }
}

void
nsHtml5TreeBuilder::notifyUnusedStackNode(int32_t idxInStackNodes)
{
  if (idxInStackNodes < stackNodesIdx) {
    stackNodesIdx = idxInStackNodes;
  }
}

nsHtml5StackNode*
nsHtml5TreeBuilder::getUnusedStackNode()
{
  while (stackNodesIdx < numStackNodes) {
    if (stackNodes[stackNodesIdx]->isUnused()) {
      return stackNodes[stackNodesIdx++];
    }
    stackNodesIdx++;
  }
  if (stackNodesIdx < stackNodes.length) {
    stackNodes[stackNodesIdx] = new nsHtml5StackNode(stackNodesIdx);
    numStackNodes++;
    return stackNodes[stackNodesIdx++];
  }
  jArray<nsHtml5StackNode*, int32_t> newStack =
    jArray<nsHtml5StackNode*, int32_t>::newJArray(stackNodes.length + 64);
  nsHtml5ArrayCopy::arraycopy(stackNodes, newStack, stackNodes.length);
  stackNodes = newStack;
  stackNodes[stackNodesIdx] = new nsHtml5StackNode(stackNodesIdx);
  numStackNodes++;
  return stackNodes[stackNodesIdx++];
}

nsHtml5StackNode*
nsHtml5TreeBuilder::createStackNode(int32_t flags,
                                    int32_t ns,
                                    nsIAtom* name,
                                    nsIContentHandle* node,
                                    nsIAtom* popName,
                                    nsHtml5HtmlAttributes* attributes)
{
  nsHtml5StackNode* instance = getUnusedStackNode();
  instance->setValues(flags, ns, name, node, popName, attributes);
  return instance;
}

nsHtml5StackNode*
nsHtml5TreeBuilder::createStackNode(nsHtml5ElementName* elementName,
                                    nsIContentHandle* node)
{
  nsHtml5StackNode* instance = getUnusedStackNode();
  instance->setValues(elementName, node);
  return instance;
}

nsHtml5StackNode*
nsHtml5TreeBuilder::createStackNode(nsHtml5ElementName* elementName,
                                    nsIContentHandle* node,
                                    nsHtml5HtmlAttributes* attributes)
{
  nsHtml5StackNode* instance = getUnusedStackNode();
  instance->setValues(elementName, node, attributes);
  return instance;
}

nsHtml5StackNode*
nsHtml5TreeBuilder::createStackNode(nsHtml5ElementName* elementName,
                                    nsIContentHandle* node,
                                    nsIAtom* popName)
{
  nsHtml5StackNode* instance = getUnusedStackNode();
  instance->setValues(elementName, node, popName);
  return instance;
}

nsHtml5StackNode*
nsHtml5TreeBuilder::createStackNode(nsHtml5ElementName* elementName,
                                    nsIAtom* popName,
                                    nsIContentHandle* node)
{
  nsHtml5StackNode* instance = getUnusedStackNode();
  instance->setValues(elementName, popName, node);
  return instance;
}

nsHtml5StackNode*
nsHtml5TreeBuilder::createStackNode(nsHtml5ElementName* elementName,
                                    nsIContentHandle* node,
                                    nsIAtom* popName,
                                    bool markAsIntegrationPoint)
{
  nsHtml5StackNode* instance = getUnusedStackNode();
  instance->setValues(elementName, node, popName, markAsIntegrationPoint);
  return instance;
}

void
nsHtml5TreeBuilder::insertIntoFosterParent(nsIContentHandle* child)
{
  int32_t tablePos = findLastOrRoot(nsHtml5TreeBuilder::TABLE);
  int32_t templatePos = findLastOrRoot(nsHtml5TreeBuilder::TEMPLATE);
  if (templatePos >= tablePos) {
    appendElement(child, stack[templatePos]->node);
    return;
  }
  nsHtml5StackNode* node = stack[tablePos];
  insertFosterParentedChild(child, node->node, stack[tablePos - 1]->node);
}

nsIContentHandle* 
nsHtml5TreeBuilder::createAndInsertFosterParentedElement(int32_t ns, nsIAtom* name, nsHtml5HtmlAttributes* attributes, nsHtml5ContentCreatorFunction creator)
{
  return createAndInsertFosterParentedElement(ns, name, attributes, nullptr, creator);
}

nsIContentHandle* 
nsHtml5TreeBuilder::createAndInsertFosterParentedElement(int32_t ns, nsIAtom* name, nsHtml5HtmlAttributes* attributes, nsIContentHandle* form, nsHtml5ContentCreatorFunction creator)
{
  int32_t tablePos = findLastOrRoot(nsHtml5TreeBuilder::TABLE);
  int32_t templatePos = findLastOrRoot(nsHtml5TreeBuilder::TEMPLATE);
  if (templatePos >= tablePos) {
    nsIContentHandle* child = createElement(ns, name, attributes, form, stack[templatePos]->node, creator);
    appendElement(child, stack[templatePos]->node);
    return child;
  }
  nsHtml5StackNode* node = stack[tablePos];
  return createAndInsertFosterParentedElement(ns, name, attributes, form, node->node, stack[tablePos - 1]->node, creator);
}

bool 
nsHtml5TreeBuilder::isInStack(nsHtml5StackNode* node)
{
  for (int32_t i = currentPtr; i >= 0; i--) {
    if (stack[i] == node) {
      return true;
    }
  }
  return false;
}

void 
nsHtml5TreeBuilder::popTemplateMode()
{
  templateModePtr--;
}

void 
nsHtml5TreeBuilder::pop()
{
  nsHtml5StackNode* node = stack[currentPtr];
  MOZ_ASSERT(debugOnlyClearLastStackSlot());
  currentPtr--;
  elementPopped(node->ns, node->popName, node->node);
  node->release(this);
}

void 
nsHtml5TreeBuilder::silentPop()
{
  nsHtml5StackNode* node = stack[currentPtr];
  MOZ_ASSERT(debugOnlyClearLastStackSlot());
  currentPtr--;
  node->release(this);
}

void 
nsHtml5TreeBuilder::popOnEof()
{
  nsHtml5StackNode* node = stack[currentPtr];
  MOZ_ASSERT(debugOnlyClearLastStackSlot());
  currentPtr--;
  markMalformedIfScript(node->node);
  elementPopped(node->ns, node->popName, node->node);
  node->release(this);
}

void 
nsHtml5TreeBuilder::appendHtmlElementToDocumentAndPush(nsHtml5HtmlAttributes* attributes)
{
  nsIContentHandle* elt = createHtmlElementSetAsRoot(attributes);
  nsHtml5StackNode* node = createStackNode(nsHtml5ElementName::ELT_HTML, elt);
  push(node);
}

void 
nsHtml5TreeBuilder::appendHtmlElementToDocumentAndPush()
{
  appendHtmlElementToDocumentAndPush(tokenizer->emptyAttributes());
}

void 
nsHtml5TreeBuilder::appendToCurrentNodeAndPushHeadElement(nsHtml5HtmlAttributes* attributes)
{
  nsIContentHandle* currentNode = stack[currentPtr]->node;
  nsIContentHandle* elt = createElement(kNameSpaceID_XHTML, nsHtml5Atoms::head, attributes, currentNode, htmlCreator(NS_NewHTMLSharedElement));
  appendElement(elt, currentNode);
  headPointer = elt;
  nsHtml5StackNode* node = createStackNode(nsHtml5ElementName::ELT_HEAD, elt);
  push(node);
}

void 
nsHtml5TreeBuilder::appendToCurrentNodeAndPushBodyElement(nsHtml5HtmlAttributes* attributes)
{
  appendToCurrentNodeAndPushElement(nsHtml5ElementName::ELT_BODY, attributes);
}

void 
nsHtml5TreeBuilder::appendToCurrentNodeAndPushBodyElement()
{
  appendToCurrentNodeAndPushBodyElement(tokenizer->emptyAttributes());
}

void 
nsHtml5TreeBuilder::appendToCurrentNodeAndPushFormElementMayFoster(nsHtml5HtmlAttributes* attributes)
{
  nsIContentHandle* elt;
  nsHtml5StackNode* current = stack[currentPtr];
  if (current->isFosterParenting()) {

    elt = createAndInsertFosterParentedElement(kNameSpaceID_XHTML, nsHtml5Atoms::form, attributes, htmlCreator(NS_NewHTMLFormElement));
  } else {
    elt = createElement(kNameSpaceID_XHTML, nsHtml5Atoms::form, attributes, current->node, htmlCreator(NS_NewHTMLFormElement));
    appendElement(elt, current->node);
  }
  if (!isTemplateContents()) {
    formPointer = elt;
  }
  nsHtml5StackNode* node = createStackNode(nsHtml5ElementName::ELT_FORM, elt);
  push(node);
}

void 
nsHtml5TreeBuilder::appendToCurrentNodeAndPushFormattingElementMayFoster(nsHtml5ElementName* elementName, nsHtml5HtmlAttributes* attributes)
{
  nsHtml5HtmlAttributes* clone = attributes->cloneAttributes(nullptr);
  nsIContentHandle* elt;
  nsHtml5StackNode* current = stack[currentPtr];
  if (current->isFosterParenting()) {

    elt = createAndInsertFosterParentedElement(kNameSpaceID_XHTML, elementName->getName(), attributes, htmlCreator(elementName->getHtmlCreator()));
  } else {
    elt = createElement(kNameSpaceID_XHTML, elementName->getName(), attributes, current->node, htmlCreator(elementName->getHtmlCreator()));
    appendElement(elt, current->node);
  }
  nsHtml5StackNode* node = createStackNode(elementName, elt, clone);
  push(node);
  append(node);
  node->retain();
}

void 
nsHtml5TreeBuilder::appendToCurrentNodeAndPushElement(nsHtml5ElementName* elementName, nsHtml5HtmlAttributes* attributes)
{
  nsIContentHandle* currentNode = stack[currentPtr]->node;
  nsIContentHandle* elt = createElement(kNameSpaceID_XHTML, elementName->getName(), attributes, currentNode, htmlCreator(elementName->getHtmlCreator()));
  appendElement(elt, currentNode);
  if (nsHtml5ElementName::ELT_TEMPLATE == elementName) {
    elt = getDocumentFragmentForTemplate(elt);
  }
  nsHtml5StackNode* node = createStackNode(elementName, elt);
  push(node);
}

void 
nsHtml5TreeBuilder::appendToCurrentNodeAndPushElementMayFoster(nsHtml5ElementName* elementName, nsHtml5HtmlAttributes* attributes)
{
  nsIAtom* popName = elementName->getName();
  nsIContentHandle* elt;
  nsHtml5StackNode* current = stack[currentPtr];
  if (current->isFosterParenting()) {

    elt = createAndInsertFosterParentedElement(kNameSpaceID_XHTML, popName, attributes, htmlCreator(elementName->getHtmlCreator()));
  } else {
    elt = createElement(kNameSpaceID_XHTML, popName, attributes, current->node, htmlCreator(elementName->getHtmlCreator()));
    appendElement(elt, current->node);
  }
  nsHtml5StackNode* node = createStackNode(elementName, elt, popName);
  push(node);
}

void 
nsHtml5TreeBuilder::appendToCurrentNodeAndPushElementMayFosterMathML(nsHtml5ElementName* elementName, nsHtml5HtmlAttributes* attributes)
{
  nsIAtom* popName = elementName->getName();
  bool markAsHtmlIntegrationPoint = false;
  if (nsHtml5ElementName::ELT_ANNOTATION_XML == elementName && annotationXmlEncodingPermitsHtml(attributes)) {
    markAsHtmlIntegrationPoint = true;
  }
  nsIContentHandle* elt;
  nsHtml5StackNode* current = stack[currentPtr];
  if (current->isFosterParenting()) {

    elt = createAndInsertFosterParentedElement(kNameSpaceID_MathML, popName, attributes, htmlCreator(nullptr));
  } else {
    elt = createElement(kNameSpaceID_MathML, popName, attributes, current->node, htmlCreator(nullptr));
    appendElement(elt, current->node);
  }
  nsHtml5StackNode* node =
    createStackNode(elementName, elt, popName, markAsHtmlIntegrationPoint);
  push(node);
}

bool 
nsHtml5TreeBuilder::annotationXmlEncodingPermitsHtml(nsHtml5HtmlAttributes* attributes)
{
  nsHtml5String encoding = attributes->getValue(nsHtml5AttributeName::ATTR_ENCODING);
  if (!encoding) {
    return false;
  }
  return nsHtml5Portability::lowerCaseLiteralEqualsIgnoreAsciiCaseString("application/xhtml+xml", encoding) || nsHtml5Portability::lowerCaseLiteralEqualsIgnoreAsciiCaseString("text/html", encoding);
}

void 
nsHtml5TreeBuilder::appendToCurrentNodeAndPushElementMayFosterSVG(nsHtml5ElementName* elementName, nsHtml5HtmlAttributes* attributes)
{
  nsIAtom* popName = elementName->getCamelCaseName();
  nsIContentHandle* elt;
  nsHtml5StackNode* current = stack[currentPtr];
  if (current->isFosterParenting()) {

    elt = createAndInsertFosterParentedElement(kNameSpaceID_SVG, popName, attributes, svgCreator(elementName->getSvgCreator()));
  } else {
    elt = createElement(kNameSpaceID_SVG, popName, attributes, current->node, svgCreator(elementName->getSvgCreator()));
    appendElement(elt, current->node);
  }
  nsHtml5StackNode* node = createStackNode(elementName, popName, elt);
  push(node);
}

void 
nsHtml5TreeBuilder::appendToCurrentNodeAndPushElementMayFoster(nsHtml5ElementName* elementName, nsHtml5HtmlAttributes* attributes, nsIContentHandle* form)
{
  nsIContentHandle* elt;
  nsIContentHandle* formOwner = !form || fragment || isTemplateContents() ? nullptr : form;
  nsHtml5StackNode* current = stack[currentPtr];
  if (current->isFosterParenting()) {

    elt = createAndInsertFosterParentedElement(kNameSpaceID_XHTML, elementName->getName(), attributes, formOwner, htmlCreator(elementName->getHtmlCreator()));
  } else {
    elt = createElement(kNameSpaceID_XHTML, elementName->getName(), attributes, formOwner, current->node, htmlCreator(elementName->getHtmlCreator()));
    appendElement(elt, current->node);
  }
  nsHtml5StackNode* node = createStackNode(elementName, elt);
  push(node);
}

void 
nsHtml5TreeBuilder::appendVoidElementToCurrentMayFoster(nsHtml5ElementName* elementName, nsHtml5HtmlAttributes* attributes, nsIContentHandle* form)
{
  nsIAtom* name = elementName->getName();
  nsIContentHandle* elt;
  nsIContentHandle* formOwner = !form || fragment || isTemplateContents() ? nullptr : form;
  nsHtml5StackNode* current = stack[currentPtr];
  if (current->isFosterParenting()) {

    elt = createAndInsertFosterParentedElement(kNameSpaceID_XHTML, name, attributes, formOwner, htmlCreator(elementName->getHtmlCreator()));
  } else {
    elt = createElement(kNameSpaceID_XHTML, name, attributes, formOwner, current->node, htmlCreator(elementName->getHtmlCreator()));
    appendElement(elt, current->node);
  }
  elementPushed(kNameSpaceID_XHTML, name, elt);
  elementPopped(kNameSpaceID_XHTML, name, elt);
}

void 
nsHtml5TreeBuilder::appendVoidElementToCurrentMayFoster(nsHtml5ElementName* elementName, nsHtml5HtmlAttributes* attributes)
{
  nsIAtom* popName = elementName->getName();
  nsIContentHandle* elt;
  nsHtml5StackNode* current = stack[currentPtr];
  if (current->isFosterParenting()) {

    elt = createAndInsertFosterParentedElement(kNameSpaceID_XHTML, popName, attributes, htmlCreator(elementName->getHtmlCreator()));
  } else {
    elt = createElement(kNameSpaceID_XHTML, popName, attributes, current->node, htmlCreator(elementName->getHtmlCreator()));
    appendElement(elt, current->node);
  }
  elementPushed(kNameSpaceID_XHTML, popName, elt);
  elementPopped(kNameSpaceID_XHTML, popName, elt);
}

void 
nsHtml5TreeBuilder::appendVoidElementToCurrentMayFosterSVG(nsHtml5ElementName* elementName, nsHtml5HtmlAttributes* attributes)
{
  nsIAtom* popName = elementName->getCamelCaseName();
  nsIContentHandle* elt;
  nsHtml5StackNode* current = stack[currentPtr];
  if (current->isFosterParenting()) {

    elt = createAndInsertFosterParentedElement(kNameSpaceID_SVG, popName, attributes, svgCreator(elementName->getSvgCreator()));
  } else {
    elt = createElement(kNameSpaceID_SVG, popName, attributes, current->node, svgCreator(elementName->getSvgCreator()));
    appendElement(elt, current->node);
  }
  elementPushed(kNameSpaceID_SVG, popName, elt);
  elementPopped(kNameSpaceID_SVG, popName, elt);
}

void 
nsHtml5TreeBuilder::appendVoidElementToCurrentMayFosterMathML(nsHtml5ElementName* elementName, nsHtml5HtmlAttributes* attributes)
{
  nsIAtom* popName = elementName->getName();
  nsIContentHandle* elt;
  nsHtml5StackNode* current = stack[currentPtr];
  if (current->isFosterParenting()) {

    elt = createAndInsertFosterParentedElement(kNameSpaceID_MathML, popName, attributes, htmlCreator(nullptr));
  } else {
    elt = createElement(kNameSpaceID_MathML, popName, attributes, current->node, htmlCreator(nullptr));
    appendElement(elt, current->node);
  }
  elementPushed(kNameSpaceID_MathML, popName, elt);
  elementPopped(kNameSpaceID_MathML, popName, elt);
}

void 
nsHtml5TreeBuilder::appendVoidInputToCurrent(nsHtml5HtmlAttributes* attributes, nsIContentHandle* form)
{
  nsIContentHandle* currentNode = stack[currentPtr]->node;
  nsIContentHandle* elt = createElement(kNameSpaceID_XHTML, nsHtml5Atoms::input, attributes, !form || fragment || isTemplateContents() ? nullptr : form, currentNode, htmlCreator(NS_NewHTMLInputElement));
  appendElement(elt, currentNode);
  elementPushed(kNameSpaceID_XHTML, nsHtml5Atoms::input, elt);
  elementPopped(kNameSpaceID_XHTML, nsHtml5Atoms::input, elt);
}

void 
nsHtml5TreeBuilder::appendVoidFormToCurrent(nsHtml5HtmlAttributes* attributes)
{
  nsIContentHandle* currentNode = stack[currentPtr]->node;
  nsIContentHandle* elt = createElement(kNameSpaceID_XHTML, nsHtml5Atoms::form, attributes, currentNode, htmlCreator(NS_NewHTMLFormElement));
  formPointer = elt;
  appendElement(elt, currentNode);
  elementPushed(kNameSpaceID_XHTML, nsHtml5Atoms::form, elt);
  elementPopped(kNameSpaceID_XHTML, nsHtml5Atoms::form, elt);
}

void 
nsHtml5TreeBuilder::requestSuspension()
{
  tokenizer->requestSuspension();
}

;bool 
nsHtml5TreeBuilder::isInForeign()
{
  return currentPtr >= 0 && stack[currentPtr]->ns != kNameSpaceID_XHTML;
}

bool 
nsHtml5TreeBuilder::isInForeignButNotHtmlOrMathTextIntegrationPoint()
{
  if (currentPtr < 0) {
    return false;
  }
  return !isSpecialParentInForeign(stack[currentPtr]);
}

void 
nsHtml5TreeBuilder::setFragmentContext(nsIAtom* context, int32_t ns, nsIContentHandle* node, bool quirks)
{
  this->contextName = context;
  this->contextNamespace = ns;
  this->contextNode = node;
  this->fragment = (!!contextName);
  this->quirks = quirks;
}

nsIContentHandle* 
nsHtml5TreeBuilder::currentNode()
{
  return stack[currentPtr]->node;
}

bool 
nsHtml5TreeBuilder::isScriptingEnabled()
{
  return scriptingEnabled;
}

void 
nsHtml5TreeBuilder::setScriptingEnabled(bool scriptingEnabled)
{
  this->scriptingEnabled = scriptingEnabled;
}

void 
nsHtml5TreeBuilder::setIsSrcdocDocument(bool isSrcdocDocument)
{
  this->isSrcdocDocument = isSrcdocDocument;
}

void 
nsHtml5TreeBuilder::flushCharacters()
{
  if (charBufferLen > 0) {
    if ((mode == IN_TABLE || mode == IN_TABLE_BODY || mode == IN_ROW) && charBufferContainsNonWhitespace()) {
      errNonSpaceInTable();
      reconstructTheActiveFormattingElements();
      if (!stack[currentPtr]->isFosterParenting()) {
        appendCharacters(currentNode(), charBuffer, 0, charBufferLen);
        charBufferLen = 0;
        return;
      }
      int32_t tablePos = findLastOrRoot(nsHtml5TreeBuilder::TABLE);
      int32_t templatePos = findLastOrRoot(nsHtml5TreeBuilder::TEMPLATE);
      if (templatePos >= tablePos) {
        appendCharacters(stack[templatePos]->node, charBuffer, 0, charBufferLen);
        charBufferLen = 0;
        return;
      }
      nsHtml5StackNode* tableElt = stack[tablePos];
      insertFosterParentedCharacters(charBuffer, 0, charBufferLen, tableElt->node, stack[tablePos - 1]->node);
      charBufferLen = 0;
      return;
    }
    appendCharacters(currentNode(), charBuffer, 0, charBufferLen);
    charBufferLen = 0;
  }
}

bool 
nsHtml5TreeBuilder::charBufferContainsNonWhitespace()
{
  for (int32_t i = 0; i < charBufferLen; i++) {
    switch(charBuffer[i]) {
      case ' ':
      case '\t':
      case '\n':
      case '\r':
      case '\f': {
        continue;
      }
      default: {
        return true;
      }
    }
  }
  return false;
}

nsAHtml5TreeBuilderState* 
nsHtml5TreeBuilder::newSnapshot()
{
  jArray<nsHtml5StackNode*,int32_t> listCopy = jArray<nsHtml5StackNode*,int32_t>::newJArray(listPtr + 1);
  for (int32_t i = 0; i < listCopy.length; i++) {
    nsHtml5StackNode* node = listOfActiveFormattingElements[i];
    if (node) {
<<<<<<< HEAD
      nsHtml5StackNode* newNode = new nsHtml5StackNode(-1);
      newNode->setValues(node->getFlags(),
                         node->ns,
                         node->name,
                         node->node,
                         node->popName,
                         node->attributes->cloneAttributes(nullptr));
=======
      nsHtml5StackNode* newNode = new nsHtml5StackNode(node->getFlags(), node->ns, node->name, node->node, node->popName, node->attributes->cloneAttributes(nullptr), node->getHtmlCreator());
>>>>>>> 02487fec
      listCopy[i] = newNode;
    } else {
      listCopy[i] = nullptr;
    }
  }
  jArray<nsHtml5StackNode*,int32_t> stackCopy = jArray<nsHtml5StackNode*,int32_t>::newJArray(currentPtr + 1);
  for (int32_t i = 0; i < stackCopy.length; i++) {
    nsHtml5StackNode* node = stack[i];
    int32_t listIndex = findInListOfActiveFormattingElements(node);
    if (listIndex == -1) {
<<<<<<< HEAD
      nsHtml5StackNode* newNode = new nsHtml5StackNode(-1);
      newNode->setValues(node->getFlags(),
                         node->ns,
                         node->name,
                         node->node,
                         node->popName,
                         nullptr);
=======
      nsHtml5StackNode* newNode = new nsHtml5StackNode(node->getFlags(), node->ns, node->name, node->node, node->popName, nullptr, node->getHtmlCreator());
>>>>>>> 02487fec
      stackCopy[i] = newNode;
    } else {
      stackCopy[i] = listCopy[listIndex];
      stackCopy[i]->retain();
    }
  }
  jArray<int32_t,int32_t> templateModeStackCopy = jArray<int32_t,int32_t>::newJArray(templateModePtr + 1);
  nsHtml5ArrayCopy::arraycopy(templateModeStack, templateModeStackCopy, templateModeStackCopy.length);
  return new nsHtml5StateSnapshot(stackCopy, listCopy, templateModeStackCopy, formPointer, headPointer, deepTreeSurrogateParent, mode, originalMode, framesetOk, needToDropLF, quirks);
}

bool 
nsHtml5TreeBuilder::snapshotMatches(nsAHtml5TreeBuilderState* snapshot)
{
  jArray<nsHtml5StackNode*,int32_t> stackCopy = snapshot->getStack();
  int32_t stackLen = snapshot->getStackLength();
  jArray<nsHtml5StackNode*,int32_t> listCopy = snapshot->getListOfActiveFormattingElements();
  int32_t listLen = snapshot->getListOfActiveFormattingElementsLength();
  jArray<int32_t,int32_t> templateModeStackCopy = snapshot->getTemplateModeStack();
  int32_t templateModeStackLen = snapshot->getTemplateModeStackLength();
  if (stackLen != currentPtr + 1 || listLen != listPtr + 1 || templateModeStackLen != templateModePtr + 1 || formPointer != snapshot->getFormPointer() || headPointer != snapshot->getHeadPointer() || deepTreeSurrogateParent != snapshot->getDeepTreeSurrogateParent() || mode != snapshot->getMode() || originalMode != snapshot->getOriginalMode() || framesetOk != snapshot->isFramesetOk() || needToDropLF != snapshot->isNeedToDropLF() || quirks != snapshot->isQuirks()) {
    return false;
  }
  for (int32_t i = listLen - 1; i >= 0; i--) {
    if (!listCopy[i] && !listOfActiveFormattingElements[i]) {
      continue;
    } else if (!listCopy[i] || !listOfActiveFormattingElements[i]) {
      return false;
    }
    if (listCopy[i]->node != listOfActiveFormattingElements[i]->node) {
      return false;
    }
  }
  for (int32_t i = stackLen - 1; i >= 0; i--) {
    if (stackCopy[i]->node != stack[i]->node) {
      return false;
    }
  }
  for (int32_t i = templateModeStackLen - 1; i >= 0; i--) {
    if (templateModeStackCopy[i] != templateModeStack[i]) {
      return false;
    }
  }
  return true;
}

void 
nsHtml5TreeBuilder::loadState(nsAHtml5TreeBuilderState* snapshot, nsHtml5AtomTable* interner)
{
  jArray<nsHtml5StackNode*,int32_t> stackCopy = snapshot->getStack();
  int32_t stackLen = snapshot->getStackLength();
  jArray<nsHtml5StackNode*,int32_t> listCopy = snapshot->getListOfActiveFormattingElements();
  int32_t listLen = snapshot->getListOfActiveFormattingElementsLength();
  jArray<int32_t,int32_t> templateModeStackCopy = snapshot->getTemplateModeStack();
  int32_t templateModeStackLen = snapshot->getTemplateModeStackLength();
  for (int32_t i = 0; i <= listPtr; i++) {
    if (listOfActiveFormattingElements[i]) {
      listOfActiveFormattingElements[i]->release(this);
    }
  }
  if (listOfActiveFormattingElements.length < listLen) {
    listOfActiveFormattingElements = jArray<nsHtml5StackNode*,int32_t>::newJArray(listLen);
  }
  listPtr = listLen - 1;
  for (int32_t i = 0; i <= currentPtr; i++) {
    stack[i]->release(this);
  }
  if (stack.length < stackLen) {
    stack = jArray<nsHtml5StackNode*,int32_t>::newJArray(stackLen);
  }
  currentPtr = stackLen - 1;
  if (templateModeStack.length < templateModeStackLen) {
    templateModeStack = jArray<int32_t,int32_t>::newJArray(templateModeStackLen);
  }
  templateModePtr = templateModeStackLen - 1;
  for (int32_t i = 0; i < listLen; i++) {
    nsHtml5StackNode* node = listCopy[i];
    if (node) {
<<<<<<< HEAD
      nsHtml5StackNode* newNode = createStackNode(
        node->getFlags(),
        node->ns,
        nsHtml5Portability::newLocalFromLocal(node->name, interner),
        node->node,
        nsHtml5Portability::newLocalFromLocal(node->popName, interner),
        node->attributes->cloneAttributes(nullptr));
=======
      nsHtml5StackNode* newNode = new nsHtml5StackNode(node->getFlags(), node->ns, nsHtml5Portability::newLocalFromLocal(node->name, interner), node->node, nsHtml5Portability::newLocalFromLocal(node->popName, interner), node->attributes->cloneAttributes(nullptr), node->getHtmlCreator());
>>>>>>> 02487fec
      listOfActiveFormattingElements[i] = newNode;
    } else {
      listOfActiveFormattingElements[i] = nullptr;
    }
  }
  for (int32_t i = 0; i < stackLen; i++) {
    nsHtml5StackNode* node = stackCopy[i];
    int32_t listIndex = findInArray(node, listCopy);
    if (listIndex == -1) {
<<<<<<< HEAD
      nsHtml5StackNode* newNode = createStackNode(
        node->getFlags(),
        node->ns,
        nsHtml5Portability::newLocalFromLocal(node->name, interner),
        node->node,
        nsHtml5Portability::newLocalFromLocal(node->popName, interner),
        nullptr);
=======
      nsHtml5StackNode* newNode = new nsHtml5StackNode(node->getFlags(), node->ns, nsHtml5Portability::newLocalFromLocal(node->name, interner), node->node, nsHtml5Portability::newLocalFromLocal(node->popName, interner), nullptr, node->getHtmlCreator());
>>>>>>> 02487fec
      stack[i] = newNode;
    } else {
      stack[i] = listOfActiveFormattingElements[listIndex];
      stack[i]->retain();
    }
  }
  nsHtml5ArrayCopy::arraycopy(templateModeStackCopy, templateModeStack, templateModeStackLen);
  formPointer = snapshot->getFormPointer();
  headPointer = snapshot->getHeadPointer();
  deepTreeSurrogateParent = snapshot->getDeepTreeSurrogateParent();
  mode = snapshot->getMode();
  originalMode = snapshot->getOriginalMode();
  framesetOk = snapshot->isFramesetOk();
  needToDropLF = snapshot->isNeedToDropLF();
  quirks = snapshot->isQuirks();
}

int32_t 
nsHtml5TreeBuilder::findInArray(nsHtml5StackNode* node, jArray<nsHtml5StackNode*,int32_t> arr)
{
  for (int32_t i = listPtr; i >= 0; i--) {
    if (node == arr[i]) {
      return i;
    }
  }
  return -1;
}

nsIContentHandle* 
nsHtml5TreeBuilder::getFormPointer()
{
  return formPointer;
}

nsIContentHandle* 
nsHtml5TreeBuilder::getHeadPointer()
{
  return headPointer;
}

nsIContentHandle* 
nsHtml5TreeBuilder::getDeepTreeSurrogateParent()
{
  return deepTreeSurrogateParent;
}

jArray<nsHtml5StackNode*,int32_t> 
nsHtml5TreeBuilder::getListOfActiveFormattingElements()
{
  return listOfActiveFormattingElements;
}

jArray<nsHtml5StackNode*,int32_t> 
nsHtml5TreeBuilder::getStack()
{
  return stack;
}

jArray<int32_t,int32_t> 
nsHtml5TreeBuilder::getTemplateModeStack()
{
  return templateModeStack;
}

int32_t 
nsHtml5TreeBuilder::getMode()
{
  return mode;
}

int32_t 
nsHtml5TreeBuilder::getOriginalMode()
{
  return originalMode;
}

bool 
nsHtml5TreeBuilder::isFramesetOk()
{
  return framesetOk;
}

bool 
nsHtml5TreeBuilder::isNeedToDropLF()
{
  return needToDropLF;
}

bool 
nsHtml5TreeBuilder::isQuirks()
{
  return quirks;
}

int32_t 
nsHtml5TreeBuilder::getListOfActiveFormattingElementsLength()
{
  return listPtr + 1;
}

int32_t 
nsHtml5TreeBuilder::getStackLength()
{
  return currentPtr + 1;
}

int32_t 
nsHtml5TreeBuilder::getTemplateModeStackLength()
{
  return templateModePtr + 1;
}

void
nsHtml5TreeBuilder::initializeStatics()
{
}

void
nsHtml5TreeBuilder::releaseStatics()
{
}


#include "nsHtml5TreeBuilderCppSupplement.h"
<|MERGE_RESOLUTION|>--- conflicted
+++ resolved
@@ -76,15 +76,12 @@
 nsHtml5TreeBuilder::startTokenization(nsHtml5Tokenizer* self)
 {
   tokenizer = self;
-  stackNodes = jArray<nsHtml5StackNode*, int32_t>::newJArray(64);
   stack = jArray<nsHtml5StackNode*,int32_t>::newJArray(64);
   templateModeStack = jArray<int32_t,int32_t>::newJArray(64);
   listOfActiveFormattingElements = jArray<nsHtml5StackNode*,int32_t>::newJArray(64);
   needToDropLF = false;
   originalMode = INITIAL;
   templateModePtr = -1;
-  stackNodesIdx = 0;
-  numStackNodes = 0;
   currentPtr = -1;
   listPtr = -1;
   formPointer = nullptr;
@@ -106,11 +103,7 @@
       if (nsHtml5Atoms::title == contextName || nsHtml5Atoms::desc == contextName || nsHtml5Atoms::foreignObject == contextName) {
         elementName = nsHtml5ElementName::ELT_FOREIGNOBJECT;
       }
-<<<<<<< HEAD
-      nsHtml5StackNode* node = createStackNode(elementName, elementName->camelCaseName, elt);
-=======
       nsHtml5StackNode* node = new nsHtml5StackNode(elementName, elementName->getCamelCaseName(), elt);
->>>>>>> 02487fec
       currentPtr++;
       stack[currentPtr] = node;
       tokenizer->setState(nsHtml5Tokenizer::DATA);
@@ -122,17 +115,13 @@
       } else if (nsHtml5Atoms::annotation_xml == contextName) {
         elementName = nsHtml5ElementName::ELT_ANNOTATION_XML;
       }
-<<<<<<< HEAD
-      nsHtml5StackNode* node = createStackNode(elementName, elt, elementName->name, false);
-=======
       nsHtml5StackNode* node = new nsHtml5StackNode(elementName, elt, elementName->getName(), false);
->>>>>>> 02487fec
       currentPtr++;
       stack[currentPtr] = node;
       tokenizer->setState(nsHtml5Tokenizer::DATA);
       mode = FRAMESET_OK;
     } else {
-      nsHtml5StackNode* node = createStackNode(nsHtml5ElementName::ELT_HTML, elt);
+      nsHtml5StackNode* node = new nsHtml5StackNode(nsHtml5ElementName::ELT_HTML, elt);
       currentPtr++;
       stack[currentPtr] = node;
       if (nsHtml5Atoms::template_ == contextName) {
@@ -157,13 +146,8 @@
   } else {
     mode = INITIAL;
     if (tokenizer->isViewingXmlSource()) {
-<<<<<<< HEAD
-      nsIContentHandle* elt = createElement(kNameSpaceID_SVG, nsHtml5Atoms::svg, tokenizer->emptyAttributes(), nullptr);
-      nsHtml5StackNode* node = createStackNode(nsHtml5ElementName::ELT_SVG, nsHtml5Atoms::svg, elt);
-=======
       nsIContentHandle* elt = createElement(kNameSpaceID_SVG, nsHtml5Atoms::svg, tokenizer->emptyAttributes(), nullptr, svgCreator(NS_NewSVGSVGElement));
       nsHtml5StackNode* node = new nsHtml5StackNode(nsHtml5ElementName::ELT_SVG, nsHtml5Atoms::svg, elt);
->>>>>>> 02487fec
       currentPtr++;
       stack[currentPtr] = node;
     }
@@ -598,7 +582,7 @@
   templateModeStack = nullptr;
   if (stack) {
     while (currentPtr > -1) {
-      stack[currentPtr]->release(this);
+      stack[currentPtr]->release();
       currentPtr--;
     }
     stack = nullptr;
@@ -606,20 +590,11 @@
   if (listOfActiveFormattingElements) {
     while (listPtr > -1) {
       if (listOfActiveFormattingElements[listPtr]) {
-        listOfActiveFormattingElements[listPtr]->release(this);
+        listOfActiveFormattingElements[listPtr]->release();
       }
       listPtr--;
     }
     listOfActiveFormattingElements = nullptr;
-  }
-  if (stackNodes) {
-    for (int32_t i = 0; i < numStackNodes; i++) {
-      MOZ_ASSERT(stackNodes[i]->isUnused());
-      delete stackNodes[i];
-    }
-    numStackNodes = 0;
-    stackNodesIdx = 0;
-    stackNodes = nullptr;
   }
   charBuffer = nullptr;
   end();
@@ -1157,7 +1132,7 @@
                 if (activeAPos != -1) {
                   removeFromListOfActiveFormattingElements(activeAPos);
                 }
-                activeA->release(this);
+                activeA->release();
               }
               reconstructTheActiveFormattingElements();
               appendToCurrentNodeAndPushFormattingElementMayFoster(elementName, attributes);
@@ -3515,7 +3490,7 @@
       --listPtr;
       return;
     }
-    listOfActiveFormattingElements[listPtr]->release(this);
+    listOfActiveFormattingElements[listPtr]->release();
     --listPtr;
   }
 }
@@ -3527,7 +3502,7 @@
     pop();
   } else {
 
-    stack[pos]->release(this);
+    stack[pos]->release();
     nsHtml5ArrayCopy::arraycopy(stack, pos + 1, pos, currentPtr - pos);
     MOZ_ASSERT(debugOnlyClearLastStackSlot());
     currentPtr--;
@@ -3548,7 +3523,7 @@
       return;
     }
 
-    node->release(this);
+    node->release();
     nsHtml5ArrayCopy::arraycopy(stack, pos + 1, pos, currentPtr - pos);
     currentPtr--;
   }
@@ -3558,7 +3533,7 @@
 nsHtml5TreeBuilder::removeFromListOfActiveFormattingElements(int32_t pos)
 {
   MOZ_ASSERT(!!listOfActiveFormattingElements[pos]);
-  listOfActiveFormattingElements[pos]->release(this);
+  listOfActiveFormattingElements[pos]->release();
   if (pos == listPtr) {
     MOZ_ASSERT(debugOnlyClearLastListSlot());
     listPtr--;
@@ -3669,24 +3644,14 @@
       }
       MOZ_ASSERT(node == listOfActiveFormattingElements[nodeListPos]);
       MOZ_ASSERT(node == stack[nodePos]);
-<<<<<<< HEAD
-      nsIContentHandle* clone = createElement(kNameSpaceID_XHTML, node->name, node->attributes->cloneAttributes(nullptr), commonAncestor->node);
-      nsHtml5StackNode* newNode = createStackNode(node->getFlags(),
-                                                  node->ns,
-                                                  node->name,
-                                                  clone,
-                                                  node->popName,
-                                                  node->attributes);
-=======
       nsIContentHandle* clone = createElement(kNameSpaceID_XHTML, node->name, node->attributes->cloneAttributes(nullptr), commonAncestor->node, htmlCreator(node->getHtmlCreator()));
       nsHtml5StackNode* newNode = new nsHtml5StackNode(node->getFlags(), node->ns, node->name, clone, node->popName, node->attributes, node->getHtmlCreator());
->>>>>>> 02487fec
       node->dropAttributes();
       stack[nodePos] = newNode;
       newNode->retain();
       listOfActiveFormattingElements[nodeListPos] = newNode;
-      node->release(this);
-      node->release(this);
+      node->release();
+      node->release();
       node = newNode;
       detachFromParent(lastNode->node);
       appendElement(lastNode->node, node->node);
@@ -3700,19 +3665,8 @@
       detachFromParent(lastNode->node);
       appendElement(lastNode->node, commonAncestor->node);
     }
-<<<<<<< HEAD
-    nsIContentHandle* clone = createElement(kNameSpaceID_XHTML, formattingElt->name, formattingElt->attributes->cloneAttributes(nullptr), furthestBlock->node);
-    nsHtml5StackNode* formattingClone =
-      createStackNode(formattingElt->getFlags(),
-                      formattingElt->ns,
-                      formattingElt->name,
-                      clone,
-                      formattingElt->popName,
-                      formattingElt->attributes);
-=======
     nsIContentHandle* clone = createElement(kNameSpaceID_XHTML, formattingElt->name, formattingElt->attributes->cloneAttributes(nullptr), furthestBlock->node, htmlCreator(formattingElt->getHtmlCreator()));
     nsHtml5StackNode* formattingClone = new nsHtml5StackNode(formattingElt->getFlags(), formattingElt->ns, formattingElt->name, clone, formattingElt->popName, formattingElt->attributes, formattingElt->getHtmlCreator());
->>>>>>> 02487fec
     formattingElt->dropAttributes();
     appendChildrenToNewParent(furthestBlock->node, clone);
     appendElement(clone, furthestBlock->node);
@@ -3843,7 +3797,7 @@
   MOZ_ASSERT(!!headPointer);
   MOZ_ASSERT(mode == AFTER_HEAD);
 
-  silentPush(createStackNode(nsHtml5ElementName::ELT_HEAD, headPointer));
+  silentPush(new nsHtml5StackNode(nsHtml5ElementName::ELT_HEAD, headPointer));
 }
 
 void 
@@ -3880,114 +3834,16 @@
       clone = createElement(kNameSpaceID_XHTML, entry->name, entry->attributes->cloneAttributes(nullptr), currentNode->node, htmlCreator(entry->getHtmlCreator()));
       appendElement(clone, currentNode->node);
     }
-<<<<<<< HEAD
-    nsHtml5StackNode* entryClone = createStackNode(entry->getFlags(), entry->ns, entry->name, clone, entry->popName, entry->attributes);
-=======
     nsHtml5StackNode* entryClone = new nsHtml5StackNode(entry->getFlags(), entry->ns, entry->name, clone, entry->popName, entry->attributes, entry->getHtmlCreator());
->>>>>>> 02487fec
     entry->dropAttributes();
     push(entryClone);
     listOfActiveFormattingElements[entryPos] = entryClone;
-    entry->release(this);
+    entry->release();
     entryClone->retain();
   }
 }
 
-void
-nsHtml5TreeBuilder::notifyUnusedStackNode(int32_t idxInStackNodes)
-{
-  if (idxInStackNodes < stackNodesIdx) {
-    stackNodesIdx = idxInStackNodes;
-  }
-}
-
-nsHtml5StackNode*
-nsHtml5TreeBuilder::getUnusedStackNode()
-{
-  while (stackNodesIdx < numStackNodes) {
-    if (stackNodes[stackNodesIdx]->isUnused()) {
-      return stackNodes[stackNodesIdx++];
-    }
-    stackNodesIdx++;
-  }
-  if (stackNodesIdx < stackNodes.length) {
-    stackNodes[stackNodesIdx] = new nsHtml5StackNode(stackNodesIdx);
-    numStackNodes++;
-    return stackNodes[stackNodesIdx++];
-  }
-  jArray<nsHtml5StackNode*, int32_t> newStack =
-    jArray<nsHtml5StackNode*, int32_t>::newJArray(stackNodes.length + 64);
-  nsHtml5ArrayCopy::arraycopy(stackNodes, newStack, stackNodes.length);
-  stackNodes = newStack;
-  stackNodes[stackNodesIdx] = new nsHtml5StackNode(stackNodesIdx);
-  numStackNodes++;
-  return stackNodes[stackNodesIdx++];
-}
-
-nsHtml5StackNode*
-nsHtml5TreeBuilder::createStackNode(int32_t flags,
-                                    int32_t ns,
-                                    nsIAtom* name,
-                                    nsIContentHandle* node,
-                                    nsIAtom* popName,
-                                    nsHtml5HtmlAttributes* attributes)
-{
-  nsHtml5StackNode* instance = getUnusedStackNode();
-  instance->setValues(flags, ns, name, node, popName, attributes);
-  return instance;
-}
-
-nsHtml5StackNode*
-nsHtml5TreeBuilder::createStackNode(nsHtml5ElementName* elementName,
-                                    nsIContentHandle* node)
-{
-  nsHtml5StackNode* instance = getUnusedStackNode();
-  instance->setValues(elementName, node);
-  return instance;
-}
-
-nsHtml5StackNode*
-nsHtml5TreeBuilder::createStackNode(nsHtml5ElementName* elementName,
-                                    nsIContentHandle* node,
-                                    nsHtml5HtmlAttributes* attributes)
-{
-  nsHtml5StackNode* instance = getUnusedStackNode();
-  instance->setValues(elementName, node, attributes);
-  return instance;
-}
-
-nsHtml5StackNode*
-nsHtml5TreeBuilder::createStackNode(nsHtml5ElementName* elementName,
-                                    nsIContentHandle* node,
-                                    nsIAtom* popName)
-{
-  nsHtml5StackNode* instance = getUnusedStackNode();
-  instance->setValues(elementName, node, popName);
-  return instance;
-}
-
-nsHtml5StackNode*
-nsHtml5TreeBuilder::createStackNode(nsHtml5ElementName* elementName,
-                                    nsIAtom* popName,
-                                    nsIContentHandle* node)
-{
-  nsHtml5StackNode* instance = getUnusedStackNode();
-  instance->setValues(elementName, popName, node);
-  return instance;
-}
-
-nsHtml5StackNode*
-nsHtml5TreeBuilder::createStackNode(nsHtml5ElementName* elementName,
-                                    nsIContentHandle* node,
-                                    nsIAtom* popName,
-                                    bool markAsIntegrationPoint)
-{
-  nsHtml5StackNode* instance = getUnusedStackNode();
-  instance->setValues(elementName, node, popName, markAsIntegrationPoint);
-  return instance;
-}
-
-void
+void 
 nsHtml5TreeBuilder::insertIntoFosterParent(nsIContentHandle* child)
 {
   int32_t tablePos = findLastOrRoot(nsHtml5TreeBuilder::TABLE);
@@ -4044,7 +3900,7 @@
   MOZ_ASSERT(debugOnlyClearLastStackSlot());
   currentPtr--;
   elementPopped(node->ns, node->popName, node->node);
-  node->release(this);
+  node->release();
 }
 
 void 
@@ -4053,7 +3909,7 @@
   nsHtml5StackNode* node = stack[currentPtr];
   MOZ_ASSERT(debugOnlyClearLastStackSlot());
   currentPtr--;
-  node->release(this);
+  node->release();
 }
 
 void 
@@ -4064,14 +3920,14 @@
   currentPtr--;
   markMalformedIfScript(node->node);
   elementPopped(node->ns, node->popName, node->node);
-  node->release(this);
+  node->release();
 }
 
 void 
 nsHtml5TreeBuilder::appendHtmlElementToDocumentAndPush(nsHtml5HtmlAttributes* attributes)
 {
   nsIContentHandle* elt = createHtmlElementSetAsRoot(attributes);
-  nsHtml5StackNode* node = createStackNode(nsHtml5ElementName::ELT_HTML, elt);
+  nsHtml5StackNode* node = new nsHtml5StackNode(nsHtml5ElementName::ELT_HTML, elt);
   push(node);
 }
 
@@ -4088,7 +3944,7 @@
   nsIContentHandle* elt = createElement(kNameSpaceID_XHTML, nsHtml5Atoms::head, attributes, currentNode, htmlCreator(NS_NewHTMLSharedElement));
   appendElement(elt, currentNode);
   headPointer = elt;
-  nsHtml5StackNode* node = createStackNode(nsHtml5ElementName::ELT_HEAD, elt);
+  nsHtml5StackNode* node = new nsHtml5StackNode(nsHtml5ElementName::ELT_HEAD, elt);
   push(node);
 }
 
@@ -4119,7 +3975,7 @@
   if (!isTemplateContents()) {
     formPointer = elt;
   }
-  nsHtml5StackNode* node = createStackNode(nsHtml5ElementName::ELT_FORM, elt);
+  nsHtml5StackNode* node = new nsHtml5StackNode(nsHtml5ElementName::ELT_FORM, elt);
   push(node);
 }
 
@@ -4136,7 +3992,7 @@
     elt = createElement(kNameSpaceID_XHTML, elementName->getName(), attributes, current->node, htmlCreator(elementName->getHtmlCreator()));
     appendElement(elt, current->node);
   }
-  nsHtml5StackNode* node = createStackNode(elementName, elt, clone);
+  nsHtml5StackNode* node = new nsHtml5StackNode(elementName, elt, clone);
   push(node);
   append(node);
   node->retain();
@@ -4151,7 +4007,7 @@
   if (nsHtml5ElementName::ELT_TEMPLATE == elementName) {
     elt = getDocumentFragmentForTemplate(elt);
   }
-  nsHtml5StackNode* node = createStackNode(elementName, elt);
+  nsHtml5StackNode* node = new nsHtml5StackNode(elementName, elt);
   push(node);
 }
 
@@ -4168,7 +4024,7 @@
     elt = createElement(kNameSpaceID_XHTML, popName, attributes, current->node, htmlCreator(elementName->getHtmlCreator()));
     appendElement(elt, current->node);
   }
-  nsHtml5StackNode* node = createStackNode(elementName, elt, popName);
+  nsHtml5StackNode* node = new nsHtml5StackNode(elementName, elt, popName);
   push(node);
 }
 
@@ -4189,8 +4045,7 @@
     elt = createElement(kNameSpaceID_MathML, popName, attributes, current->node, htmlCreator(nullptr));
     appendElement(elt, current->node);
   }
-  nsHtml5StackNode* node =
-    createStackNode(elementName, elt, popName, markAsHtmlIntegrationPoint);
+  nsHtml5StackNode* node = new nsHtml5StackNode(elementName, elt, popName, markAsHtmlIntegrationPoint);
   push(node);
 }
 
@@ -4217,7 +4072,7 @@
     elt = createElement(kNameSpaceID_SVG, popName, attributes, current->node, svgCreator(elementName->getSvgCreator()));
     appendElement(elt, current->node);
   }
-  nsHtml5StackNode* node = createStackNode(elementName, popName, elt);
+  nsHtml5StackNode* node = new nsHtml5StackNode(elementName, popName, elt);
   push(node);
 }
 
@@ -4234,7 +4089,7 @@
     elt = createElement(kNameSpaceID_XHTML, elementName->getName(), attributes, formOwner, current->node, htmlCreator(elementName->getHtmlCreator()));
     appendElement(elt, current->node);
   }
-  nsHtml5StackNode* node = createStackNode(elementName, elt);
+  nsHtml5StackNode* node = new nsHtml5StackNode(elementName, elt);
   push(node);
 }
 
@@ -4439,17 +4294,7 @@
   for (int32_t i = 0; i < listCopy.length; i++) {
     nsHtml5StackNode* node = listOfActiveFormattingElements[i];
     if (node) {
-<<<<<<< HEAD
-      nsHtml5StackNode* newNode = new nsHtml5StackNode(-1);
-      newNode->setValues(node->getFlags(),
-                         node->ns,
-                         node->name,
-                         node->node,
-                         node->popName,
-                         node->attributes->cloneAttributes(nullptr));
-=======
       nsHtml5StackNode* newNode = new nsHtml5StackNode(node->getFlags(), node->ns, node->name, node->node, node->popName, node->attributes->cloneAttributes(nullptr), node->getHtmlCreator());
->>>>>>> 02487fec
       listCopy[i] = newNode;
     } else {
       listCopy[i] = nullptr;
@@ -4460,17 +4305,7 @@
     nsHtml5StackNode* node = stack[i];
     int32_t listIndex = findInListOfActiveFormattingElements(node);
     if (listIndex == -1) {
-<<<<<<< HEAD
-      nsHtml5StackNode* newNode = new nsHtml5StackNode(-1);
-      newNode->setValues(node->getFlags(),
-                         node->ns,
-                         node->name,
-                         node->node,
-                         node->popName,
-                         nullptr);
-=======
       nsHtml5StackNode* newNode = new nsHtml5StackNode(node->getFlags(), node->ns, node->name, node->node, node->popName, nullptr, node->getHtmlCreator());
->>>>>>> 02487fec
       stackCopy[i] = newNode;
     } else {
       stackCopy[i] = listCopy[listIndex];
@@ -4528,7 +4363,7 @@
   int32_t templateModeStackLen = snapshot->getTemplateModeStackLength();
   for (int32_t i = 0; i <= listPtr; i++) {
     if (listOfActiveFormattingElements[i]) {
-      listOfActiveFormattingElements[i]->release(this);
+      listOfActiveFormattingElements[i]->release();
     }
   }
   if (listOfActiveFormattingElements.length < listLen) {
@@ -4536,7 +4371,7 @@
   }
   listPtr = listLen - 1;
   for (int32_t i = 0; i <= currentPtr; i++) {
-    stack[i]->release(this);
+    stack[i]->release();
   }
   if (stack.length < stackLen) {
     stack = jArray<nsHtml5StackNode*,int32_t>::newJArray(stackLen);
@@ -4549,17 +4384,7 @@
   for (int32_t i = 0; i < listLen; i++) {
     nsHtml5StackNode* node = listCopy[i];
     if (node) {
-<<<<<<< HEAD
-      nsHtml5StackNode* newNode = createStackNode(
-        node->getFlags(),
-        node->ns,
-        nsHtml5Portability::newLocalFromLocal(node->name, interner),
-        node->node,
-        nsHtml5Portability::newLocalFromLocal(node->popName, interner),
-        node->attributes->cloneAttributes(nullptr));
-=======
       nsHtml5StackNode* newNode = new nsHtml5StackNode(node->getFlags(), node->ns, nsHtml5Portability::newLocalFromLocal(node->name, interner), node->node, nsHtml5Portability::newLocalFromLocal(node->popName, interner), node->attributes->cloneAttributes(nullptr), node->getHtmlCreator());
->>>>>>> 02487fec
       listOfActiveFormattingElements[i] = newNode;
     } else {
       listOfActiveFormattingElements[i] = nullptr;
@@ -4569,17 +4394,7 @@
     nsHtml5StackNode* node = stackCopy[i];
     int32_t listIndex = findInArray(node, listCopy);
     if (listIndex == -1) {
-<<<<<<< HEAD
-      nsHtml5StackNode* newNode = createStackNode(
-        node->getFlags(),
-        node->ns,
-        nsHtml5Portability::newLocalFromLocal(node->name, interner),
-        node->node,
-        nsHtml5Portability::newLocalFromLocal(node->popName, interner),
-        nullptr);
-=======
       nsHtml5StackNode* newNode = new nsHtml5StackNode(node->getFlags(), node->ns, nsHtml5Portability::newLocalFromLocal(node->name, interner), node->node, nsHtml5Portability::newLocalFromLocal(node->popName, interner), nullptr, node->getHtmlCreator());
->>>>>>> 02487fec
       stack[i] = newNode;
     } else {
       stack[i] = listOfActiveFormattingElements[listIndex];
