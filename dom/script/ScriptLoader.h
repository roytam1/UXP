--- conflicted
+++ resolved
@@ -620,13 +620,8 @@
 
 
   /**
-<<<<<<< HEAD
-   * Given a script element, get the referrer policy should be applied to load
-   * requests.
-=======
    * Given a script element, get the referrer policy that should be applied to
    * load requests.
->>>>>>> e665b306
    */
   mozilla::net::ReferrerPolicy GetReferrerPolicy(nsIScriptElement* aElement);
 
