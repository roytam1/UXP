--- conflicted
+++ resolved
@@ -31,13 +31,8 @@
         if (mContext) {
             mContext->ErrorInvalidOperation("%s: Extension is lost.",
                                             "drawArraysInstancedANGLE");
-<<<<<<< HEAD
-            return;
-        }
-=======
         }
         return;
->>>>>>> 367fc943
     }
 
     mContext->DrawArraysInstanced(mode, first, count, primcount);
@@ -54,13 +49,8 @@
         if (mContext) {
             mContext->ErrorInvalidOperation("%s: Extension is lost.",
                                             "drawElementsInstancedANGLE");
-<<<<<<< HEAD
-            return;
-        }
-=======
         }
         return;
->>>>>>> 367fc943
     }
 
     mContext->DrawElementsInstanced(mode, count, type, offset, primcount);
@@ -74,13 +64,8 @@
         if (mContext) {
             mContext->ErrorInvalidOperation("%s: Extension is lost.",
                                             "vertexAttribDivisorANGLE");
-<<<<<<< HEAD
-            return;
-        }
-=======
         }
         return;
->>>>>>> 367fc943
     }
 
     mContext->VertexAttribDivisor(index, divisor);
