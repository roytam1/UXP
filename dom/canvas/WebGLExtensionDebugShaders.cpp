/* -*- Mode: C++; tab-width: 20; indent-tabs-mode: nil; c-basic-offset: 4 -*- */
/* This Source Code Form is subject to the terms of the Mozilla Public
 * License, v. 2.0. If a copy of the MPL was not distributed with this
 * file, You can obtain one at http://mozilla.org/MPL/2.0/. */

#include "WebGLExtensions.h"

#include "mozilla/dom/WebGLRenderingContextBinding.h"
#include "WebGLContext.h"
#include "WebGLShader.h"

namespace mozilla {

WebGLExtensionDebugShaders::WebGLExtensionDebugShaders(WebGLContext* webgl)
    : WebGLExtensionBase(webgl)
{
}

WebGLExtensionDebugShaders::~WebGLExtensionDebugShaders()
{
}

// If no source has been defined, compileShader() has not been called, or the
// translation has failed for shader, an empty string is returned; otherwise,
// return the translated source.
void
WebGLExtensionDebugShaders::GetTranslatedShaderSource(const WebGLShader& shader,
                                                      nsAString& retval) const
{
    retval.SetIsVoid(true);

<<<<<<< HEAD
    if (mIsLost || !mContext) return;
=======
    if (mIsLost || !mContext) {
        return;
    }
>>>>>>> 367fc943

    if (!mContext->ValidateObject("getShaderTranslatedSource: shader", shader))
        return;

    shader.GetShaderTranslatedSource(&retval);
}

IMPL_WEBGL_EXTENSION_GOOP(WebGLExtensionDebugShaders, WEBGL_debug_shaders)

} // namespace mozilla<|MERGE_RESOLUTION|>--- conflicted
+++ resolved
@@ -29,13 +29,9 @@
 {
     retval.SetIsVoid(true);
 
-<<<<<<< HEAD
-    if (mIsLost || !mContext) return;
-=======
     if (mIsLost || !mContext) {
         return;
     }
->>>>>>> 367fc943
 
     if (!mContext->ValidateObject("getShaderTranslatedSource: shader", shader))
         return;
