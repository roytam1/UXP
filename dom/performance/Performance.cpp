/* -*- Mode: C++; tab-width: 8; indent-tabs-mode: nil; c-basic-offset: 2 -*- */
/* This Source Code Form is subject to the terms of the Mozilla Public
 * License, v. 2.0. If a copy of the MPL was not distributed with this
 * file, You can obtain one at http://mozilla.org/MPL/2.0/. */

#include "Performance.h"

#include "GeckoProfiler.h"
#include "PerformanceEntry.h"
#include "PerformanceMainThread.h"
#include "PerformanceMark.h"
#include "PerformanceMeasure.h"
#include "PerformanceObserver.h"
#include "PerformanceResourceTiming.h"
#include "PerformanceService.h"
#include "PerformanceWorker.h"
#include "mozilla/ErrorResult.h"
#include "mozilla/dom/PerformanceBinding.h"
#include "mozilla/dom/PerformanceEntryEvent.h"
#include "mozilla/dom/PerformanceNavigationBinding.h"
#include "mozilla/dom/PerformanceObserverBinding.h"
#include "mozilla/dom/PerformanceNavigationTiming.h"
#include "mozilla/dom/MessagePortBinding.h"
#include "mozilla/IntegerPrintfMacros.h"
#include "mozilla/Preferences.h"
#include "mozilla/TimerClamping.h"
#include "WorkerPrivate.h"
#include "WorkerRunnable.h"
#include "WorkerScope.h"

#define PERFLOG(msg, ...) printf_stderr(msg, ##__VA_ARGS__)

namespace mozilla {
namespace dom {

using namespace workers;

namespace {

class PrefEnabledRunnable final
  : public WorkerCheckAPIExposureOnMainThreadRunnable
{
public:
  PrefEnabledRunnable(WorkerPrivate* aWorkerPrivate,
                      const nsCString& aPrefName)
    : WorkerCheckAPIExposureOnMainThreadRunnable(aWorkerPrivate)
    , mEnabled(false)
    , mPrefName(aPrefName)
  { }

  bool MainThreadRun() override
  {
    MOZ_ASSERT(NS_IsMainThread());
    mEnabled = Preferences::GetBool(mPrefName.get(), false);
    return true;
  }

  bool IsEnabled() const
  {
    return mEnabled;
  }

private:
  bool mEnabled;
  nsCString mPrefName;
};

} // anonymous namespace

enum class Performance::ResolveTimestampAttribute {
  Start,
  End,
  Duration,
};

NS_INTERFACE_MAP_BEGIN_CYCLE_COLLECTION_INHERITED(Performance)
NS_INTERFACE_MAP_END_INHERITING(DOMEventTargetHelper)

NS_IMPL_CYCLE_COLLECTION_INHERITED(Performance,
                                   DOMEventTargetHelper,
                                   mUserEntries,
                                   mResourceEntries);

NS_IMPL_ADDREF_INHERITED(Performance, DOMEventTargetHelper)
NS_IMPL_RELEASE_INHERITED(Performance, DOMEventTargetHelper)

/* static */ already_AddRefed<Performance>
Performance::CreateForMainThread(nsPIDOMWindowInner* aWindow,
                                 nsDOMNavigationTiming* aDOMTiming,
                                 nsITimedChannel* aChannel)
{
  MOZ_ASSERT(NS_IsMainThread());

  RefPtr<Performance> performance =
    new PerformanceMainThread(aWindow, aDOMTiming, aChannel);
  return performance.forget();
}

/* static */ already_AddRefed<Performance>
Performance::CreateForWorker(workers::WorkerPrivate* aWorkerPrivate)
{
  MOZ_ASSERT(aWorkerPrivate);
  aWorkerPrivate->AssertIsOnWorkerThread();

  RefPtr<Performance> performance = new PerformanceWorker(aWorkerPrivate);
  return performance.forget();
}

/* static */
already_AddRefed<Performance> Performance::Get(JSContext* aCx,
                                               nsIGlobalObject* aGlobal) {
  RefPtr<Performance> performance;
  nsCOMPtr<nsPIDOMWindowInner> window = do_QueryInterface(aGlobal);
  if (window) {
    performance = window->GetPerformance();
  } else {
    const WorkerPrivate* workerPrivate = GetWorkerPrivateFromContext(aCx);
    if (!workerPrivate) {
      return nullptr;
    }

    WorkerGlobalScope* scope = workerPrivate->GlobalScope();
    MOZ_ASSERT(scope);
    performance = scope->GetPerformance();
  }

  return performance.forget();
}

Performance::Performance()
  : mResourceTimingBufferSize(kDefaultResourceTimingBufferSize)
  , mPendingNotificationObserversTask(false)
{
  MOZ_ASSERT(!NS_IsMainThread());
}

Performance::Performance(nsPIDOMWindowInner* aWindow)
  : DOMEventTargetHelper(aWindow)
  , mResourceTimingBufferSize(kDefaultResourceTimingBufferSize)
  , mPendingNotificationObserversTask(false)
{
  MOZ_ASSERT(NS_IsMainThread());
}

Performance::~Performance()
{}

DOMHighResTimeStamp
Performance::Now() const
{
  TimeDuration duration = TimeStamp::Now() - CreationTimeStamp();
  return RoundTime(duration.ToMilliseconds());
}

DOMHighResTimeStamp
Performance::TimeOrigin()
{
  if (!mPerformanceService) {
    mPerformanceService = PerformanceService::GetOrCreate();
  }

  MOZ_ASSERT(mPerformanceService);
  return mPerformanceService->TimeOrigin(CreationTimeStamp());
}

JSObject*
Performance::WrapObject(JSContext* aCx, JS::Handle<JSObject*> aGivenProto)
{
  return PerformanceBinding::Wrap(aCx, this, aGivenProto);
}

void
Performance::GetEntries(nsTArray<RefPtr<PerformanceEntry>>& aRetval)
{
  aRetval = mResourceEntries;
  aRetval.AppendElements(mUserEntries);
  aRetval.Sort(PerformanceEntryComparator());
}

void
Performance::GetEntriesByType(const nsAString& aEntryType,
                              nsTArray<RefPtr<PerformanceEntry>>& aRetval)
{
  if (aEntryType.EqualsLiteral("resource")) {
    aRetval = mResourceEntries;
    return;
  }

  aRetval.Clear();

  if (aEntryType.EqualsLiteral("mark") ||
      aEntryType.EqualsLiteral("measure")) {
    for (PerformanceEntry* entry : mUserEntries) {
      if (entry->GetEntryType().Equals(aEntryType)) {
        aRetval.AppendElement(entry);
      }
    }
  }
}

void
Performance::GetEntriesByName(const nsAString& aName,
                              const Optional<nsAString>& aEntryType,
                              nsTArray<RefPtr<PerformanceEntry>>& aRetval)
{
  aRetval.Clear();

  for (PerformanceEntry* entry : mResourceEntries) {
    if (entry->GetName().Equals(aName) &&
        (!aEntryType.WasPassed() ||
         entry->GetEntryType().Equals(aEntryType.Value()))) {
      aRetval.AppendElement(entry);
    }
  }

  for (PerformanceEntry* entry : mUserEntries) {
    if (entry->GetName().Equals(aName) &&
        (!aEntryType.WasPassed() ||
         entry->GetEntryType().Equals(aEntryType.Value()))) {
      aRetval.AppendElement(entry);
    }
  }

  aRetval.Sort(PerformanceEntryComparator());
}

void
Performance::ClearUserEntries(const Optional<nsAString>& aEntryName,
                              const nsAString& aEntryType)
{
  for (uint32_t i = 0; i < mUserEntries.Length();) {
    if ((!aEntryName.WasPassed() ||
         mUserEntries[i]->GetName().Equals(aEntryName.Value())) &&
        (aEntryType.IsEmpty() ||
         mUserEntries[i]->GetEntryType().Equals(aEntryType))) {
      mUserEntries.RemoveElementAt(i);
    } else {
      ++i;
    }
  }
}

void
Performance::ClearResourceTimings()
{
  MOZ_ASSERT(NS_IsMainThread());
  mResourceEntries.Clear();
}

DOMHighResTimeStamp
Performance::RoundTime(double aTime) const
{
  // Round down to the nearest 2ms, because if the timer is too accurate people
  // can do nasty timing attacks with it.
  const double maxResolutionMs = 2;
  return floor(aTime / maxResolutionMs) * maxResolutionMs;
}

already_AddRefed<PerformanceMark> Performance::Mark(
  JSContext* aCx,
  const nsAString& aName,
  const PerformanceMarkOptions& aMarkOptions,
  ErrorResult& aRv)
{
  nsCOMPtr<nsIGlobalObject> parent = GetParentObject();
  if (!parent || parent->IsDying() || !parent->GetGlobalJSObject()) {
    aRv.Throw(NS_ERROR_DOM_UT_UNAVAILABLE_GLOBAL_OBJECT);
    return nullptr;
   }

  GlobalObject global(aCx, parent->GetGlobalJSObject());
  if (global.Failed()) {
    aRv.Throw(NS_ERROR_DOM_UT_UNAVAILABLE_GLOBAL_OBJECT);
    return nullptr;
  }

  RefPtr<PerformanceMark> performanceMark =
    PerformanceMark::Constructor(global, aName, aMarkOptions, aRv);
  if (aRv.Failed()) {
    return nullptr;
  }

  InsertUserEntry(performanceMark);

  if (profiler_is_active()) {
    PROFILER_MARKER(NS_ConvertUTF16toUTF8(aName).get());
  }

  return performanceMark.forget();
}

void
Performance::ClearMarks(const Optional<nsAString>& aName)
{
  ClearUserEntries(aName, NS_LITERAL_STRING("mark"));
}

// To be removed once bug 1124165 lands
bool
Performance::IsPerformanceTimingAttribute(const nsAString& aName) const
{
  // Note that toJSON is added to this list due to bug 1047848
  static const char* attributes[] =
    {"navigationStart", "unloadEventStart", "unloadEventEnd", "redirectStart",
     "redirectEnd", "fetchStart", "domainLookupStart", "domainLookupEnd",
     "connectStart", "secureConnectionStart", "connectEnd", "requestStart", "responseStart",
     "responseEnd", "domLoading", "domInteractive",
     "domContentLoadedEventStart", "domContentLoadedEventEnd", "domComplete",
     "loadEventStart", "loadEventEnd", nullptr};

  for (uint32_t i = 0; attributes[i]; ++i) {
    if (aName.EqualsASCII(attributes[i])) {
      return true;
    }
  }

  return false;
}

DOMHighResTimeStamp
Performance::ConvertMarkToTimestampWithString(const nsAString& aName,
                                              ErrorResult& aRv)
{
  if (IsPerformanceTimingAttribute(aName)) {
    return ConvertNameToTimestamp(aName, aRv);
  }

  AutoTArray<RefPtr<PerformanceEntry>, 1> arr;
  Optional<nsAString> typeParam;
  nsAutoString str;
  str.AssignLiteral("mark");
  typeParam = &str;
  GetEntriesByName(aName, typeParam, arr);
  if (!arr.IsEmpty()) {
    return arr.LastElement()->StartTime();
  }

  aRv.Throw(NS_ERROR_DOM_UT_UNKNOWN_MARK_NAME);
  return 0;
}

DOMHighResTimeStamp
Performance::ConvertMarkToTimestampWithDOMHighResTimeStamp(
  const ResolveTimestampAttribute aAttribute,
  const DOMHighResTimeStamp aTimestamp,
  ErrorResult& aRv)
{
  if (aTimestamp < 0) {
    nsAutoString attributeName;
    switch (aAttribute) {
      case ResolveTimestampAttribute::Start:
        attributeName = NS_LITERAL_STRING("start");
        break;
      case ResolveTimestampAttribute::End:
        attributeName = NS_LITERAL_STRING("end");
        break;
      case ResolveTimestampAttribute::Duration:
        attributeName = NS_LITERAL_STRING("duration");
        break;
    }

    aRv.ThrowTypeError<MSG_NO_NEGATIVE_ATTR>(attributeName);
  }
  return aTimestamp;
}

DOMHighResTimeStamp
Performance::ConvertMarkToTimestamp(
  const ResolveTimestampAttribute aAttribute,
  const OwningStringOrDouble& aMarkNameOrTimestamp,
  ErrorResult& aRv)
{
  if (aMarkNameOrTimestamp.IsString()) {
    return ConvertMarkToTimestampWithString(aMarkNameOrTimestamp.GetAsString(),
                                            aRv);
  }
  return ConvertMarkToTimestampWithDOMHighResTimeStamp(
      aAttribute, aMarkNameOrTimestamp.GetAsDouble(), aRv);
}

DOMHighResTimeStamp Performance::ConvertNameToTimestamp(const nsAString& aName,
                                                        ErrorResult& aRv) {
  if (!IsGlobalObjectWindow()) {
    aRv.ThrowTypeError<MSG_PMO_INVALID_ATTR_FOR_NON_GLOBAL>(aName);
    return 0;
  }

  if (aName.EqualsASCII("navigationStart")) {
    return 0;
  }

  // We use GetPerformanceTimingFromString, rather than calling the
  // navigationStart method timing function directly, because the former handles
  // reducing precision against timing attacks.
  const DOMHighResTimeStamp startTime =
    GetPerformanceTimingFromString(NS_LITERAL_STRING("navigationStart"));
  const DOMHighResTimeStamp endTime =
    GetPerformanceTimingFromString(aName);
  MOZ_ASSERT(endTime >= 0);
  if (endTime == 0) {
    aRv.Throw(NS_ERROR_DOM_UT_UNAVAILABLE_ATTR);
    return 0;
  }

  return endTime - startTime;
}

DOMHighResTimeStamp
Performance::ResolveEndTimeForMeasure(
  const Optional<nsAString>& aEndMark,
  const Maybe<const PerformanceMeasureOptions&>& aOptions,
  ErrorResult& aRv)
{
  DOMHighResTimeStamp endTime;
  if (aEndMark.WasPassed()) {
    endTime = ConvertMarkToTimestampWithString(aEndMark.Value(), aRv);
  } else if (aOptions && aOptions->mEnd.WasPassed()) {
    endTime = ConvertMarkToTimestamp(ResolveTimestampAttribute::End,
                                     aOptions->mEnd.Value(), aRv);
  } else if (aOptions && aOptions->mStart.WasPassed() &&
             aOptions->mDuration.WasPassed()) {
    const DOMHighResTimeStamp start = ConvertMarkToTimestamp(
        ResolveTimestampAttribute::Start, aOptions->mStart.Value(), aRv);
    if (aRv.Failed()) {
      return 0;
    }
    const DOMHighResTimeStamp duration =
      ConvertMarkToTimestampWithDOMHighResTimeStamp(
        ResolveTimestampAttribute::Duration,
        aOptions->mDuration.Value(),
        aRv);
    if (aRv.Failed()) {
      return 0;
    }

    endTime = start + duration;
  } else {
    endTime = Now();
  }
  return endTime;
}

DOMHighResTimeStamp
Performance::ResolveStartTimeForMeasure(
  const Maybe<const nsAString&>& aStartMark,
  const Maybe<const PerformanceMeasureOptions&>& aOptions,
  ErrorResult& aRv)
{
  DOMHighResTimeStamp startTime;
  if (aOptions && aOptions->mStart.WasPassed()) {
    startTime = ConvertMarkToTimestamp(ResolveTimestampAttribute::Start,
                                       aOptions->mStart.Value(),
                                       aRv);
  } else if (aOptions && aOptions->mDuration.WasPassed() &&
             aOptions->mEnd.WasPassed()) {
    const DOMHighResTimeStamp duration =
      ConvertMarkToTimestampWithDOMHighResTimeStamp(
        ResolveTimestampAttribute::Duration,
        aOptions->mDuration.Value(),
        aRv);
    if (aRv.Failed()) {
      return 0;
    }

    const DOMHighResTimeStamp end = ConvertMarkToTimestamp(
      ResolveTimestampAttribute::End, aOptions->mEnd.Value(), aRv);
    if (aRv.Failed()) {
      return 0;
    }

    startTime = end - duration;
  } else if (aStartMark) {
    startTime = ConvertMarkToTimestampWithString(*aStartMark, aRv);
  } else {
    startTime = 0;
  }

  return startTime;
}

already_AddRefed<PerformanceMeasure>
Performance::Measure(JSContext* aCx,
                     const nsAString& aName,
                     const StringOrPerformanceMeasureOptions& aStartOrMeasureOptions,
                     const Optional<nsAString>& aEndMark,
                     ErrorResult& aRv)
{
<<<<<<< HEAD
  const PerformanceMeasureOptions* options = nullptr;
=======
  // Don't add the entry if the buffer is full. XXX should be removed by bug
  // 1159003.
  if (mUserEntries.Length() >= mResourceTimingBufferSize) {
    return nullptr;
  }

  // Maybe is more readable than using the union type directly.
  Maybe<const PerformanceMeasureOptions&> options;
>>>>>>> 76052fcd
  if (aStartOrMeasureOptions.IsPerformanceMeasureOptions()) {
    options.emplace(aStartOrMeasureOptions.GetAsPerformanceMeasureOptions());
  }

  const bool isOptionsNotEmpty =
      options.isSome() &&
      (!options->mDetail.isUndefined() || options->mStart.WasPassed() ||
       options->mEnd.WasPassed() || options->mDuration.WasPassed());
  if (isOptionsNotEmpty) {
    if (aEndMark.WasPassed()) {
      aRv.ThrowTypeError<MSG_PMO_NO_SEPARATE_ENDMARK>();
      return nullptr;
    }

    if (!options->mStart.WasPassed() && !options->mEnd.WasPassed()) {
      aRv.ThrowTypeError<MSG_PMO_MISSING_STARTENDMARK>();
      return nullptr;
    }

    if (options->mStart.WasPassed() && options->mDuration.WasPassed() &&
        options->mEnd.WasPassed()) {
      aRv.ThrowTypeError<MSG_PMO_INVALID_MEMBERS>();
      return nullptr;
    }
  }

  const DOMHighResTimeStamp endTime =
    ResolveEndTimeForMeasure(aEndMark, options, aRv);
  if (NS_WARN_IF(aRv.Failed())) {
    return nullptr;
  }

  // Convert to Maybe for consistency with options.
  Maybe<const nsAString&> startMark;
  if (aStartOrMeasureOptions.IsString()) {
    startMark.emplace(aStartOrMeasureOptions.GetAsString());
  }
  const DOMHighResTimeStamp startTime =
    ResolveStartTimeForMeasure(startMark, options, aRv);
  if (NS_WARN_IF(aRv.Failed())) {
    return nullptr;
  }

  JS::Rooted<JS::Value> detail(aCx);
  if (options && !options->mDetail.isNullOrUndefined()) {
    StructuredSerializeOptions serializeOptions;
    JS::Rooted<JS::Value> valueToClone(aCx, options->mDetail);
    nsContentUtils::StructuredClone(aCx, GetParentObject(), valueToClone,
                                    serializeOptions, &detail, aRv);
    if (aRv.Failed()) {
      return nullptr;
    }
  } else {
    detail.setNull();
  }

  RefPtr<PerformanceMeasure> performanceMeasure = new PerformanceMeasure(
      GetParentObject(), aName, startTime, endTime, detail);
  InsertUserEntry(performanceMeasure);

  return performanceMeasure.forget();
}

void
Performance::ClearMeasures(const Optional<nsAString>& aName)
{
  ClearUserEntries(aName, NS_LITERAL_STRING("measure"));
}

void
Performance::LogEntry(PerformanceEntry* aEntry, const nsACString& aOwner) const
{
  PERFLOG("Performance Entry: %s|%s|%s|%f|%f|%" PRIu64 "\n",
          aOwner.BeginReading(),
          NS_ConvertUTF16toUTF8(aEntry->GetEntryType()).get(),
          NS_ConvertUTF16toUTF8(aEntry->GetName()).get(),
          aEntry->StartTime(),
          aEntry->Duration(),
          static_cast<uint64_t>(PR_Now() / PR_USEC_PER_MSEC));
}

void
Performance::TimingNotification(PerformanceEntry* aEntry,
                                const nsACString& aOwner, uint64_t aEpoch)
{
  PerformanceEntryEventInit init;
  init.mBubbles = false;
  init.mCancelable = false;
  init.mName = aEntry->GetName();
  init.mEntryType = aEntry->GetEntryType();
  init.mStartTime = aEntry->StartTime();
  init.mDuration = aEntry->Duration();
  init.mEpoch = aEpoch;
  init.mOrigin = NS_ConvertUTF8toUTF16(aOwner.BeginReading());

  RefPtr<PerformanceEntryEvent> perfEntryEvent =
    PerformanceEntryEvent::Constructor(this, NS_LITERAL_STRING("performanceentry"), init);

  nsCOMPtr<EventTarget> et = do_QueryInterface(GetOwner());
  if (et) {
    bool dummy = false;
    et->DispatchEvent(perfEntryEvent, &dummy);
  }
}

void
Performance::InsertUserEntry(PerformanceEntry* aEntry)
{
  mUserEntries.InsertElementSorted(aEntry,
                                   PerformanceEntryComparator());

  QueueEntry(aEntry);
}

void
Performance::SetResourceTimingBufferSize(uint64_t aMaxSize)
{
  mResourceTimingBufferSize = aMaxSize;
}

void
Performance::InsertResourceEntry(PerformanceEntry* aEntry)
{
  MOZ_ASSERT(aEntry);
  MOZ_ASSERT(mResourceEntries.Length() < mResourceTimingBufferSize);
  if (mResourceEntries.Length() >= mResourceTimingBufferSize) {
    return;
  }

  mResourceEntries.InsertElementSorted(aEntry,
                                       PerformanceEntryComparator());
  if (mResourceEntries.Length() == mResourceTimingBufferSize) {
    // call onresourcetimingbufferfull
    DispatchBufferFullEvent();
  }
  QueueEntry(aEntry);
}

void
Performance::AddObserver(PerformanceObserver* aObserver)
{
  mObservers.AppendElementUnlessExists(aObserver);
}

void
Performance::RemoveObserver(PerformanceObserver* aObserver)
{
  mObservers.RemoveElement(aObserver);
}

void
Performance::NotifyObservers()
{
  mPendingNotificationObserversTask = false;
  NS_OBSERVER_ARRAY_NOTIFY_XPCOM_OBSERVERS(mObservers,
                                           PerformanceObserver,
                                           Notify, ());
}

void
Performance::CancelNotificationObservers()
{
  mPendingNotificationObserversTask = false;
}

class NotifyObserversTask final : public CancelableRunnable
{
public:
  explicit NotifyObserversTask(Performance* aPerformance)
    : mPerformance(aPerformance)
  {
    MOZ_ASSERT(mPerformance);
  }

  NS_IMETHOD Run() override
  {
    MOZ_ASSERT(mPerformance);
    mPerformance->NotifyObservers();
    return NS_OK;
  }

  nsresult Cancel() override
  {
    mPerformance->CancelNotificationObservers();
    mPerformance = nullptr;
    return NS_OK;
  }

private:
  ~NotifyObserversTask()
  {
  }

  RefPtr<Performance> mPerformance;
};

void
Performance::RunNotificationObserversTask()
{
  mPendingNotificationObserversTask = true;
  nsCOMPtr<nsIRunnable> task = new NotifyObserversTask(this);
  nsresult rv = NS_DispatchToCurrentThread(task);
  if (NS_WARN_IF(NS_FAILED(rv))) {
    mPendingNotificationObserversTask = false;
  }
}

void
Performance::QueueEntry(PerformanceEntry* aEntry)
{
  if (mObservers.IsEmpty()) {
    return;
  }
  NS_OBSERVER_ARRAY_NOTIFY_XPCOM_OBSERVERS(mObservers,
                                           PerformanceObserver,
                                           QueueEntry, (aEntry));

  if (!mPendingNotificationObserversTask) {
    RunNotificationObserversTask();
  }
}

/* static */ bool
Performance::IsEnabled(JSContext* aCx, JSObject* aGlobal)
{
  if (NS_IsMainThread()) {
    return Preferences::GetBool("dom.enable_user_timing", false);
  }

  WorkerPrivate* workerPrivate = GetCurrentThreadWorkerPrivate();
  MOZ_ASSERT(workerPrivate);
  workerPrivate->AssertIsOnWorkerThread();

  RefPtr<PrefEnabledRunnable> runnable =
    new PrefEnabledRunnable(workerPrivate,
                            NS_LITERAL_CSTRING("dom.enable_user_timing"));
  return runnable->Dispatch() && runnable->IsEnabled();
}

/* static */ bool
Performance::IsObserverEnabled(JSContext* aCx, JSObject* aGlobal)
{
  if (NS_IsMainThread()) {
    return Preferences::GetBool("dom.enable_performance_observer", false);
  }

  WorkerPrivate* workerPrivate = GetCurrentThreadWorkerPrivate();
  MOZ_ASSERT(workerPrivate);
  workerPrivate->AssertIsOnWorkerThread();

  RefPtr<PrefEnabledRunnable> runnable =
    new PrefEnabledRunnable(workerPrivate,
                            NS_LITERAL_CSTRING("dom.enable_performance_observer"));

  return runnable->Dispatch() && runnable->IsEnabled();
}

void
Performance::MemoryPressure()
{
  mUserEntries.Clear();
}

} // dom namespace
} // mozilla namespace<|MERGE_RESOLUTION|>--- conflicted
+++ resolved
@@ -485,18 +485,8 @@
                      const Optional<nsAString>& aEndMark,
                      ErrorResult& aRv)
 {
-<<<<<<< HEAD
-  const PerformanceMeasureOptions* options = nullptr;
-=======
-  // Don't add the entry if the buffer is full. XXX should be removed by bug
-  // 1159003.
-  if (mUserEntries.Length() >= mResourceTimingBufferSize) {
-    return nullptr;
-  }
-
   // Maybe is more readable than using the union type directly.
   Maybe<const PerformanceMeasureOptions&> options;
->>>>>>> 76052fcd
   if (aStartOrMeasureOptions.IsPerformanceMeasureOptions()) {
     options.emplace(aStartOrMeasureOptions.GetAsPerformanceMeasureOptions());
   }
