/* -*- Mode: C++; tab-width: 8; indent-tabs-mode: nil; c-basic-offset: 2 -*- */
/* This Source Code Form is subject to the terms of the Mozilla Public
 * License, v. 2.0. If a copy of the MPL was not distributed with this
 * file, You can obtain one at http://mozilla.org/MPL/2.0/. */

#ifndef mozilla_dom_Performance_h
#define mozilla_dom_Performance_h

#include "mozilla/Attributes.h"
#include "mozilla/DOMEventTargetHelper.h"
#include "nsCOMPtr.h"
#include "nsDOMNavigationTiming.h"

class nsITimedChannel;
class nsIHttpChannel;

namespace mozilla {

class ErrorResult;

namespace dom {

class OwningStringOrDouble;
class StringOrPerformanceMeasureOptions;
class PerformanceEntry;
class PerformanceMark;
struct PerformanceMarkOptions;
struct PerformanceMeasureOptions;
class PerformanceMeasure;
class PerformanceNavigation;
class PerformanceObserver;
class PerformanceService;
class PerformanceTiming;
struct StructuredSerializeOptions;

namespace workers {
class WorkerPrivate;
}

// Base class for main-thread and worker Performance API
class Performance : public DOMEventTargetHelper
{
public:
  NS_DECL_ISUPPORTS_INHERITED
  NS_DECL_CYCLE_COLLECTION_CLASS_INHERITED(Performance,
                                           DOMEventTargetHelper)

  static bool IsEnabled(JSContext* aCx, JSObject* aGlobal);

  static bool IsObserverEnabled(JSContext* aCx, JSObject* aGlobal);

  static already_AddRefed<Performance>
  CreateForMainThread(nsPIDOMWindowInner* aWindow,
                      nsDOMNavigationTiming* aDOMTiming,
                      nsITimedChannel* aChannel);

  static already_AddRefed<Performance>
  CreateForWorker(workers::WorkerPrivate* aWorkerPrivate);

  // This will return nullptr if called outside of a Window or Worker.
  static already_AddRefed<Performance> Get(JSContext* aCx,
                                           nsIGlobalObject* aGlobal);

  JSObject* WrapObject(JSContext *cx,
                       JS::Handle<JSObject*> aGivenProto) override;

  virtual void GetEntries(nsTArray<RefPtr<PerformanceEntry>>& aRetval);

  virtual void GetEntriesByType(const nsAString& aEntryType,
                                nsTArray<RefPtr<PerformanceEntry>>& aRetval);

  virtual void GetEntriesByName(const nsAString& aName,
                                const Optional<nsAString>& aEntryType,
                                nsTArray<RefPtr<PerformanceEntry>>& aRetval);

  virtual void AddEntry(nsIHttpChannel* channel,
                        nsITimedChannel* timedChannel) = 0;

  void ClearResourceTimings();

  DOMHighResTimeStamp Now() const;

  DOMHighResTimeStamp TimeOrigin();

  already_AddRefed<PerformanceMark> Mark(
      JSContext* aCx, const nsAString& aName,
      const PerformanceMarkOptions& aMarkOptions, ErrorResult& aRv);

  void ClearMarks(const Optional<nsAString>& aName);

  already_AddRefed<PerformanceMeasure> Measure(
      JSContext* aCx, const nsAString& aName,
      const StringOrPerformanceMeasureOptions& aStartOrMeasureOptions,
      const Optional<nsAString>& aEndMark, ErrorResult& aRv);

  void ClearMeasures(const Optional<nsAString>& aName);

  void SetResourceTimingBufferSize(uint64_t aMaxSize);

  void AddObserver(PerformanceObserver* aObserver);
  void RemoveObserver(PerformanceObserver* aObserver);
  void NotifyObservers();
  void CancelNotificationObservers();

  virtual PerformanceTiming* Timing() = 0;

  virtual PerformanceNavigation* Navigation() = 0;

  IMPL_EVENT_HANDLER(resourcetimingbufferfull)

#ifdef MOZ_DEVTOOLS_SERVER
  virtual void GetMozMemory(JSContext *aCx,
                            JS::MutableHandle<JSObject*> aObj) = 0;
#endif

  virtual nsDOMNavigationTiming* GetDOMTiming() const = 0;

  virtual nsITimedChannel* GetChannel() const = 0;

  bool IsPerformanceTimingAttribute(const nsAString& aName) const;

  virtual bool IsGlobalObjectWindow() const
  {
    return false;
  }

<<<<<<< HEAD
  void MemoryPressure();
=======
  virtual void QueueNavigationTimingEntry() = 0;
>>>>>>> bb656856

protected:
  Performance();
  explicit Performance(nsPIDOMWindowInner* aWindow);

  virtual ~Performance();

  virtual void InsertUserEntry(PerformanceEntry* aEntry);
  void InsertResourceEntry(PerformanceEntry* aEntry);

  void ClearUserEntries(const Optional<nsAString>& aEntryName,
                        const nsAString& aEntryType);

  virtual void DispatchBufferFullEvent() = 0;

  virtual TimeStamp CreationTimeStamp() const = 0;

  virtual DOMHighResTimeStamp CreationTime() const = 0;

  virtual DOMHighResTimeStamp
  GetPerformanceTimingFromString(const nsAString& aTimingName)
  {
    return 0;
  }

  bool IsResourceEntryLimitReached() const
  {
    return mResourceEntries.Length() >= mResourceTimingBufferSize;
  }

  void LogEntry(PerformanceEntry* aEntry, const nsACString& aOwner) const;
  void TimingNotification(PerformanceEntry* aEntry, const nsACString& aOwner,
                          uint64_t epoch);

  void RunNotificationObserversTask();
  void QueueEntry(PerformanceEntry* aEntry);

  DOMHighResTimeStamp RoundTime(double aTime) const;

  nsTObserverArray<PerformanceObserver*> mObservers;

protected:
  static const uint64_t kDefaultResourceTimingBufferSize = 1500;

  // When kDefaultResourceTimingBufferSize is increased or removed, these should
  // be changed to use SegmentedVector
  AutoTArray<RefPtr<PerformanceEntry>, kDefaultResourceTimingBufferSize> mUserEntries;
  AutoTArray<RefPtr<PerformanceEntry>, kDefaultResourceTimingBufferSize> mResourceEntries;

  uint64_t mResourceTimingBufferSize;
  bool mPendingNotificationObserversTask;

  RefPtr<PerformanceService> mPerformanceService;

private:
  // The attributes of a PerformanceMeasureOptions that we call
  // ResolveTimestamp* on.
  enum class ResolveTimestampAttribute;

  DOMHighResTimeStamp ConvertMarkToTimestampWithString(const nsAString& aName,
                                                       ErrorResult& aRv);
  DOMHighResTimeStamp ConvertMarkToTimestampWithDOMHighResTimeStamp(
      const ResolveTimestampAttribute aAttribute, const double aTimestamp,
      ErrorResult& aRv);
  DOMHighResTimeStamp ConvertMarkToTimestamp(
      const ResolveTimestampAttribute aAttribute,
      const OwningStringOrDouble& aMarkNameOrTimestamp, ErrorResult& aRv);

  DOMHighResTimeStamp ConvertNameToTimestamp(const nsAString& aName,
                                             ErrorResult& aRv);

  DOMHighResTimeStamp ResolveEndTimeForMeasure(
      const Optional<nsAString>& aEndMark,
      const Maybe<const PerformanceMeasureOptions&>& aOptions,
      ErrorResult& aRv);
  DOMHighResTimeStamp ResolveStartTimeForMeasure(
      const Maybe<const nsAString&>& aStartMark,
      const Maybe<const PerformanceMeasureOptions&>& aOptions,
      ErrorResult& aRv);
};

} // namespace dom
} // namespace mozilla

#endif // mozilla_dom_Performance_h<|MERGE_RESOLUTION|>--- conflicted
+++ resolved
@@ -124,11 +124,9 @@
     return false;
   }
 
-<<<<<<< HEAD
   void MemoryPressure();
-=======
+
   virtual void QueueNavigationTimingEntry() = 0;
->>>>>>> bb656856
 
 protected:
   Performance();
