--- conflicted
+++ resolved
@@ -32,10 +32,5 @@
 eme-adobe_name=Primetime Content Decryption Module provided by Adobe Systems, Incorporated
 eme-adobe_description=Play back protected web video.
 
-<<<<<<< HEAD
 widevine_description=Widevine Content Decryption Module provided by Google Inc.
-=======
-widevine_name=Widevine Content Decryption Module provided by Google Inc.
-widevine_description2=Play back protected web video.
-#endif
->>>>>>> 20b69d7d
+#endif