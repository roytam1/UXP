--- conflicted
+++ resolved
@@ -1415,73 +1415,26 @@
    *        A promise that resolves when media is flowing.
    */
   waitForRtpFlow(track) {
-<<<<<<< HEAD
-    var hasFlow = (stats, retries) => {
-      info("Checking for stats in " + JSON.stringify(stats) + " for " + track.kind
-        + " track " + track.id + ", retry number " + retries);
-      var rtp = stats.get([...Object.keys(stats)].find(key =>
-        !stats.get(key).isRemote && stats.get(key).type.endsWith("boundrtp")));
-=======
     var hasFlow = stats => {
       var rtp = stats.get([...stats.keys()].find(key =>
         !stats.get(key).isRemote && stats.get(key).type.endsWith("bound-rtp")));
       ok(rtp, "Should have RTP stats for track " + track.id);
->>>>>>> e65b46ba
       if (!rtp) {
-
         return false;
       }
-<<<<<<< HEAD
-      info("Should have RTP stats for track " + track.id);
-      info("RTP stats: "+JSON.stringify(rtp));
-      var nrPackets = rtp[rtp.type == "outboundrtp" ? "packetsSent"
-=======
       var nrPackets = rtp[rtp.type == "outbound-rtp" ? "packetsSent"
->>>>>>> e65b46ba
                                                     : "packetsReceived"];
       info("Track " + track.id + " has " + nrPackets + " " +
            rtp.type + " RTP packets.");
       return nrPackets > 0;
     };
 
-    // Time between stats checks
-    var retryInterval = 500;
-    // Timeout in ms
-    var timeoutInterval = 30000;
-    // Check hasFlow at a reasonable interval
-    var checkStats = new Promise((resolve, reject)=>{
-      var retries = 0;
-      var timer = setInterval(()=>{
-        this._pc.getStats(track).then(stats=>{
-          if (hasFlow(stats, retries)) {
-            clearInterval(timer);
-            ok(true, "RTP flowing for " + track.kind + " track " + track.id);
-            resolve();
-          }
-          retries = retries + 1;
-          // This is not accurate but it will tear down
-          // the timer eventually and probably not
-          // before timeoutInterval has elapsed.
-          if ((retries * retryInterval) > timeoutInterval) {
-            clearInterval(timer);
-          }
-        });
-      }, retryInterval);
-    });
-
     info("Checking RTP packet flow for track " + track.id);
-    var retry = Promise.race([checkStats.then(new Promise((resolve, reject)=>{
-        info("checkStats completed for " + track.kind + " track " + track.id);
-        resolve();
-      })),
-      new Promise((accept,reject)=>wait(timeoutInterval).then(()=>{
-        info("Timeout checking for stats for track " + track.id + " after " + timeoutInterval + "ms");
-        reject("Timeout checking for stats for " + track.kind
-          + " track " + track.id + " after " + timeoutInterval + "ms");
-      })
-    )]);
-
-    return retry;
+
+    var retry = (delay) => this._pc.getStats(track)
+      .then(stats => hasFlow(stats)? ok(true, "RTP flowing for track " + track.id) :
+            wait(delay).then(retry(1000)));
+    return retry(200);
   },
 
   /**
@@ -1583,9 +1536,7 @@
       var minimum = this.whenCreated - 1000; // on Windows XP (Bug 979649)
       if (isWinXP) {
         todo(false, "Can't reliably test rtcp timestamps on WinXP (Bug 979649)");
-
-      } else if (false) { // Bug 1325430 - timestamps aren't working properly in update 49
-	// else if (!twoMachines) {
+      } else if (!twoMachines) {
         // Bug 1225729: On android, sometimes the first RTCP of the first
         // test run gets this value, likely because no RTP has been sent yet.
         if (res.timestamp != 2085978496000) {
@@ -1633,17 +1584,8 @@
               ok(rem.packetsReceived !== undefined, "Rtcp packetsReceived");
               ok(rem.packetsLost !== undefined, "Rtcp packetsLost");
               ok(rem.bytesReceived >= rem.packetsReceived, "Rtcp bytesReceived");
-	       if (false) { // Bug 1325430 if (!this.disableRtpCountChecking) {
-	       // no guarantee which one is newer!
-	       // Note: this must change when we add a timestamp field to remote RTCP reports
-	       // and make rem.timestamp be the reception time
-		if (res.timestamp >= rem.timestamp) {
-                 ok(rem.packetsReceived <= res.packetsSent, "No more than sent packets");
-		 } else {
-                  info("REVERSED timestamps: rec:" +
-		     rem.packetsReceived + " time:" + rem.timestamp + " sent:" + res.packetsSent + " time:" + res.timestamp);
-		 }
-		// Else we may have received more than outdated Rtcp packetsSent
+              if (!this.disableRtpCountChecking) {
+                ok(rem.packetsReceived <= res.packetsSent, "No more than sent packets");
                 ok(rem.bytesReceived <= res.bytesSent, "No more than sent bytes");
               }
               ok(rem.jitter !== undefined, "Rtcp jitter");
