/* -*- Mode: C++; tab-width: 8; indent-tabs-mode: nil; c-basic-offset: 2 -*- */
/* This Source Code Form is subject to the terms of the Mozilla Public
 * License, v. 2.0. If a copy of the MPL was not distributed with this
 * file, You can obtain one at http://mozilla.org/MPL/2.0/. */

#include "nsGlobalWindow.h"

#include <algorithm>

#include "mozilla/MemoryReporting.h"

// Local Includes
#include "Navigator.h"
#include "nsContentSecurityManager.h"
#include "nsScreen.h"
#include "nsHistory.h"
#include "nsDOMNavigationTiming.h"
#include "nsIDOMStorageManager.h"
#include "mozilla/dom/DOMStorage.h"
#include "mozilla/dom/IdleRequest.h"
#include "mozilla/dom/Performance.h"
#include "mozilla/dom/StorageEvent.h"
#include "mozilla/dom/StorageEventBinding.h"
#include "mozilla/dom/Timeout.h"
#include "mozilla/dom/TimeoutHandler.h"
#include "mozilla/IntegerPrintfMacros.h"
#include "nsDOMOfflineResourceList.h"
#include "nsError.h"
#include "nsIIdleService.h"
#include "nsISizeOfEventTarget.h"
#include "nsDOMJSUtils.h"
#include "nsArrayUtils.h"
#include "nsIDOMWindowCollection.h"
#include "nsDOMWindowList.h"
#include "mozilla/dom/WakeLock.h"
#include "mozilla/dom/power/PowerManagerService.h"
#include "nsIDocShellTreeOwner.h"
#include "nsIInterfaceRequestorUtils.h"
#include "nsIPermissionManager.h"
#include "nsIScriptContext.h"
#include "nsIScriptTimeoutHandler.h"
#include "nsITimeoutHandler.h"
#include "nsIController.h"
#include "nsScriptNameSpaceManager.h"
#include "nsISlowScriptDebug.h"
#include "nsWindowMemoryReporter.h"
#include "WindowNamedPropertiesHandler.h"
#include "nsFrameSelection.h"
#include "nsNetUtil.h"
#include "nsVariant.h"
#include "nsPrintfCString.h"

// Helper Classes
#include "nsJSUtils.h"
#include "jsapi.h"              // for JSAutoRequest
#include "jswrapper.h"
#include "nsCharSeparatedTokenizer.h"
#include "nsReadableUtils.h"
#include "nsDOMClassInfo.h"
#include "nsJSEnvironment.h"
#include "mozilla/dom/ScriptSettings.h"
#include "mozilla/Preferences.h"
#include "mozilla/Likely.h"
#include "mozilla/Sprintf.h"
#include "mozilla/Unused.h"

// Other Classes
#include "mozilla/dom/BarProps.h"
#include "nsContentCID.h"
#include "nsLayoutStatics.h"
#include "nsCCUncollectableMarker.h"
#include "mozilla/dom/workers/Workers.h"
#include "mozilla/dom/ToJSValue.h"
#include "nsJSPrincipals.h"
#include "mozilla/Attributes.h"
#include "mozilla/Debug.h"
#include "mozilla/EventListenerManager.h"
#include "mozilla/EventStates.h"
#include "mozilla/MouseEvents.h"
#include "mozilla/ProcessHangMonitor.h"
#include "mozilla/ThrottledEventQueue.h"
#include "AudioChannelService.h"
#include "nsAboutProtocolUtils.h"
#include "nsCharTraits.h" // NS_IS_HIGH/LOW_SURROGATE
#include "PostMessageEvent.h"
#include "mozilla/dom/DocGroup.h"
#include "mozilla/dom/TabGroup.h"

// Interfaces Needed
#include "nsIFrame.h"
#include "nsCanvasFrame.h"
#include "nsIWidget.h"
#include "nsIWidgetListener.h"
#include "nsIBaseWindow.h"
#include "nsIDeviceSensors.h"
#include "nsIContent.h"
#include "nsIDocShell.h"
#include "nsIDocCharset.h"
#include "nsIDocument.h"
#include "Crypto.h"
#include "nsIDOMDocument.h"
#include "nsIDOMElement.h"
#include "nsIDOMEvent.h"
#include "nsIDOMOfflineResourceList.h"
#include "nsDOMString.h"
#include "nsIEmbeddingSiteWindow.h"
#include "nsThreadUtils.h"
#include "nsILoadContext.h"
#include "nsIPresShell.h"
#include "nsIScrollableFrame.h"
#include "nsView.h"
#include "nsViewManager.h"
#include "nsISelectionController.h"
#include "nsISelection.h"
#include "nsIPrompt.h"
#include "nsIPromptService.h"
#include "nsIPromptFactory.h"
#include "nsIWritablePropertyBag2.h"
#include "nsIWebNavigation.h"
#include "nsIWebBrowserChrome.h"
#include "nsIWebBrowserFind.h"  // For window.find()
#include "nsIWindowMediator.h"  // For window.find()
#include "nsComputedDOMStyle.h"
#include "nsDOMCID.h"
#include "nsDOMWindowUtils.h"
#include "nsIWindowWatcher.h"
#include "nsPIWindowWatcher.h"
#include "nsIContentViewer.h"
#include "nsIScriptError.h"
#include "nsIControllers.h"
#include "nsIControllerContext.h"
#include "nsGlobalWindowCommands.h"
#include "nsQueryObject.h"
#include "nsContentUtils.h"
#include "nsCSSProps.h"
#include "nsIDOMFileList.h"
#include "nsIURIFixup.h"
#ifndef DEBUG
#include "nsIAppStartup.h"
#include "nsToolkitCompsCID.h"
#endif
#include "nsCDefaultURIFixup.h"
#include "mozilla/EventDispatcher.h"
#include "mozilla/EventStateManager.h"
#include "nsIObserverService.h"
#include "nsFocusManager.h"
#include "nsIXULWindow.h"
#include "nsITimedChannel.h"
#include "nsServiceManagerUtils.h"
#ifdef MOZ_XUL
#include "nsIDOMXULControlElement.h"
#include "nsMenuPopupFrame.h"
#endif
#include "mozilla/dom/CustomEvent.h"
#include "nsIJARChannel.h"
#include "nsIScreenManager.h"
#include "nsIEffectiveTLDService.h"

#include "xpcprivate.h"

#ifdef NS_PRINTING
#include "nsIPrintSettings.h"
#include "nsIPrintSettingsService.h"
#include "nsIWebBrowserPrint.h"
#endif

#include "nsWindowRoot.h"
#include "nsNetCID.h"
#include "nsIArray.h"

// XXX An unfortunate dependency exists here (two XUL files).
#include "nsIDOMXULDocument.h"
#include "nsIDOMXULCommandDispatcher.h"

#include "nsBindingManager.h"
#include "nsXBLService.h"

// used for popup blocking, needs to be converted to something
// belonging to the back-end like nsIContentPolicy
#include "nsIPopupWindowManager.h"

#include "nsIDragService.h"
#include "mozilla/dom/Element.h"
#include "mozilla/dom/Selection.h"
#include "nsFrameLoader.h"
#include "nsISupportsPrimitives.h"
#include "nsXPCOMCID.h"
#include "mozilla/Logging.h"
#include "prenv.h"
#include "prprf.h"

#include "mozilla/dom/IDBFactory.h"
#include "mozilla/dom/MessageChannel.h"
#include "mozilla/dom/Promise.h"

#ifdef MOZ_GAMEPAD
#include "mozilla/dom/Gamepad.h"
#include "mozilla/dom/GamepadManager.h"
#endif

#include "nsRefreshDriver.h"
#include "Layers.h"

#include "mozilla/AddonPathService.h"
#include "mozilla/BasePrincipal.h"
#include "mozilla/Services.h"
#include "mozilla/dom/Location.h"
#include "nsHTMLDocument.h"
#include "nsWrapperCacheInlines.h"
#include "mozilla/DOMEventTargetHelper.h"
#include "prrng.h"
#include "nsSandboxFlags.h"
#include "TimeChangeObserver.h"
#include "mozilla/dom/AudioContext.h"
#include "mozilla/dom/BrowserElementDictionariesBinding.h"
#include "mozilla/dom/cache/CacheStorage.h"
#include "mozilla/dom/Console.h"
#include "mozilla/dom/Fetch.h"
#include "mozilla/dom/FunctionBinding.h"
#include "mozilla/dom/HashChangeEvent.h"
#include "mozilla/dom/MozSelfSupportBinding.h"
#include "mozilla/dom/PopStateEvent.h"
#include "mozilla/dom/PopupBlockedEvent.h"
#include "mozilla/dom/PrimitiveConversions.h"
#include "mozilla/dom/WindowBinding.h"
#include "nsITabChild.h"
#include "mozilla/dom/ModuleScript.h"
#include "mozilla/dom/MediaQueryList.h"
#include "mozilla/dom/ScriptSettings.h"
#include "mozilla/dom/NavigatorBinding.h"
#include "mozilla/dom/ImageBitmap.h"
#include "mozilla/dom/ImageBitmapBinding.h"
#include "mozilla/dom/ServiceWorkerRegistration.h"
#include "mozilla/dom/U2F.h"
#include "mozilla/dom/WebIDLGlobalNameHash.h"
#include "mozilla/dom/Worklet.h"
#ifdef HAVE_SIDEBAR
#include "mozilla/dom/ExternalBinding.h"
#endif

#ifdef MOZ_WEBSPEECH
#include "mozilla/dom/SpeechSynthesis.h"
#endif

// Apple system headers seem to have a check() macro.  <sigh>
#ifdef check
class nsIScriptTimeoutHandler;
#undef check
#endif // check
#include "AccessCheck.h"

#ifdef XP_WIN
#include <process.h>
#define getpid _getpid
#else
#include <unistd.h> // for getpid()
#endif

static const char kStorageEnabled[] = "dom.storage.enabled";

using namespace mozilla;
using namespace mozilla::dom;
using namespace mozilla::dom::ipc;
using mozilla::BasePrincipal;
using mozilla::PrincipalOriginAttributes;
using mozilla::TimeStamp;
using mozilla::TimeDuration;
using mozilla::dom::cache::CacheStorage;

static LazyLogModule gDOMLeakPRLog("DOMLeak");

nsGlobalWindow::WindowByIdTable *nsGlobalWindow::sWindowsById = nullptr;
bool nsGlobalWindow::sWarnedAboutWindowInternal = false;
bool nsGlobalWindow::sIdleObserversAPIFuzzTimeDisabled = false;

static int32_t              gRefCnt                    = 0;
static int32_t              gOpenPopupSpamCount        = 0;
static PopupControlState    gPopupControlState         = openAbused;
static int32_t              gRunningTimeoutDepth       = 0;
static bool                 gMouseDown                 = false;
static bool                 gDragServiceDisabled       = false;
static FILE                *gDumpFile                  = nullptr;
static uint32_t             gSerialCounter             = 0;
#define STATISTICS_INTERVAL (30 * PR_MSEC_PER_SEC)

#ifdef DEBUG_jst
int32_t gTimeoutCnt                                    = 0;
#endif

#if defined(DEBUG_bryner) || defined(DEBUG_chb)
#define DEBUG_PAGE_CACHE
#endif

#define DOM_TOUCH_LISTENER_ADDED "dom-touch-listener-added"

// The default shortest interval/timeout we permit
#define DEFAULT_MIN_TIMEOUT_VALUE 4 // 4ms
#define DEFAULT_MIN_BACKGROUND_TIMEOUT_VALUE 1000 // 1000ms
static int32_t gMinTimeoutValue;
static int32_t gMinBackgroundTimeoutValue;
inline int32_t
nsGlobalWindow::DOMMinTimeoutValue() const {
  // First apply any back pressure delay that might be in effect.
  int32_t value = std::max(mBackPressureDelayMS, 0);
  // Don't use the background timeout value when there are audio contexts
  // present, so that baackground audio can keep running smoothly. (bug 1181073)
  bool isBackground = mAudioContexts.IsEmpty() &&
    (!mOuterWindow || mOuterWindow->IsBackground());
  return
    std::max(isBackground ? gMinBackgroundTimeoutValue : gMinTimeoutValue, value);
}

// The number of nested timeouts before we start clamping. HTML5 says 1, WebKit
// uses 5.
#define DOM_CLAMP_TIMEOUT_NESTING_LEVEL 5

// The longest interval (as PRIntervalTime) we permit, or that our
// timer code can handle, really. See DELAY_INTERVAL_LIMIT in
// nsTimerImpl.h for details.
#define DOM_MAX_TIMEOUT_VALUE    DELAY_INTERVAL_LIMIT

#define MEMORY_PRESSURE_OBSERVER_TOPIC "memory-pressure"

// The interval at which we execute idle callbacks
static uint32_t gThrottledIdlePeriodLength;

#define DEFAULT_THROTTLED_IDLE_PERIOD_LENGTH 10000

#define FORWARD_TO_OUTER(method, args, err_rval)                              \
  PR_BEGIN_MACRO                                                              \
  if (IsInnerWindow()) {                                                      \
    nsGlobalWindow *outer = GetOuterWindowInternal();                         \
    if (!AsInner()->HasActiveDocument()) {                                    \
      NS_WARNING(outer ?                                                      \
                 "Inner window does not have active document." :              \
                 "No outer window available!");                               \
      return err_rval;                                                        \
    }                                                                         \
    return outer->method args;                                                \
  }                                                                           \
  PR_END_MACRO

#define FORWARD_TO_OUTER_OR_THROW(method, args, errorresult, err_rval)        \
  PR_BEGIN_MACRO                                                              \
  MOZ_RELEASE_ASSERT(IsInnerWindow());                                        \
  nsGlobalWindow *outer = GetOuterWindowInternal();                           \
  if (MOZ_LIKELY(AsInner()->HasActiveDocument())) {                           \
    return outer->method args;                                                \
  }                                                                           \
  if (!outer) {                                                               \
    NS_WARNING("No outer window available!");                                 \
    errorresult.Throw(NS_ERROR_NOT_INITIALIZED);                              \
  } else {                                                                    \
    errorresult.Throw(NS_ERROR_XPC_SECURITY_MANAGER_VETO);                    \
  }                                                                           \
  return err_rval;                                                            \
  PR_END_MACRO

#define FORWARD_TO_OUTER_VOID(method, args)                                   \
  PR_BEGIN_MACRO                                                              \
  if (IsInnerWindow()) {                                                      \
    nsGlobalWindow *outer = GetOuterWindowInternal();                         \
    if (!AsInner()->HasActiveDocument()) {                                    \
      NS_WARNING(outer ?                                                      \
                 "Inner window does not have active document." :              \
                 "No outer window available!");                               \
      return;                                                                 \
    }                                                                         \
    outer->method args;                                                       \
    return;                                                                   \
  }                                                                           \
  PR_END_MACRO

#define FORWARD_TO_OUTER_CHROME(method, args, err_rval)                       \
  PR_BEGIN_MACRO                                                              \
  if (IsInnerWindow()) {                                                      \
    nsGlobalWindow *outer = GetOuterWindowInternal();                         \
    if (!AsInner()->HasActiveDocument()) {                                    \
      NS_WARNING(outer ?                                                      \
                 "Inner window does not have active document." :              \
                 "No outer window available!");                               \
      return err_rval;                                                        \
    }                                                                         \
    return ((nsGlobalChromeWindow *)outer)->method args;                      \
  }                                                                           \
  PR_END_MACRO

#define FORWARD_TO_INNER_CHROME(method, args, err_rval)                       \
  PR_BEGIN_MACRO                                                              \
  if (IsOuterWindow()) {                                                      \
    if (!mInnerWindow) {                                                      \
      NS_WARNING("No inner window available!");                               \
      return err_rval;                                                        \
    }                                                                         \
    return ((nsGlobalChromeWindow *)nsGlobalWindow::Cast(mInnerWindow))->method args; \
  }                                                                           \
  PR_END_MACRO

#define FORWARD_TO_OUTER_MODAL_CONTENT_WINDOW(method, args, err_rval)         \
  PR_BEGIN_MACRO                                                              \
  if (IsInnerWindow()) {                                                      \
    nsGlobalWindow *outer = GetOuterWindowInternal();                         \
    if (!AsInner()->HasActiveDocument()) {                                    \
      NS_WARNING(outer ?                                                      \
                 "Inner window does not have active document." :              \
                 "No outer window available!");                               \
      return err_rval;                                                        \
    }                                                                         \
    return ((nsGlobalModalWindow *)outer)->method args;                       \
  }                                                                           \
  PR_END_MACRO

#define FORWARD_TO_INNER(method, args, err_rval)                              \
  PR_BEGIN_MACRO                                                              \
  if (IsOuterWindow()) {                                                      \
    if (!mInnerWindow) {                                                      \
      NS_WARNING("No inner window available!");                               \
      return err_rval;                                                        \
    }                                                                         \
    return GetCurrentInnerWindowInternal()->method args;                      \
  }                                                                           \
  PR_END_MACRO

#define FORWARD_TO_INNER_MODAL_CONTENT_WINDOW(method, args, err_rval)         \
  PR_BEGIN_MACRO                                                              \
  if (IsOuterWindow()) {                                                      \
    if (!mInnerWindow) {                                                      \
      NS_WARNING("No inner window available!");                               \
      return err_rval;                                                        \
    }                                                                         \
    return ((nsGlobalModalWindow*)GetCurrentInnerWindowInternal())->method args; \
  }                                                                           \
  PR_END_MACRO

#define FORWARD_TO_INNER_VOID(method, args)                                   \
  PR_BEGIN_MACRO                                                              \
  if (IsOuterWindow()) {                                                      \
    if (!mInnerWindow) {                                                      \
      NS_WARNING("No inner window available!");                               \
      return;                                                                 \
    }                                                                         \
    GetCurrentInnerWindowInternal()->method args;                             \
    return;                                                                   \
  }                                                                           \
  PR_END_MACRO

// Same as FORWARD_TO_INNER, but this will create a fresh inner if an
// inner doesn't already exists.
#define FORWARD_TO_INNER_CREATE(method, args, err_rval)                       \
  PR_BEGIN_MACRO                                                              \
  if (IsOuterWindow()) {                                                      \
    if (!mInnerWindow) {                                                      \
      if (mIsClosed) {                                                        \
        return err_rval;                                                      \
      }                                                                       \
      nsCOMPtr<nsIDocument> kungFuDeathGrip = GetDoc();                       \
      ::mozilla::Unused << kungFuDeathGrip;                                   \
      if (!mInnerWindow) {                                                    \
        return err_rval;                                                      \
      }                                                                       \
    }                                                                         \
    return GetCurrentInnerWindowInternal()->method args;                      \
  }                                                                           \
  PR_END_MACRO

// CIDs
static NS_DEFINE_CID(kXULControllersCID, NS_XULCONTROLLERS_CID);

#define NETWORK_UPLOAD_EVENT_NAME     NS_LITERAL_STRING("moznetworkupload")
#define NETWORK_DOWNLOAD_EVENT_NAME   NS_LITERAL_STRING("moznetworkdownload")

/**
 * An indirect observer object that means we don't have to implement nsIObserver
 * on nsGlobalWindow, where any script could see it.
 */
class nsGlobalWindowObserver final : public nsIObserver,
                                     public nsIInterfaceRequestor
{
public:
  explicit nsGlobalWindowObserver(nsGlobalWindow* aWindow) : mWindow(aWindow) {}
  NS_DECL_ISUPPORTS
  NS_IMETHOD Observe(nsISupports* aSubject, const char* aTopic, const char16_t* aData) override
  {
    if (!mWindow)
      return NS_OK;
    return mWindow->Observe(aSubject, aTopic, aData);
  }
  void Forget() { mWindow = nullptr; }
  NS_IMETHOD GetInterface(const nsIID& aIID, void** aResult) override
  {
    if (mWindow && aIID.Equals(NS_GET_IID(nsIDOMWindow)) && mWindow) {
      return mWindow->QueryInterface(aIID, aResult);
    }
    return NS_NOINTERFACE;
  }

private:
  ~nsGlobalWindowObserver() {}

  // This reference is non-owning and safe because it's cleared by
  // nsGlobalWindow::CleanUp().
  nsGlobalWindow* MOZ_NON_OWNING_REF mWindow;
};

NS_IMPL_ISUPPORTS(nsGlobalWindowObserver, nsIObserver, nsIInterfaceRequestor)

static already_AddRefed<nsIVariant>
CreateVoidVariant()
{
  RefPtr<nsVariantCC> writable = new nsVariantCC();
  writable->SetAsVoid();
  return writable.forget();
}

nsresult
DialogValueHolder::Get(nsIPrincipal* aSubject, nsIVariant** aResult)
{
  nsCOMPtr<nsIVariant> result;
  if (aSubject->SubsumesConsideringDomain(mOrigin)) {
    result = mValue;
  } else {
    result = CreateVoidVariant();
  }
  result.forget(aResult);
  return NS_OK;
}

void
DialogValueHolder::Get(JSContext* aCx, JS::Handle<JSObject*> aScope,
                       nsIPrincipal* aSubject,
                       JS::MutableHandle<JS::Value> aResult,
                       mozilla::ErrorResult& aError)
{
  if (aSubject->Subsumes(mOrigin)) {
    aError = nsContentUtils::XPConnect()->VariantToJS(aCx, aScope,
                                                      mValue, aResult);
  } else {
    aResult.setUndefined();
  }
}

class IdleRequestExecutor final : public nsIRunnable
                                , public nsICancelableRunnable
                                , public nsIIncrementalRunnable
{
public:
  explicit IdleRequestExecutor(nsGlobalWindow* aWindow)
    : mDispatched(false)
    , mDeadline(TimeStamp::Now())
    , mWindow(aWindow)
  {
    MOZ_DIAGNOSTIC_ASSERT(mWindow);
    MOZ_DIAGNOSTIC_ASSERT(mWindow->IsInnerWindow());
  }

  NS_DECL_CYCLE_COLLECTING_ISUPPORTS
  NS_DECL_CYCLE_COLLECTION_CLASS_AMBIGUOUS(IdleRequestExecutor, nsIRunnable)

  NS_DECL_NSIRUNNABLE
  nsresult Cancel() override;
  void SetDeadline(TimeStamp aDeadline) override;

  void MaybeDispatch();
private:
  ~IdleRequestExecutor() {}

  bool mDispatched;
  TimeStamp mDeadline;
  RefPtr<nsGlobalWindow> mWindow;
};

NS_IMPL_CYCLE_COLLECTION_CLASS(IdleRequestExecutor)

NS_IMPL_CYCLE_COLLECTING_ADDREF(IdleRequestExecutor)
NS_IMPL_CYCLE_COLLECTING_RELEASE(IdleRequestExecutor)

NS_IMPL_CYCLE_COLLECTION_UNLINK_BEGIN(IdleRequestExecutor)
  NS_IMPL_CYCLE_COLLECTION_UNLINK(mWindow)
NS_IMPL_CYCLE_COLLECTION_UNLINK_END

NS_IMPL_CYCLE_COLLECTION_TRAVERSE_BEGIN(IdleRequestExecutor)
  NS_IMPL_CYCLE_COLLECTION_TRAVERSE(mWindow)
NS_IMPL_CYCLE_COLLECTION_TRAVERSE_END

NS_INTERFACE_MAP_BEGIN_CYCLE_COLLECTION(IdleRequestExecutor)
  NS_INTERFACE_MAP_ENTRY(nsIRunnable)
  NS_INTERFACE_MAP_ENTRY(nsICancelableRunnable)
  NS_INTERFACE_MAP_ENTRY(nsIIncrementalRunnable)
  NS_INTERFACE_MAP_ENTRY_AMBIGUOUS(nsISupports, nsIRunnable)
NS_INTERFACE_MAP_END

NS_IMETHODIMP
IdleRequestExecutor::Run()
{
  MOZ_ASSERT(NS_IsMainThread());

  mDispatched = false;
  if (mWindow) {
    return mWindow->ExecuteIdleRequest(mDeadline);
  }

  return NS_OK;
}

nsresult
IdleRequestExecutor::Cancel()
{
  MOZ_ASSERT(NS_IsMainThread());

  mWindow = nullptr;
  return NS_OK;
}

void
IdleRequestExecutor::SetDeadline(TimeStamp aDeadline)
{
  MOZ_ASSERT(NS_IsMainThread());

  if (!mWindow) {
    return;
  }

  mDeadline = aDeadline;
}

void
IdleRequestExecutor::MaybeDispatch()
{
  // If we've already dispatched the executor we don't want to do it
  // again. Also, if we've called IdleRequestExecutor::Cancel mWindow
  // will be null, which indicates that we shouldn't dispatch this
  // executor either.
  if (mDispatched || !mWindow) {
    return;
  }

  mDispatched = true;
  RefPtr<IdleRequestExecutor> request = this;
  NS_IdleDispatchToCurrentThread(request.forget());
}

class IdleRequestExecutorTimeoutHandler final : public TimeoutHandler
{
public:
  explicit IdleRequestExecutorTimeoutHandler(IdleRequestExecutor* aExecutor)
    : mExecutor(aExecutor)
  {
  }

  NS_DECL_ISUPPORTS_INHERITED
  NS_DECL_CYCLE_COLLECTION_CLASS_INHERITED(IdleRequestExecutorTimeoutHandler,
                                           TimeoutHandler)

  nsresult Call() override
  {
    mExecutor->MaybeDispatch();
    return NS_OK;
  }
private:
  ~IdleRequestExecutorTimeoutHandler() {}
  RefPtr<IdleRequestExecutor> mExecutor;
};

NS_IMPL_CYCLE_COLLECTION_INHERITED(IdleRequestExecutorTimeoutHandler, TimeoutHandler, mExecutor)

NS_IMPL_ADDREF_INHERITED(IdleRequestExecutorTimeoutHandler, TimeoutHandler)
NS_IMPL_RELEASE_INHERITED(IdleRequestExecutorTimeoutHandler, TimeoutHandler)

NS_INTERFACE_MAP_BEGIN_CYCLE_COLLECTION(IdleRequestExecutorTimeoutHandler)
  NS_INTERFACE_MAP_ENTRY(nsITimeoutHandler)
NS_INTERFACE_MAP_END_INHERITING(TimeoutHandler)

void
nsGlobalWindow::ScheduleIdleRequestDispatch()
{
  AssertIsOnMainThread();

  if (mIdleRequestCallbacks.isEmpty()) {
    if (mIdleRequestExecutor) {
      mIdleRequestExecutor->Cancel();
      mIdleRequestExecutor = nullptr;
    }

    return;
  }

  if (!mIdleRequestExecutor) {
    mIdleRequestExecutor = new IdleRequestExecutor(this);
  }

  nsPIDOMWindowOuter* outer = GetOuterWindow();
  if (outer && outer->AsOuter()->IsBackground()) {
    nsCOMPtr<nsITimeoutHandler> handler = new IdleRequestExecutorTimeoutHandler(mIdleRequestExecutor);
    int32_t dummy;
    // Set a timeout handler with a timeout of 0 ms to throttle idle
    // callback requests coming from a backround window using
    // background timeout throttling.
    SetTimeoutOrInterval(handler, 0, false,
                         Timeout::Reason::eIdleCallbackTimeout, &dummy);
    return;
  }

  mIdleRequestExecutor->MaybeDispatch();
}

void
nsGlobalWindow::SuspendIdleRequests()
{
  if (mIdleRequestExecutor) {
    mIdleRequestExecutor->Cancel();
    mIdleRequestExecutor = nullptr;
  }
}

void
nsGlobalWindow::ResumeIdleRequests()
{
  MOZ_ASSERT(!mIdleRequestExecutor);

  ScheduleIdleRequestDispatch();
}

void
nsGlobalWindow::InsertIdleCallback(IdleRequest* aRequest)
{
  AssertIsOnMainThread();
  mIdleRequestCallbacks.insertBack(aRequest);
  aRequest->AddRef();
}

void
nsGlobalWindow::RemoveIdleCallback(mozilla::dom::IdleRequest* aRequest)
{
  AssertIsOnMainThread();

  if (aRequest->HasTimeout()) {
    ClearTimeoutOrInterval(aRequest->GetTimeoutHandle(),
                           Timeout::Reason::eIdleCallbackTimeout);
  }

  aRequest->removeFrom(mIdleRequestCallbacks);
  aRequest->Release();
}

nsresult
nsGlobalWindow::RunIdleRequest(IdleRequest* aRequest,
                               DOMHighResTimeStamp aDeadline,
                               bool aDidTimeout)
{
  AssertIsOnMainThread();
  RefPtr<IdleRequest> request(aRequest);
  RemoveIdleCallback(request);
  return request->IdleRun(AsInner(), aDeadline, aDidTimeout);
}

nsresult
nsGlobalWindow::ExecuteIdleRequest(TimeStamp aDeadline)
{
  AssertIsOnMainThread();
  RefPtr<IdleRequest> request = mIdleRequestCallbacks.getFirst();

  if (!request) {
    // There are no more idle requests, so stop scheduling idle
    // request callbacks.
    return NS_OK;
  }

  DOMHighResTimeStamp deadline = 0.0;

  if (Performance* perf = GetPerformance()) {
    deadline = perf->GetDOMTiming()->TimeStampToDOMHighRes(aDeadline);
  }

  nsresult result = RunIdleRequest(request, deadline, false);

  ScheduleIdleRequestDispatch();
  return result;
}

class IdleRequestTimeoutHandler final : public TimeoutHandler
{
public:
  IdleRequestTimeoutHandler(JSContext* aCx,
                            IdleRequest* aIdleRequest,
                            nsPIDOMWindowInner* aWindow)
    : TimeoutHandler(aCx)
    , mIdleRequest(aIdleRequest)
    , mWindow(aWindow)
  {
  }

  NS_DECL_ISUPPORTS_INHERITED
  NS_DECL_CYCLE_COLLECTION_CLASS_INHERITED(IdleRequestTimeoutHandler,
                                           TimeoutHandler)

  nsresult Call() override
  {
    return nsGlobalWindow::Cast(mWindow)->RunIdleRequest(mIdleRequest, 0.0, true);
  }

private:
  ~IdleRequestTimeoutHandler() {}

  RefPtr<IdleRequest> mIdleRequest;
  nsCOMPtr<nsPIDOMWindowInner> mWindow;
};

NS_IMPL_CYCLE_COLLECTION_INHERITED(IdleRequestTimeoutHandler,
                                   TimeoutHandler,
                                   mIdleRequest,
                                   mWindow)

NS_IMPL_ADDREF_INHERITED(IdleRequestTimeoutHandler, TimeoutHandler)
NS_IMPL_RELEASE_INHERITED(IdleRequestTimeoutHandler, TimeoutHandler)

NS_INTERFACE_MAP_BEGIN_CYCLE_COLLECTION(IdleRequestTimeoutHandler)
  NS_INTERFACE_MAP_ENTRY(nsITimeoutHandler)
NS_INTERFACE_MAP_END_INHERITING(TimeoutHandler)

uint32_t
nsGlobalWindow::RequestIdleCallback(JSContext* aCx,
                                    IdleRequestCallback& aCallback,
                                    const IdleRequestOptions& aOptions,
                                    ErrorResult& aError)
{
  MOZ_RELEASE_ASSERT(IsInnerWindow());
  AssertIsOnMainThread();

  uint32_t handle = mIdleRequestCallbackCounter++;

  RefPtr<IdleRequest> request =
    new IdleRequest(&aCallback, handle);

  if (aOptions.mTimeout.WasPassed()) {
    int32_t timeoutHandle;
    nsCOMPtr<nsITimeoutHandler> handler(new IdleRequestTimeoutHandler(aCx, request, AsInner()));

    nsresult rv = SetTimeoutOrInterval(
        handler, aOptions.mTimeout.Value(), false,
        Timeout::Reason::eIdleCallbackTimeout, &timeoutHandle);

    if (NS_WARN_IF(NS_FAILED(rv))) {
      return 0;
    }

    request->SetTimeoutHandle(timeoutHandle);
  }

  // If the list of idle callback requests is not empty it means that
  // we've already dispatched the first idle request. If we're
  // suspended we should only queue the idle callback and not schedule
  // it to run, that will be done in ResumeIdleRequest.
  bool needsScheduling = !IsSuspended() && mIdleRequestCallbacks.isEmpty();
  // mIdleRequestCallbacks now owns request
  InsertIdleCallback(request);

  if (needsScheduling) {
    ScheduleIdleRequestDispatch();
  }

  return handle;
}

void
nsGlobalWindow::CancelIdleCallback(uint32_t aHandle)
{
  MOZ_RELEASE_ASSERT(IsInnerWindow());

  for (IdleRequest* r : mIdleRequestCallbacks) {
    if (r->Handle() == aHandle) {
      RemoveIdleCallback(r);
      break;
    }
  }
}

void
nsGlobalWindow::DisableIdleCallbackRequests()
{
  if (mIdleRequestExecutor) {
    mIdleRequestExecutor->Cancel();
    mIdleRequestExecutor = nullptr;
  }

  while (!mIdleRequestCallbacks.isEmpty()) {
    RefPtr<IdleRequest> request = mIdleRequestCallbacks.getFirst();
    RemoveIdleCallback(request);
  }
}

namespace mozilla {
namespace dom {
extern uint64_t
NextWindowID();
} // namespace dom
} // namespace mozilla

template<class T>
nsPIDOMWindow<T>::nsPIDOMWindow(nsPIDOMWindowOuter *aOuterWindow)
: mFrameElement(nullptr), mDocShell(nullptr), mModalStateDepth(0),
  mRunningTimeout(nullptr), mMutationBits(0), mIsDocumentLoaded(false),
  mIsHandlingResizeEvent(false), mIsInnerWindow(aOuterWindow != nullptr),
  mMayHavePaintEventListener(false), mMayHaveTouchEventListener(false),
  mMayHaveMouseEnterLeaveEventListener(false),
  mMayHavePointerEnterLeaveEventListener(false),
  mInnerObjectsFreed(false),
  mIsActive(false), mIsBackground(false),
  mMediaSuspend(Preferences::GetBool("media.block-autoplay-until-in-foreground", true) ?
    nsISuspendedTypes::SUSPENDED_BLOCK : nsISuspendedTypes::NONE_SUSPENDED),
  mAudioMuted(false), mAudioVolume(1.0), mAudioCaptured(false),
  mDesktopModeViewport(false), mIsRootOuterWindow(false), mInnerWindow(nullptr),
  mOuterWindow(aOuterWindow),
  // Make sure no actual window ends up with mWindowID == 0
  mWindowID(NextWindowID()), mHasNotifiedGlobalCreated(false),
  mMarkedCCGeneration(0), mServiceWorkersTestingEnabled(false),
  mEvent(nullptr)
 {}

template<class T>
nsPIDOMWindow<T>::~nsPIDOMWindow() {}

/* static */
nsPIDOMWindowOuter*
nsPIDOMWindowOuter::GetFromCurrentInner(nsPIDOMWindowInner* aInner)
{
  if (!aInner) {
    return nullptr;
  }

  nsPIDOMWindowOuter* outer = aInner->GetOuterWindow();
  if (!outer || outer->GetCurrentInnerWindow() != aInner) {
    return nullptr;
  }

  return outer;
}

// DialogValueHolder CC goop.
NS_IMPL_CYCLE_COLLECTION(DialogValueHolder, mValue)

NS_INTERFACE_MAP_BEGIN_CYCLE_COLLECTION(DialogValueHolder)
  NS_INTERFACE_MAP_ENTRY(nsISupports)
NS_INTERFACE_MAP_END

NS_IMPL_CYCLE_COLLECTING_ADDREF(DialogValueHolder)
NS_IMPL_CYCLE_COLLECTING_RELEASE(DialogValueHolder)

//*****************************************************************************
// nsOuterWindowProxy: Outer Window Proxy
//*****************************************************************************

class nsOuterWindowProxy : public js::Wrapper
{
public:
  nsOuterWindowProxy() : js::Wrapper(0) { }

  virtual bool finalizeInBackground(const JS::Value& priv) const override {
    return false;
  }

  // Standard internal methods
  virtual bool getOwnPropertyDescriptor(JSContext* cx,
                                        JS::Handle<JSObject*> proxy,
                                        JS::Handle<jsid> id,
                                        JS::MutableHandle<JS::PropertyDescriptor> desc)
                                        const override;
  virtual bool defineProperty(JSContext* cx,
                              JS::Handle<JSObject*> proxy,
                              JS::Handle<jsid> id,
                              JS::Handle<JS::PropertyDescriptor> desc,
                              JS::ObjectOpResult &result) const override;
  virtual bool ownPropertyKeys(JSContext *cx,
                               JS::Handle<JSObject*> proxy,
                               JS::AutoIdVector &props) const override;
  virtual bool delete_(JSContext *cx, JS::Handle<JSObject*> proxy,
                       JS::Handle<jsid> id,
                       JS::ObjectOpResult &result) const override;

  virtual bool getPrototypeIfOrdinary(JSContext* cx,
                                      JS::Handle<JSObject*> proxy,
                                      bool* isOrdinary,
                                      JS::MutableHandle<JSObject*> protop) const override;

  virtual bool enumerate(JSContext *cx, JS::Handle<JSObject*> proxy,
                         JS::MutableHandle<JSObject*> vp) const override;
  virtual bool preventExtensions(JSContext* cx,
                                 JS::Handle<JSObject*> proxy,
                                 JS::ObjectOpResult& result) const override;
  virtual bool isExtensible(JSContext *cx, JS::Handle<JSObject*> proxy, bool *extensible)
                            const override;
  virtual bool has(JSContext *cx, JS::Handle<JSObject*> proxy,
                   JS::Handle<jsid> id, bool *bp) const override;
  virtual bool get(JSContext *cx, JS::Handle<JSObject*> proxy,
                   JS::Handle<JS::Value> receiver,
                   JS::Handle<jsid> id,
                   JS::MutableHandle<JS::Value> vp) const override;
  virtual bool set(JSContext *cx, JS::Handle<JSObject*> proxy,
                   JS::Handle<jsid> id, JS::Handle<JS::Value> v,
                   JS::Handle<JS::Value> receiver,
                   JS::ObjectOpResult &result) const override;

  // SpiderMonkey extensions
  virtual bool getPropertyDescriptor(JSContext* cx,
                                     JS::Handle<JSObject*> proxy,
                                     JS::Handle<jsid> id,
                                     JS::MutableHandle<JS::PropertyDescriptor> desc)
                                     const override;
  virtual bool hasOwn(JSContext *cx, JS::Handle<JSObject*> proxy,
                      JS::Handle<jsid> id, bool *bp) const override;
  virtual bool getOwnEnumerablePropertyKeys(JSContext *cx, JS::Handle<JSObject*> proxy,
                                            JS::AutoIdVector &props) const override;
  virtual const char *className(JSContext *cx,
                                JS::Handle<JSObject*> wrapper) const override;

  virtual void finalize(JSFreeOp *fop, JSObject *proxy) const override;

  virtual bool isCallable(JSObject *obj) const override {
    return false;
  }
  virtual bool isConstructor(JSObject *obj) const override {
    return false;
  }

  static void ObjectMoved(JSObject *obj, const JSObject *old);

  static const nsOuterWindowProxy singleton;

protected:
  static nsGlobalWindow* GetOuterWindow(JSObject *proxy)
  {
    nsGlobalWindow* outerWindow = nsGlobalWindow::FromSupports(
      static_cast<nsISupports*>(js::GetProxyExtra(proxy, 0).toPrivate()));
    MOZ_ASSERT_IF(outerWindow, outerWindow->IsOuterWindow());
    return outerWindow;
  }

  // False return value means we threw an exception.  True return value
  // but false "found" means we didn't have a subframe at that index.
  bool GetSubframeWindow(JSContext *cx, JS::Handle<JSObject*> proxy,
                         JS::Handle<jsid> id,
                         JS::MutableHandle<JS::Value> vp,
                         bool &found) const;

  // Returns a non-null window only if id is an index and we have a
  // window at that index.
  already_AddRefed<nsPIDOMWindowOuter>
  GetSubframeWindow(JSContext *cx,
                    JS::Handle<JSObject*> proxy,
                    JS::Handle<jsid> id) const;

  bool AppendIndexedPropertyNames(JSContext *cx, JSObject *proxy,
                                  JS::AutoIdVector &props) const;
};

static const js::ClassExtension OuterWindowProxyClassExtension = PROXY_MAKE_EXT(
    nsOuterWindowProxy::ObjectMoved
);

const js::Class OuterWindowProxyClass = PROXY_CLASS_WITH_EXT(
    "Proxy",
    0, /* additional class flags */
    &OuterWindowProxyClassExtension);

const char *
nsOuterWindowProxy::className(JSContext *cx, JS::Handle<JSObject*> proxy) const
{
    MOZ_ASSERT(js::IsProxy(proxy));

    return "Window";
}

void
nsOuterWindowProxy::finalize(JSFreeOp *fop, JSObject *proxy) const
{
  nsGlobalWindow* outerWindow = GetOuterWindow(proxy);
  if (outerWindow) {
    outerWindow->ClearWrapper();

    // Ideally we would use OnFinalize here, but it's possible that
    // EnsureScriptEnvironment will later be called on the window, and we don't
    // want to create a new script object in that case. Therefore, we need to
    // write a non-null value that will reliably crash when dereferenced.
    outerWindow->PoisonOuterWindowProxy(proxy);
  }
}

bool
nsOuterWindowProxy::getPropertyDescriptor(JSContext* cx,
                                          JS::Handle<JSObject*> proxy,
                                          JS::Handle<jsid> id,
                                          JS::MutableHandle<JS::PropertyDescriptor> desc) const
{
  // The only thing we can do differently from js::Wrapper is shadow stuff with
  // our indexed properties, so we can just try getOwnPropertyDescriptor and if
  // that gives us nothing call on through to js::Wrapper.
  desc.object().set(nullptr);
  if (!getOwnPropertyDescriptor(cx, proxy, id, desc)) {
    return false;
  }

  if (desc.object()) {
    return true;
  }

  return js::Wrapper::getPropertyDescriptor(cx, proxy, id, desc);
}

bool
nsOuterWindowProxy::getOwnPropertyDescriptor(JSContext* cx,
                                             JS::Handle<JSObject*> proxy,
                                             JS::Handle<jsid> id,
                                             JS::MutableHandle<JS::PropertyDescriptor> desc)
                                             const
{
  bool found;
  if (!GetSubframeWindow(cx, proxy, id, desc.value(), found)) {
    return false;
  }
  if (found) {
    FillPropertyDescriptor(desc, proxy, true);
    return true;
  }
  // else fall through to js::Wrapper

  return js::Wrapper::getOwnPropertyDescriptor(cx, proxy, id, desc);
}

bool
nsOuterWindowProxy::defineProperty(JSContext* cx,
                                   JS::Handle<JSObject*> proxy,
                                   JS::Handle<jsid> id,
                                   JS::Handle<JS::PropertyDescriptor> desc,
                                   JS::ObjectOpResult &result) const
{
  if (IsArrayIndex(GetArrayIndexFromId(cx, id))) {
    // Spec says to Reject whether this is a supported index or not,
    // since we have no indexed setter or indexed creator.  It is up
    // to the caller to decide whether to throw a TypeError.
    return result.failCantDefineWindowElement();
  }

  return js::Wrapper::defineProperty(cx, proxy, id, desc, result);
}

bool
nsOuterWindowProxy::ownPropertyKeys(JSContext *cx,
                                    JS::Handle<JSObject*> proxy,
                                    JS::AutoIdVector &props) const
{
  // Just our indexed stuff followed by our "normal" own property names.
  if (!AppendIndexedPropertyNames(cx, proxy, props)) {
    return false;
  }

  JS::AutoIdVector innerProps(cx);
  if (!js::Wrapper::ownPropertyKeys(cx, proxy, innerProps)) {
    return false;
  }
  return js::AppendUnique(cx, props, innerProps);
}

bool
nsOuterWindowProxy::delete_(JSContext *cx, JS::Handle<JSObject*> proxy,
                            JS::Handle<jsid> id, JS::ObjectOpResult &result) const
{
  if (nsCOMPtr<nsPIDOMWindowOuter> frame = GetSubframeWindow(cx, proxy, id)) {
    // Fail (which means throw if strict, else return false).
    return result.failCantDeleteWindowElement();
  }

  if (IsArrayIndex(GetArrayIndexFromId(cx, id))) {
    // Indexed, but not supported.  Spec says return true.
    return result.succeed();
  }

  return js::Wrapper::delete_(cx, proxy, id, result);
}

bool
nsOuterWindowProxy::getPrototypeIfOrdinary(JSContext* cx,
                                           JS::Handle<JSObject*> proxy,
                                           bool* isOrdinary,
                                           JS::MutableHandle<JSObject*> protop) const
{
  // Window's [[GetPrototypeOf]] trap isn't the ordinary definition:
  //
  //   https://html.spec.whatwg.org/multipage/browsers.html#windowproxy-getprototypeof
  //
  // We nonetheless can implement it with a static [[Prototype]], because
  // wrapper-class handlers (particularly, XOW in FilteringWrapper.cpp) supply
  // all non-ordinary behavior.
  //
  // But from a spec point of view, it's the exact same object in both cases --
  // only the observer's changed.  So this getPrototypeIfOrdinary trap on the
  // non-wrapper object *must* report non-ordinary, even if static [[Prototype]]
  // usually means ordinary.
  *isOrdinary = false;
  return true;
}

bool
nsOuterWindowProxy::preventExtensions(JSContext* cx,
                                      JS::Handle<JSObject*> proxy,
                                      JS::ObjectOpResult& result) const
{
  // If [[Extensible]] could be false, then navigating a window could navigate
  // to a window that's [[Extensible]] after being at one that wasn't: an
  // invariant violation.  So never change a window's extensibility.
  return result.failCantPreventExtensions();
}

bool
nsOuterWindowProxy::isExtensible(JSContext *cx, JS::Handle<JSObject*> proxy,
                                 bool *extensible) const
{
  // See above.
  *extensible = true;
  return true;
}

bool
nsOuterWindowProxy::has(JSContext *cx, JS::Handle<JSObject*> proxy,
                        JS::Handle<jsid> id, bool *bp) const
{
  if (nsCOMPtr<nsPIDOMWindowOuter> frame = GetSubframeWindow(cx, proxy, id)) {
    *bp = true;
    return true;
  }

  return js::Wrapper::has(cx, proxy, id, bp);
}

bool
nsOuterWindowProxy::hasOwn(JSContext *cx, JS::Handle<JSObject*> proxy,
                           JS::Handle<jsid> id, bool *bp) const
{
  if (nsCOMPtr<nsPIDOMWindowOuter> frame = GetSubframeWindow(cx, proxy, id)) {
    *bp = true;
    return true;
  }

  return js::Wrapper::hasOwn(cx, proxy, id, bp);
}

bool
nsOuterWindowProxy::get(JSContext *cx, JS::Handle<JSObject*> proxy,
                        JS::Handle<JS::Value> receiver,
                        JS::Handle<jsid> id,
                        JS::MutableHandle<JS::Value> vp) const
{
  if (id == nsDOMClassInfo::sWrappedJSObject_id &&
      xpc::AccessCheck::isChrome(js::GetContextCompartment(cx))) {
    vp.set(JS::ObjectValue(*proxy));
    return true;
  }

  bool found;
  if (!GetSubframeWindow(cx, proxy, id, vp, found)) {
    return false;
  }
  if (found) {
    return true;
  }
  // Else fall through to js::Wrapper

  return js::Wrapper::get(cx, proxy, receiver, id, vp);
}

bool
nsOuterWindowProxy::set(JSContext *cx, JS::Handle<JSObject*> proxy,
                        JS::Handle<jsid> id,
                        JS::Handle<JS::Value> v,
                        JS::Handle<JS::Value> receiver,
                        JS::ObjectOpResult &result) const
{
  if (IsArrayIndex(GetArrayIndexFromId(cx, id))) {
    // Reject the set.  It's up to the caller to decide whether to throw a
    // TypeError.  If the caller is strict mode JS code, it'll throw.
    return result.failReadOnly();
  }

  return js::Wrapper::set(cx, proxy, id, v, receiver, result);
}

bool
nsOuterWindowProxy::getOwnEnumerablePropertyKeys(JSContext *cx, JS::Handle<JSObject*> proxy,
                                                 JS::AutoIdVector &props) const
{
  // BaseProxyHandler::keys seems to do what we want here: call
  // ownPropertyKeys and then filter out the non-enumerable properties.
  return js::BaseProxyHandler::getOwnEnumerablePropertyKeys(cx, proxy, props);
}

bool
nsOuterWindowProxy::enumerate(JSContext *cx, JS::Handle<JSObject*> proxy,
                              JS::MutableHandle<JSObject*> objp) const
{
  // BaseProxyHandler::enumerate seems to do what we want here: fall
  // back on the property names returned from js::GetPropertyKeys()
  return js::BaseProxyHandler::enumerate(cx, proxy, objp);
}

bool
nsOuterWindowProxy::GetSubframeWindow(JSContext *cx,
                                      JS::Handle<JSObject*> proxy,
                                      JS::Handle<jsid> id,
                                      JS::MutableHandle<JS::Value> vp,
                                      bool& found) const
{
  nsCOMPtr<nsPIDOMWindowOuter> frame = GetSubframeWindow(cx, proxy, id);
  if (!frame) {
    found = false;
    return true;
  }

  found = true;
  // Just return the window's global
  nsGlobalWindow* global = nsGlobalWindow::Cast(frame);
  frame->EnsureInnerWindow();
  JSObject* obj = global->FastGetGlobalJSObject();
  // This null check fixes a hard-to-reproduce crash that occurs when we
  // get here when we're mid-call to nsDocShell::Destroy. See bug 640904
  // comment 105.
  if (MOZ_UNLIKELY(!obj)) {
    return xpc::Throw(cx, NS_ERROR_FAILURE);
  }
  JS::ExposeObjectToActiveJS(obj);
  vp.setObject(*obj);
  return JS_WrapValue(cx, vp);
}

already_AddRefed<nsPIDOMWindowOuter>
nsOuterWindowProxy::GetSubframeWindow(JSContext *cx,
                                      JS::Handle<JSObject*> proxy,
                                      JS::Handle<jsid> id) const
{
  uint32_t index = GetArrayIndexFromId(cx, id);
  if (!IsArrayIndex(index)) {
    return nullptr;
  }

  nsGlobalWindow* win = GetOuterWindow(proxy);
  MOZ_ASSERT(win->IsOuterWindow());
  return win->IndexedGetterOuter(index);
}

bool
nsOuterWindowProxy::AppendIndexedPropertyNames(JSContext *cx, JSObject *proxy,
                                               JS::AutoIdVector &props) const
{
  uint32_t length = GetOuterWindow(proxy)->Length();
  MOZ_ASSERT(int32_t(length) >= 0);
  if (!props.reserve(props.length() + length)) {
    return false;
  }
  for (int32_t i = 0; i < int32_t(length); ++i) {
    if (!props.append(INT_TO_JSID(i))) {
      return false;
    }
  }

  return true;
}

void
nsOuterWindowProxy::ObjectMoved(JSObject *obj, const JSObject *old)
{
  nsGlobalWindow* outerWindow = GetOuterWindow(obj);
  if (outerWindow) {
    outerWindow->UpdateWrapper(obj, old);
  }
}

const nsOuterWindowProxy
nsOuterWindowProxy::singleton;

class nsChromeOuterWindowProxy : public nsOuterWindowProxy
{
public:
  nsChromeOuterWindowProxy() : nsOuterWindowProxy() { }

  virtual const char *className(JSContext *cx, JS::Handle<JSObject*> wrapper) const override;

  static const nsChromeOuterWindowProxy singleton;
};

const char *
nsChromeOuterWindowProxy::className(JSContext *cx,
                                    JS::Handle<JSObject*> proxy) const
{
    MOZ_ASSERT(js::IsProxy(proxy));

    return "ChromeWindow";
}

const nsChromeOuterWindowProxy
nsChromeOuterWindowProxy::singleton;

static JSObject*
NewOuterWindowProxy(JSContext *cx, JS::Handle<JSObject*> global, bool isChrome)
{
  JSAutoCompartment ac(cx, global);
  MOZ_ASSERT(js::GetGlobalForObjectCrossCompartment(global) == global);

  js::WrapperOptions options;
  options.setClass(&OuterWindowProxyClass);
  options.setSingleton(true);
  JSObject *obj = js::Wrapper::New(cx, global,
                                   isChrome ? &nsChromeOuterWindowProxy::singleton
                                            : &nsOuterWindowProxy::singleton,
                                   options);
  MOZ_ASSERT_IF(obj, js::IsWindowProxy(obj));
  return obj;
}

namespace {

// The maximum number of timer callbacks we will try to run in a single event
// loop runnable.
#define DEFAULT_TARGET_MAX_CONSECUTIVE_CALLBACKS 5
uint32_t gTargetMaxConsecutiveCallbacks;

// The number of queued runnables within the TabGroup ThrottledEventQueue
// at which to begin applying back pressure to the window.
#define DEFAULT_THROTTLED_EVENT_QUEUE_BACK_PRESSURE 5000
static uint32_t gThrottledEventQueueBackPressure;

// The amount of delay to apply to timers when back pressure is triggered.
// As the length of the ThrottledEventQueue grows delay is increased.  The
// delay is scaled such that every kThrottledEventQueueBackPressure runnables
// in the queue equates to an additional kBackPressureDelayMS.
#define DEFAULT_BACK_PRESSURE_DELAY_MS 250
static uint32_t gBackPressureDelayMS;

// This defines a limit for how much the delay must drop before we actually
// reduce back pressure throttle amount.  This makes the throttle delay
// a bit "sticky" once we enter back pressure.
#define DEFAULT_BACK_PRESSURE_DELAY_REDUCTION_THRESHOLD_MS 1000
static uint32_t gBackPressureDelayReductionThresholdMS;

// The minimum delay we can reduce back pressure to before we just floor
// the value back to zero.  This allows us to ensure that we can exit
// back pressure event if there are always a small number of runnables
// queued up.
#define DEFAULT_BACK_PRESSURE_DELAY_MINIMUM_MS 100
static uint32_t gBackPressureDelayMinimumMS;

} // anonymous namespace

//*****************************************************************************
//***    nsGlobalWindow: Object Management
//*****************************************************************************

nsGlobalWindow::nsGlobalWindow(nsGlobalWindow *aOuterWindow)
  : nsPIDOMWindow<nsISupports>(aOuterWindow ? aOuterWindow->AsOuter() : nullptr),
    mIdleFuzzFactor(0),
    mIdleCallbackIndex(-1),
    mCurrentlyIdle(false),
    mAddActiveEventFuzzTime(true),
    mFullScreen(false),
    mFullscreenMode(false),
    mIsClosed(false),
    mInClose(false),
    mHavePendingClose(false),
    mHadOriginalOpener(false),
    mOriginalOpenerWasSecureContext(false),
    mIsPopupSpam(false),
    mBlockScriptedClosingFlag(false),
    mWasOffline(false),
    mNotifyIdleObserversIdleOnThaw(false),
    mNotifyIdleObserversActiveOnThaw(false),
    mCreatingInnerWindow(false),
    mIsChrome(false),
    mCleanMessageManager(false),
    mNeedsFocus(true),
    mHasFocus(false),
    mShowFocusRingForContent(false),
    mFocusByKeyOccurred(false),
    mHasGamepad(false),
#ifdef MOZ_GAMEPAD
    mHasSeenGamepadInput(false),
#endif
    mNotifiedIDDestroyed(false),
    mAllowScriptsToClose(false),
    mTimeoutInsertionPoint(nullptr),
    mTimeoutIdCounter(1),
    mTimeoutFiringDepth(0),
    mSuspendDepth(0),
    mFreezeDepth(0),
    mBackPressureDelayMS(0),
    mFocusMethod(0),
    mSerial(0),
    mIdleCallbackTimeoutCounter(1),
    mIdleRequestCallbackCounter(1),
    mIdleRequestExecutor(nullptr),
#ifdef DEBUG
    mSetOpenerWindowCalled(false),
#endif
    mCleanedUp(false),
    mDialogAbuseCount(0),
    mAreDialogsEnabled(true),
#ifdef DEBUG
    mIsValidatingTabGroup(false),
#endif
    mCanSkipCCGeneration(0)
{
  AssertIsOnMainThread();

  nsLayoutStatics::AddRef();

  // Initialize the PRCList (this).
  PR_INIT_CLIST(this);

  if (aOuterWindow) {
    // |this| is an inner window, add this inner window to the outer
    // window list of inners.
    PR_INSERT_AFTER(this, aOuterWindow);

    mObserver = new nsGlobalWindowObserver(this);
    if (mObserver) {
      nsCOMPtr<nsIObserverService> os = mozilla::services::GetObserverService();
      if (os) {
        // Watch for online/offline status changes so we can fire events. Use
        // a strong reference.
        os->AddObserver(mObserver, NS_IOSERVICE_OFFLINE_STATUS_TOPIC,
                        false);

        // Watch for dom-storage2-changed so we can fire storage
        // events. Use a strong reference.
        os->AddObserver(mObserver, "dom-storage2-changed", false);

        os->AddObserver(mObserver, MEMORY_PRESSURE_OBSERVER_TOPIC, false);
      }

      Preferences::AddStrongObserver(mObserver, "intl.accept_languages");
    }
  } else {
    // |this| is an outer window. Outer windows start out frozen and
    // remain frozen until they get an inner window.
    MOZ_ASSERT(IsFrozen());
  }

  // We could have failed the first time through trying
  // to create the entropy collector, so we should
  // try to get one until we succeed.

  gRefCnt++;

  static bool sFirstTime = true;
  if (sFirstTime) {
    Preferences::AddIntVarCache(&gMinTimeoutValue,
                                "dom.min_timeout_value",
                                DEFAULT_MIN_TIMEOUT_VALUE);
    Preferences::AddIntVarCache(&gMinBackgroundTimeoutValue,
                                "dom.min_background_timeout_value",
                                DEFAULT_MIN_BACKGROUND_TIMEOUT_VALUE);
    Preferences::AddBoolVarCache(&sIdleObserversAPIFuzzTimeDisabled,
                                 "dom.idle-observers-api.fuzz_time.disabled",
                                 false);

    Preferences::AddUintVarCache(&gThrottledIdlePeriodLength,
                                 "dom.idle_period.throttled_length",
                                 DEFAULT_THROTTLED_IDLE_PERIOD_LENGTH);

    Preferences::AddUintVarCache(&gThrottledEventQueueBackPressure,
                                 "dom.timeout.throttled_event_queue_back_pressure",
                                 DEFAULT_THROTTLED_EVENT_QUEUE_BACK_PRESSURE);
    Preferences::AddUintVarCache(&gBackPressureDelayMS,
                                 "dom.timeout.back_pressure_delay_ms",
                                 DEFAULT_BACK_PRESSURE_DELAY_MS);
    Preferences::AddUintVarCache(&gBackPressureDelayReductionThresholdMS,
                                 "dom.timeout.back_pressure_delay_reduction_threshold_ms",
                                 DEFAULT_BACK_PRESSURE_DELAY_REDUCTION_THRESHOLD_MS);
    Preferences::AddUintVarCache(&gBackPressureDelayMinimumMS,
                                 "dom.timeout.back_pressure_delay_minimum_ms",
                                 DEFAULT_BACK_PRESSURE_DELAY_MINIMUM_MS);

    Preferences::AddUintVarCache(&gTargetMaxConsecutiveCallbacks,
                                 "dom.timeout.max_consecutive_callbacks",
                                 DEFAULT_TARGET_MAX_CONSECUTIVE_CALLBACKS);

    sFirstTime = false;
  }

  if (gDumpFile == nullptr) {
    const nsAdoptingCString& fname =
      Preferences::GetCString("browser.dom.window.dump.file");
    if (!fname.IsEmpty()) {
      // if this fails to open, Dump() knows to just go to stdout
      // on null.
      gDumpFile = fopen(fname, "wb+");
    } else {
      gDumpFile = stdout;
    }
  }

  mSerial = ++gSerialCounter;

#ifdef DEBUG
  if (!PR_GetEnv("MOZ_QUIET")) {
    printf_stderr("++DOMWINDOW == %d (%p) [pid = %d] [serial = %d] [outer = %p]\n",
                  gRefCnt,
                  static_cast<void*>(ToCanonicalSupports(this)),
                  getpid(),
                  gSerialCounter,
                  static_cast<void*>(ToCanonicalSupports(aOuterWindow)));
  }
#endif

  if (gDOMLeakPRLog)
    MOZ_LOG(gDOMLeakPRLog, LogLevel::Debug,
           ("DOMWINDOW %p created outer=%p", this, aOuterWindow));

  NS_ASSERTION(sWindowsById, "Windows hash table must be created!");
  NS_ASSERTION(!sWindowsById->Get(mWindowID),
               "This window shouldn't be in the hash table yet!");
  // We seem to see crashes in release builds because of null |sWindowsById|.
  if (sWindowsById) {
    sWindowsById->Put(mWindowID, this);
  }
}

#ifdef DEBUG

/* static */
void
nsGlobalWindow::AssertIsOnMainThread()
{
  MOZ_ASSERT(NS_IsMainThread());
}

#endif // DEBUG

/* static */
void
nsGlobalWindow::Init()
{
  AssertIsOnMainThread();

  NS_ASSERTION(gDOMLeakPRLog, "gDOMLeakPRLog should have been initialized!");

  sWindowsById = new WindowByIdTable();
}

nsGlobalWindow::~nsGlobalWindow()
{
  AssertIsOnMainThread();

  DisconnectEventTargetObjects();

  // We have to check if sWindowsById isn't null because ::Shutdown might have
  // been called.
  if (sWindowsById) {
    NS_ASSERTION(sWindowsById->Get(mWindowID),
                 "This window should be in the hash table");
    sWindowsById->Remove(mWindowID);
  }

  --gRefCnt;

#ifdef DEBUG
  if (!PR_GetEnv("MOZ_QUIET")) {
    nsAutoCString url;
    if (mLastOpenedURI) {
      url = mLastOpenedURI->GetSpecOrDefault();

      // Data URLs can be very long, so truncate to avoid flooding the log.
      const uint32_t maxURLLength = 1000;
      if (url.Length() > maxURLLength) {
        url.Truncate(maxURLLength);
      }
    }

    nsGlobalWindow* outer = nsGlobalWindow::Cast(mOuterWindow);
    printf_stderr("--DOMWINDOW == %d (%p) [pid = %d] [serial = %d] [outer = %p] [url = %s]\n",
                  gRefCnt,
                  static_cast<void*>(ToCanonicalSupports(this)),
                  getpid(),
                  mSerial,
                  static_cast<void*>(ToCanonicalSupports(outer)),
                  url.get());
  }
#endif

  if (gDOMLeakPRLog)
    MOZ_LOG(gDOMLeakPRLog, LogLevel::Debug,
           ("DOMWINDOW %p destroyed", this));

  if (IsOuterWindow()) {
    JSObject *proxy = GetWrapperPreserveColor();
    if (proxy) {
      js::SetProxyExtra(proxy, 0, js::PrivateValue(nullptr));
    }

    // An outer window is destroyed with inner windows still possibly
    // alive, iterate through the inner windows and null out their
    // back pointer to this outer, and pull them out of the list of
    // inner windows.

    nsGlobalWindow *w;
    while ((w = (nsGlobalWindow *)PR_LIST_HEAD(this)) != this) {
      PR_REMOVE_AND_INIT_LINK(w);
    }

    DropOuterWindowDocs();
  } else {
    if (mListenerManager) {
      mListenerManager->Disconnect();
      mListenerManager = nullptr;
    }

    // An inner window is destroyed, pull it out of the outer window's
    // list if inner windows.

    PR_REMOVE_LINK(this);

    // If our outer window's inner window is this window, null out the
    // outer window's reference to this window that's being deleted.
    nsGlobalWindow *outer = GetOuterWindowInternal();
    if (outer) {
      outer->MaybeClearInnerWindow(this);
    }
  }

  // We don't have to leave the tab group if we are an inner window.
  if (mTabGroup && IsOuterWindow()) {
    mTabGroup->Leave(AsOuter());
  }

  // Outer windows are always supposed to call CleanUp before letting themselves
  // be destroyed. And while CleanUp generally seems to be intended to clean up
  // outers, we've historically called it for both. Changing this would probably
  // involve auditing all of the references that inners and outers can have, and
  // separating the handling into CleanUp() and FreeInnerObjects.
  if (IsInnerWindow()) {
    CleanUp();
  } else {
    MOZ_ASSERT(mCleanedUp);
  }

  nsCOMPtr<nsIDeviceSensors> ac = do_GetService(NS_DEVICE_SENSORS_CONTRACTID);
  if (ac)
    ac->RemoveWindowAsListener(this);

  nsLayoutStatics::Release();
}

void
nsGlobalWindow::AddEventTargetObject(DOMEventTargetHelper* aObject)
{
  MOZ_ASSERT(IsInnerWindow());
  mEventTargetObjects.PutEntry(aObject);
}

void
nsGlobalWindow::RemoveEventTargetObject(DOMEventTargetHelper* aObject)
{
  MOZ_ASSERT(IsInnerWindow());
  mEventTargetObjects.RemoveEntry(aObject);
}

void
nsGlobalWindow::DisconnectEventTargetObjects()
{
  for (auto iter = mEventTargetObjects.ConstIter(); !iter.Done();
       iter.Next()) {
    RefPtr<DOMEventTargetHelper> target = iter.Get()->GetKey();
    target->DisconnectFromOwner();
  }
  mEventTargetObjects.Clear();
}

// static
void
nsGlobalWindow::ShutDown()
{
  AssertIsOnMainThread();

  if (gDumpFile && gDumpFile != stdout) {
    fclose(gDumpFile);
  }
  gDumpFile = nullptr;

  delete sWindowsById;
  sWindowsById = nullptr;
}

// static
void
nsGlobalWindow::CleanupCachedXBLHandlers(nsGlobalWindow* aWindow)
{
  if (aWindow->mCachedXBLPrototypeHandlers &&
      aWindow->mCachedXBLPrototypeHandlers->Count() > 0) {
    aWindow->mCachedXBLPrototypeHandlers->Clear();
  }
}

void
nsGlobalWindow::MaybeForgiveSpamCount()
{
  if (IsOuterWindow() &&
      IsPopupSpamWindow()) {
    SetIsPopupSpamWindow(false);
  }
}

void
nsGlobalWindow::SetIsPopupSpamWindow(bool aIsPopupSpam)
{
  MOZ_ASSERT(IsOuterWindow());

  mIsPopupSpam = aIsPopupSpam;
  if (aIsPopupSpam) {
    ++gOpenPopupSpamCount;
  } else {
    --gOpenPopupSpamCount;
    NS_ASSERTION(gOpenPopupSpamCount >= 0,
                 "Unbalanced decrement of gOpenPopupSpamCount");
  }
}

void
nsGlobalWindow::DropOuterWindowDocs()
{
  MOZ_ASSERT(IsOuterWindow());
  MOZ_ASSERT_IF(mDoc, !mDoc->EventHandlingSuppressed());
  mDoc = nullptr;
  mSuspendedDoc = nullptr;
}

void
nsGlobalWindow::CleanUp()
{
  // Guarantee idempotence.
  if (mCleanedUp)
    return;
  mCleanedUp = true;

  StartDying();

  DisconnectEventTargetObjects();

  if (mObserver) {
    nsCOMPtr<nsIObserverService> os = mozilla::services::GetObserverService();
    if (os) {
      os->RemoveObserver(mObserver, NS_IOSERVICE_OFFLINE_STATUS_TOPIC);
      os->RemoveObserver(mObserver, "dom-storage2-changed");
      os->RemoveObserver(mObserver, MEMORY_PRESSURE_OBSERVER_TOPIC);
    }

    if (mIdleService) {
      mIdleService->RemoveIdleObserver(mObserver, MIN_IDLE_NOTIFICATION_TIME_S);
    }

    Preferences::RemoveObserver(mObserver, "intl.accept_languages");

    // Drop its reference to this dying window, in case for some bogus reason
    // the object stays around.
    mObserver->Forget();
  }

  if (mNavigator) {
    mNavigator->Invalidate();
    mNavigator = nullptr;
  }

  mScreen = nullptr;
  mMenubar = nullptr;
  mToolbar = nullptr;
  mLocationbar = nullptr;
  mPersonalbar = nullptr;
  mStatusbar = nullptr;
  mScrollbars = nullptr;
  mLocation = nullptr;
  mHistory = nullptr;
  mCustomElements = nullptr;
  mFrames = nullptr;
  mWindowUtils = nullptr;
  mApplicationCache = nullptr;
  mIndexedDB = nullptr;

  mConsole = nullptr;

  mExternal = nullptr;

  mMozSelfSupport = nullptr;

  mPerformance = nullptr;

#ifdef MOZ_WEBSPEECH
  mSpeechSynthesis = nullptr;
#endif

  ClearControllers();

  mOpener = nullptr;             // Forces Release
  if (mContext) {
    mContext = nullptr;            // Forces Release
  }
  mChromeEventHandler = nullptr; // Forces Release
  mParentTarget = nullptr;

  if (IsOuterWindow()) {
    nsGlobalWindow* inner = GetCurrentInnerWindowInternal();
    if (inner) {
      inner->CleanUp();
    }
  }

  if (IsInnerWindow()) {
    DisableGamepadUpdates();
    mHasGamepad = false;
    DisableIdleCallbackRequests();
  } else {
    MOZ_ASSERT(!mHasGamepad);
  }

  if (mCleanMessageManager) {
    MOZ_ASSERT(mIsChrome, "only chrome should have msg manager cleaned");
    nsGlobalChromeWindow *asChrome = static_cast<nsGlobalChromeWindow*>(this);
    if (asChrome->mMessageManager) {
      static_cast<nsFrameMessageManager*>(
        asChrome->mMessageManager.get())->Disconnect();
    }
  }

  mArguments = nullptr;

  CleanupCachedXBLHandlers(this);

  for (uint32_t i = 0; i < mAudioContexts.Length(); ++i) {
    mAudioContexts[i]->Shutdown();
  }
  mAudioContexts.Clear();

  if (mIdleTimer) {
    mIdleTimer->Cancel();
    mIdleTimer = nullptr;
  }

  mServiceWorkerRegistrationTable.Clear();
}

void
nsGlobalWindow::ClearControllers()
{
  if (mControllers) {
    uint32_t count;
    mControllers->GetControllerCount(&count);

    while (count--) {
      nsCOMPtr<nsIController> controller;
      mControllers->GetControllerAt(count, getter_AddRefs(controller));

      nsCOMPtr<nsIControllerContext> context = do_QueryInterface(controller);
      if (context)
        context->SetCommandContext(nullptr);
    }

    mControllers = nullptr;
  }
}

void
nsGlobalWindow::FreeInnerObjects(bool aForDocumentOpen)
{
  NS_ASSERTION(IsInnerWindow(), "Don't free inner objects on an outer window");

  // Make sure that this is called before we null out the document and
  // other members that the window destroyed observers could
  // re-create.
  NotifyDOMWindowDestroyed(this);
  if (auto* reporter = nsWindowMemoryReporter::Get()) {
    reporter->ObserveDOMWindowDetached(this);
  }

  mInnerObjectsFreed = true;

  // Kill all of the workers for this window.
  mozilla::dom::workers::CancelWorkersForWindow(AsInner());

  ClearAllTimeouts();

  if (mIdleTimer) {
    mIdleTimer->Cancel();
    mIdleTimer = nullptr;
  }

  mIdleObservers.Clear();

  DisableIdleCallbackRequests();

  mChromeEventHandler = nullptr;

  if (mListenerManager) {
    mListenerManager->Disconnect();
    mListenerManager = nullptr;
  }

  mLocation = nullptr;
  mHistory = nullptr;
  mCustomElements = nullptr;

  if (mNavigator) {
    mNavigator->OnNavigation();
    mNavigator->Invalidate();
    mNavigator = nullptr;
  }

  if (mScreen) {
    mScreen = nullptr;
  }

  if (mDoc) {
    // Remember the document's principal and URI.
    mDocumentPrincipal = mDoc->NodePrincipal();
    mDocumentURI = mDoc->GetDocumentURI();
    mDocBaseURI = mDoc->GetDocBaseURI();

    if (!aForDocumentOpen) {
      while (mDoc->EventHandlingSuppressed()) {
        mDoc->UnsuppressEventHandlingAndFireEvents(nsIDocument::eEvents, false);
      }
    }

    // Note: we don't have to worry about eAnimationsOnly suppressions because
    // they won't leak.
  }

  // Remove our reference to the document and the document principal.
  mFocusedNode = nullptr;

  if (mApplicationCache) {
    static_cast<nsDOMOfflineResourceList*>(mApplicationCache.get())->Disconnect();
    mApplicationCache = nullptr;
  }

  mIndexedDB = nullptr;

  UnlinkHostObjectURIs();

  NotifyWindowIDDestroyed("inner-window-destroyed");

  CleanupCachedXBLHandlers(this);

  for (uint32_t i = 0; i < mAudioContexts.Length(); ++i) {
    mAudioContexts[i]->Shutdown();
  }
  mAudioContexts.Clear();

#ifdef MOZ_GAMEPAD
  DisableGamepadUpdates();
  mHasGamepad = false;
  mGamepads.Clear();
#endif
}

//*****************************************************************************
// nsGlobalWindow::nsISupports
//*****************************************************************************

// QueryInterface implementation for nsGlobalWindow
NS_INTERFACE_MAP_BEGIN_CYCLE_COLLECTION(nsGlobalWindow)
  NS_WRAPPERCACHE_INTERFACE_MAP_ENTRY
  // Make sure this matches the cast in nsGlobalWindow::FromWrapper()
  NS_INTERFACE_MAP_ENTRY_AMBIGUOUS(nsISupports, nsIDOMEventTarget)
  NS_INTERFACE_MAP_ENTRY(nsIDOMWindow)
  if (aIID.Equals(NS_GET_IID(nsIDOMWindowInternal))) {
    foundInterface = static_cast<nsIDOMWindowInternal*>(this);
    if (!sWarnedAboutWindowInternal) {
      sWarnedAboutWindowInternal = true;
      nsContentUtils::ReportToConsole(nsIScriptError::warningFlag,
                                      NS_LITERAL_CSTRING("Extensions"), mDoc,
                                      nsContentUtils::eDOM_PROPERTIES,
                                      "nsIDOMWindowInternalWarning");
    }
  } else
  NS_INTERFACE_MAP_ENTRY(nsIGlobalObject)
  NS_INTERFACE_MAP_ENTRY(nsIScriptGlobalObject)
  NS_INTERFACE_MAP_ENTRY(nsIScriptObjectPrincipal)
  NS_INTERFACE_MAP_ENTRY(nsIDOMEventTarget)
  NS_INTERFACE_MAP_ENTRY(mozilla::dom::EventTarget)
  if (aIID.Equals(NS_GET_IID(nsPIDOMWindowInner))) {
    foundInterface = AsInner();
  } else
  if (aIID.Equals(NS_GET_IID(mozIDOMWindow)) && IsInnerWindow()) {
    foundInterface = AsInner();
  } else
  if (aIID.Equals(NS_GET_IID(nsPIDOMWindowOuter))) {
    foundInterface = AsOuter();
  } else
  if (aIID.Equals(NS_GET_IID(mozIDOMWindowProxy)) && IsOuterWindow()) {
    foundInterface = AsOuter();
  } else
  NS_INTERFACE_MAP_ENTRY(nsISupportsWeakReference)
  NS_INTERFACE_MAP_ENTRY(nsIInterfaceRequestor)
NS_INTERFACE_MAP_END


NS_IMPL_CYCLE_COLLECTING_ADDREF(nsGlobalWindow)
NS_IMPL_CYCLE_COLLECTING_RELEASE(nsGlobalWindow)

NS_IMPL_CYCLE_COLLECTION_CAN_SKIP_BEGIN(nsGlobalWindow)
  if (tmp->IsBlackForCC(false)) {
    if (nsCCUncollectableMarker::InGeneration(tmp->mCanSkipCCGeneration)) {
      return true;
    }
    tmp->mCanSkipCCGeneration = nsCCUncollectableMarker::sGeneration;
    if (tmp->mCachedXBLPrototypeHandlers) {
      for (auto iter = tmp->mCachedXBLPrototypeHandlers->Iter();
           !iter.Done();
           iter.Next()) {
        iter.Data().exposeToActiveJS();
      }
    }
    if (EventListenerManager* elm = tmp->GetExistingListenerManager()) {
      elm->MarkForCC();
    }
    tmp->UnmarkGrayTimers();
    return true;
  }
NS_IMPL_CYCLE_COLLECTION_CAN_SKIP_END

NS_IMPL_CYCLE_COLLECTION_CAN_SKIP_IN_CC_BEGIN(nsGlobalWindow)
  return tmp->IsBlackForCC(true);
NS_IMPL_CYCLE_COLLECTION_CAN_SKIP_IN_CC_END

NS_IMPL_CYCLE_COLLECTION_CAN_SKIP_THIS_BEGIN(nsGlobalWindow)
  return tmp->IsBlackForCC(false);
NS_IMPL_CYCLE_COLLECTION_CAN_SKIP_THIS_END

inline void
ImplCycleCollectionTraverse(nsCycleCollectionTraversalCallback& aCallback,
                            IdleObserverHolder& aField,
                            const char* aName,
                            unsigned aFlags)
{
  CycleCollectionNoteChild(aCallback, aField.mIdleObserver.get(), aName, aFlags);
}

NS_IMPL_CYCLE_COLLECTION_CLASS(nsGlobalWindow)

NS_IMPL_CYCLE_COLLECTION_TRAVERSE_BEGIN_INTERNAL(nsGlobalWindow)
  if (MOZ_UNLIKELY(cb.WantDebugInfo())) {
    char name[512];
    nsAutoCString uri;
    if (tmp->mDoc && tmp->mDoc->GetDocumentURI()) {
      uri = tmp->mDoc->GetDocumentURI()->GetSpecOrDefault();
    }
    SprintfLiteral(name, "nsGlobalWindow # %" PRIu64 " %s %s", tmp->mWindowID,
                   tmp->IsInnerWindow() ? "inner" : "outer", uri.get());
    cb.DescribeRefCountedNode(tmp->mRefCnt.get(), name);
  } else {
    NS_IMPL_CYCLE_COLLECTION_DESCRIBE(nsGlobalWindow, tmp->mRefCnt.get())
  }

  NS_IMPL_CYCLE_COLLECTION_TRAVERSE(mContext)

  NS_IMPL_CYCLE_COLLECTION_TRAVERSE(mControllers)
  NS_IMPL_CYCLE_COLLECTION_TRAVERSE(mArguments)
  NS_IMPL_CYCLE_COLLECTION_TRAVERSE(mReturnValue)
  NS_IMPL_CYCLE_COLLECTION_TRAVERSE(mNavigator)

  NS_IMPL_CYCLE_COLLECTION_TRAVERSE(mPerformance)

  NS_IMPL_CYCLE_COLLECTION_TRAVERSE(mServiceWorkerRegistrationTable)

#ifdef MOZ_WEBSPEECH
  NS_IMPL_CYCLE_COLLECTION_TRAVERSE(mSpeechSynthesis)
#endif

  NS_IMPL_CYCLE_COLLECTION_TRAVERSE(mOuterWindow)

  NS_IMPL_CYCLE_COLLECTION_TRAVERSE(mListenerManager)

  for (Timeout* timeout = tmp->mTimeouts.getFirst();
       timeout;
       timeout = timeout->getNext()) {
    cb.NoteNativeChild(timeout, NS_CYCLE_COLLECTION_PARTICIPANT(Timeout));
  }

  NS_IMPL_CYCLE_COLLECTION_TRAVERSE(mLocation)
  NS_IMPL_CYCLE_COLLECTION_TRAVERSE(mHistory)
  NS_IMPL_CYCLE_COLLECTION_TRAVERSE(mCustomElements)

  NS_IMPL_CYCLE_COLLECTION_TRAVERSE(mLocalStorage)
  NS_IMPL_CYCLE_COLLECTION_TRAVERSE(mSessionStorage)
  NS_IMPL_CYCLE_COLLECTION_TRAVERSE(mApplicationCache)
  NS_IMPL_CYCLE_COLLECTION_TRAVERSE(mSuspendedDoc)
  NS_IMPL_CYCLE_COLLECTION_TRAVERSE(mIndexedDB)
  NS_IMPL_CYCLE_COLLECTION_TRAVERSE(mDocumentPrincipal)
  NS_IMPL_CYCLE_COLLECTION_TRAVERSE(mDoc)
  NS_IMPL_CYCLE_COLLECTION_TRAVERSE(mIdleService)
  NS_IMPL_CYCLE_COLLECTION_TRAVERSE(mWakeLock)
  NS_IMPL_CYCLE_COLLECTION_TRAVERSE(mPendingStorageEvents)

  NS_IMPL_CYCLE_COLLECTION_TRAVERSE(mIdleRequestExecutor)
  for (IdleRequest* request : tmp->mIdleRequestCallbacks) {
    cb.NoteNativeChild(request, NS_CYCLE_COLLECTION_PARTICIPANT(IdleRequest));
  }

  NS_IMPL_CYCLE_COLLECTION_TRAVERSE(mIdleObservers)

#ifdef MOZ_GAMEPAD
  NS_IMPL_CYCLE_COLLECTION_TRAVERSE(mGamepads)
#endif

  NS_IMPL_CYCLE_COLLECTION_TRAVERSE(mCacheStorage)

  // Traverse stuff from nsPIDOMWindow
  NS_IMPL_CYCLE_COLLECTION_TRAVERSE(mChromeEventHandler)
  NS_IMPL_CYCLE_COLLECTION_TRAVERSE(mParentTarget)
  NS_IMPL_CYCLE_COLLECTION_TRAVERSE(mFrameElement)
  NS_IMPL_CYCLE_COLLECTION_TRAVERSE(mFocusedNode)

  NS_IMPL_CYCLE_COLLECTION_TRAVERSE(mMenubar)
  NS_IMPL_CYCLE_COLLECTION_TRAVERSE(mToolbar)
  NS_IMPL_CYCLE_COLLECTION_TRAVERSE(mLocationbar)
  NS_IMPL_CYCLE_COLLECTION_TRAVERSE(mPersonalbar)
  NS_IMPL_CYCLE_COLLECTION_TRAVERSE(mStatusbar)
  NS_IMPL_CYCLE_COLLECTION_TRAVERSE(mScrollbars)
  NS_IMPL_CYCLE_COLLECTION_TRAVERSE(mCrypto)
  NS_IMPL_CYCLE_COLLECTION_TRAVERSE(mU2F)
  NS_IMPL_CYCLE_COLLECTION_TRAVERSE(mConsole)
  NS_IMPL_CYCLE_COLLECTION_TRAVERSE(mExternal)
  NS_IMPL_CYCLE_COLLECTION_TRAVERSE(mMozSelfSupport)

  tmp->TraverseHostObjectURIs(cb);

NS_IMPL_CYCLE_COLLECTION_TRAVERSE_END

NS_IMPL_CYCLE_COLLECTION_UNLINK_BEGIN(nsGlobalWindow)
  nsGlobalWindow::CleanupCachedXBLHandlers(tmp);

  NS_IMPL_CYCLE_COLLECTION_UNLINK(mContext)

  NS_IMPL_CYCLE_COLLECTION_UNLINK(mControllers)
  NS_IMPL_CYCLE_COLLECTION_UNLINK(mArguments)
  NS_IMPL_CYCLE_COLLECTION_UNLINK(mReturnValue)
  NS_IMPL_CYCLE_COLLECTION_UNLINK(mNavigator)

  NS_IMPL_CYCLE_COLLECTION_UNLINK(mPerformance)

  NS_IMPL_CYCLE_COLLECTION_UNLINK(mServiceWorkerRegistrationTable)

#ifdef MOZ_WEBSPEECH
  NS_IMPL_CYCLE_COLLECTION_UNLINK(mSpeechSynthesis)
#endif

  if (tmp->mOuterWindow) {
    nsGlobalWindow::Cast(tmp->mOuterWindow)->MaybeClearInnerWindow(tmp);
    NS_IMPL_CYCLE_COLLECTION_UNLINK(mOuterWindow)
  }

  if (tmp->mListenerManager) {
    tmp->mListenerManager->Disconnect();
    NS_IMPL_CYCLE_COLLECTION_UNLINK(mListenerManager)
  }

  NS_IMPL_CYCLE_COLLECTION_UNLINK(mLocation)
  NS_IMPL_CYCLE_COLLECTION_UNLINK(mHistory)
  NS_IMPL_CYCLE_COLLECTION_UNLINK(mCustomElements)
  NS_IMPL_CYCLE_COLLECTION_UNLINK(mLocalStorage)
  NS_IMPL_CYCLE_COLLECTION_UNLINK(mSessionStorage)
  if (tmp->mApplicationCache) {
    static_cast<nsDOMOfflineResourceList*>(tmp->mApplicationCache.get())->Disconnect();
    NS_IMPL_CYCLE_COLLECTION_UNLINK(mApplicationCache)
  }
  NS_IMPL_CYCLE_COLLECTION_UNLINK(mSuspendedDoc)
  NS_IMPL_CYCLE_COLLECTION_UNLINK(mIndexedDB)
  NS_IMPL_CYCLE_COLLECTION_UNLINK(mDocumentPrincipal)
  NS_IMPL_CYCLE_COLLECTION_UNLINK(mDoc)
  NS_IMPL_CYCLE_COLLECTION_UNLINK(mIdleService)
  NS_IMPL_CYCLE_COLLECTION_UNLINK(mWakeLock)
  NS_IMPL_CYCLE_COLLECTION_UNLINK(mPendingStorageEvents)
  NS_IMPL_CYCLE_COLLECTION_UNLINK(mIdleObservers)

#ifdef MOZ_GAMEPAD
  NS_IMPL_CYCLE_COLLECTION_UNLINK(mGamepads)
#endif

  NS_IMPL_CYCLE_COLLECTION_UNLINK(mCacheStorage)

  // Unlink stuff from nsPIDOMWindow
  NS_IMPL_CYCLE_COLLECTION_UNLINK(mChromeEventHandler)
  NS_IMPL_CYCLE_COLLECTION_UNLINK(mParentTarget)
  NS_IMPL_CYCLE_COLLECTION_UNLINK(mFrameElement)
  NS_IMPL_CYCLE_COLLECTION_UNLINK(mFocusedNode)

  NS_IMPL_CYCLE_COLLECTION_UNLINK(mMenubar)
  NS_IMPL_CYCLE_COLLECTION_UNLINK(mToolbar)
  NS_IMPL_CYCLE_COLLECTION_UNLINK(mLocationbar)
  NS_IMPL_CYCLE_COLLECTION_UNLINK(mPersonalbar)
  NS_IMPL_CYCLE_COLLECTION_UNLINK(mStatusbar)
  NS_IMPL_CYCLE_COLLECTION_UNLINK(mScrollbars)
  NS_IMPL_CYCLE_COLLECTION_UNLINK(mCrypto)
  NS_IMPL_CYCLE_COLLECTION_UNLINK(mU2F)
  NS_IMPL_CYCLE_COLLECTION_UNLINK(mConsole)
  NS_IMPL_CYCLE_COLLECTION_UNLINK(mExternal)
  NS_IMPL_CYCLE_COLLECTION_UNLINK(mMozSelfSupport)

  tmp->UnlinkHostObjectURIs();

  NS_IMPL_CYCLE_COLLECTION_UNLINK(mIdleRequestExecutor)
  tmp->DisableIdleCallbackRequests();

  NS_IMPL_CYCLE_COLLECTION_UNLINK_PRESERVED_WRAPPER
NS_IMPL_CYCLE_COLLECTION_UNLINK_END

#ifdef DEBUG
void
nsGlobalWindow::RiskyUnlink()
{
  NS_CYCLE_COLLECTION_INNERNAME.Unlink(this);
}
#endif

NS_IMPL_CYCLE_COLLECTION_TRACE_BEGIN(nsGlobalWindow)
  if (tmp->mCachedXBLPrototypeHandlers) {
    for (auto iter = tmp->mCachedXBLPrototypeHandlers->Iter();
         !iter.Done();
         iter.Next()) {
      aCallbacks.Trace(&iter.Data(), "Cached XBL prototype handler", aClosure);
    }
  }
  NS_IMPL_CYCLE_COLLECTION_TRACE_PRESERVED_WRAPPER
NS_IMPL_CYCLE_COLLECTION_TRACE_END

bool
nsGlobalWindow::IsBlackForCC(bool aTracingNeeded)
{
  if (!nsCCUncollectableMarker::sGeneration) {
    return false;
  }

  return (nsCCUncollectableMarker::InGeneration(GetMarkedCCGeneration()) ||
          IsBlack()) &&
         (!aTracingNeeded ||
          HasNothingToTrace(static_cast<nsIDOMEventTarget*>(this)));
}

void
nsGlobalWindow::UnmarkGrayTimers()
{
  for (Timeout* timeout = mTimeouts.getFirst();
       timeout;
       timeout = timeout->getNext()) {
    if (timeout->mScriptHandler) {
      timeout->mScriptHandler->MarkForCC();
    }
  }
}

//*****************************************************************************
// nsGlobalWindow::nsIScriptGlobalObject
//*****************************************************************************

nsresult
nsGlobalWindow::EnsureScriptEnvironment()
{
  nsGlobalWindow* outer = GetOuterWindowInternal();
  if (!outer) {
    NS_WARNING("No outer window available!");
    return NS_ERROR_FAILURE;
  }

  if (outer->GetWrapperPreserveColor()) {
    return NS_OK;
  }

  NS_ASSERTION(!outer->GetCurrentInnerWindowInternal(),
               "No cached wrapper, but we have an inner window?");

  // If this window is a [i]frame, don't bother GC'ing when the frame's context
  // is destroyed since a GC will happen when the frameset or host document is
  // destroyed anyway.
  nsCOMPtr<nsIScriptContext> context = new nsJSContext(!IsFrame(), outer);

  NS_ASSERTION(!outer->mContext, "Will overwrite mContext!");

  // should probably assert the context is clean???
  context->WillInitializeContext();

  nsresult rv = context->InitContext();
  NS_ENSURE_SUCCESS(rv, rv);

  outer->mContext = context;
  return NS_OK;
}

nsIScriptContext *
nsGlobalWindow::GetScriptContext()
{
  nsGlobalWindow* outer = GetOuterWindowInternal();
  if (!outer) {
    return nullptr;
  }
  return outer->mContext;
}

JSObject *
nsGlobalWindow::GetGlobalJSObject()
{
  return FastGetGlobalJSObject();
}

void
nsGlobalWindow::TraceGlobalJSObject(JSTracer* aTrc)
{
  TraceWrapper(aTrc, "active window global");
}

bool
nsGlobalWindow::WouldReuseInnerWindow(nsIDocument* aNewDocument)
{
  MOZ_ASSERT(IsOuterWindow());

  // We reuse the inner window when:
  // a. We are currently at our original document.
  // b. At least one of the following conditions are true:
  // -- The new document is the same as the old document. This means that we're
  //    getting called from document.open().
  // -- The new document has the same origin as what we have loaded right now.

  if (!mDoc || !aNewDocument) {
    return false;
  }

  if (!mDoc->IsInitialDocument()) {
    return false;
  }

#ifdef DEBUG
{
  nsCOMPtr<nsIURI> uri;
  mDoc->GetDocumentURI()->CloneIgnoringRef(getter_AddRefs(uri));
  NS_ASSERTION(NS_IsAboutBlank(uri), "How'd this happen?");
}
#endif

  // Great, we're the original document, check for one of the other
  // conditions.

  if (mDoc == aNewDocument) {
    return true;
  }

  bool equal;
  if (NS_SUCCEEDED(mDoc->NodePrincipal()->EqualsConsideringDomain(aNewDocument->NodePrincipal(), &equal)) &&
      equal) {
    // The origin is the same.
    return true;
  }

  return false;
}

void
nsGlobalWindow::SetInitialPrincipalToSubject()
{
  MOZ_ASSERT(IsOuterWindow());

  // First, grab the subject principal.
  nsCOMPtr<nsIPrincipal> newWindowPrincipal = nsContentUtils::SubjectPrincipalOrSystemIfNativeCaller();

  // We should never create windows with an expanded principal.
  // If we have a system principal, make sure we're not using it for a content
  // docshell.
  // NOTE: Please keep this logic in sync with nsWebShellWindow::Initialize().
  if (nsContentUtils::IsExpandedPrincipal(newWindowPrincipal) ||
      (nsContentUtils::IsSystemPrincipal(newWindowPrincipal) &&
       GetDocShell()->ItemType() != nsIDocShellTreeItem::typeChrome)) {
    newWindowPrincipal = nullptr;
  }

  // If there's an existing document, bail if it either:
  if (mDoc) {
    // (a) is not an initial about:blank document, or
    if (!mDoc->IsInitialDocument())
      return;
    // (b) already has the correct principal.
    if (mDoc->NodePrincipal() == newWindowPrincipal)
      return;

#ifdef DEBUG
    // If we have a document loaded at this point, it had better be about:blank.
    // Otherwise, something is really weird.
    nsCOMPtr<nsIURI> uri;
    mDoc->NodePrincipal()->GetURI(getter_AddRefs(uri));
    NS_ASSERTION(uri && NS_IsAboutBlank(uri) &&
                 NS_IsAboutBlank(mDoc->GetDocumentURI()),
                 "Unexpected original document");
#endif
  }

  GetDocShell()->CreateAboutBlankContentViewer(newWindowPrincipal);
  mDoc->SetIsInitialDocument(true);

  nsCOMPtr<nsIPresShell> shell = GetDocShell()->GetPresShell();

  if (shell && !shell->DidInitialize()) {
    // Ensure that if someone plays with this document they will get
    // layout happening.
    nsRect r = shell->GetPresContext()->GetVisibleArea();
    shell->Initialize(r.width, r.height);
  }
}

PopupControlState
PushPopupControlState(PopupControlState aState, bool aForce)
{
  MOZ_ASSERT(NS_IsMainThread());

  PopupControlState oldState = gPopupControlState;

  if (aState < gPopupControlState || aForce) {
    gPopupControlState = aState;
  }

  return oldState;
}

void
PopPopupControlState(PopupControlState aState)
{
  MOZ_ASSERT(NS_IsMainThread());

  gPopupControlState = aState;
}

PopupControlState
nsGlobalWindow::PushPopupControlState(PopupControlState aState,
                                      bool aForce) const
{
  return ::PushPopupControlState(aState, aForce);
}

void
nsGlobalWindow::PopPopupControlState(PopupControlState aState) const
{
  ::PopPopupControlState(aState);
}

PopupControlState
nsGlobalWindow::GetPopupControlState() const
{
  MOZ_ASSERT(NS_IsMainThread());
  return gPopupControlState;
}

#define WINDOWSTATEHOLDER_IID \
{0x0b917c3e, 0xbd50, 0x4683, {0xaf, 0xc9, 0xc7, 0x81, 0x07, 0xae, 0x33, 0x26}}

class WindowStateHolder final : public nsISupports
{
public:
  NS_DECLARE_STATIC_IID_ACCESSOR(WINDOWSTATEHOLDER_IID)
  NS_DECL_ISUPPORTS

  explicit WindowStateHolder(nsGlobalWindow *aWindow);

  nsGlobalWindow* GetInnerWindow() { return mInnerWindow; }

  void DidRestoreWindow()
  {
    mInnerWindow = nullptr;
    mInnerWindowReflector = nullptr;
  }

protected:
  ~WindowStateHolder();

  nsGlobalWindow *mInnerWindow;
  // We hold onto this to make sure the inner window doesn't go away. The outer
  // window ends up recalculating it anyway.
  JS::PersistentRooted<JSObject*> mInnerWindowReflector;
};

NS_DEFINE_STATIC_IID_ACCESSOR(WindowStateHolder, WINDOWSTATEHOLDER_IID)

WindowStateHolder::WindowStateHolder(nsGlobalWindow* aWindow)
  : mInnerWindow(aWindow),
    mInnerWindowReflector(RootingCx(), aWindow->GetWrapper())
{
  NS_PRECONDITION(aWindow, "null window");
  NS_PRECONDITION(aWindow->IsInnerWindow(), "Saving an outer window");

  aWindow->Suspend();

  // When a global goes into the bfcache, we disable script.
  xpc::Scriptability::Get(mInnerWindowReflector).SetDocShellAllowsScript(false);
}

WindowStateHolder::~WindowStateHolder()
{
  if (mInnerWindow) {
    // This window was left in the bfcache and is now going away. We need to
    // free it up.
    // Note that FreeInnerObjects may already have been called on the
    // inner window if its outer has already had SetDocShell(null)
    // called.
    mInnerWindow->FreeInnerObjects();
  }
}

NS_IMPL_ISUPPORTS(WindowStateHolder, WindowStateHolder)

// We need certain special behavior for remote XUL whitelisted domains, but we
// don't want that behavior to take effect in automation, because we whitelist
// all the mochitest domains. So we need to check a pref here.
static bool
TreatAsRemoteXUL(nsIPrincipal* aPrincipal)
{
  MOZ_ASSERT(!nsContentUtils::IsSystemPrincipal(aPrincipal));
  return nsContentUtils::AllowXULXBLForPrincipal(aPrincipal) &&
         !Preferences::GetBool("dom.use_xbl_scopes_for_remote_xul", false);
}

static bool
EnablePrivilege(JSContext* cx, unsigned argc, JS::Value* vp)
{
  return xpc::EnableUniversalXPConnect(cx);
}

static const JSFunctionSpec EnablePrivilegeSpec[] = {
  JS_FS("enablePrivilege", EnablePrivilege, 1, 0),
  JS_FS_END
};

static bool
InitializeLegacyNetscapeObject(JSContext* aCx, JS::Handle<JSObject*> aGlobal)
{
  JSAutoCompartment ac(aCx, aGlobal);

  // Note: MathJax depends on window.netscape being exposed. See bug 791526.
  JS::Rooted<JSObject*> obj(aCx);
  obj = JS_DefineObject(aCx, aGlobal, "netscape", nullptr);
  NS_ENSURE_TRUE(obj, false);

  obj = JS_DefineObject(aCx, obj, "security", nullptr);
  NS_ENSURE_TRUE(obj, false);

  // We hide enablePrivilege behind a pref because it has been altered in a
  // way that makes it fundamentally insecure to use in production. Mozilla
  // uses this pref during automated testing to support legacy test code that
  // uses enablePrivilege. If you're not doing test automation, you _must_ not
  // flip this pref, or you will be exposing all your users to security
  // vulnerabilities.
  if (!xpc::IsInAutomation()) {
    return true;
  }

  /* Define PrivilegeManager object with the necessary "static" methods. */
  obj = JS_DefineObject(aCx, obj, "PrivilegeManager", nullptr);
  NS_ENSURE_TRUE(obj, false);

  return JS_DefineFunctions(aCx, obj, EnablePrivilegeSpec);
}

bool
nsGlobalWindow::ComputeIsSecureContext(nsIDocument* aDocument, SecureContextFlags aFlags)
{
  MOZ_ASSERT(IsOuterWindow());

  nsCOMPtr<nsIPrincipal> principal = aDocument->NodePrincipal();
  if (nsContentUtils::IsSystemPrincipal(principal)) {
    return true;
  }

  // Implement https://w3c.github.io/webappsec-secure-contexts/#settings-object
  // With some modifications to allow for aFlags.

  bool hadNonSecureContextCreator = false;

  nsPIDOMWindowOuter* parentOuterWin = GetScriptableParent();
  MOZ_ASSERT(parentOuterWin, "How can we get here? No docShell somehow?");
  if (nsGlobalWindow::Cast(parentOuterWin) != this) {
    // There may be a small chance that parentOuterWin has navigated in
    // the time that it took us to start loading this sub-document.  If that
    // were the case then parentOuterWin->GetCurrentInnerWindow() wouldn't
    // return the window for the document that is embedding us.  For this
    // reason we only use the GetScriptableParent call above to check that we
    // have a same-type parent, but actually get the inner window via the
    // document that we know is embedding us.
    nsIDocument* creatorDoc = aDocument->GetParentDocument();
    if (!creatorDoc) {
      return false; // we must be tearing down
    }
    nsGlobalWindow* parentWin =
      nsGlobalWindow::Cast(creatorDoc->GetInnerWindow());
    if (!parentWin) {
      return false; // we must be tearing down
    }
    MOZ_ASSERT(parentWin ==
               nsGlobalWindow::Cast(parentOuterWin->GetCurrentInnerWindow()),
               "Creator window mismatch while setting Secure Context state");
    if (aFlags != SecureContextFlags::eIgnoreOpener) {
      hadNonSecureContextCreator = !parentWin->IsSecureContext();
    } else {
      hadNonSecureContextCreator = !parentWin->IsSecureContextIfOpenerIgnored();
    }
  } else if (mHadOriginalOpener) {
    if (aFlags != SecureContextFlags::eIgnoreOpener) {
      hadNonSecureContextCreator = !mOriginalOpenerWasSecureContext;
    }
  }

  if (hadNonSecureContextCreator) {
    return false;
  }

  if (nsContentUtils::HttpsStateIsModern(aDocument)) {
    return true;
  }

  if (principal->GetIsNullPrincipal()) {
    nsCOMPtr<nsIURI> uri = aDocument->GetOriginalURI();
    // IsOriginPotentiallyTrustworthy doesn't care about origin attributes so
    // it doesn't actually matter what we use here, but reusing the document
    // principal's attributes is convenient.
    const PrincipalOriginAttributes& attrs =
      BasePrincipal::Cast(principal)->OriginAttributesRef();
    // CreateCodebasePrincipal correctly gets a useful principal for blob: and
    // other URI_INHERITS_SECURITY_CONTEXT URIs.
    principal = BasePrincipal::CreateCodebasePrincipal(uri, attrs);
    if (NS_WARN_IF(!principal)) {
      return false;
    }
  }

  nsCOMPtr<nsIContentSecurityManager> csm =
    do_GetService(NS_CONTENTSECURITYMANAGER_CONTRACTID);
  NS_WARNING_ASSERTION(csm, "csm is null");
  if (csm) {
    bool isTrustworthyOrigin = false;
    csm->IsOriginPotentiallyTrustworthy(principal, &isTrustworthyOrigin);
    if (isTrustworthyOrigin) {
      return true;
    }
  }

  return false;
}

/**
 * Create a new global object that will be used for an inner window.
 * Return the native global and an nsISupports 'holder' that can be used
 * to manage the lifetime of it.
 */
static nsresult
CreateNativeGlobalForInner(JSContext* aCx,
                           nsGlobalWindow* aNewInner,
                           nsIURI* aURI,
                           nsIPrincipal* aPrincipal,
                           JS::MutableHandle<JSObject*> aGlobal,
                           bool aIsSecureContext)
{
  MOZ_ASSERT(aCx);
  MOZ_ASSERT(aNewInner);
  MOZ_ASSERT(aNewInner->IsInnerWindow());
  MOZ_ASSERT(aPrincipal);

  // DOMWindow with nsEP is not supported, we have to make sure
  // no one creates one accidentally.
  nsCOMPtr<nsIExpandedPrincipal> nsEP = do_QueryInterface(aPrincipal);
  MOZ_RELEASE_ASSERT(!nsEP, "DOMWindow with nsEP is not supported");

  nsGlobalWindow *top = nullptr;
  if (aNewInner->GetOuterWindow()) {
    top = aNewInner->GetTopInternal();
  }

  JS::CompartmentOptions options;

  // Sometimes add-ons load their own XUL windows, either as separate top-level
  // windows or inside a browser element. In such cases we want to tag the
  // window's compartment with the add-on ID. See bug 1092156.
  if (nsContentUtils::IsSystemPrincipal(aPrincipal)) {
    options.creationOptions().setAddonId(MapURIToAddonID(aURI));
  }

  if (top && top->GetGlobalJSObject()) {
    options.creationOptions().setSameZoneAs(top->GetGlobalJSObject());
  }

  options.creationOptions().setSecureContext(aIsSecureContext);

  xpc::InitGlobalObjectOptions(options, aPrincipal);

  // Determine if we need the Components object.
  bool needComponents = nsContentUtils::IsSystemPrincipal(aPrincipal) ||
                        TreatAsRemoteXUL(aPrincipal);
  uint32_t flags = needComponents ? 0 : nsIXPConnect::OMIT_COMPONENTS_OBJECT;
  flags |= nsIXPConnect::DONT_FIRE_ONNEWGLOBALHOOK;

  if (!WindowBinding::Wrap(aCx, aNewInner, aNewInner, options,
                           nsJSPrincipals::get(aPrincipal), false, aGlobal) ||
      !xpc::InitGlobalObject(aCx, aGlobal, flags)) {
    return NS_ERROR_FAILURE;
  }

  MOZ_ASSERT(aNewInner->GetWrapperPreserveColor() == aGlobal);

  // Set the location information for the new global, so that tools like
  // about:memory may use that information
  xpc::SetLocationForGlobal(aGlobal, aURI);

  if (!InitializeLegacyNetscapeObject(aCx, aGlobal)) {
    return NS_ERROR_FAILURE;
  }

  return NS_OK;
}

nsresult
nsGlobalWindow::SetNewDocument(nsIDocument* aDocument,
                               nsISupports* aState,
                               bool aForceReuseInnerWindow)
{
  NS_PRECONDITION(mDocumentPrincipal == nullptr,
                  "mDocumentPrincipal prematurely set!");
  MOZ_ASSERT(aDocument);

  if (IsInnerWindow()) {
    if (!mOuterWindow) {
      return NS_ERROR_NOT_INITIALIZED;
    }

    // Refuse to set a new document if the call came from an inner
    // window that's not the current inner window.
    if (mOuterWindow->GetCurrentInnerWindow() != AsInner()) {
      return NS_ERROR_NOT_AVAILABLE;
    }

    return GetOuterWindowInternal()->SetNewDocument(aDocument, aState,
                                                    aForceReuseInnerWindow);
  }

  NS_PRECONDITION(IsOuterWindow(), "Must only be called on outer windows");

  // Bail out early if we're in process of closing down the window.
  NS_ENSURE_STATE(!mCleanedUp);

  NS_ASSERTION(!AsOuter()->GetCurrentInnerWindow() ||
               AsOuter()->GetCurrentInnerWindow()->GetExtantDoc() == mDoc,
               "Uh, mDoc doesn't match the current inner window "
               "document!");

  bool wouldReuseInnerWindow = WouldReuseInnerWindow(aDocument);
  if (aForceReuseInnerWindow &&
      !wouldReuseInnerWindow &&
      mDoc &&
      mDoc->NodePrincipal() != aDocument->NodePrincipal()) {
    NS_ERROR("Attempted forced inner window reuse while changing principal");
    return NS_ERROR_UNEXPECTED;
  }

  nsCOMPtr<nsIDocument> oldDoc = mDoc;

  AutoJSAPI jsapi;
  jsapi.Init();
  JSContext *cx = jsapi.cx();

  // Check if we're anywhere near the stack limit before we reach the
  // transplanting code, since it has no good way to handle errors. This uses
  // the untrusted script limit, which is not strictly necessary since no
  // actual script should run.
  bool overrecursed = false;
  JS_CHECK_RECURSION_CONSERVATIVE_DONT_REPORT(cx, overrecursed = true);
  if (overrecursed) {
    NS_WARNING("Overrecursion in SetNewDocument");
    return NS_ERROR_FAILURE;
  }

  if (!mDoc) {
    // First document load.

    // Get our private root. If it is equal to us, then we need to
    // attach our global key bindings that handles browser scrolling
    // and other browser commands.
    nsPIDOMWindowOuter* privateRoot = nsGlobalWindow::GetPrivateRoot();

    if (privateRoot == AsOuter()) {
      nsXBLService::AttachGlobalKeyHandler(mChromeEventHandler);
    }
  }

  /* No mDocShell means we're already been partially closed down.  When that
     happens, setting status isn't a big requirement, so don't. (Doesn't happen
     under normal circumstances, but bug 49615 describes a case.) */

  nsContentUtils::AddScriptRunner(
    NewRunnableMethod(this, &nsGlobalWindow::ClearStatus));

  // Sometimes, WouldReuseInnerWindow() returns true even if there's no inner
  // window (see bug 776497). Be safe.
  bool reUseInnerWindow = (aForceReuseInnerWindow || wouldReuseInnerWindow) &&
                          GetCurrentInnerWindowInternal();

  nsresult rv = NS_OK;

  // We set mDoc even though this is an outer window to avoid
  // having to *always* reach into the inner window to find the
  // document.
  mDoc = aDocument;

  // Take this opportunity to clear mSuspendedDoc. Our old inner window is now
  // responsible for unsuspending it.
  mSuspendedDoc = nullptr;

#ifdef DEBUG
  mLastOpenedURI = aDocument->GetDocumentURI();
#endif

  mContext->WillInitializeContext();

  nsGlobalWindow *currentInner = GetCurrentInnerWindowInternal();

  if (currentInner && currentInner->mNavigator) {
    currentInner->mNavigator->OnNavigation();
  }

  RefPtr<nsGlobalWindow> newInnerWindow;
  bool createdInnerWindow = false;

  bool thisChrome = IsChromeWindow();

  nsCOMPtr<WindowStateHolder> wsh = do_QueryInterface(aState);
  NS_ASSERTION(!aState || wsh, "What kind of weird state are you giving me here?");

  bool handleDocumentOpen = false;
  
  JS::Rooted<JSObject*> newInnerGlobal(cx);
  if (reUseInnerWindow) {
    // We're reusing the current inner window.
    NS_ASSERTION(!currentInner->IsFrozen(),
                 "We should never be reusing a shared inner window");
    newInnerWindow = currentInner;
    newInnerGlobal = currentInner->GetWrapperPreserveColor();

    if (aDocument != oldDoc) {
      JS::ExposeObjectToActiveJS(newInnerGlobal);
    }

    // We're reusing the inner window, but this still counts as a navigation,
    // so all expandos and such defined on the outer window should go away. Force
    // all Xray wrappers to be recomputed.
    JS::Rooted<JSObject*> rootedObject(cx, GetWrapper());
    if (!JS_RefreshCrossCompartmentWrappers(cx, rootedObject)) {
      return NS_ERROR_FAILURE;
    }

    // Inner windows are only reused for same-origin principals, but the principals
    // don't necessarily match exactly. Update the principal on the compartment to
    // match the new document.
    // NB: We don't just call currentInner->RefreshCompartmentPrincipals() here
    // because we haven't yet set its mDoc to aDocument.
    JSCompartment *compartment = js::GetObjectCompartment(newInnerGlobal);
#ifdef DEBUG
    bool sameOrigin = false;
    nsIPrincipal *existing =
      nsJSPrincipals::get(JS_GetCompartmentPrincipals(compartment));
    aDocument->NodePrincipal()->Equals(existing, &sameOrigin);
    MOZ_ASSERT(sameOrigin);
#endif
    MOZ_ASSERT_IF(aDocument == oldDoc,
                  xpc::GetCompartmentPrincipal(compartment) ==
                  aDocument->NodePrincipal());
    if (aDocument != oldDoc) {
      JS_SetCompartmentPrincipals(compartment,
                                  nsJSPrincipals::get(aDocument->NodePrincipal()));
      // Make sure we clear out the old content XBL scope, so the new one will
      // get created with a principal that subsumes our new principal.
      xpc::ClearContentXBLScope(newInnerGlobal);
    }
  } else {
    if (aState) {
      newInnerWindow = wsh->GetInnerWindow();
      newInnerGlobal = newInnerWindow->GetWrapperPreserveColor();
    } else {
      if (thisChrome) {
        newInnerWindow = nsGlobalChromeWindow::Create(this);
      } else {
        newInnerWindow = nsGlobalWindow::Create(this);
      }

      // The outer window is automatically treated as frozen when we
      // null out the inner window. As a result, initializing classes
      // on the new inner won't end up reaching into the old inner
      // window for classes etc.
      //
      // [This happens with Object.prototype when XPConnect creates
      // a temporary global while initializing classes; the reason
      // being that xpconnect creates the temp global w/o a parent
      // and proto, which makes the JS engine look up classes in
      // cx->globalObject, i.e. this outer window].

      mInnerWindow = nullptr;

      mCreatingInnerWindow = true;
      // Every script context we are initialized with must create a
      // new global.
      rv = CreateNativeGlobalForInner(cx, newInnerWindow,
                                      aDocument->GetDocumentURI(),
                                      aDocument->NodePrincipal(),
                                      &newInnerGlobal,
                                      ComputeIsSecureContext(aDocument));
      NS_ASSERTION(NS_SUCCEEDED(rv) && newInnerGlobal &&
                   newInnerWindow->GetWrapperPreserveColor() == newInnerGlobal,
                   "Failed to get script global");
      newInnerWindow->mIsSecureContextIfOpenerIgnored =
        ComputeIsSecureContext(aDocument, SecureContextFlags::eIgnoreOpener);

      mCreatingInnerWindow = false;
      createdInnerWindow = true;

      NS_ENSURE_SUCCESS(rv, rv);
    }

    if (currentInner && currentInner->GetWrapperPreserveColor()) {
      if (oldDoc == aDocument) {
        handleDocumentOpen = true;
        // Move the navigator from the old inner window to the new one since
        // this is a document.write. This is safe from a same-origin point of
        // view because document.write can only be used by the same origin.
        newInnerWindow->mNavigator = currentInner->mNavigator;
        currentInner->mNavigator = nullptr;
        if (newInnerWindow->mNavigator) {
          newInnerWindow->mNavigator->SetWindow(newInnerWindow->AsInner());
        }

        // Make a copy of the old window's performance object on document.open.
        // Note that we have to force eager creation of it here, because we need
        // to grab the current document channel and whatnot before that changes.
        currentInner->AsInner()->CreatePerformanceObjectIfNeeded();
        if (currentInner->mPerformance) {
          newInnerWindow->mPerformance =
            Performance::CreateForMainThread(newInnerWindow->AsInner(),
                                             currentInner->mPerformance->GetDOMTiming(),
                                             currentInner->mPerformance->GetChannel());
        }
      }

      // Don't free objects on our current inner window if it's going to be
      // held in the bfcache.
      if (!currentInner->IsFrozen()) {
        currentInner->FreeInnerObjects(handleDocumentOpen);
      }
    }

    mInnerWindow = newInnerWindow->AsInner();

    if (!GetWrapperPreserveColor()) {
      JS::Rooted<JSObject*> outer(cx,
        NewOuterWindowProxy(cx, newInnerGlobal, thisChrome));
      NS_ENSURE_TRUE(outer, NS_ERROR_FAILURE);

      js::SetProxyExtra(outer, 0, js::PrivateValue(ToSupports(this)));

      // Inform the nsJSContext, which is the canonical holder of the outer.
      mContext->SetWindowProxy(outer);
      mContext->DidInitializeContext();

      SetWrapper(mContext->GetWindowProxy());
    } else {
      JS::ExposeObjectToActiveJS(newInnerGlobal);
      JS::Rooted<JSObject*> outerObject(cx,
        NewOuterWindowProxy(cx, newInnerGlobal, thisChrome));
      if (!outerObject) {
        NS_ERROR("out of memory");
        return NS_ERROR_FAILURE;
      }

      JS::Rooted<JSObject*> obj(cx, GetWrapperPreserveColor());

      js::SetProxyExtra(obj, 0, js::PrivateValue(nullptr));
      js::SetProxyExtra(outerObject, 0, js::PrivateValue(nullptr));

      outerObject = xpc::TransplantObject(cx, obj, outerObject);
      if (!outerObject) {
        NS_ERROR("unable to transplant wrappers, probably OOM");
        return NS_ERROR_FAILURE;
      }

      js::SetProxyExtra(outerObject, 0, js::PrivateValue(ToSupports(this)));

      SetWrapper(outerObject);

      MOZ_ASSERT(js::GetGlobalForObjectCrossCompartment(outerObject) == newInnerGlobal);

      // Inform the nsJSContext, which is the canonical holder of the outer.
      mContext->SetWindowProxy(outerObject);
    }

    // Enter the new global's compartment.
    JSAutoCompartment ac(cx, GetWrapperPreserveColor());

    {
      JS::Rooted<JSObject*> outer(cx, GetWrapperPreserveColor());
      js::SetWindowProxy(cx, newInnerGlobal, outer);
    }

    // Set scriptability based on the state of the docshell.
    bool allow = GetDocShell()->GetCanExecuteScripts();
    xpc::Scriptability::Get(GetWrapperPreserveColor()).SetDocShellAllowsScript(allow);

    if (!aState) {
      // Get the "window" property once so it will be cached on our inner.  We
      // have to do this here, not in binding code, because this has to happen
      // after we've created the outer window proxy and stashed it in the outer
      // nsGlobalWindow, so GetWrapperPreserveColor() on that outer
      // nsGlobalWindow doesn't return null and nsGlobalWindow::OuterObject
      // works correctly.
      JS::Rooted<JS::Value> unused(cx);
      if (!JS_GetProperty(cx, newInnerGlobal, "window", &unused)) {
        NS_ERROR("can't create the 'window' property");
        return NS_ERROR_FAILURE;
      }

      // And same thing for the "self" property.
      if (!JS_GetProperty(cx, newInnerGlobal, "self", &unused)) {
        NS_ERROR("can't create the 'self' property");
        return NS_ERROR_FAILURE;
      }
    }
  }

  JSAutoCompartment ac(cx, GetWrapperPreserveColor());

  if (!aState && !reUseInnerWindow) {
    // Loading a new page and creating a new inner window, *not*
    // restoring from session history.

    // Now that both the the inner and outer windows are initialized
    // let the script context do its magic to hook them together.
    MOZ_ASSERT(mContext->GetWindowProxy() == GetWrapperPreserveColor());
#ifdef DEBUG
    JS::Rooted<JSObject*> rootedJSObject(cx, GetWrapperPreserveColor());
    JS::Rooted<JSObject*> proto1(cx), proto2(cx);
    JS_GetPrototype(cx, rootedJSObject, &proto1);
    JS_GetPrototype(cx, newInnerGlobal, &proto2);
    NS_ASSERTION(proto1 == proto2,
                 "outer and inner globals should have the same prototype");
#endif

    mInnerWindow->SyncStateFromParentWindow();
  }

  // Add an extra ref in case we release mContext during GC.
  nsCOMPtr<nsIScriptContext> kungFuDeathGrip(mContext);

  aDocument->SetScriptGlobalObject(newInnerWindow);
  MOZ_ASSERT(newInnerWindow->mTabGroup,
             "We must have a TabGroup cached at this point");

  if (!aState) {
    if (reUseInnerWindow) {

      if (newInnerWindow->mDoc != aDocument) {
        newInnerWindow->mDoc = aDocument;

        // The storage objects contain the URL of the window. We have to
        // recreate them when the innerWindow is reused.
        newInnerWindow->mLocalStorage = nullptr;
        newInnerWindow->mSessionStorage = nullptr;

        newInnerWindow->mPerformance = nullptr;

        // This must be called after nulling the internal objects because
        // we might recreate them here by calling the getter methods, and
        // store them into the JS slots. If we null them after, the slot
        // values and the objects will be out of sync.
        newInnerWindow->ClearDocumentDependentSlots(cx);
      }
    } else {
      newInnerWindow->InnerSetNewDocument(cx, aDocument);

      // Initialize DOM classes etc on the inner window.
      JS::Rooted<JSObject*> obj(cx, newInnerGlobal);
      rv = kungFuDeathGrip->InitClasses(obj);
      NS_ENSURE_SUCCESS(rv, rv);
    }

    // If the document comes from a JAR, check if the channel was determined
    // to be unsafe. If so, permanently disable script on the compartment by
    // calling Block() and throwing away the key.
    nsCOMPtr<nsIJARChannel> jarChannel = do_QueryInterface(aDocument->GetChannel());
    if (jarChannel && jarChannel->GetIsUnsafe()) {
      xpc::Scriptability::Get(newInnerGlobal).Block();
    }

    if (mArguments) {
      newInnerWindow->DefineArgumentsProperty(mArguments);
      mArguments = nullptr;
    }

    // Give the new inner window our chrome event handler (since it
    // doesn't have one).
    newInnerWindow->mChromeEventHandler = mChromeEventHandler;
  }

  nsJSContext::PokeGC(JS::gcreason::SET_NEW_DOCUMENT);
  kungFuDeathGrip->DidInitializeContext();

  // We wait to fire the debugger hook until the window is all set up and hooked
  // up with the outer. See bug 969156.
  if (createdInnerWindow) {
    nsContentUtils::AddScriptRunner(
      NewRunnableMethod(newInnerWindow,
                        &nsGlobalWindow::FireOnNewGlobalObject));
  }

  if (newInnerWindow && !newInnerWindow->mHasNotifiedGlobalCreated && mDoc) {
    // We should probably notify. However if this is the, arguably bad,
    // situation when we're creating a temporary non-chrome-about-blank
    // document in a chrome docshell, don't notify just yet. Instead wait
    // until we have a real chrome doc.
    if (!mDocShell ||
        mDocShell->ItemType() != nsIDocShellTreeItem::typeChrome ||
        nsContentUtils::IsSystemPrincipal(mDoc->NodePrincipal())) {
      newInnerWindow->mHasNotifiedGlobalCreated = true;
      nsContentUtils::AddScriptRunner(
        NewRunnableMethod(this, &nsGlobalWindow::DispatchDOMWindowCreated));
    }
  }

  PreloadLocalStorage();

  return NS_OK;
}

void
nsGlobalWindow::PreloadLocalStorage()
{
  MOZ_ASSERT(IsOuterWindow());

  if (!Preferences::GetBool(kStorageEnabled)) {
    return;
  }

  if (IsChromeWindow()) {
    return;
  }

  nsIPrincipal* principal = GetPrincipal();
  if (!principal) {
    return;
  }

  nsresult rv;

  nsCOMPtr<nsIDOMStorageManager> storageManager =
    do_GetService("@mozilla.org/dom/localStorage-manager;1", &rv);
  if (NS_FAILED(rv)) {
    return;
  }

  storageManager->PrecacheStorage(principal);
}

void
nsGlobalWindow::DispatchDOMWindowCreated()
{
  MOZ_ASSERT(IsOuterWindow());

  if (!mDoc) {
    return;
  }

  // Fire DOMWindowCreated at chrome event listeners
  nsContentUtils::DispatchChromeEvent(mDoc, mDoc, NS_LITERAL_STRING("DOMWindowCreated"),
                                      true /* bubbles */,
                                      false /* not cancellable */);

  nsCOMPtr<nsIObserverService> observerService =
    mozilla::services::GetObserverService();

  // The event dispatching could possibly cause docshell destory, and
  // consequently cause mDoc to be set to nullptr by DropOuterWindowDocs(),
  // so check it again here.
  if (observerService && mDoc) {
    nsAutoString origin;
    nsIPrincipal* principal = mDoc->NodePrincipal();
    nsContentUtils::GetUTFOrigin(principal, origin);
    observerService->
      NotifyObservers(static_cast<nsIDOMWindow*>(this),
                      nsContentUtils::IsSystemPrincipal(principal) ?
                        "chrome-document-global-created" :
                        "content-document-global-created",
                      origin.get());
  }
}

void
nsGlobalWindow::ClearStatus()
{
  SetStatusOuter(EmptyString());
}

void
nsGlobalWindow::InnerSetNewDocument(JSContext* aCx, nsIDocument* aDocument)
{
  NS_PRECONDITION(IsInnerWindow(), "Must only be called on inner windows");
  MOZ_ASSERT(aDocument);

  if (gDOMLeakPRLog && MOZ_LOG_TEST(gDOMLeakPRLog, LogLevel::Debug)) {
    nsIURI *uri = aDocument->GetDocumentURI();
    PR_LogPrint("DOMWINDOW %p SetNewDocument %s",
                this, uri ? uri->GetSpecOrDefault().get() : "");
  }

  mDoc = aDocument;
  mFocusedNode = nullptr;
  mLocalStorage = nullptr;
  mSessionStorage = nullptr;
  mPerformance = nullptr;

  // This must be called after nulling the internal objects because we might
  // recreate them here by calling the getter methods, and store them into the JS
  // slots. If we null them after, the slot values and the objects will be
  // out of sync.
  ClearDocumentDependentSlots(aCx);

#ifdef DEBUG
  mLastOpenedURI = aDocument->GetDocumentURI();
#endif

  // Clear our mutation bitfield.
  mMutationBits = 0;
}

void
nsGlobalWindow::SetDocShell(nsIDocShell* aDocShell)
{
  NS_ASSERTION(IsOuterWindow(), "Uh, SetDocShell() called on inner window!");
  MOZ_ASSERT(aDocShell);

  if (aDocShell == mDocShell) {
    return;
  }

  mDocShell = aDocShell; // Weak Reference

  nsCOMPtr<nsPIDOMWindowOuter> parentWindow = GetScriptableParentOrNull();
  MOZ_RELEASE_ASSERT(!parentWindow || !mTabGroup || mTabGroup == Cast(parentWindow)->mTabGroup);

  NS_ASSERTION(!mNavigator, "Non-null mNavigator in outer window!");

  if (mFrames) {
    mFrames->SetDocShell(aDocShell);
  }

  // Get our enclosing chrome shell and retrieve its global window impl, so
  // that we can do some forwarding to the chrome document.
  nsCOMPtr<nsIDOMEventTarget> chromeEventHandler;
  mDocShell->GetChromeEventHandler(getter_AddRefs(chromeEventHandler));
  mChromeEventHandler = do_QueryInterface(chromeEventHandler);
  if (!mChromeEventHandler) {
    // We have no chrome event handler. If we have a parent,
    // get our chrome event handler from the parent. If
    // we don't have a parent, then we need to make a new
    // window root object that will function as a chrome event
    // handler and receive all events that occur anywhere inside
    // our window.
    nsCOMPtr<nsPIDOMWindowOuter> parentWindow = GetParent();
    if (parentWindow.get() != AsOuter()) {
      mChromeEventHandler = parentWindow->GetChromeEventHandler();
    }
    else {
      mChromeEventHandler = NS_NewWindowRoot(AsOuter());
      mIsRootOuterWindow = true;
    }
  }

  bool docShellActive;
  mDocShell->GetIsActive(&docShellActive);
  mIsBackground = !docShellActive;
}

void
nsGlobalWindow::DetachFromDocShell()
{
  NS_ASSERTION(IsOuterWindow(), "Uh, DetachFromDocShell() called on inner window!");

  // DetachFromDocShell means the window is being torn down. Drop our
  // reference to the script context, allowing it to be deleted
  // later. Meanwhile, keep our weak reference to the script object
  // so that it can be retrieved later (until it is finalized by the JS GC).

  NS_ASSERTION(mTimeouts.isEmpty(), "Uh, outer window holds timeouts!");

  // Call FreeInnerObjects on all inner windows, not just the current
  // one, since some could be held by WindowStateHolder objects that
  // are GC-owned.
  for (RefPtr<nsGlobalWindow> inner = (nsGlobalWindow *)PR_LIST_HEAD(this);
       inner != this;
       inner = (nsGlobalWindow*)PR_NEXT_LINK(inner)) {
    MOZ_ASSERT(!inner->mOuterWindow || inner->mOuterWindow == AsOuter());
    inner->FreeInnerObjects();
  }

  if (auto* reporter = nsWindowMemoryReporter::Get()) {
    reporter->ObserveDOMWindowDetached(this);
  }

  NotifyWindowIDDestroyed("outer-window-destroyed");

  nsGlobalWindow *currentInner = GetCurrentInnerWindowInternal();

  if (currentInner) {
    NS_ASSERTION(mDoc, "Must have doc!");

    // Remember the document's principal and URI.
    mDocumentPrincipal = mDoc->NodePrincipal();
    mDocumentURI = mDoc->GetDocumentURI();
    mDocBaseURI = mDoc->GetDocBaseURI();

    // Release our document reference
    DropOuterWindowDocs();
    mFocusedNode = nullptr;
  }

  ClearControllers();

  mChromeEventHandler = nullptr; // force release now

  if (mContext) {
    nsJSContext::PokeGC(JS::gcreason::SET_DOC_SHELL);
    mContext = nullptr;
  }

  mDocShell = nullptr; // Weak Reference

  NS_ASSERTION(!mNavigator, "Non-null mNavigator in outer window!");

  if (mFrames) {
    mFrames->SetDocShell(nullptr);
  }

  MaybeForgiveSpamCount();
  CleanUp();
}

void
nsGlobalWindow::SetOpenerWindow(nsPIDOMWindowOuter* aOpener,
                                bool aOriginalOpener)
{
  FORWARD_TO_OUTER_VOID(SetOpenerWindow, (aOpener, aOriginalOpener));

  nsWeakPtr opener = do_GetWeakReference(aOpener);
  if (opener == mOpener) {
    return;
  }

  NS_ASSERTION(!aOriginalOpener || !mSetOpenerWindowCalled,
               "aOriginalOpener is true, but not first call to "
               "SetOpenerWindow!");
  NS_ASSERTION(aOpener || !aOriginalOpener,
               "Shouldn't set mHadOriginalOpener if aOpener is null");

  mOpener = opener.forget();
  NS_ASSERTION(mOpener || !aOpener, "Opener must support weak references!");

  if (aOriginalOpener) {
    MOZ_ASSERT(!mHadOriginalOpener,
               "Probably too late to call ComputeIsSecureContext again");
    mHadOriginalOpener = true;
    mOriginalOpenerWasSecureContext =
      aOpener->GetCurrentInnerWindow()->IsSecureContext();
  }

#ifdef DEBUG
  mSetOpenerWindowCalled = true;
#endif
}

static
already_AddRefed<EventTarget>
TryGetTabChildGlobalAsEventTarget(nsISupports *aFrom)
{
  nsCOMPtr<nsIFrameLoaderOwner> frameLoaderOwner = do_QueryInterface(aFrom);
  if (!frameLoaderOwner) {
    return nullptr;
  }

  RefPtr<nsFrameLoader> frameLoader = frameLoaderOwner->GetFrameLoader();
  if (!frameLoader) {
    return nullptr;
  }

  nsCOMPtr<EventTarget> target = frameLoader->GetTabChildGlobalAsEventTarget();
  return target.forget();
}

void
nsGlobalWindow::UpdateParentTarget()
{
  // Try to get our frame element's tab child global (its in-process message
  // manager).  If that fails, fall back to the chrome event handler's tab
  // child global, and if it doesn't have one, just use the chrome event
  // handler itself.

  nsCOMPtr<Element> frameElement = GetOuterWindow()->GetFrameElementInternal();
  nsCOMPtr<EventTarget> eventTarget =
    TryGetTabChildGlobalAsEventTarget(frameElement);

  if (!eventTarget) {
    nsGlobalWindow* topWin = GetScriptableTopInternal();
    if (topWin) {
      frameElement = topWin->AsOuter()->GetFrameElementInternal();
      eventTarget = TryGetTabChildGlobalAsEventTarget(frameElement);
    }
  }

  if (!eventTarget) {
    eventTarget = TryGetTabChildGlobalAsEventTarget(mChromeEventHandler);
  }

  if (!eventTarget) {
    eventTarget = mChromeEventHandler;
  }

  mParentTarget = eventTarget;
}

EventTarget*
nsGlobalWindow::GetTargetForDOMEvent()
{
  return GetOuterWindowInternal();
}

EventTarget*
nsGlobalWindow::GetTargetForEventTargetChain()
{
  return IsInnerWindow() ? this : GetCurrentInnerWindowInternal();
}

nsresult
nsGlobalWindow::WillHandleEvent(EventChainPostVisitor& aVisitor)
{
  return NS_OK;
}

nsresult
nsGlobalWindow::GetEventTargetParent(EventChainPreVisitor& aVisitor)
{
  NS_PRECONDITION(IsInnerWindow(),
                  "GetEventTargetParent is used on outer window!?");
  EventMessage msg = aVisitor.mEvent->mMessage;

  aVisitor.mCanHandle = true;
  // Middle/right click shouldn't dispatch click event, use auxclick to instead.
<<<<<<< HEAD
=======
  // Note: mDoc should always exist here, but check just in case someone yanked
  // it out from under us.
>>>>>>> 407a79e7
  if (mDoc && mDoc->IsXULDocument()) {
    aVisitor.mForceContentDispatch = true; //FIXME! Bug 329119
  }
  if (msg == eResize && aVisitor.mEvent->IsTrusted()) {
    // QIing to window so that we can keep the old behavior also in case
    // a child window is handling resize.
    nsCOMPtr<nsPIDOMWindowInner> window =
      do_QueryInterface(aVisitor.mEvent->mOriginalTarget);
    if (window) {
      mIsHandlingResizeEvent = true;
    }
  } else if (msg == eMouseDown && aVisitor.mEvent->IsTrusted()) {
    gMouseDown = true;
  } else if ((msg == eMouseUp || msg == eDragEnd) &&
             aVisitor.mEvent->IsTrusted()) {
    gMouseDown = false;
    if (gDragServiceDisabled) {
      nsCOMPtr<nsIDragService> ds =
        do_GetService("@mozilla.org/widget/dragservice;1");
      if (ds) {
        gDragServiceDisabled = false;
        ds->Unsuppress();
      }
    }
  }

  aVisitor.SetParentTarget(GetParentTarget(), true);

  // Handle 'active' event.
  if (!mIdleObservers.IsEmpty() &&
      aVisitor.mEvent->IsTrusted() &&
      (aVisitor.mEvent->HasMouseEventMessage() ||
       aVisitor.mEvent->HasDragEventMessage())) {
    mAddActiveEventFuzzTime = false;
  }

  return NS_OK;
}

bool
nsGlobalWindow::ShouldPromptToBlockDialogs()
{
  MOZ_ASSERT(IsOuterWindow());

  nsGlobalWindow *topWindow = GetScriptableTopInternal();
  if (!topWindow) {
    NS_ASSERTION(!mDocShell, "ShouldPromptToBlockDialogs() called without a top window?");
    return true;
  }

  topWindow = topWindow->GetCurrentInnerWindowInternal();
  if (!topWindow) {
    return true;
  }

  return topWindow->DialogsAreBeingAbused();
}

bool
nsGlobalWindow::AreDialogsEnabled()
{
  MOZ_ASSERT(IsOuterWindow());

  nsGlobalWindow *topWindow = GetScriptableTopInternal();
  if (!topWindow) {
    NS_ERROR("AreDialogsEnabled() called without a top window?");
    return false;
  }

  // TODO: Warn if no top window?
  topWindow = topWindow->GetCurrentInnerWindowInternal();
  if (!topWindow) {
    return false;
  }

  // Dialogs are blocked if the content viewer is hidden
  if (mDocShell) {
    nsCOMPtr<nsIContentViewer> cv;
    mDocShell->GetContentViewer(getter_AddRefs(cv));

    bool isHidden;
    cv->GetIsHidden(&isHidden);
    if (isHidden) {
      return false;
    }
  }

  // Dialogs are also blocked if the document is sandboxed with SANDBOXED_MODALS
  // (or if we have no document, of course).  Which document?  Who knows; the
  // spec is daft.  See <https://github.com/whatwg/html/issues/1206>.  For now
  // just go ahead and check mDoc, since in everything except edge cases in
  // which a frame is allow-same-origin but not allow-scripts and is being poked
  // at by some other window this should be the right thing anyway.
  if (!mDoc || (mDoc->GetSandboxFlags() & SANDBOXED_MODALS)) {
    return false;
  }

  return topWindow->mAreDialogsEnabled;
}

bool
nsGlobalWindow::DialogsAreBeingAbused()
{
  MOZ_ASSERT(IsInnerWindow());
  NS_ASSERTION(GetScriptableTopInternal() &&
               GetScriptableTopInternal()->GetCurrentInnerWindowInternal() == this,
               "DialogsAreBeingAbused called with invalid window");

  if (mLastDialogQuitTime.IsNull() ||
      nsContentUtils::IsCallerChrome()) {
    return false;
  }

  TimeDuration dialogInterval(TimeStamp::Now() - mLastDialogQuitTime);
  if (dialogInterval.ToSeconds() <
      Preferences::GetInt("dom.successive_dialog_time_limit",
                          DEFAULT_SUCCESSIVE_DIALOG_TIME_LIMIT)) {
    mDialogAbuseCount++;

    return GetPopupControlState() > openAllowed ||
           mDialogAbuseCount > MAX_SUCCESSIVE_DIALOG_COUNT;
  }

  // Reset the abuse counter
  mDialogAbuseCount = 0;

  return false;
}

bool
nsGlobalWindow::ConfirmDialogIfNeeded()
{
  MOZ_ASSERT(IsOuterWindow());

  NS_ENSURE_TRUE(mDocShell, false);
  nsCOMPtr<nsIPromptService> promptSvc =
    do_GetService("@mozilla.org/embedcomp/prompt-service;1");

  if (!promptSvc) {
    return true;
  }

  // Reset popup state while opening a modal dialog, and firing events
  // about the dialog, to prevent the current state from being active
  // the whole time a modal dialog is open.
  nsAutoPopupStatePusher popupStatePusher(openAbused, true);

  bool disableDialog = false;
  nsXPIDLString label, title;
  nsContentUtils::GetLocalizedString(nsContentUtils::eCOMMON_DIALOG_PROPERTIES,
                                     "ScriptDialogLabel", label);
  nsContentUtils::GetLocalizedString(nsContentUtils::eCOMMON_DIALOG_PROPERTIES,
                                     "ScriptDialogPreventTitle", title);
  promptSvc->Confirm(AsOuter(), title.get(), label.get(), &disableDialog);
  if (disableDialog) {
    DisableDialogs();
    return false;
  }

  return true;
}

void
nsGlobalWindow::DisableDialogs()
{
  nsGlobalWindow *topWindow = GetScriptableTopInternal();
  if (!topWindow) {
    NS_ERROR("DisableDialogs() called without a top window?");
    return;
  }

  topWindow = topWindow->GetCurrentInnerWindowInternal();
  // TODO: Warn if no top window?
  if (topWindow) {
    topWindow->mAreDialogsEnabled = false;
  }
}

void
nsGlobalWindow::EnableDialogs()
{
  nsGlobalWindow *topWindow = GetScriptableTopInternal();
  if (!topWindow) {
    NS_ERROR("EnableDialogs() called without a top window?");
    return;
  }

  // TODO: Warn if no top window?
  topWindow = topWindow->GetCurrentInnerWindowInternal();
  if (topWindow) {
    topWindow->mAreDialogsEnabled = true;
  }
}

nsresult
nsGlobalWindow::PostHandleEvent(EventChainPostVisitor& aVisitor)
{
  NS_PRECONDITION(IsInnerWindow(), "PostHandleEvent is used on outer window!?");

  // Return early if there is nothing to do.
  switch (aVisitor.mEvent->mMessage) {
    case eResize:
    case eUnload:
    case eLoad:
      break;
    default:
      return NS_OK;
  }

  /* mChromeEventHandler and mContext go dangling in the middle of this
   function under some circumstances (events that destroy the window)
   without this addref. */
  nsCOMPtr<nsIDOMEventTarget> kungFuDeathGrip1(mChromeEventHandler);
  mozilla::Unused << kungFuDeathGrip1; // These aren't referred to through the function
  nsCOMPtr<nsIScriptContext> kungFuDeathGrip2(GetContextInternal());
  mozilla::Unused << kungFuDeathGrip2; // These aren't referred to through the function


  if (aVisitor.mEvent->mMessage == eResize) {
    mIsHandlingResizeEvent = false;
  } else if (aVisitor.mEvent->mMessage == eUnload &&
             aVisitor.mEvent->IsTrusted()) {
    // Execute bindingdetached handlers before we tear ourselves
    // down.
    if (mDoc) {
      mDoc->BindingManager()->ExecuteDetachedHandlers();
    }
    mIsDocumentLoaded = false;
  } else if (aVisitor.mEvent->mMessage == eLoad &&
             aVisitor.mEvent->IsTrusted()) {
    // This is page load event since load events don't propagate to |window|.
    // @see nsDocument::GetEventTargetParent.
    mIsDocumentLoaded = true;

    nsCOMPtr<Element> element = GetOuterWindow()->GetFrameElementInternal();
    nsIDocShell* docShell = GetDocShell();
    if (element && GetParentInternal() &&
        docShell && docShell->ItemType() != nsIDocShellTreeItem::typeChrome) {
      // If we're not in chrome, or at a chrome boundary, fire the
      // onload event for the frame element.

      nsEventStatus status = nsEventStatus_eIgnore;
      WidgetEvent event(aVisitor.mEvent->IsTrusted(), eLoad);
      event.mFlags.mBubbles = false;
      event.mFlags.mCancelable = false;

      // Most of the time we could get a pres context to pass in here,
      // but not always (i.e. if this window is not shown there won't
      // be a pres context available). Since we're not firing a GUI
      // event we don't need a pres context anyway so we just pass
      // null as the pres context all the time here.
      EventDispatcher::Dispatch(element, nullptr, &event, nullptr, &status);
    }
  }

  return NS_OK;
}

nsresult
nsGlobalWindow::DispatchDOMEvent(WidgetEvent* aEvent,
                                 nsIDOMEvent* aDOMEvent,
                                 nsPresContext* aPresContext,
                                 nsEventStatus* aEventStatus)
{
  return EventDispatcher::DispatchDOMEvent(static_cast<nsPIDOMWindow*>(this),
                                           aEvent, aDOMEvent, aPresContext,
                                           aEventStatus);
}

void
nsGlobalWindow::PoisonOuterWindowProxy(JSObject *aObject)
{
  MOZ_ASSERT(IsOuterWindow());
  if (aObject == GetWrapperPreserveColor()) {
    PoisonWrapper();
  }
}

nsresult
nsGlobalWindow::SetArguments(nsIArray *aArguments)
{
  MOZ_ASSERT(IsOuterWindow());
  nsresult rv;

  // We've now mostly separated them, but the difference is still opaque to
  // nsWindowWatcher (the caller of SetArguments in this little back-and-forth
  // embedding waltz we do here).
  //
  // So we need to demultiplex the two cases here.
  nsGlobalWindow *currentInner = GetCurrentInnerWindowInternal();

  mArguments = aArguments;
  rv = currentInner->DefineArgumentsProperty(aArguments);
  NS_ENSURE_SUCCESS(rv, rv);

  return NS_OK;
}

nsresult
nsGlobalWindow::DefineArgumentsProperty(nsIArray *aArguments)
{
  MOZ_ASSERT(IsInnerWindow());

  nsIScriptContext *ctx = GetOuterWindowInternal()->mContext;
  NS_ENSURE_TRUE(aArguments && ctx, NS_ERROR_NOT_INITIALIZED);

  JS::Rooted<JSObject*> obj(RootingCx(), GetWrapperPreserveColor());
  return ctx->SetProperty(obj, "arguments", aArguments);
}

namespace {

// Convert a ThrottledEventQueue length to a timer delay in milliseconds.
// This will return a value between 0 and INT32_MAX.
int32_t
CalculateNewBackPressureDelayMS(uint32_t aBacklogDepth)
{
  double multiplier = static_cast<double>(aBacklogDepth) /
                      static_cast<double>(gThrottledEventQueueBackPressure);
  double value = static_cast<double>(gBackPressureDelayMS) * multiplier;
  // Avoid overflow
  if (value > INT32_MAX) {
    value = INT32_MAX;
  }

  // Once we get close to an empty queue just floor the delay back to zero.
  // We want to ensure we don't get stuck in a condition where there is a
  // small amount of delay remaining due to an active, but reasonable, queue.
  else if (value < static_cast<double>(gBackPressureDelayMinimumMS)) {
    value = 0;
  }
  return static_cast<int32_t>(value);
}

} // anonymous namespace

void
nsGlobalWindow::MaybeApplyBackPressure()
{
  MOZ_ASSERT(NS_IsMainThread());

  // If we are already in back pressure then we don't need to apply back
  // pressure again.  We also shouldn't need to apply back pressure while
  // the window is suspended.
  if (mBackPressureDelayMS > 0 || IsSuspended()) {
    return;
  }

  RefPtr<ThrottledEventQueue> queue = TabGroup()->GetThrottledEventQueue();
  if (!queue) {
    return;
  }

  // Only begin back pressure if the window has greatly fallen behind the main
  // thread.  This is a somewhat arbitrary threshold chosen such that it should
  // rarely fire under normaly circumstances.  Its low enough, though,
  // that we should have time to slow new runnables from being added before an
  // OOM occurs.
  if (queue->Length() < gThrottledEventQueueBackPressure) {
    return;
  }

  // First attempt to dispatch a runnable to update our back pressure state.  We
  // do this first in order to verify we can dispatch successfully before
  // entering the back pressure state.
  nsCOMPtr<nsIRunnable> r =
    NewRunnableMethod(this, &nsGlobalWindow::CancelOrUpdateBackPressure);
  nsresult rv = queue->Dispatch(r.forget(), NS_DISPATCH_NORMAL);
  NS_ENSURE_SUCCESS_VOID(rv);

  // Since the callback was scheduled successfully we can now persist the
  // backpressure value.
  mBackPressureDelayMS = CalculateNewBackPressureDelayMS(queue->Length());
}

void
nsGlobalWindow::CancelOrUpdateBackPressure()
{
  MOZ_ASSERT(NS_IsMainThread());
  MOZ_ASSERT(mBackPressureDelayMS > 0);

  // First, re-calculate the back pressure delay.
  RefPtr<ThrottledEventQueue> queue = TabGroup()->GetThrottledEventQueue();
  int32_t newBackPressureDelayMS =
    CalculateNewBackPressureDelayMS(queue ? queue->Length() : 0);

  // If the delay has increased, then simply apply it.  Increasing the delay
  // does not risk re-ordering timers.
  if (newBackPressureDelayMS > mBackPressureDelayMS) {
    mBackPressureDelayMS = newBackPressureDelayMS;
  }

  // If the delay has decreased, though, we only apply the new value if it has
  // reduced significantly.  This hysteresis avoids thrashing the back pressure
  // value back and forth rapidly.  This is important because reducing the
  // backpressure delay requires calling ResetTimerForThrottleReduction() which
  // can be quite expensive.  We only want to call that method if the back log
  // is really clearing.
  else if (newBackPressureDelayMS == 0 ||
           (static_cast<uint32_t>(mBackPressureDelayMS) >
           (newBackPressureDelayMS + gBackPressureDelayReductionThresholdMS))) {
    int32_t oldBackPressureDelayMS = mBackPressureDelayMS;
    mBackPressureDelayMS = newBackPressureDelayMS;

    // If the back pressure delay has gone down we must reset any existing
    // timers to use the new value.  Otherwise we run the risk of executing
    // timer callbacks out-of-order.
    ResetTimersForThrottleReduction(oldBackPressureDelayMS);
  }

  // If all of the back pressure delay has been removed then we no longer need
  // to check back pressure updates.  We can simply return without scheduling
  // another update runnable.
  if (!mBackPressureDelayMS) {
    return;
  }

  // Otherwise, if there is a back pressure delay still in effect we need
  // queue a runnable to check if it can be reduced in the future.  Note
  // that this runnable is dispatched to the ThrottledEventQueue.  This
  // means we will not check for a new value until the current back log
  // has been processed.  The next update will only keep back pressure if
  // more runnables continue to be dispatched to the queue.
  nsCOMPtr<nsIRunnable> r =
    NewRunnableMethod(this, &nsGlobalWindow::CancelOrUpdateBackPressure);
  MOZ_ALWAYS_SUCCEEDS(queue->Dispatch(r.forget(), NS_DISPATCH_NORMAL));
}

//*****************************************************************************
// nsGlobalWindow::nsIScriptObjectPrincipal
//*****************************************************************************

nsIPrincipal*
nsGlobalWindow::GetPrincipal()
{
  if (mDoc) {
    // If we have a document, get the principal from the document
    return mDoc->NodePrincipal();
  }

  if (mDocumentPrincipal) {
    return mDocumentPrincipal;
  }

  // If we don't have a principal and we don't have a document we
  // ask the parent window for the principal. This can happen when
  // loading a frameset that has a <frame src="javascript:xxx">, in
  // that case the global window is used in JS before we've loaded
  // a document into the window.

  nsCOMPtr<nsIScriptObjectPrincipal> objPrincipal =
    do_QueryInterface(GetParentInternal());

  if (objPrincipal) {
    return objPrincipal->GetPrincipal();
  }

  return nullptr;
}

//*****************************************************************************
// nsGlobalWindow::nsIDOMWindow
//*****************************************************************************

template <class T>
nsIURI*
nsPIDOMWindow<T>::GetDocumentURI() const
{
  return mDoc ? mDoc->GetDocumentURI() : mDocumentURI.get();
}

template <class T>
nsIURI*
nsPIDOMWindow<T>::GetDocBaseURI() const
{
  return mDoc ? mDoc->GetDocBaseURI() : mDocBaseURI.get();
}

template <class T>
void
nsPIDOMWindow<T>::MaybeCreateDoc()
{
  MOZ_ASSERT(!mDoc);
  if (nsIDocShell* docShell = GetDocShell()) {
    // Note that |document| here is the same thing as our mDoc, but we
    // don't have to explicitly set the member variable because the docshell
    // has already called SetNewDocument().
    nsCOMPtr<nsIDocument> document = docShell->GetDocument();
    Unused << document;
  }
}

void
nsPIDOMWindowOuter::SetInitialKeyboardIndicators(
  UIStateChangeType aShowAccelerators, UIStateChangeType aShowFocusRings)
{
  MOZ_ASSERT(IsOuterWindow());
  MOZ_ASSERT(!GetCurrentInnerWindow());

  nsPIDOMWindowOuter* piWin = GetPrivateRoot();
  if (!piWin) {
    return;
  }

  MOZ_ASSERT(piWin == AsOuter());

  // only change the flags that have been modified
  nsCOMPtr<nsPIWindowRoot> windowRoot = do_QueryInterface(mChromeEventHandler);
  if (!windowRoot) {
    return;
  }

  if (aShowAccelerators != UIStateChangeType_NoChange) {
    windowRoot->SetShowAccelerators(aShowAccelerators == UIStateChangeType_Set);
  }
  if (aShowFocusRings != UIStateChangeType_NoChange) {
    windowRoot->SetShowFocusRings(aShowFocusRings == UIStateChangeType_Set);
  }

  nsContentUtils::SetKeyboardIndicatorsOnRemoteChildren(GetOuterWindow(),
                                                        aShowAccelerators,
                                                        aShowFocusRings);
}

Element*
nsPIDOMWindowOuter::GetFrameElementInternal() const
{
  MOZ_ASSERT(IsOuterWindow());
  return mFrameElement;
}

void
nsPIDOMWindowOuter::SetFrameElementInternal(Element* aFrameElement)
{
  MOZ_ASSERT(IsOuterWindow());
  mFrameElement = aFrameElement;
}

bool
nsPIDOMWindowInner::AddAudioContext(AudioContext* aAudioContext)
{
  MOZ_ASSERT(IsInnerWindow());

  mAudioContexts.AppendElement(aAudioContext);

  // Return true if the context should be muted and false if not.
  nsIDocShell* docShell = GetDocShell();
  return docShell && !docShell->GetAllowMedia() && !aAudioContext->IsOffline();
}

void
nsPIDOMWindowInner::RemoveAudioContext(AudioContext* aAudioContext)
{
  MOZ_ASSERT(IsInnerWindow());

  mAudioContexts.RemoveElement(aAudioContext);
}

void
nsPIDOMWindowInner::MuteAudioContexts()
{
  MOZ_ASSERT(IsInnerWindow());

  for (uint32_t i = 0; i < mAudioContexts.Length(); ++i) {
    if (!mAudioContexts[i]->IsOffline()) {
      mAudioContexts[i]->Mute();
    }
  }
}

void
nsPIDOMWindowInner::UnmuteAudioContexts()
{
  MOZ_ASSERT(IsInnerWindow());

  for (uint32_t i = 0; i < mAudioContexts.Length(); ++i) {
    if (!mAudioContexts[i]->IsOffline()) {
      mAudioContexts[i]->Unmute();
    }
  }
}

nsGlobalWindow*
nsGlobalWindow::Window()
{
  return this;
}

nsGlobalWindow*
nsGlobalWindow::Self()
{
  return this;
}

Navigator*
nsGlobalWindow::GetNavigator(ErrorResult& aError)
{
  MOZ_RELEASE_ASSERT(IsInnerWindow());

  if (!mNavigator) {
    mNavigator = new Navigator(AsInner());
  }

  return mNavigator;
}

nsIDOMNavigator*
nsGlobalWindow::GetNavigator()
{
  FORWARD_TO_INNER(GetNavigator, (), nullptr);

  ErrorResult dummy;
  nsIDOMNavigator* navigator = GetNavigator(dummy);
  dummy.SuppressException();
  return navigator;
}

nsScreen*
nsGlobalWindow::GetScreen(ErrorResult& aError)
{
  MOZ_RELEASE_ASSERT(IsInnerWindow());

  if (!mScreen) {
    mScreen = nsScreen::Create(AsInner());
    if (!mScreen) {
      aError.Throw(NS_ERROR_UNEXPECTED);
      return nullptr;
    }
  }

  return mScreen;
}

nsIDOMScreen*
nsGlobalWindow::GetScreen()
{
  FORWARD_TO_INNER(GetScreen, (), nullptr);

  ErrorResult dummy;
  nsIDOMScreen* screen = GetScreen(dummy);
  dummy.SuppressException();
  return screen;
}

nsHistory*
nsGlobalWindow::GetHistory(ErrorResult& aError)
{
  MOZ_RELEASE_ASSERT(IsInnerWindow());

  if (!mHistory) {
    mHistory = new nsHistory(AsInner());
  }

  return mHistory;
}

CustomElementRegistry*
nsGlobalWindow::CustomElements()
{
  MOZ_RELEASE_ASSERT(IsInnerWindow());

  if (!mCustomElements) {
    mCustomElements = new CustomElementRegistry(AsInner());
  }

  return mCustomElements;
}

Performance*
nsPIDOMWindowInner::GetPerformance()
{
  MOZ_ASSERT(IsInnerWindow());
  CreatePerformanceObjectIfNeeded();
  return mPerformance;
}

Performance*
nsGlobalWindow::GetPerformance()
{
  return AsInner()->GetPerformance();
}

void
nsPIDOMWindowInner::QueuePerformanceNavigationTiming()
{
  CreatePerformanceObjectIfNeeded();
  if (mPerformance) {
    mPerformance->QueueNavigationTimingEntry();
  }
}

void
nsPIDOMWindowInner::CreatePerformanceObjectIfNeeded()
{
  MOZ_ASSERT(IsInnerWindow());

  if (mPerformance || !mDoc) {
    return;
  }
  RefPtr<nsDOMNavigationTiming> timing = mDoc->GetNavigationTiming();
  nsCOMPtr<nsITimedChannel> timedChannel(do_QueryInterface(mDoc->GetChannel()));
  bool timingEnabled = false;
  if (!timedChannel ||
      !NS_SUCCEEDED(timedChannel->GetTimingEnabled(&timingEnabled)) ||
      !timingEnabled) {
    timedChannel = nullptr;
  }
  if (timing) {
    mPerformance = Performance::CreateForMainThread(this, timing, timedChannel);
  }
}

bool
nsPIDOMWindowInner::IsSecureContext() const
{
  return nsGlobalWindow::Cast(this)->IsSecureContext();
}

bool
nsPIDOMWindowInner::IsSecureContextIfOpenerIgnored() const
{
  return nsGlobalWindow::Cast(this)->IsSecureContextIfOpenerIgnored();
}

void
nsPIDOMWindowInner::Suspend()
{
  nsGlobalWindow::Cast(this)->Suspend();
}

void
nsPIDOMWindowInner::Resume()
{
  nsGlobalWindow::Cast(this)->Resume();
}

void
nsPIDOMWindowInner::Freeze()
{
  nsGlobalWindow::Cast(this)->Freeze();
}

void
nsPIDOMWindowInner::Thaw()
{
  nsGlobalWindow::Cast(this)->Thaw();
}

void
nsPIDOMWindowInner::SyncStateFromParentWindow()
{
  nsGlobalWindow::Cast(this)->SyncStateFromParentWindow();
}

SuspendTypes
nsPIDOMWindowOuter::GetMediaSuspend() const
{
  if (IsInnerWindow()) {
    return mOuterWindow->GetMediaSuspend();
  }

  return mMediaSuspend;
}

void
nsPIDOMWindowOuter::SetMediaSuspend(SuspendTypes aSuspend)
{
  if (IsInnerWindow()) {
    mOuterWindow->SetMediaSuspend(aSuspend);
    return;
  }

  if (!IsDisposableSuspend(aSuspend)) {
    mMediaSuspend = aSuspend;
  }

  RefreshMediaElementsSuspend(aSuspend);
}

bool
nsPIDOMWindowOuter::GetAudioMuted() const
{
  if (IsInnerWindow()) {
    return mOuterWindow->GetAudioMuted();
  }

  return mAudioMuted;
}

void
nsPIDOMWindowOuter::SetAudioMuted(bool aMuted)
{
  if (IsInnerWindow()) {
    mOuterWindow->SetAudioMuted(aMuted);
    return;
  }

  if (mAudioMuted == aMuted) {
    return;
  }

  mAudioMuted = aMuted;
  RefreshMediaElementsVolume();
}

float
nsPIDOMWindowOuter::GetAudioVolume() const
{
  if (IsInnerWindow()) {
    return mOuterWindow->GetAudioVolume();
  }

  return mAudioVolume;
}

nsresult
nsPIDOMWindowOuter::SetAudioVolume(float aVolume)
{
  if (IsInnerWindow()) {
    return mOuterWindow->SetAudioVolume(aVolume);
  }

  if (aVolume < 0.0) {
    return NS_ERROR_DOM_INDEX_SIZE_ERR;
  }

  if (mAudioVolume == aVolume) {
    return NS_OK;
  }

  mAudioVolume = aVolume;
  RefreshMediaElementsVolume();
  return NS_OK;
}

void
nsPIDOMWindowOuter::RefreshMediaElementsVolume()
{
  RefPtr<AudioChannelService> service = AudioChannelService::GetOrCreate();
  if (service) {
    service->RefreshAgentsVolume(GetOuterWindow());
  }
}

void
nsPIDOMWindowOuter::RefreshMediaElementsSuspend(SuspendTypes aSuspend)
{
  RefPtr<AudioChannelService> service = AudioChannelService::GetOrCreate();
  if (service) {
    service->RefreshAgentsSuspend(GetOuterWindow(), aSuspend);
  }
}

bool
nsPIDOMWindowOuter::IsDisposableSuspend(SuspendTypes aSuspend) const
{
  return (aSuspend == nsISuspendedTypes::SUSPENDED_PAUSE_DISPOSABLE ||
          aSuspend == nsISuspendedTypes::SUSPENDED_STOP_DISPOSABLE);
}

void
nsPIDOMWindowOuter::SetServiceWorkersTestingEnabled(bool aEnabled)
{
  // Devtools should only be setting this on the top level window.  Its
  // ok if devtools clears the flag on clean up of nested windows, though.
  // It will have no affect.
#ifdef DEBUG
  nsCOMPtr<nsPIDOMWindowOuter> topWindow = GetScriptableTop();
  MOZ_ASSERT_IF(aEnabled, this == topWindow);
#endif
  mServiceWorkersTestingEnabled = aEnabled;
}

bool
nsPIDOMWindowOuter::GetServiceWorkersTestingEnabled()
{
  // Automatically get this setting from the top level window so that nested
  // iframes get the correct devtools setting.
  nsCOMPtr<nsPIDOMWindowOuter> topWindow = GetScriptableTop();
  if (!topWindow) {
    return false;
  }
  return topWindow->mServiceWorkersTestingEnabled;
}

bool
nsPIDOMWindowInner::GetAudioCaptured() const
{
  MOZ_ASSERT(IsInnerWindow());
  return mAudioCaptured;
}

nsresult
nsPIDOMWindowInner::SetAudioCapture(bool aCapture)
{
  MOZ_ASSERT(IsInnerWindow());

  mAudioCaptured = aCapture;

  RefPtr<AudioChannelService> service = AudioChannelService::GetOrCreate();
  if (service) {
    service->SetWindowAudioCaptured(GetOuterWindow(), mWindowID, aCapture);
  }

  return NS_OK;
}

// nsISpeechSynthesisGetter

#ifdef MOZ_WEBSPEECH
SpeechSynthesis*
nsGlobalWindow::GetSpeechSynthesis(ErrorResult& aError)
{
  MOZ_RELEASE_ASSERT(IsInnerWindow());

  if (!mSpeechSynthesis) {
    mSpeechSynthesis = new SpeechSynthesis(AsInner());
  }

  return mSpeechSynthesis;
}

bool
nsGlobalWindow::HasActiveSpeechSynthesis()
{
  MOZ_ASSERT(IsInnerWindow());

  if (mSpeechSynthesis) {
    return !mSpeechSynthesis->HasEmptyQueue();
  }

  return false;
}

#endif

already_AddRefed<nsPIDOMWindowOuter>
nsGlobalWindow::GetParentOuter()
{
  MOZ_RELEASE_ASSERT(IsOuterWindow());

  if (!mDocShell) {
    return nullptr;
  }

  nsCOMPtr<nsPIDOMWindowOuter> parent;
  if (mDocShell->GetIsMozBrowserOrApp()) {
    parent = AsOuter();
  } else {
    parent = GetParent();
  }

  return parent.forget();
}

already_AddRefed<nsPIDOMWindowOuter>
nsGlobalWindow::GetParent(ErrorResult& aError)
{
  FORWARD_TO_OUTER_OR_THROW(GetParentOuter, (), aError, nullptr);
}

/**
 * GetScriptableParent is called when script reads window.parent.
 *
 * In contrast to GetRealParent, GetScriptableParent respects <iframe
 * mozbrowser> boundaries, so if |this| is contained by an <iframe
 * mozbrowser>, we will return |this| as its own parent.
 */
nsPIDOMWindowOuter*
nsGlobalWindow::GetScriptableParent()
{
  FORWARD_TO_OUTER(GetScriptableParent, (), nullptr);

  nsCOMPtr<nsPIDOMWindowOuter> parent = GetParentOuter();
  return parent.get();
}

/**
 * Behavies identically to GetScriptableParent extept that it returns null
 * if GetScriptableParent would return this window.
 */
nsPIDOMWindowOuter*
nsGlobalWindow::GetScriptableParentOrNull()
{
  FORWARD_TO_OUTER(GetScriptableParentOrNull, (), nullptr);

  nsPIDOMWindowOuter* parent = GetScriptableParent();
  return (Cast(parent) == this) ? nullptr : parent;
}

/**
 * nsPIDOMWindow::GetParent (when called from C++) is just a wrapper around
 * GetRealParent.
 */
already_AddRefed<nsPIDOMWindowOuter>
nsGlobalWindow::GetParent()
{
  MOZ_ASSERT(IsOuterWindow());

  if (!mDocShell) {
    return nullptr;
  }

  nsCOMPtr<nsIDocShell> parent;
  mDocShell->GetSameTypeParentIgnoreBrowserAndAppBoundaries(getter_AddRefs(parent));

  if (parent) {
    nsCOMPtr<nsPIDOMWindowOuter> win = parent->GetWindow();
    return win.forget();
  }

  nsCOMPtr<nsPIDOMWindowOuter> win(AsOuter());
  return win.forget();
}

static nsresult
GetTopImpl(nsGlobalWindow* aWin, nsPIDOMWindowOuter** aTop, bool aScriptable)
{
  *aTop = nullptr;

  // Walk up the parent chain.

  nsCOMPtr<nsPIDOMWindowOuter> prevParent = aWin->AsOuter();
  nsCOMPtr<nsPIDOMWindowOuter> parent = aWin->AsOuter();
  do {
    if (!parent) {
      break;
    }

    prevParent = parent;

    nsCOMPtr<nsPIDOMWindowOuter> newParent;
    if (aScriptable) {
      newParent = parent->GetScriptableParent();
    }
    else {
      newParent = parent->GetParent();
    }

    parent = newParent;

  } while (parent != prevParent);

  if (parent) {
    parent.swap(*aTop);
  }

  return NS_OK;
}

/**
 * GetScriptableTop is called when script reads window.top.
 *
 * In contrast to GetRealTop, GetScriptableTop respects <iframe mozbrowser>
 * boundaries.  If we encounter a window owned by an <iframe mozbrowser> while
 * walking up the window hierarchy, we'll stop and return that window.
 */
nsPIDOMWindowOuter*
nsGlobalWindow::GetScriptableTop()
{
  FORWARD_TO_OUTER(GetScriptableTop, (), nullptr);
  nsCOMPtr<nsPIDOMWindowOuter> window;
  GetTopImpl(this, getter_AddRefs(window), /* aScriptable = */ true);
  return window.get();
}

already_AddRefed<nsPIDOMWindowOuter>
nsGlobalWindow::GetTop()
{
  MOZ_ASSERT(IsOuterWindow());
  nsCOMPtr<nsPIDOMWindowOuter> window;
  GetTopImpl(this, getter_AddRefs(window), /* aScriptable = */ false);
  return window.forget();
}

void
nsGlobalWindow::GetContentOuter(JSContext* aCx,
                                JS::MutableHandle<JSObject*> aRetval,
                                ErrorResult& aError)
{
  MOZ_RELEASE_ASSERT(IsOuterWindow());

  nsCOMPtr<nsPIDOMWindowOuter> content =
    GetContentInternal(aError, !nsContentUtils::IsCallerChrome());
  if (aError.Failed()) {
    return;
  }

  if (content) {
    JS::Rooted<JS::Value> val(aCx);
    aError = nsContentUtils::WrapNative(aCx, content, &val);
    if (aError.Failed()) {
      return;
    }

    aRetval.set(&val.toObject());
    return;
  }

  aRetval.set(nullptr);
  return;
}

void
nsGlobalWindow::GetContent(JSContext* aCx,
                           JS::MutableHandle<JSObject*> aRetval,
                           ErrorResult& aError)
{
  FORWARD_TO_OUTER_OR_THROW(GetContentOuter, (aCx, aRetval, aError), aError, );
}

already_AddRefed<nsPIDOMWindowOuter>
nsGlobalWindow::GetContentInternal(ErrorResult& aError, bool aUnprivilegedCaller)
{
  MOZ_ASSERT(IsOuterWindow());

  // First check for a named frame named "content"
  nsCOMPtr<nsPIDOMWindowOuter> domWindow =
    GetChildWindow(NS_LITERAL_STRING("content"));
  if (domWindow) {
    return domWindow.forget();
  }

  // If we're contained in <iframe mozbrowser> or <iframe mozapp>, then
  // GetContent is the same as window.top.
  if (mDocShell && mDocShell->GetIsInMozBrowserOrApp()) {
    return GetTopOuter();
  }

  nsCOMPtr<nsIDocShellTreeItem> primaryContent;
  if (aUnprivilegedCaller) {
    // If we're called by non-chrome code, make sure we don't return
    // the primary content window if the calling tab is hidden. In
    // such a case we return the same-type root in the hidden tab,
    // which is "good enough", for now.
    nsCOMPtr<nsIBaseWindow> baseWin(do_QueryInterface(mDocShell));

    if (baseWin) {
      bool visible = false;
      baseWin->GetVisibility(&visible);

      if (!visible) {
        mDocShell->GetSameTypeRootTreeItem(getter_AddRefs(primaryContent));
      }
    }
  }

  if (!primaryContent) {
    nsCOMPtr<nsIDocShellTreeOwner> treeOwner = GetTreeOwner();
    if (!treeOwner) {
      aError.Throw(NS_ERROR_FAILURE);
      return nullptr;
    }

    treeOwner->GetPrimaryContentShell(getter_AddRefs(primaryContent));
  }

  if (!primaryContent) {
    return nullptr;
  }

  domWindow = primaryContent->GetWindow();
  return domWindow.forget();
}

MozSelfSupport*
nsGlobalWindow::GetMozSelfSupport(ErrorResult& aError)
{
  MOZ_ASSERT(IsInnerWindow());

  if (mMozSelfSupport) {
    return mMozSelfSupport;
  }

  // We're called from JS and want to use out existing JSContext (and,
  // importantly, its compartment!) here.
  AutoJSContext cx;
  GlobalObject global(cx, FastGetGlobalJSObject());
  mMozSelfSupport = MozSelfSupport::Constructor(global, cx, aError);
  return mMozSelfSupport;
}

nsresult
nsGlobalWindow::GetScriptableContent(JSContext* aCx, JS::MutableHandle<JS::Value> aVal)
{
  ErrorResult rv;
  JS::Rooted<JSObject*> content(aCx);
  GetContent(aCx, &content, rv);
  if (!rv.Failed()) {
    aVal.setObjectOrNull(content);
  }

  return rv.StealNSResult();
}

nsresult
nsGlobalWindow::GetPrompter(nsIPrompt** aPrompt)
{
  if (IsInnerWindow()) {
    nsGlobalWindow* outer = GetOuterWindowInternal();
    if (!outer) {
      NS_WARNING("No outer window available!");
      return NS_ERROR_NOT_INITIALIZED;
    }
    return outer->GetPrompter(aPrompt);
  }

  if (!mDocShell)
    return NS_ERROR_FAILURE;

  nsCOMPtr<nsIPrompt> prompter(do_GetInterface(mDocShell));
  NS_ENSURE_TRUE(prompter, NS_ERROR_NO_INTERFACE);

  prompter.forget(aPrompt);
  return NS_OK;
}

BarProp*
nsGlobalWindow::GetMenubar(ErrorResult& aError)
{
  MOZ_RELEASE_ASSERT(IsInnerWindow());

  if (!mMenubar) {
    mMenubar = new MenubarProp(this);
  }

  return mMenubar;
}

BarProp*
nsGlobalWindow::GetToolbar(ErrorResult& aError)
{
  MOZ_RELEASE_ASSERT(IsInnerWindow());

  if (!mToolbar) {
    mToolbar = new ToolbarProp(this);
  }

  return mToolbar;
}

BarProp*
nsGlobalWindow::GetLocationbar(ErrorResult& aError)
{
  MOZ_RELEASE_ASSERT(IsInnerWindow());

  if (!mLocationbar) {
    mLocationbar = new LocationbarProp(this);
  }
  return mLocationbar;
}

BarProp*
nsGlobalWindow::GetPersonalbar(ErrorResult& aError)
{
  MOZ_RELEASE_ASSERT(IsInnerWindow());

  if (!mPersonalbar) {
    mPersonalbar = new PersonalbarProp(this);
  }
  return mPersonalbar;
}

BarProp*
nsGlobalWindow::GetStatusbar(ErrorResult& aError)
{
  MOZ_RELEASE_ASSERT(IsInnerWindow());

  if (!mStatusbar) {
    mStatusbar = new StatusbarProp(this);
  }
  return mStatusbar;
}

BarProp*
nsGlobalWindow::GetScrollbars(ErrorResult& aError)
{
  MOZ_RELEASE_ASSERT(IsInnerWindow());

  if (!mScrollbars) {
    mScrollbars = new ScrollbarsProp(this);
  }

  return mScrollbars;
}

bool
nsGlobalWindow::GetClosedOuter()
{
  MOZ_RELEASE_ASSERT(IsOuterWindow());

  // If someone called close(), or if we don't have a docshell, we're closed.
  return mIsClosed || !mDocShell;
}

bool
nsGlobalWindow::GetClosed(ErrorResult& aError)
{
  FORWARD_TO_OUTER_OR_THROW(GetClosedOuter, (), aError, false);
}

bool
nsGlobalWindow::Closed()
{
  MOZ_ASSERT(IsOuterWindow());

  return GetClosedOuter();
}

nsDOMWindowList*
nsGlobalWindow::GetWindowList()
{
  MOZ_ASSERT(IsOuterWindow());

  if (!mFrames && mDocShell) {
    mFrames = new nsDOMWindowList(mDocShell);
  }

  return mFrames;
}

already_AddRefed<nsIDOMWindowCollection>
nsGlobalWindow::GetFrames()
{
  FORWARD_TO_OUTER(GetFrames, (), nullptr);

  nsCOMPtr<nsIDOMWindowCollection> frames = GetWindowList();
  return frames.forget();
}

already_AddRefed<nsPIDOMWindowOuter>
nsGlobalWindow::IndexedGetterOuter(uint32_t aIndex)
{
  MOZ_RELEASE_ASSERT(IsOuterWindow());

  nsDOMWindowList* windows = GetWindowList();
  NS_ENSURE_TRUE(windows, nullptr);

  return windows->IndexedGetter(aIndex);
}

already_AddRefed<nsPIDOMWindowOuter>
nsGlobalWindow::IndexedGetter(uint32_t aIndex)
{
  FORWARD_TO_OUTER(IndexedGetterOuter, (aIndex), nullptr);
  MOZ_CRASH();
}

bool
nsGlobalWindow::DoResolve(JSContext* aCx, JS::Handle<JSObject*> aObj,
                          JS::Handle<jsid> aId,
                          JS::MutableHandle<JS::PropertyDescriptor> aDesc)
{
  MOZ_ASSERT(IsInnerWindow());

  // Note: Keep this in sync with MayResolve.

  // Note: The infallibleInit call in GlobalResolve depends on this check.
  if (!JSID_IS_STRING(aId)) {
    return true;
  }

  bool found;
  if (!WebIDLGlobalNameHash::DefineIfEnabled(aCx, aObj, aId, aDesc, &found)) {
    return false;
  }

  if (found) {
    return true;
  }

  nsresult rv = nsWindowSH::GlobalResolve(this, aCx, aObj, aId, aDesc);
  if (NS_FAILED(rv)) {
    return Throw(aCx, rv);
  }

  return true;
}

/* static */
bool
nsGlobalWindow::MayResolve(jsid aId)
{
  // Note: This function does not fail and may not have any side-effects.
  // Note: Keep this in sync with DoResolve.
  if (!JSID_IS_STRING(aId)) {
    return false;
  }

  if (aId == XPCJSContext::Get()->GetStringID(XPCJSContext::IDX_COMPONENTS)) {
    return true;
  }

  if (aId == XPCJSContext::Get()->GetStringID(XPCJSContext::IDX_CONTROLLERS)) {
    // We only resolve .controllers in release builds and on non-chrome windows,
    // but let's not worry about any of that stuff.
    return true;
  }

  if (WebIDLGlobalNameHash::MayResolve(aId)) {
    return true;
  }

  nsScriptNameSpaceManager *nameSpaceManager = PeekNameSpaceManager();
  if (!nameSpaceManager) {
    // Really shouldn't happen.  Fail safe.
    return true;
  }

  nsAutoString name;
  AssignJSFlatString(name, JSID_TO_FLAT_STRING(aId));

  return nameSpaceManager->LookupName(name);
}

void
nsGlobalWindow::GetOwnPropertyNames(JSContext* aCx, nsTArray<nsString>& aNames,
                                    ErrorResult& aRv)
{
  MOZ_ASSERT(IsInnerWindow());
  // "Components" is marked as enumerable but only resolved on demand :-/.
  //aNames.AppendElement(NS_LITERAL_STRING("Components"));

  nsScriptNameSpaceManager* nameSpaceManager = GetNameSpaceManager();
  if (nameSpaceManager) {
    JS::Rooted<JSObject*> wrapper(aCx, GetWrapper());

    WebIDLGlobalNameHash::GetNames(aCx, wrapper, aNames);

    for (auto i = nameSpaceManager->GlobalNameIter(); !i.Done(); i.Next()) {
      const GlobalNameMapEntry* entry = i.Get();
      if (nsWindowSH::NameStructEnabled(aCx, this, entry->mKey,
                                        entry->mGlobalName)) {
        aNames.AppendElement(entry->mKey);
      }
    }
  }
}

/* static */ bool
nsGlobalWindow::IsPrivilegedChromeWindow(JSContext* aCx, JSObject* aObj)
{
  // For now, have to deal with XPConnect objects here.
  return xpc::WindowOrNull(aObj)->IsChromeWindow() &&
         nsContentUtils::ObjectPrincipal(aObj) == nsContentUtils::GetSystemPrincipal();
}

nsIDOMOfflineResourceList*
nsGlobalWindow::GetApplicationCache(ErrorResult& aError)
{
  MOZ_RELEASE_ASSERT(IsInnerWindow());

  if (!mApplicationCache) {
    nsCOMPtr<nsIWebNavigation> webNav(do_QueryInterface(GetDocShell()));
    if (!webNav || !mDoc) {
      aError.Throw(NS_ERROR_FAILURE);
      return nullptr;
    }

    nsCOMPtr<nsIURI> uri;
    aError = webNav->GetCurrentURI(getter_AddRefs(uri));
    if (aError.Failed()) {
      return nullptr;
    }

    nsCOMPtr<nsIURI> manifestURI;
    nsContentUtils::GetOfflineAppManifest(mDoc, getter_AddRefs(manifestURI));

    RefPtr<nsDOMOfflineResourceList> applicationCache =
      new nsDOMOfflineResourceList(manifestURI, uri, mDoc->NodePrincipal(),
                                   AsInner());

    applicationCache->Init();

    mApplicationCache = applicationCache;
  }

  return mApplicationCache;
}

already_AddRefed<nsIDOMOfflineResourceList>
nsGlobalWindow::GetApplicationCache()
{
  FORWARD_TO_INNER(GetApplicationCache, (), nullptr);

  ErrorResult dummy;
  nsCOMPtr<nsIDOMOfflineResourceList> applicationCache =
    GetApplicationCache(dummy);
  dummy.SuppressException();
  return applicationCache.forget();
}

Crypto*
nsGlobalWindow::GetCrypto(ErrorResult& aError)
{
  MOZ_RELEASE_ASSERT(IsInnerWindow());

  if (!mCrypto) {
    mCrypto = new Crypto();
    mCrypto->Init(this);
  }
  return mCrypto;
}

mozilla::dom::U2F*
nsGlobalWindow::GetU2f(ErrorResult& aError)
{
  MOZ_RELEASE_ASSERT(IsInnerWindow());

  if (!mU2F) {
    RefPtr<U2F> u2f = new U2F();
    u2f->Init(AsInner(), aError);
    if (NS_WARN_IF(aError.Failed())) {
      return nullptr;
    }

    mU2F = u2f;
  }
  return mU2F;
}

nsIControllers*
nsGlobalWindow::GetControllersOuter(ErrorResult& aError)
{
  MOZ_RELEASE_ASSERT(IsOuterWindow());

  if (!mControllers) {
    nsresult rv;
    mControllers = do_CreateInstance(kXULControllersCID, &rv);
    if (NS_FAILED(rv)) {
      aError.Throw(rv);
      return nullptr;
    }

    // Add in the default controller
    nsCOMPtr<nsIController> controller = do_CreateInstance(
                               NS_WINDOWCONTROLLER_CONTRACTID, &rv);
    if (NS_FAILED(rv)) {
      aError.Throw(rv);
      return nullptr;
    }

    mControllers->InsertControllerAt(0, controller);
    nsCOMPtr<nsIControllerContext> controllerContext = do_QueryInterface(controller);
    if (!controllerContext) {
      aError.Throw(NS_ERROR_FAILURE);
      return nullptr;
    }

    controllerContext->SetCommandContext(static_cast<nsIDOMWindow*>(this));
  }

  return mControllers;
}

nsIControllers*
nsGlobalWindow::GetControllers(ErrorResult& aError)
{
  FORWARD_TO_OUTER_OR_THROW(GetControllersOuter, (aError), aError, nullptr);
}

nsresult
nsGlobalWindow::GetControllers(nsIControllers** aResult)
{
  FORWARD_TO_INNER(GetControllers, (aResult), NS_ERROR_UNEXPECTED);

  ErrorResult rv;
  nsCOMPtr<nsIControllers> controllers = GetControllers(rv);
  controllers.forget(aResult);

  return rv.StealNSResult();
}

nsPIDOMWindowOuter*
nsGlobalWindow::GetSanitizedOpener(nsPIDOMWindowOuter* aOpener)
{
  if (!aOpener) {
    return nullptr;
  }

  nsGlobalWindow* win = nsGlobalWindow::Cast(aOpener);

  // First, ensure that we're not handing back a chrome window to content:
  if (win->IsChromeWindow()) {
    return nullptr;
  }

  // We don't want to reveal the opener if the opener is a mail window,
  // because opener can be used to spoof the contents of a message (bug 105050).
  // So, we look in the opener's root docshell to see if it's a mail window.
  nsCOMPtr<nsIDocShell> openerDocShell = aOpener->GetDocShell();

  if (openerDocShell) {
    nsCOMPtr<nsIDocShellTreeItem> openerRootItem;
    openerDocShell->GetRootTreeItem(getter_AddRefs(openerRootItem));
    nsCOMPtr<nsIDocShell> openerRootDocShell(do_QueryInterface(openerRootItem));
    if (openerRootDocShell) {
      uint32_t appType;
      nsresult rv = openerRootDocShell->GetAppType(&appType);
      if (NS_SUCCEEDED(rv) && appType != nsIDocShell::APP_TYPE_MAIL) {
        return aOpener;
      }
    }
  }

  return nullptr;
}

nsPIDOMWindowOuter*
nsGlobalWindow::GetOpenerWindowOuter()
{
  MOZ_RELEASE_ASSERT(IsOuterWindow());

  nsCOMPtr<nsPIDOMWindowOuter> opener = do_QueryReferent(mOpener);

  if (!opener) {
    return nullptr;
  }

  // First, check if we were called from a privileged chrome script
  if (nsContentUtils::LegacyIsCallerChromeOrNativeCode()) {
    // Catch the case where we're chrome but the opener is not...
    if (GetPrincipal() == nsContentUtils::GetSystemPrincipal() &&
        nsGlobalWindow::Cast(opener)->GetPrincipal() != nsContentUtils::GetSystemPrincipal()) {
      return nullptr;
    }
    return opener;
  }

  return GetSanitizedOpener(opener);
}

nsPIDOMWindowOuter*
nsGlobalWindow::GetOpenerWindow(ErrorResult& aError)
{
  FORWARD_TO_OUTER_OR_THROW(GetOpenerWindowOuter, (), aError, nullptr);
}

void
nsGlobalWindow::GetOpener(JSContext* aCx, JS::MutableHandle<JS::Value> aRetval,
                          ErrorResult& aError)
{
  MOZ_ASSERT(IsInnerWindow());

  nsCOMPtr<nsPIDOMWindowOuter> opener = GetOpenerWindow(aError);
  if (aError.Failed() || !opener) {
    aRetval.setNull();
    return;
  }

  aError = nsContentUtils::WrapNative(aCx, opener, aRetval);
}

already_AddRefed<nsPIDOMWindowOuter>
nsGlobalWindow::GetOpener()
{
  FORWARD_TO_OUTER(GetOpener, (), nullptr);

  nsCOMPtr<nsPIDOMWindowOuter> opener = GetOpenerWindowOuter();
  return opener.forget();
}

void
nsGlobalWindow::SetOpener(JSContext* aCx, JS::Handle<JS::Value> aOpener,
                          ErrorResult& aError)
{
  // Check if we were called from a privileged chrome script.  If not, and if
  // aOpener is not null, just define aOpener on our inner window's JS object,
  // wrapped into the current compartment so that for Xrays we define on the
  // Xray expando object, but don't set it on the outer window, so that it'll
  // get reset on navigation.  This is just like replaceable properties, but
  // we're not quite readonly.
  if (!aOpener.isNull() && !nsContentUtils::IsCallerChrome()) {
    RedefineProperty(aCx, "opener", aOpener, aError);
    return;
  }

  if (!aOpener.isObjectOrNull()) {
    // Chrome code trying to set some random value as opener
    aError.Throw(NS_ERROR_INVALID_ARG);
    return;
  }

  nsPIDOMWindowInner* win = nullptr;
  if (aOpener.isObject()) {
    JSObject* unwrapped = js::CheckedUnwrap(&aOpener.toObject(),
                                            /* stopAtWindowProxy = */ false);
    if (!unwrapped) {
      aError.Throw(NS_ERROR_DOM_SECURITY_ERR);
      return;
    }

    auto* globalWindow = xpc::WindowOrNull(unwrapped);
    if (!globalWindow) {
      // Wasn't a window
      aError.Throw(NS_ERROR_INVALID_ARG);
      return;
    }

    win = globalWindow->AsInner();
  }

  nsPIDOMWindowOuter* outer = nullptr;
  if (win) {
    if (!win->IsCurrentInnerWindow()) {
      aError.Throw(NS_ERROR_FAILURE);
      return;
    }
    outer = win->GetOuterWindow();
  }

  SetOpenerWindow(outer, false);
}

void
nsGlobalWindow::GetEvent(JSContext* aCx, JS::MutableHandle<JS::Value> aRetval)
{
  if (mEvent) {
    Unused << nsContentUtils::WrapNative(aCx, mEvent, aRetval);
  } else {
    aRetval.setUndefined();
  }
}

void
nsGlobalWindow::GetStatusOuter(nsAString& aStatus)
{
  MOZ_RELEASE_ASSERT(IsOuterWindow());

  aStatus = mStatus;
}

void
nsGlobalWindow::GetStatus(nsAString& aStatus, ErrorResult& aError)
{
  FORWARD_TO_OUTER_OR_THROW(GetStatusOuter, (aStatus), aError, );
}

void
nsGlobalWindow::SetStatusOuter(const nsAString& aStatus)
{
  MOZ_RELEASE_ASSERT(IsOuterWindow());

  mStatus = aStatus;

  /*
   * If caller is not chrome and dom.disable_window_status_change is true,
   * prevent propagating window.status to the UI by exiting early
   */

  if (!CanSetProperty("dom.disable_window_status_change")) {
    return;
  }

  nsCOMPtr<nsIWebBrowserChrome> browserChrome = GetWebBrowserChrome();
  if (browserChrome) {
    browserChrome->SetStatus(nsIWebBrowserChrome::STATUS_SCRIPT,
                             PromiseFlatString(aStatus).get());
  }
}

void
nsGlobalWindow::SetStatus(const nsAString& aStatus, ErrorResult& aError)
{
  FORWARD_TO_OUTER_OR_THROW(SetStatusOuter, (aStatus), aError, );
}

void
nsGlobalWindow::GetNameOuter(nsAString& aName)
{
  MOZ_RELEASE_ASSERT(IsOuterWindow());

  if (mDocShell) {
    mDocShell->GetName(aName);
  }
}

void
nsGlobalWindow::GetName(nsAString& aName, ErrorResult& aError)
{
  FORWARD_TO_OUTER_OR_THROW(GetNameOuter, (aName), aError, );
}

void
nsGlobalWindow::SetNameOuter(const nsAString& aName, mozilla::ErrorResult& aError)
{
  MOZ_RELEASE_ASSERT(IsOuterWindow());

  if (mDocShell) {
    aError = mDocShell->SetName(aName);
  }
}

void
nsGlobalWindow::SetName(const nsAString& aName, mozilla::ErrorResult& aError)
{
  FORWARD_TO_OUTER_OR_THROW(SetNameOuter, (aName, aError), aError, );
}

// Helper functions used by many methods below.
int32_t
nsGlobalWindow::DevToCSSIntPixels(int32_t px)
{
  if (!mDocShell)
    return px; // assume 1:1

  RefPtr<nsPresContext> presContext;
  mDocShell->GetPresContext(getter_AddRefs(presContext));
  if (!presContext)
    return px;

  return presContext->DevPixelsToIntCSSPixels(px);
}

int32_t
nsGlobalWindow::CSSToDevIntPixels(int32_t px)
{
  if (!mDocShell)
    return px; // assume 1:1

  RefPtr<nsPresContext> presContext;
  mDocShell->GetPresContext(getter_AddRefs(presContext));
  if (!presContext)
    return px;

  return presContext->CSSPixelsToDevPixels(px);
}

nsIntSize
nsGlobalWindow::DevToCSSIntPixels(nsIntSize px)
{
  if (!mDocShell)
    return px; // assume 1:1

  RefPtr<nsPresContext> presContext;
  mDocShell->GetPresContext(getter_AddRefs(presContext));
  if (!presContext)
    return px;

  return nsIntSize(
      presContext->DevPixelsToIntCSSPixels(px.width),
      presContext->DevPixelsToIntCSSPixels(px.height));
}

nsIntSize
nsGlobalWindow::CSSToDevIntPixels(nsIntSize px)
{
  if (!mDocShell)
    return px; // assume 1:1

  RefPtr<nsPresContext> presContext;
  mDocShell->GetPresContext(getter_AddRefs(presContext));
  if (!presContext)
    return px;

  return nsIntSize(
    presContext->CSSPixelsToDevPixels(px.width),
    presContext->CSSPixelsToDevPixels(px.height));
}

nsresult
nsGlobalWindow::GetInnerSize(CSSIntSize& aSize)
{
  MOZ_ASSERT(IsOuterWindow());

  EnsureSizeUpToDate();

  NS_ENSURE_STATE(mDocShell);

  RefPtr<nsPresContext> presContext;
  mDocShell->GetPresContext(getter_AddRefs(presContext));
  RefPtr<nsIPresShell> presShell = mDocShell->GetPresShell();

  if (!presContext || !presShell) {
    aSize = CSSIntSize(0, 0);
    return NS_OK;
  }

  /*
   * On platforms with resolution-based zooming, the CSS viewport
   * and visual viewport may not be the same. The inner size should
   * be the visual viewport, but we fall back to the CSS viewport
   * if it is not set.
   */
  if (presShell->IsScrollPositionClampingScrollPortSizeSet()) {
    aSize = CSSIntRect::FromAppUnitsRounded(
      presShell->GetScrollPositionClampingScrollPortSize());
  } else {
    RefPtr<nsViewManager> viewManager = presShell->GetViewManager();
    if (viewManager) {
      viewManager->FlushDelayedResize(false);
    }

    aSize = CSSIntRect::FromAppUnitsRounded(
      presContext->GetVisibleArea().Size());
  }
  return NS_OK;
}

int32_t
nsGlobalWindow::GetInnerWidthOuter(ErrorResult& aError)
{
  MOZ_RELEASE_ASSERT(IsOuterWindow());

  CSSIntSize size;
  aError = GetInnerSize(size);
  return size.width;
}

int32_t
nsGlobalWindow::GetInnerWidth(CallerType aCallerType, ErrorResult& aError)
{
  // We ignore aCallerType; we only have that argument because some other things
  // called by GetReplaceableWindowCoord need it.  If this ever changes, fix
  //   nsresult nsGlobalWindow::GetInnerWidth(int32_t* aInnerWidth)
  // to actually take a useful CallerType and pass it in here.
  FORWARD_TO_OUTER_OR_THROW(GetInnerWidthOuter, (aError), aError, 0);
}

void
nsGlobalWindow::GetInnerWidth(JSContext* aCx,
                              JS::MutableHandle<JS::Value> aValue,
                              CallerType aCallerType,
                              ErrorResult& aError)
{
  GetReplaceableWindowCoord(aCx, &nsGlobalWindow::GetInnerWidth, aValue,
                            aCallerType, aError);
}

nsresult
nsGlobalWindow::GetInnerWidth(int32_t* aInnerWidth)
{
  FORWARD_TO_INNER(GetInnerWidth, (aInnerWidth), NS_ERROR_UNEXPECTED);

  ErrorResult rv;
  // Callee doesn't care about the caller type, but play it safe.
  *aInnerWidth = GetInnerWidth(CallerType::NonSystem, rv);

  return rv.StealNSResult();
}

void
nsGlobalWindow::SetInnerWidthOuter(int32_t aInnerWidth, ErrorResult& aError, bool aCallerIsChrome)
{
  MOZ_RELEASE_ASSERT(IsOuterWindow());

  if (!mDocShell) {
    aError.Throw(NS_ERROR_UNEXPECTED);
    return;
  }

  CheckSecurityWidthAndHeight(&aInnerWidth, nullptr, aCallerIsChrome);

  RefPtr<nsIPresShell> presShell = mDocShell->GetPresShell();

  if (presShell && presShell->GetIsViewportOverridden())
  {
    nscoord height = 0;

    RefPtr<nsPresContext> presContext;
    presContext = presShell->GetPresContext();

    nsRect shellArea = presContext->GetVisibleArea();
    height = shellArea.height;
    SetCSSViewportWidthAndHeight(nsPresContext::CSSPixelsToAppUnits(aInnerWidth),
                                 height);
    return;
  }

  int32_t height = 0;
  int32_t unused  = 0;

  nsCOMPtr<nsIBaseWindow> docShellAsWin(do_QueryInterface(mDocShell));
  docShellAsWin->GetSize(&unused, &height);
  aError = SetDocShellWidthAndHeight(CSSToDevIntPixels(aInnerWidth), height);
}

void
nsGlobalWindow::SetInnerWidth(int32_t aInnerWidth, ErrorResult& aError)
{
  FORWARD_TO_OUTER_OR_THROW(SetInnerWidthOuter, (aInnerWidth, aError, nsContentUtils::IsCallerChrome()), aError, );
}

void
nsGlobalWindow::SetInnerWidth(JSContext* aCx, JS::Handle<JS::Value> aValue,
                              CallerType aCallerType,
                              ErrorResult& aError)
{
  SetReplaceableWindowCoord(aCx, &nsGlobalWindow::SetInnerWidth,
                            aValue, "innerWidth", aError);
}

int32_t
nsGlobalWindow::GetInnerHeightOuter(ErrorResult& aError)
{
  MOZ_RELEASE_ASSERT(IsOuterWindow());

  CSSIntSize size;
  aError = GetInnerSize(size);
  return size.height;
}

int32_t
nsGlobalWindow::GetInnerHeight(CallerType aCallerType, ErrorResult& aError)
{
  // We ignore aCallerType; we only have that argument because some other things
  // called by GetReplaceableWindowCoord need it.  If this ever changes, fix
  //   nsresult nsGlobalWindow::GetInnerHeight(int32_t* aInnerWidth)
  // to actually take a useful CallerType and pass it in here.
  FORWARD_TO_OUTER_OR_THROW(GetInnerHeightOuter, (aError), aError, 0);
}

void
nsGlobalWindow::GetInnerHeight(JSContext* aCx,
                              JS::MutableHandle<JS::Value> aValue,
                              CallerType aCallerType,
                              ErrorResult& aError)
{
  GetReplaceableWindowCoord(aCx, &nsGlobalWindow::GetInnerHeight, aValue,
                            aCallerType, aError);
}

nsresult
nsGlobalWindow::GetInnerHeight(int32_t* aInnerHeight)
{
  FORWARD_TO_INNER(GetInnerHeight, (aInnerHeight), NS_ERROR_UNEXPECTED);

  ErrorResult rv;
  // Callee doesn't care about the caller type, but play it safe.
  *aInnerHeight = GetInnerHeight(CallerType::NonSystem, rv);

  return rv.StealNSResult();
}

void
nsGlobalWindow::SetInnerHeightOuter(int32_t aInnerHeight, ErrorResult& aError, bool aCallerIsChrome)
{
  MOZ_RELEASE_ASSERT(IsOuterWindow());

  if (!mDocShell) {
    aError.Throw(NS_ERROR_UNEXPECTED);
    return;
  }

  RefPtr<nsIPresShell> presShell = mDocShell->GetPresShell();

  if (presShell && presShell->GetIsViewportOverridden())
  {
    RefPtr<nsPresContext> presContext;
    presContext = presShell->GetPresContext();

    nsRect shellArea = presContext->GetVisibleArea();
    nscoord height = aInnerHeight;
    nscoord width = shellArea.width;
    CheckSecurityWidthAndHeight(nullptr, &height, aCallerIsChrome);
    SetCSSViewportWidthAndHeight(width,
                                 nsPresContext::CSSPixelsToAppUnits(height));
    return;
  }

  int32_t height = 0;
  int32_t width  = 0;

  nsCOMPtr<nsIBaseWindow> docShellAsWin(do_QueryInterface(mDocShell));
  docShellAsWin->GetSize(&width, &height);
  CheckSecurityWidthAndHeight(nullptr, &aInnerHeight, aCallerIsChrome);
  aError = SetDocShellWidthAndHeight(width, CSSToDevIntPixels(aInnerHeight));
}

void
nsGlobalWindow::SetInnerHeight(int32_t aInnerHeight, ErrorResult& aError)
{
  FORWARD_TO_OUTER_OR_THROW(SetInnerHeightOuter, (aInnerHeight, aError, nsContentUtils::IsCallerChrome()), aError, );
}

void
nsGlobalWindow::SetInnerHeight(JSContext* aCx, JS::Handle<JS::Value> aValue,
                               CallerType aCallerType, ErrorResult& aError)
{
  SetReplaceableWindowCoord(aCx, &nsGlobalWindow::SetInnerHeight,
                            aValue, "innerHeight", aError);
}

nsIntSize
nsGlobalWindow::GetOuterSize(CallerType aCallerType, ErrorResult& aError)
{
  MOZ_ASSERT(IsOuterWindow());

  if (nsContentUtils::ResistFingerprinting(aCallerType)) {
    CSSIntSize size;
    aError = GetInnerSize(size);
    return nsIntSize(size.width, size.height);
  }

  nsCOMPtr<nsIBaseWindow> treeOwnerAsWin = GetTreeOwnerWindow();
  if (!treeOwnerAsWin) {
    aError.Throw(NS_ERROR_FAILURE);
    return nsIntSize(0, 0);
  }

  nsGlobalWindow* rootWindow = nsGlobalWindow::Cast(GetPrivateRoot());
  if (rootWindow) {
    rootWindow->FlushPendingNotifications(Flush_Layout);
  }

  nsIntSize sizeDevPixels;
  aError = treeOwnerAsWin->GetSize(&sizeDevPixels.width, &sizeDevPixels.height);
  if (aError.Failed()) {
    return nsIntSize();
  }

  return DevToCSSIntPixels(sizeDevPixels);
}

int32_t
nsGlobalWindow::GetOuterWidthOuter(CallerType aCallerType, ErrorResult& aError)
{
  MOZ_RELEASE_ASSERT(IsOuterWindow());
  return GetOuterSize(aCallerType, aError).width;
}

int32_t
nsGlobalWindow::GetOuterWidth(CallerType aCallerType, ErrorResult& aError)
{
  FORWARD_TO_OUTER_OR_THROW(GetOuterWidthOuter, (aCallerType, aError),
                            aError, 0);
}

void
nsGlobalWindow::GetOuterWidth(JSContext* aCx,
                              JS::MutableHandle<JS::Value> aValue,
                              CallerType aCallerType,
                              ErrorResult& aError)
{
  GetReplaceableWindowCoord(aCx, &nsGlobalWindow::GetOuterWidth, aValue,
                            aCallerType, aError);
}

int32_t
nsGlobalWindow::GetOuterHeightOuter(CallerType aCallerType, ErrorResult& aError)
{
  MOZ_RELEASE_ASSERT(IsOuterWindow());
  return GetOuterSize(aCallerType, aError).height;
}

int32_t
nsGlobalWindow::GetOuterHeight(CallerType aCallerType, ErrorResult& aError)
{
  FORWARD_TO_OUTER_OR_THROW(GetOuterHeightOuter, (aCallerType, aError),
                            aError, 0);
}

void
nsGlobalWindow::GetOuterHeight(JSContext* aCx,
                               JS::MutableHandle<JS::Value> aValue,
                               CallerType aCallerType,
                               ErrorResult& aError)
{
  GetReplaceableWindowCoord(aCx, &nsGlobalWindow::GetOuterHeight, aValue,
                            aCallerType, aError);
}

void
nsGlobalWindow::SetOuterSize(int32_t aLengthCSSPixels, bool aIsWidth,
                             ErrorResult& aError, bool aCallerIsChrome)
{
  MOZ_ASSERT(IsOuterWindow());

  nsCOMPtr<nsIBaseWindow> treeOwnerAsWin = GetTreeOwnerWindow();
  if (!treeOwnerAsWin) {
    aError.Throw(NS_ERROR_FAILURE);
    return;
  }

  CheckSecurityWidthAndHeight(aIsWidth ? &aLengthCSSPixels : nullptr,
                              aIsWidth ? nullptr : &aLengthCSSPixels,
                              aCallerIsChrome);

  int32_t width, height;
  aError = treeOwnerAsWin->GetSize(&width, &height);
  if (aError.Failed()) {
    return;
  }

  int32_t lengthDevPixels = CSSToDevIntPixels(aLengthCSSPixels);
  if (aIsWidth) {
    width = lengthDevPixels;
  } else {
    height = lengthDevPixels;
  }
  aError = treeOwnerAsWin->SetSize(width, height, true);

  CheckForDPIChange();
}

void
nsGlobalWindow::SetOuterWidthOuter(int32_t aOuterWidth, ErrorResult& aError, bool aCallerIsChrome)
{
  MOZ_RELEASE_ASSERT(IsOuterWindow());

  SetOuterSize(aOuterWidth, true, aError, aCallerIsChrome);
}

void
nsGlobalWindow::SetOuterWidth(int32_t aOuterWidth, ErrorResult& aError)
{
  FORWARD_TO_OUTER_OR_THROW(SetOuterWidthOuter, (aOuterWidth, aError, nsContentUtils::IsCallerChrome()), aError, );
}

void
nsGlobalWindow::SetOuterWidth(JSContext* aCx, JS::Handle<JS::Value> aValue,
                              CallerType aCallerType,
                              ErrorResult& aError)
{
  SetReplaceableWindowCoord(aCx, &nsGlobalWindow::SetOuterWidth,
                            aValue, "outerWidth", aError);
}

void
nsGlobalWindow::SetOuterHeightOuter(int32_t aOuterHeight, ErrorResult& aError, bool aCallerIsChrome)
{
  MOZ_RELEASE_ASSERT(IsOuterWindow());

  SetOuterSize(aOuterHeight, false, aError, aCallerIsChrome);
}

void
nsGlobalWindow::SetOuterHeight(int32_t aOuterHeight, ErrorResult& aError)
{
  FORWARD_TO_OUTER_OR_THROW(SetOuterHeightOuter, (aOuterHeight, aError, nsContentUtils::IsCallerChrome()), aError, );
}

void
nsGlobalWindow::SetOuterHeight(JSContext* aCx, JS::Handle<JS::Value> aValue,
                               CallerType aCallerType,
                               ErrorResult& aError)
{
  SetReplaceableWindowCoord(aCx, &nsGlobalWindow::SetOuterHeight,
                            aValue, "outerHeight", aError);
}

CSSIntPoint
nsGlobalWindow::GetScreenXY(CallerType aCallerType, ErrorResult& aError)
{
  MOZ_ASSERT(IsOuterWindow());

  // When resisting fingerprinting, always return (0,0)
  if (nsContentUtils::ResistFingerprinting(aCallerType)) {
    return CSSIntPoint(0, 0);
  }

  nsCOMPtr<nsIBaseWindow> treeOwnerAsWin = GetTreeOwnerWindow();
  if (!treeOwnerAsWin) {
    aError.Throw(NS_ERROR_FAILURE);
    return CSSIntPoint(0, 0);
  }

  int32_t x = 0, y = 0;
  aError = treeOwnerAsWin->GetPosition(&x, &y); // LayoutDevice px values

  RefPtr<nsPresContext> presContext;
  mDocShell->GetPresContext(getter_AddRefs(presContext));
  if (!presContext) {
    return CSSIntPoint(x, y);
  }

  // Find the global desktop coordinate of the top-left of the screen.
  // We'll use this as a "fake origin" when converting to CSS px units,
  // to avoid overlapping coordinates in cases such as a hi-dpi screen
  // placed to the right of a lo-dpi screen on Windows. (Instead, there
  // may be "gaps" in the resulting CSS px coordinates in some cases.)
  nsDeviceContext *dc = presContext->DeviceContext();
  nsRect screenRect;
  dc->GetRect(screenRect);
  LayoutDeviceRect screenRectDev =
    LayoutDevicePixel::FromAppUnits(screenRect, dc->AppUnitsPerDevPixel());

  DesktopToLayoutDeviceScale scale = dc->GetDesktopToDeviceScale();
  DesktopRect screenRectDesk = screenRectDev / scale;

  CSSPoint cssPt =
    LayoutDevicePoint(x - screenRectDev.x, y - screenRectDev.y) /
    presContext->CSSToDevPixelScale();
  cssPt.x += screenRectDesk.x;
  cssPt.y += screenRectDesk.y;

  return CSSIntPoint(NSToIntRound(cssPt.x), NSToIntRound(cssPt.y));
}

int32_t
nsGlobalWindow::GetScreenXOuter(CallerType aCallerType, ErrorResult& aError)
{
  MOZ_RELEASE_ASSERT(IsOuterWindow());

  return GetScreenXY(aCallerType, aError).x;
}

int32_t
nsGlobalWindow::GetScreenX(CallerType aCallerType, ErrorResult& aError)
{
  FORWARD_TO_OUTER_OR_THROW(GetScreenXOuter, (aCallerType, aError), aError, 0);
}

void
nsGlobalWindow::GetScreenX(JSContext* aCx,
                           JS::MutableHandle<JS::Value> aValue,
                           CallerType aCallerType,
                           ErrorResult& aError)
{
  GetReplaceableWindowCoord(aCx, &nsGlobalWindow::GetScreenX, aValue,
                            aCallerType, aError);
}

nsRect
nsGlobalWindow::GetInnerScreenRect()
{
  MOZ_ASSERT(IsOuterWindow());

  if (!mDocShell) {
    return nsRect();
  }

  nsGlobalWindow* rootWindow = nsGlobalWindow::Cast(GetPrivateRoot());
  if (rootWindow) {
    rootWindow->FlushPendingNotifications(Flush_Layout);
  }

  if (!mDocShell) {
    return nsRect();
  }

  nsCOMPtr<nsIPresShell> presShell = mDocShell->GetPresShell();
  if (!presShell) {
    return nsRect();
  }
  nsIFrame* rootFrame = presShell->GetRootFrame();
  if (!rootFrame) {
    return nsRect();
  }

  return rootFrame->GetScreenRectInAppUnits();
}

float
nsGlobalWindow::GetMozInnerScreenXOuter(CallerType aCallerType)
{
  MOZ_RELEASE_ASSERT(IsOuterWindow());

  // When resisting fingerprinting, always return 0.
  if (nsContentUtils::ResistFingerprinting(aCallerType)) {
    return 0.0;
  }

  nsRect r = GetInnerScreenRect();
  return nsPresContext::AppUnitsToFloatCSSPixels(r.x);
}

float
nsGlobalWindow::GetMozInnerScreenX(CallerType aCallerType, ErrorResult& aError)
{
  FORWARD_TO_OUTER_OR_THROW(GetMozInnerScreenXOuter, (aCallerType), aError, 0);
}

float
nsGlobalWindow::GetMozInnerScreenYOuter(CallerType aCallerType)
{
  MOZ_RELEASE_ASSERT(IsOuterWindow());

  // Return 0 to prevent fingerprinting.
  if (nsContentUtils::ResistFingerprinting(aCallerType)) {
    return 0.0;
  }

  nsRect r = GetInnerScreenRect();
  return nsPresContext::AppUnitsToFloatCSSPixels(r.y);
}

float
nsGlobalWindow::GetMozInnerScreenY(CallerType aCallerType, ErrorResult& aError)
{
  FORWARD_TO_OUTER_OR_THROW(GetMozInnerScreenYOuter, (aCallerType), aError, 0);
}

float
nsGlobalWindow::GetDevicePixelRatioOuter(CallerType aCallerType)
{
  MOZ_RELEASE_ASSERT(IsOuterWindow());

  if (!mDocShell) {
    return 1.0;
  }

  RefPtr<nsPresContext> presContext;
  mDocShell->GetPresContext(getter_AddRefs(presContext));
  if (!presContext) {
    return 1.0;
  }

  if (nsContentUtils::ResistFingerprinting(aCallerType)) {
    return 1.0;
  }

  float overrideDPPX = presContext->GetOverrideDPPX();

  if (overrideDPPX > 0) {
    return overrideDPPX;
  }

  return float(nsPresContext::AppUnitsPerCSSPixel())/
      presContext->AppUnitsPerDevPixel();
}

float
nsGlobalWindow::GetDevicePixelRatio(CallerType aCallerType, ErrorResult& aError)
{
  FORWARD_TO_OUTER_OR_THROW(GetDevicePixelRatioOuter, (aCallerType), aError, 0.0);
}

float
nsPIDOMWindowOuter::GetDevicePixelRatio(CallerType aCallerType)
{
  return nsGlobalWindow::Cast(this)->GetDevicePixelRatioOuter(aCallerType);
}

uint64_t
nsGlobalWindow::GetMozPaintCountOuter()
{
  MOZ_RELEASE_ASSERT(IsOuterWindow());

  if (!mDocShell) {
    return 0;
  }

  nsCOMPtr<nsIPresShell> presShell = mDocShell->GetPresShell();
  return presShell ? presShell->GetPaintCount() : 0;
}

uint64_t
nsGlobalWindow::GetMozPaintCount(ErrorResult& aError)
{
  FORWARD_TO_OUTER_OR_THROW(GetMozPaintCountOuter, (), aError, 0);
}

int32_t
nsGlobalWindow::RequestAnimationFrame(FrameRequestCallback& aCallback,
                                      ErrorResult& aError)
{
  MOZ_RELEASE_ASSERT(IsInnerWindow());

  if (!mDoc) {
    return 0;
  }

  if (GetWrapperPreserveColor()) {
    js::NotifyAnimationActivity(GetWrapperPreserveColor());
  }

  int32_t handle;
  aError = mDoc->ScheduleFrameRequestCallback(aCallback, &handle);
  return handle;
}

void
nsGlobalWindow::CancelAnimationFrame(int32_t aHandle, ErrorResult& aError)
{
  MOZ_RELEASE_ASSERT(IsInnerWindow());

  if (!mDoc) {
    return;
  }

  mDoc->CancelFrameRequestCallback(aHandle);
}

already_AddRefed<MediaQueryList>
nsGlobalWindow::MatchMediaOuter(const nsAString& aMediaQueryList)
{
  MOZ_RELEASE_ASSERT(IsOuterWindow());

  if (!mDoc) {
    return nullptr;
  }

  return mDoc->MatchMedia(aMediaQueryList);
}

already_AddRefed<MediaQueryList>
nsGlobalWindow::MatchMedia(const nsAString& aMediaQueryList,
                           ErrorResult& aError)
{
  // FIXME: This whole forward-to-outer and then get a pres
  // shell/context off the docshell dance is sort of silly; it'd make
  // more sense to forward to the inner, but it's what everyone else
  // (GetSelection, GetScrollXY, etc.) does around here.
  FORWARD_TO_OUTER_OR_THROW(MatchMediaOuter, (aMediaQueryList), aError, nullptr);
}

void
nsGlobalWindow::SetScreenXOuter(int32_t aScreenX, ErrorResult& aError, bool aCallerIsChrome)
{
  MOZ_RELEASE_ASSERT(IsOuterWindow());

  nsCOMPtr<nsIBaseWindow> treeOwnerAsWin = GetTreeOwnerWindow();
  if (!treeOwnerAsWin) {
    aError.Throw(NS_ERROR_FAILURE);
    return;
  }

  int32_t x, y;
  aError = treeOwnerAsWin->GetPosition(&x, &y);
  if (aError.Failed()) {
    return;
  }

  CheckSecurityLeftAndTop(&aScreenX, nullptr, aCallerIsChrome);
  x = CSSToDevIntPixels(aScreenX);

  aError = treeOwnerAsWin->SetPosition(x, y);

  CheckForDPIChange();
}

void
nsGlobalWindow::SetScreenX(int32_t aScreenX, ErrorResult& aError)
{
  FORWARD_TO_OUTER_OR_THROW(SetScreenXOuter, (aScreenX, aError, nsContentUtils::IsCallerChrome()), aError, );
}

void
nsGlobalWindow::SetScreenX(JSContext* aCx, JS::Handle<JS::Value> aValue,
                           CallerType aCallerType, ErrorResult& aError)
{
  SetReplaceableWindowCoord(aCx, &nsGlobalWindow::SetScreenX,
                            aValue, "screenX", aError);
}

int32_t
nsGlobalWindow::GetScreenYOuter(CallerType aCallerType, ErrorResult& aError)
{
  MOZ_RELEASE_ASSERT(IsOuterWindow());

  return GetScreenXY(aCallerType, aError).y;
}

int32_t
nsGlobalWindow::GetScreenY(CallerType aCallerType, ErrorResult& aError)
{
  FORWARD_TO_OUTER_OR_THROW(GetScreenYOuter, (aCallerType, aError), aError, 0);
}

void
nsGlobalWindow::GetScreenY(JSContext* aCx,
                           JS::MutableHandle<JS::Value> aValue,
                           CallerType aCallerType, ErrorResult& aError)
{
  GetReplaceableWindowCoord(aCx, &nsGlobalWindow::GetScreenY, aValue,
                            aCallerType, aError);
}

void
nsGlobalWindow::SetScreenYOuter(int32_t aScreenY, ErrorResult& aError, bool aCallerIsChrome)
{
  MOZ_RELEASE_ASSERT(IsOuterWindow());

  nsCOMPtr<nsIBaseWindow> treeOwnerAsWin = GetTreeOwnerWindow();
  if (!treeOwnerAsWin) {
    aError.Throw(NS_ERROR_FAILURE);
    return;
  }

  int32_t x, y;
  aError = treeOwnerAsWin->GetPosition(&x, &y);
  if (aError.Failed()) {
    return;
  }

  CheckSecurityLeftAndTop(nullptr, &aScreenY, aCallerIsChrome);
  y = CSSToDevIntPixels(aScreenY);

  aError = treeOwnerAsWin->SetPosition(x, y);

  CheckForDPIChange();
}

void
nsGlobalWindow::SetScreenY(int32_t aScreenY, ErrorResult& aError)
{
  FORWARD_TO_OUTER_OR_THROW(SetScreenYOuter, (aScreenY, aError, nsContentUtils::IsCallerChrome()), aError, );
}

void
nsGlobalWindow::SetScreenY(JSContext* aCx, JS::Handle<JS::Value> aValue,
                           CallerType aCallerType,
                           ErrorResult& aError)
{
  SetReplaceableWindowCoord(aCx, &nsGlobalWindow::SetScreenY,
                            aValue, "screenY", aError);
}

// NOTE: Arguments to this function should have values scaled to
// CSS pixels, not device pixels.
void
nsGlobalWindow::CheckSecurityWidthAndHeight(int32_t* aWidth, int32_t* aHeight, bool aCallerIsChrome)
{
  MOZ_ASSERT(IsOuterWindow());

#ifdef MOZ_XUL
  if (!aCallerIsChrome) {
    // if attempting to resize the window, hide any open popups
    nsContentUtils::HidePopupsInDocument(mDoc);
  }
#endif

  // This one is easy. Just ensure the variable is greater than 100;
  if ((aWidth && *aWidth < 100) || (aHeight && *aHeight < 100)) {
    // Check security state for use in determing window dimensions

    if (!nsContentUtils::IsCallerChrome()) {
      //sec check failed
      if (aWidth && *aWidth < 100) {
        *aWidth = 100;
      }
      if (aHeight && *aHeight < 100) {
        *aHeight = 100;
      }
    }
  }
}

// NOTE: Arguments to this function should have values in device pixels
nsresult
nsGlobalWindow::SetDocShellWidthAndHeight(int32_t aInnerWidth, int32_t aInnerHeight)
{
  MOZ_ASSERT(IsOuterWindow());

  NS_ENSURE_TRUE(mDocShell, NS_ERROR_FAILURE);

  nsCOMPtr<nsIDocShellTreeOwner> treeOwner;
  mDocShell->GetTreeOwner(getter_AddRefs(treeOwner));
  NS_ENSURE_TRUE(treeOwner, NS_ERROR_FAILURE);

  NS_ENSURE_SUCCESS(treeOwner->SizeShellTo(mDocShell, aInnerWidth, aInnerHeight),
                    NS_ERROR_FAILURE);

  return NS_OK;
}

// NOTE: Arguments to this function should have values in app units
void
nsGlobalWindow::SetCSSViewportWidthAndHeight(nscoord aInnerWidth, nscoord aInnerHeight)
{
  MOZ_ASSERT(IsOuterWindow());

  RefPtr<nsPresContext> presContext;
  mDocShell->GetPresContext(getter_AddRefs(presContext));

  nsRect shellArea = presContext->GetVisibleArea();
  shellArea.height = aInnerHeight;
  shellArea.width = aInnerWidth;

  presContext->SetVisibleArea(shellArea);
}

// NOTE: Arguments to this function should have values scaled to
// CSS pixels, not device pixels.
void
nsGlobalWindow::CheckSecurityLeftAndTop(int32_t* aLeft, int32_t* aTop, bool aCallerIsChrome)
{
  MOZ_ASSERT(IsOuterWindow());

  // This one is harder. We have to get the screen size and window dimensions.

  // Check security state for use in determing window dimensions

  if (!aCallerIsChrome) {
#ifdef MOZ_XUL
    // if attempting to move the window, hide any open popups
    nsContentUtils::HidePopupsInDocument(mDoc);
#endif

    if (nsGlobalWindow* rootWindow = nsGlobalWindow::Cast(GetPrivateRoot())) {
      rootWindow->FlushPendingNotifications(Flush_Layout);
    }

    nsCOMPtr<nsIBaseWindow> treeOwner = GetTreeOwnerWindow();

    nsCOMPtr<nsIDOMScreen> screen = GetScreen();

    if (treeOwner && screen) {
      int32_t screenLeft, screenTop, screenWidth, screenHeight;
      int32_t winLeft, winTop, winWidth, winHeight;

      // Get the window size
      treeOwner->GetPositionAndSize(&winLeft, &winTop, &winWidth, &winHeight);

      // convert those values to CSS pixels
      // XXX four separate retrievals of the prescontext
      winLeft   = DevToCSSIntPixels(winLeft);
      winTop    = DevToCSSIntPixels(winTop);
      winWidth  = DevToCSSIntPixels(winWidth);
      winHeight = DevToCSSIntPixels(winHeight);

      // Get the screen dimensions
      // XXX This should use nsIScreenManager once it's fully fleshed out.
      screen->GetAvailLeft(&screenLeft);
      screen->GetAvailWidth(&screenWidth);
      screen->GetAvailHeight(&screenHeight);
#if defined(XP_MACOSX)
      /* The mac's coordinate system is different from the assumed Windows'
         system. It offsets by the height of the menubar so that a window
         placed at (0,0) will be entirely visible. Unfortunately that
         correction is made elsewhere (in Widget) and the meaning of
         the Avail... coordinates is overloaded. Here we allow a window
         to be placed at (0,0) because it does make sense to do so.
      */
      screen->GetTop(&screenTop);
#else
      screen->GetAvailTop(&screenTop);
#endif

      if (aLeft) {
        if (screenLeft+screenWidth < *aLeft+winWidth)
          *aLeft = screenLeft+screenWidth - winWidth;
        if (screenLeft > *aLeft)
          *aLeft = screenLeft;
      }
      if (aTop) {
        if (screenTop+screenHeight < *aTop+winHeight)
          *aTop = screenTop+screenHeight - winHeight;
        if (screenTop > *aTop)
          *aTop = screenTop;
      }
    } else {
      if (aLeft)
        *aLeft = 0;
      if (aTop)
        *aTop = 0;
    }
  }
}

int32_t
nsGlobalWindow::GetScrollBoundaryOuter(Side aSide)
{
  MOZ_RELEASE_ASSERT(IsOuterWindow());

  FlushPendingNotifications(Flush_Layout);
  if (nsIScrollableFrame *sf = GetScrollFrame()) {
    return nsPresContext::
      AppUnitsToIntCSSPixels(sf->GetScrollRange().Edge(aSide));
  }
  return 0;
}

int32_t
nsGlobalWindow::GetScrollMinX(ErrorResult& aError)
{
  MOZ_ASSERT(IsInnerWindow());
  FORWARD_TO_OUTER_OR_THROW(GetScrollBoundaryOuter, (eSideLeft), aError, 0);
}

int32_t
nsGlobalWindow::GetScrollMinY(ErrorResult& aError)
{
  MOZ_ASSERT(IsInnerWindow());
  FORWARD_TO_OUTER_OR_THROW(GetScrollBoundaryOuter, (eSideTop), aError, 0);
}

int32_t
nsGlobalWindow::GetScrollMaxX(ErrorResult& aError)
{
  MOZ_ASSERT(IsInnerWindow());
  FORWARD_TO_OUTER_OR_THROW(GetScrollBoundaryOuter, (eSideRight), aError, 0);
}

int32_t
nsGlobalWindow::GetScrollMaxY(ErrorResult& aError)
{
  MOZ_ASSERT(IsInnerWindow());
  FORWARD_TO_OUTER_OR_THROW(GetScrollBoundaryOuter, (eSideBottom), aError, 0);
}

CSSPoint
nsGlobalWindow::GetScrollXY(bool aDoFlush)
{
  MOZ_ASSERT(IsOuterWindow());

  if (aDoFlush) {
    FlushPendingNotifications(Flush_Layout);
  } else {
    EnsureSizeUpToDate();
  }

  nsIScrollableFrame *sf = GetScrollFrame();
  if (!sf) {
    return CSSIntPoint(0, 0);
  }

  nsPoint scrollPos = sf->GetScrollPosition();
  if (scrollPos != nsPoint(0,0) && !aDoFlush) {
    // Oh, well.  This is the expensive case -- the window is scrolled and we
    // didn't actually flush yet.  Repeat, but with a flush, since the content
    // may get shorter and hence our scroll position may decrease.
    return GetScrollXY(true);
  }

  return CSSPoint::FromAppUnits(scrollPos);
}

double
nsGlobalWindow::GetScrollXOuter()
{
  MOZ_RELEASE_ASSERT(IsOuterWindow());
  return GetScrollXY(false).x;
}

double
nsGlobalWindow::GetScrollX(ErrorResult& aError)
{
  FORWARD_TO_OUTER_OR_THROW(GetScrollXOuter, (), aError, 0);
}

double
nsGlobalWindow::GetScrollYOuter()
{
  MOZ_RELEASE_ASSERT(IsOuterWindow());
  return GetScrollXY(false).y;
}

double
nsGlobalWindow::GetScrollY(ErrorResult& aError)
{
  FORWARD_TO_OUTER_OR_THROW(GetScrollYOuter, (), aError, 0);
}

uint32_t
nsGlobalWindow::Length()
{
  FORWARD_TO_OUTER(Length, (), 0);

  nsDOMWindowList* windows = GetWindowList();

  return windows ? windows->GetLength() : 0;
}

already_AddRefed<nsPIDOMWindowOuter>
nsGlobalWindow::GetTopOuter()
{
  MOZ_ASSERT(IsOuterWindow());

  nsCOMPtr<nsPIDOMWindowOuter> top = GetScriptableTop();
  return top.forget();
}

already_AddRefed<nsPIDOMWindowOuter>
nsGlobalWindow::GetTop(mozilla::ErrorResult& aError)
{
  FORWARD_TO_OUTER_OR_THROW(GetTopOuter, (), aError, nullptr);
}

nsPIDOMWindowOuter*
nsGlobalWindow::GetChildWindow(const nsAString& aName)
{
  nsCOMPtr<nsIDocShell> docShell(GetDocShell());
  NS_ENSURE_TRUE(docShell, nullptr);

  nsCOMPtr<nsIDocShellTreeItem> child;
  docShell->FindChildWithName(aName, false, true, nullptr, nullptr,
                              getter_AddRefs(child));

  return child ? child->GetWindow() : nullptr;
}

bool
nsGlobalWindow::DispatchCustomEvent(const nsAString& aEventName)
{
  MOZ_ASSERT(IsOuterWindow());

  bool defaultActionEnabled = true;
  nsContentUtils::DispatchTrustedEvent(mDoc, ToSupports(this), aEventName,
                                       true, true, &defaultActionEnabled);

  return defaultActionEnabled;
}

bool
nsGlobalWindow::DispatchResizeEvent(const CSSIntSize& aSize)
{
  MOZ_ASSERT(IsOuterWindow());

  ErrorResult res;
  RefPtr<Event> domEvent =
    mDoc->CreateEvent(NS_LITERAL_STRING("CustomEvent"), res);
  if (res.Failed()) {
    return false;
  }

  // We don't init the AutoJSAPI with ourselves because we don't want it
  // reporting errors to our onerror handlers.
  AutoJSAPI jsapi;
  jsapi.Init();
  JSContext* cx = jsapi.cx();
  JSAutoCompartment ac(cx, GetWrapperPreserveColor());

  DOMWindowResizeEventDetail detail;
  detail.mWidth = aSize.width;
  detail.mHeight = aSize.height;
  JS::Rooted<JS::Value> detailValue(cx);
  if (!ToJSValue(cx, detail, &detailValue)) {
    return false;
  }

  CustomEvent* customEvent = static_cast<CustomEvent*>(domEvent.get());
  customEvent->InitCustomEvent(cx,
                               NS_LITERAL_STRING("DOMWindowResize"),
                               /* aCanBubble = */ true,
                               /* aCancelable = */ true,
                               detailValue,
                               res);
  if (res.Failed()) {
    return false;
  }

  domEvent->SetTrusted(true);
  domEvent->WidgetEventPtr()->mFlags.mOnlyChromeDispatch = true;

  nsCOMPtr<EventTarget> target = do_QueryInterface(GetOuterWindow());
  domEvent->SetTarget(target);

  bool defaultActionEnabled = true;
  target->DispatchEvent(domEvent, &defaultActionEnabled);

  return defaultActionEnabled;
}

void
nsGlobalWindow::RefreshCompartmentPrincipal()
{
  MOZ_ASSERT(IsInnerWindow());

  JS_SetCompartmentPrincipals(js::GetObjectCompartment(GetWrapperPreserveColor()),
                              nsJSPrincipals::get(mDoc->NodePrincipal()));
}

static already_AddRefed<nsIDocShellTreeItem>
GetCallerDocShellTreeItem()
{
  nsCOMPtr<nsIWebNavigation> callerWebNav = do_GetInterface(GetEntryGlobal());
  nsCOMPtr<nsIDocShellTreeItem> callerItem = do_QueryInterface(callerWebNav);

  return callerItem.forget();
}

bool
nsGlobalWindow::WindowExists(const nsAString& aName,
                             bool aForceNoOpener,
                             bool aLookForCallerOnJSStack)
{
  NS_PRECONDITION(IsOuterWindow(), "Must be outer window");
  NS_PRECONDITION(mDocShell, "Must have docshell");

  if (aForceNoOpener) {
    return aName.LowerCaseEqualsLiteral("_self") ||
           aName.LowerCaseEqualsLiteral("_top") ||
           aName.LowerCaseEqualsLiteral("_parent");
  }

  nsCOMPtr<nsIDocShellTreeItem> caller;
  if (aLookForCallerOnJSStack) {
    caller = GetCallerDocShellTreeItem();
  }

  if (!caller) {
    caller = mDocShell;
  }

  nsCOMPtr<nsIDocShellTreeItem> namedItem;
  mDocShell->FindItemWithName(aName, nullptr, caller,
                              getter_AddRefs(namedItem));
  return namedItem != nullptr;
}

already_AddRefed<nsIWidget>
nsGlobalWindow::GetMainWidget()
{
  FORWARD_TO_OUTER(GetMainWidget, (), nullptr);

  nsCOMPtr<nsIBaseWindow> treeOwnerAsWin = GetTreeOwnerWindow();

  nsCOMPtr<nsIWidget> widget;

  if (treeOwnerAsWin) {
    treeOwnerAsWin->GetMainWidget(getter_AddRefs(widget));
  }

  return widget.forget();
}

nsIWidget*
nsGlobalWindow::GetNearestWidget() const
{
  nsIDocShell* docShell = GetDocShell();
  NS_ENSURE_TRUE(docShell, nullptr);
  nsCOMPtr<nsIPresShell> presShell = docShell->GetPresShell();
  NS_ENSURE_TRUE(presShell, nullptr);
  nsIFrame* rootFrame = presShell->GetRootFrame();
  NS_ENSURE_TRUE(rootFrame, nullptr);
  return rootFrame->GetView()->GetNearestWidget(nullptr);
}

void
nsGlobalWindow::SetFullScreenOuter(bool aFullScreen, mozilla::ErrorResult& aError)
{
  MOZ_RELEASE_ASSERT(IsOuterWindow());

  aError = SetFullscreenInternal(FullscreenReason::ForFullscreenMode, aFullScreen);
}

void
nsGlobalWindow::SetFullScreen(bool aFullScreen, mozilla::ErrorResult& aError)
{
  FORWARD_TO_OUTER_OR_THROW(SetFullScreenOuter, (aFullScreen, aError), aError, /* void */);
}

nsresult
nsGlobalWindow::SetFullScreen(bool aFullScreen)
{
  FORWARD_TO_OUTER(SetFullScreen, (aFullScreen), NS_ERROR_NOT_INITIALIZED);

  return SetFullscreenInternal(FullscreenReason::ForFullscreenMode, aFullScreen);
}

static void
FinishDOMFullscreenChange(nsIDocument* aDoc, bool aInDOMFullscreen)
{
  if (aInDOMFullscreen) {
    // Ask the document to handle any pending DOM fullscreen change.
    if (!nsIDocument::HandlePendingFullscreenRequests(aDoc)) {
      // If we don't end up having anything in fullscreen,
      // async request exiting fullscreen.
      nsIDocument::AsyncExitFullscreen(aDoc);
    }
  } else {
    // If the window is leaving fullscreen state, also ask the document
    // to exit from DOM Fullscreen.
    nsIDocument::ExitFullscreenInDocTree(aDoc);
  }
}

struct FullscreenTransitionDuration
{
  // The unit of the durations is millisecond
  uint16_t mFadeIn = 0;
  uint16_t mFadeOut = 0;
  bool IsSuppressed() const
  {
    return mFadeIn == 0 && mFadeOut == 0;
  }
};

static void
GetFullscreenTransitionDuration(bool aEnterFullscreen,
                                FullscreenTransitionDuration* aDuration)
{
  const char* pref = aEnterFullscreen ?
    "full-screen-api.transition-duration.enter" :
    "full-screen-api.transition-duration.leave";
  nsAdoptingCString prefValue = Preferences::GetCString(pref);
  if (!prefValue.IsEmpty()) {
    sscanf(prefValue.get(), "%hu%hu",
           &aDuration->mFadeIn, &aDuration->mFadeOut);
  }
}

class FullscreenTransitionTask : public Runnable
{
public:
  FullscreenTransitionTask(const FullscreenTransitionDuration& aDuration,
                           nsGlobalWindow* aWindow, bool aFullscreen,
                           nsIWidget* aWidget, nsIScreen* aScreen,
                           nsISupports* aTransitionData)
    : mWindow(aWindow)
    , mWidget(aWidget)
    , mScreen(aScreen)
    , mTransitionData(aTransitionData)
    , mDuration(aDuration)
    , mStage(eBeforeToggle)
    , mFullscreen(aFullscreen)
  {
    MOZ_COUNT_CTOR(FullscreenTransitionTask);
  }

  NS_IMETHOD Run() override;

private:
  virtual ~FullscreenTransitionTask()
  {
    MOZ_COUNT_DTOR(FullscreenTransitionTask);
  }

  /**
   * The flow of fullscreen transition:
   *
   *         parent process         |         child process
   * ----------------------------------------------------------------
   *
   *                                    | request/exit fullscreen
   *                              <-----|
   *         BeforeToggle stage |
   *                            |
   *  ToggleFullscreen stage *1 |----->
   *                                    | HandleFullscreenRequests
   *                                    |
   *                              <-----| MozAfterPaint event
   *       AfterToggle stage *2 |
   *                            |
   *                  End stage |
   *
   * Note we also start a timer at *1 so that if we don't get MozAfterPaint
   * from the child process in time, we continue going to *2.
   */
  enum Stage {
    // BeforeToggle stage happens before we enter or leave fullscreen
    // state. In this stage, the task triggers the pre-toggle fullscreen
    // transition on the widget.
    eBeforeToggle,
    // ToggleFullscreen stage actually executes the fullscreen toggle,
    // and wait for the next paint on the content to continue.
    eToggleFullscreen,
    // AfterToggle stage happens after we toggle the fullscreen state.
    // In this stage, the task triggers the post-toggle fullscreen
    // transition on the widget.
    eAfterToggle,
    // End stage is triggered after the final transition finishes.
    eEnd
  };

  class Observer final : public nsIObserver
  {
  public:
    NS_DECL_ISUPPORTS
    NS_DECL_NSIOBSERVER

    explicit Observer(FullscreenTransitionTask* aTask)
      : mTask(aTask) { }

  private:
    ~Observer() {}

    RefPtr<FullscreenTransitionTask> mTask;
  };

  static const char* const kPaintedTopic;

  RefPtr<nsGlobalWindow> mWindow;
  nsCOMPtr<nsIWidget> mWidget;
  nsCOMPtr<nsIScreen> mScreen;
  nsCOMPtr<nsITimer> mTimer;
  nsCOMPtr<nsISupports> mTransitionData;

  TimeStamp mFullscreenChangeStartTime;
  FullscreenTransitionDuration mDuration;
  Stage mStage;
  bool mFullscreen;
};

const char* const
FullscreenTransitionTask::kPaintedTopic = "fullscreen-painted";

NS_IMETHODIMP
FullscreenTransitionTask::Run()
{
  Stage stage = mStage;
  mStage = Stage(mStage + 1);
  if (MOZ_UNLIKELY(mWidget->Destroyed())) {
    // If the widget has been destroyed before we get here, don't try to
    // do anything more. Just let it go and release ourselves.
    NS_WARNING("The widget to fullscreen has been destroyed");
    return NS_OK;
  }
  if (stage == eBeforeToggle) {
    PROFILER_MARKER("Fullscreen transition start");
    mWidget->PerformFullscreenTransition(nsIWidget::eBeforeFullscreenToggle,
                                         mDuration.mFadeIn, mTransitionData,
                                         this);
  } else if (stage == eToggleFullscreen) {
    PROFILER_MARKER("Fullscreen toggle start");
    mFullscreenChangeStartTime = TimeStamp::Now();
    if (MOZ_UNLIKELY(mWindow->mFullScreen != mFullscreen)) {
      // This could happen in theory if several fullscreen requests in
      // different direction happen continuously in a short time. We
      // need to ensure the fullscreen state matches our target here,
      // otherwise the widget would change the window state as if we
      // toggle for Fullscreen Mode instead of Fullscreen API.
      NS_WARNING("The fullscreen state of the window does not match");
      mWindow->mFullScreen = mFullscreen;
    }
    // Toggle the fullscreen state on the widget
    if (!mWindow->SetWidgetFullscreen(FullscreenReason::ForFullscreenAPI,
                                      mFullscreen, mWidget, mScreen)) {
      // Fail to setup the widget, call FinishFullscreenChange to
      // complete fullscreen change directly.
      mWindow->FinishFullscreenChange(mFullscreen);
    }
    // Set observer for the next content paint.
    nsCOMPtr<nsIObserver> observer = new Observer(this);
    nsCOMPtr<nsIObserverService> obs = mozilla::services::GetObserverService();
    obs->AddObserver(observer, kPaintedTopic, false);
    // There are several edge cases where we may never get the paint
    // notification, including:
    // 1. the window/tab is closed before the next paint;
    // 2. the user has switched to another tab before we get here.
    // Completely fixing those cases seems to be tricky, and since they
    // should rarely happen, it probably isn't worth to fix. Hence we
    // simply add a timeout here to ensure we never hang forever.
    // In addition, if the page is complicated or the machine is less
    // powerful, layout could take a long time, in which case, staying
    // in black screen for that long could hurt user experience even
    // more than exposing an intermediate state.
    mTimer = do_CreateInstance(NS_TIMER_CONTRACTID);
    uint32_t timeout =
      Preferences::GetUint("full-screen-api.transition.timeout", 1000);
    mTimer->Init(observer, timeout, nsITimer::TYPE_ONE_SHOT);
  } else if (stage == eAfterToggle) {
    mWidget->PerformFullscreenTransition(nsIWidget::eAfterFullscreenToggle,
                                         mDuration.mFadeOut, mTransitionData,
                                         this);
  } else if (stage == eEnd) {
    PROFILER_MARKER("Fullscreen transition end");
  }
  return NS_OK;
}

NS_IMPL_ISUPPORTS(FullscreenTransitionTask::Observer, nsIObserver)

NS_IMETHODIMP
FullscreenTransitionTask::Observer::Observe(nsISupports* aSubject,
                                            const char* aTopic,
                                            const char16_t* aData)
{
  bool shouldContinue = false;
  if (strcmp(aTopic, FullscreenTransitionTask::kPaintedTopic) == 0) {
    nsCOMPtr<nsPIDOMWindowInner> win(do_QueryInterface(aSubject));
    nsCOMPtr<nsIWidget> widget = win ?
      nsGlobalWindow::Cast(win)->GetMainWidget() : nullptr;
    if (widget == mTask->mWidget) {
      // The paint notification arrives first. Cancel the timer.
      mTask->mTimer->Cancel();
      shouldContinue = true;
      PROFILER_MARKER("Fullscreen toggle end");
    }
  } else {
#ifdef DEBUG
    MOZ_ASSERT(strcmp(aTopic, NS_TIMER_CALLBACK_TOPIC) == 0,
               "Should only get fullscreen-painted or timer-callback");
    nsCOMPtr<nsITimer> timer(do_QueryInterface(aSubject));
    MOZ_ASSERT(timer && timer == mTask->mTimer,
               "Should only trigger this with the timer the task created");
#endif
    shouldContinue = true;
    PROFILER_MARKER("Fullscreen toggle timeout");
  }
  if (shouldContinue) {
    nsCOMPtr<nsIObserverService> obs = mozilla::services::GetObserverService();
    obs->RemoveObserver(this, kPaintedTopic);
    mTask->mTimer = nullptr;
    mTask->Run();
  }
  return NS_OK;
}

static bool
MakeWidgetFullscreen(nsGlobalWindow* aWindow, FullscreenReason aReason,
                     bool aFullscreen)
{
  nsCOMPtr<nsIWidget> widget = aWindow->GetMainWidget();
  if (!widget) {
    return false;
  }

  FullscreenTransitionDuration duration;
  bool performTransition = false;
  nsCOMPtr<nsISupports> transitionData;
  if (aReason == FullscreenReason::ForFullscreenAPI) {
    GetFullscreenTransitionDuration(aFullscreen, &duration);
    if (!duration.IsSuppressed()) {
      performTransition = widget->
        PrepareForFullscreenTransition(getter_AddRefs(transitionData));
    }
  }
  // We pass nullptr as the screen to SetWidgetFullscreen
  // and FullscreenTransitionTask, as we do not wish to override
  // the default screen selection behavior.  The screen containing
  // most of the widget will be selected.
  if (!performTransition) {
    return aWindow->SetWidgetFullscreen(aReason, aFullscreen, widget, nullptr);
  } else {
    nsCOMPtr<nsIRunnable> task =
      new FullscreenTransitionTask(duration, aWindow, aFullscreen,
                                   widget, nullptr, transitionData);
    task->Run();
    return true;
  }
}

nsresult
nsGlobalWindow::SetFullscreenInternal(FullscreenReason aReason,
                                      bool aFullScreen)
{
  MOZ_ASSERT(IsOuterWindow());
  MOZ_ASSERT(nsContentUtils::IsSafeToRunScript(),
             "Requires safe to run script as it "
             "may call FinishDOMFullscreenChange");

  NS_ENSURE_TRUE(mDocShell, NS_ERROR_FAILURE);

  MOZ_ASSERT(aReason != FullscreenReason::ForForceExitFullscreen || !aFullScreen,
             "FullscreenReason::ForForceExitFullscreen can "
             "only be used with exiting fullscreen");

  // Only chrome can change our fullscreen mode. Otherwise, the state
  // can only be changed for DOM fullscreen.
  if (aReason == FullscreenReason::ForFullscreenMode &&
      !nsContentUtils::LegacyIsCallerChromeOrNativeCode()) {
    return NS_OK;
  }

  // SetFullScreen needs to be called on the root window, so get that
  // via the DocShell tree, and if we are not already the root,
  // call SetFullScreen on that window instead.
  nsCOMPtr<nsIDocShellTreeItem> rootItem;
  mDocShell->GetRootTreeItem(getter_AddRefs(rootItem));
  nsCOMPtr<nsPIDOMWindowOuter> window = rootItem ? rootItem->GetWindow() : nullptr;
  if (!window)
    return NS_ERROR_FAILURE;
  if (rootItem != mDocShell)
    return window->SetFullscreenInternal(aReason, aFullScreen);

  // make sure we don't try to set full screen on a non-chrome window,
  // which might happen in embedding world
  if (mDocShell->ItemType() != nsIDocShellTreeItem::typeChrome)
    return NS_ERROR_FAILURE;

  // If we are already in full screen mode, just return.
  if (mFullScreen == aFullScreen)
    return NS_OK;

  // Note that although entering DOM fullscreen could also cause
  // consequential calls to this method, those calls will be skipped
  // at the condition above.
  if (aReason == FullscreenReason::ForFullscreenMode) {
    if (!aFullScreen && !mFullscreenMode) {
      // If we are exiting fullscreen mode, but we actually didn't
      // entered fullscreen mode, the fullscreen state was only for
      // the Fullscreen API. Change the reason here so that we can
      // perform transition for it.
      aReason = FullscreenReason::ForFullscreenAPI;
    } else {
      mFullscreenMode = aFullScreen;
    }
  } else {
    // If we are exiting from DOM fullscreen while we initially make
    // the window fullscreen because of fullscreen mode, don't restore
    // the window. But we still need to exit the DOM fullscreen state.
    if (!aFullScreen && mFullscreenMode) {
      FinishDOMFullscreenChange(mDoc, false);
      return NS_OK;
    }
  }

  // Prevent chrome documents which are still loading from resizing
  // the window after we set fullscreen mode.
  nsCOMPtr<nsIBaseWindow> treeOwnerAsWin = GetTreeOwnerWindow();
  nsCOMPtr<nsIXULWindow> xulWin(do_GetInterface(treeOwnerAsWin));
  if (aFullScreen && xulWin) {
    xulWin->SetIntrinsicallySized(false);
  }

  // Set this before so if widget sends an event indicating its
  // gone full screen, the state trap above works.
  mFullScreen = aFullScreen;

  // Sometimes, users don't want the DOM to actually go fullscreen, for
  // example on large monitors where it would waste screen real estate.
  // When restricted by the relevant preference, we just want the content
  // to fill the area of the existing window, instead, which is done by
  // skipping resizing of the top-level content widget to be screen-filling.
  if (!Preferences::GetBool("full-screen-api.restrict-to-window", false)) {
    if (MakeWidgetFullscreen(this, aReason, aFullScreen)) {
      // The rest of code for switching fullscreen is in nsGlobalWindow::
      // FinishFullscreenChange() which will be called after sizemodechange
      // event is dispatched.
      return NS_OK;
    }
  }

  FinishFullscreenChange(aFullScreen);
  return NS_OK;
}

bool
nsGlobalWindow::SetWidgetFullscreen(FullscreenReason aReason, bool aIsFullscreen,
                                    nsIWidget* aWidget, nsIScreen* aScreen)
{
  MOZ_ASSERT(IsOuterWindow());
  MOZ_ASSERT(this == GetTopInternal(), "Only topmost window should call this");
  MOZ_ASSERT(!AsOuter()->GetFrameElementInternal(), "Content window should not call this");
  MOZ_ASSERT(XRE_GetProcessType() == GeckoProcessType_Default);

  if (!NS_WARN_IF(!IsChromeWindow())) {
    auto chromeWin = static_cast<nsGlobalChromeWindow*>(this);
    if (!NS_WARN_IF(chromeWin->mFullscreenPresShell)) {
      if (nsIPresShell* shell = mDocShell->GetPresShell()) {
        if (nsRefreshDriver* rd = shell->GetRefreshDriver()) {
          chromeWin->mFullscreenPresShell = do_GetWeakReference(shell);
          MOZ_ASSERT(chromeWin->mFullscreenPresShell);
          rd->SetIsResizeSuppressed();
          rd->Freeze();
        }
      }
    }
  }
  nsresult rv = aReason == FullscreenReason::ForFullscreenMode ?
    // If we enter fullscreen for fullscreen mode, we want
    // the native system behavior.
    aWidget->MakeFullScreenWithNativeTransition(aIsFullscreen, aScreen) :
    aWidget->MakeFullScreen(aIsFullscreen, aScreen);
  return NS_SUCCEEDED(rv);
}

/* virtual */ void
nsGlobalWindow::FinishFullscreenChange(bool aIsFullscreen)
{
  MOZ_ASSERT(IsOuterWindow());

  if (aIsFullscreen != mFullScreen) {
    NS_WARNING("Failed to toggle fullscreen state of the widget");
    // We failed to make the widget enter fullscreen.
    // Stop further changes and restore the state.
    if (!aIsFullscreen) {
      mFullScreen = false;
      mFullscreenMode = false;
    } else {
      MOZ_ASSERT_UNREACHABLE("Failed to exit fullscreen?");
      mFullScreen = true;
      // We don't know how code can reach here. Not sure
      // what value should be set for fullscreen mode.
      mFullscreenMode = false;
    }
    return;
  }

  // Note that we must call this to toggle the DOM fullscreen state
  // of the document before dispatching the "fullscreen" event, so
  // that the chrome can distinguish between browser fullscreen mode
  // and DOM fullscreen.
  FinishDOMFullscreenChange(mDoc, mFullScreen);

  // dispatch a "fullscreen" DOM event so that XUL apps can
  // respond visually if we are kicked into full screen mode
  DispatchCustomEvent(NS_LITERAL_STRING("fullscreen"));

  if (!NS_WARN_IF(!IsChromeWindow())) {
    auto chromeWin = static_cast<nsGlobalChromeWindow*>(this);
    if (nsCOMPtr<nsIPresShell> shell =
        do_QueryReferent(chromeWin->mFullscreenPresShell)) {
      if (nsRefreshDriver* rd = shell->GetRefreshDriver()) {
        rd->Thaw();
      }
      chromeWin->mFullscreenPresShell = nullptr;
    }
  }

  if (!mWakeLock && mFullScreen) {
    RefPtr<power::PowerManagerService> pmService =
      power::PowerManagerService::GetInstance();
    if (!pmService) {
      return;
    }

    // XXXkhuey using the inner here, do we need to do something if it changes?
    ErrorResult rv;
    mWakeLock = pmService->NewWakeLock(NS_LITERAL_STRING("DOM_Fullscreen"),
                                       AsOuter()->GetCurrentInnerWindow(), rv);
    NS_WARNING_ASSERTION(!rv.Failed(), "Failed to lock the wakelock");
    rv.SuppressException();
  } else if (mWakeLock && !mFullScreen) {
    ErrorResult rv;
    mWakeLock->Unlock(rv);
    mWakeLock = nullptr;
    rv.SuppressException();
  }
}

bool
nsGlobalWindow::FullScreen() const
{
  MOZ_ASSERT(IsOuterWindow());

  NS_ENSURE_TRUE(mDocShell, mFullScreen);

  // Get the fullscreen value of the root window, to always have the value
  // accurate, even when called from content.
  nsCOMPtr<nsIDocShellTreeItem> rootItem;
  mDocShell->GetRootTreeItem(getter_AddRefs(rootItem));
  if (rootItem == mDocShell) {
    if (!XRE_IsContentProcess()) {
      // We are the root window. Return our internal value.
      return mFullScreen;
    }
    if (nsCOMPtr<nsIWidget> widget = GetNearestWidget()) {
      // We are in content process, figure out the value from
      // the sizemode of the puppet widget.
      return widget->SizeMode() == nsSizeMode_Fullscreen;
    }
    return false;
  }

  nsCOMPtr<nsPIDOMWindowOuter> window = rootItem->GetWindow();
  NS_ENSURE_TRUE(window, mFullScreen);

  return nsGlobalWindow::Cast(window)->FullScreen();
}

bool
nsGlobalWindow::GetFullScreenOuter()
{
  MOZ_RELEASE_ASSERT(IsOuterWindow());
  return FullScreen();
}

bool
nsGlobalWindow::GetFullScreen(ErrorResult& aError)
{
  FORWARD_TO_OUTER_OR_THROW(GetFullScreenOuter, (), aError, false);
}

bool
nsGlobalWindow::GetFullScreen()
{
  FORWARD_TO_INNER(GetFullScreen, (), false);

  ErrorResult dummy;
  bool fullscreen = GetFullScreen(dummy);
  dummy.SuppressException();
  return fullscreen;
}

void
nsGlobalWindow::Dump(const nsAString& aStr)
{
  if (!nsContentUtils::DOMWindowDumpEnabled()) {
    return;
  }

  char *cstr = ToNewUTF8String(aStr);

#if defined(XP_MACOSX)
  // have to convert \r to \n so that printing to the console works
  char *c = cstr, *cEnd = cstr + strlen(cstr);
  while (c < cEnd) {
    if (*c == '\r')
      *c = '\n';
    c++;
  }
#endif

  if (cstr) {
    MOZ_LOG(nsContentUtils::DOMDumpLog(), LogLevel::Debug, ("[Window.Dump] %s", cstr));
#ifdef XP_WIN
    PrintToDebugger(cstr);
#endif
    FILE *fp = gDumpFile ? gDumpFile : stdout;
    fputs(cstr, fp);
    fflush(fp);
    free(cstr);
  }
}

void
nsGlobalWindow::EnsureReflowFlushAndPaint()
{
  MOZ_ASSERT(IsOuterWindow());
  NS_ASSERTION(mDocShell, "EnsureReflowFlushAndPaint() called with no "
               "docshell!");

  if (!mDocShell)
    return;

  nsCOMPtr<nsIPresShell> presShell = mDocShell->GetPresShell();

  if (!presShell)
    return;

  // Flush pending reflows.
  if (mDoc) {
    mDoc->FlushPendingNotifications(Flush_Layout);
  }

  // Unsuppress painting.
  presShell->UnsuppressPainting();
}

// static
void
nsGlobalWindow::MakeScriptDialogTitle(nsAString& aOutTitle,
                                      nsIPrincipal* aSubjectPrincipal)
{
  MOZ_ASSERT(aSubjectPrincipal);

  aOutTitle.Truncate();

  // Try to get a host from the running principal -- this will do the
  // right thing for javascript: and data: documents.

  nsCOMPtr<nsIURI> uri;
  nsresult rv = aSubjectPrincipal->GetURI(getter_AddRefs(uri));
  // Note - The check for the current JSContext here isn't necessarily sensical.
  // It's just designed to preserve existing behavior during a mass-conversion
  // patch.
  if (NS_SUCCEEDED(rv) && uri && nsContentUtils::GetCurrentJSContext()) {
    // remove user:pass for privacy and spoof prevention

    nsCOMPtr<nsIURIFixup> fixup(do_GetService(NS_URIFIXUP_CONTRACTID));
    if (fixup) {
      nsCOMPtr<nsIURI> fixedURI;
      rv = fixup->CreateExposableURI(uri, getter_AddRefs(fixedURI));
      if (NS_SUCCEEDED(rv) && fixedURI) {
        nsAutoCString host;
        fixedURI->GetHost(host);

        if (!host.IsEmpty()) {
          // if this URI has a host we'll show it. For other
          // schemes (e.g. file:) we fall back to the localized
          // generic string

          nsAutoCString prepath;
          fixedURI->GetPrePath(prepath);

          NS_ConvertUTF8toUTF16 ucsPrePath(prepath);
          const char16_t *formatStrings[] = { ucsPrePath.get() };
          nsXPIDLString tempString;
          nsContentUtils::FormatLocalizedString(nsContentUtils::eCOMMON_DIALOG_PROPERTIES,
                                                "ScriptDlgHeading",
                                                formatStrings,
                                                tempString);
          aOutTitle = tempString;
        }
      }
    }
  }

  if (aOutTitle.IsEmpty()) {
    // We didn't find a host so use the generic heading
    nsXPIDLString tempString;
    nsContentUtils::GetLocalizedString(nsContentUtils::eCOMMON_DIALOG_PROPERTIES,
                                       "ScriptDlgGenericHeading",
                                       tempString);
    aOutTitle = tempString;
  }

  // Just in case
  if (aOutTitle.IsEmpty()) {
    NS_WARNING("could not get ScriptDlgGenericHeading string from string bundle");
    aOutTitle.AssignLiteral("[Script]");
  }
}

bool
nsGlobalWindow::CanMoveResizeWindows(bool aCallerIsChrome)
{
  MOZ_ASSERT(IsOuterWindow());

  // When called from chrome, we can avoid the following checks.
  if (!aCallerIsChrome) {
    // Don't allow scripts to move or resize windows that were not opened by a
    // script.
    if (!mHadOriginalOpener) {
      return false;
    }

    if (!CanSetProperty("dom.disable_window_move_resize")) {
      return false;
    }

    // Ignore the request if we have more than one tab in the window.
    uint32_t itemCount = 0;
    if (XRE_IsContentProcess()) {
      nsCOMPtr<nsIDocShell> docShell = GetDocShell();
      if (docShell) {
        nsCOMPtr<nsITabChild> child = docShell->GetTabChild();
        if (child) {
          child->SendGetTabCount(&itemCount);
        }
      }
    } else {
      nsCOMPtr<nsIDocShellTreeOwner> treeOwner = GetTreeOwner();
      if (treeOwner) {
        treeOwner->GetTargetableShellCount(&itemCount);
      }
    }
    if (itemCount > 1) {
      return false;
    }
  }

  if (mDocShell) {
    bool allow;
    nsresult rv = mDocShell->GetAllowWindowControl(&allow);
    if (NS_SUCCEEDED(rv) && !allow)
      return false;
  }

  if (gMouseDown && !gDragServiceDisabled) {
    nsCOMPtr<nsIDragService> ds =
      do_GetService("@mozilla.org/widget/dragservice;1");
    if (ds) {
      gDragServiceDisabled = true;
      ds->Suppress();
    }
  }
  return true;
}

bool
nsGlobalWindow::AlertOrConfirm(bool aAlert,
                               const nsAString& aMessage,
                               nsIPrincipal& aSubjectPrincipal,
                               ErrorResult& aError)
{
  // XXX This method is very similar to nsGlobalWindow::Prompt, make
  // sure any modifications here don't need to happen over there!
  MOZ_ASSERT(IsOuterWindow());

  if (!AreDialogsEnabled()) {
    // Just silently return.  In the case of alert(), the return value is
    // ignored.  In the case of confirm(), returning false is the same thing as
    // would happen if the user cancels.
    return false;
  }

  // Reset popup state while opening a modal dialog, and firing events
  // about the dialog, to prevent the current state from being active
  // the whole time a modal dialog is open.
  nsAutoPopupStatePusher popupStatePusher(openAbused, true);

  // Before bringing up the window, unsuppress painting and flush
  // pending reflows.
  EnsureReflowFlushAndPaint();

  nsAutoString title;
  MakeScriptDialogTitle(title, &aSubjectPrincipal);

  // Remove non-terminating null characters from the
  // string. See bug #310037.
  nsAutoString final;
  nsContentUtils::StripNullChars(aMessage, final);

  nsresult rv;
  nsCOMPtr<nsIPromptFactory> promptFac =
    do_GetService("@mozilla.org/prompter;1", &rv);
  if (NS_FAILED(rv)) {
    aError.Throw(rv);
    return false;
  }

  nsCOMPtr<nsIPrompt> prompt;
  aError = promptFac->GetPrompt(AsOuter(), NS_GET_IID(nsIPrompt),
                                getter_AddRefs(prompt));
  if (aError.Failed()) {
    return false;
  }

  // Always allow tab modal prompts for alert and confirm.
  if (nsCOMPtr<nsIWritablePropertyBag2> promptBag = do_QueryInterface(prompt)) {
    promptBag->SetPropertyAsBool(NS_LITERAL_STRING("allowTabModal"), true);
  }

  bool result = false;
  nsAutoSyncOperation sync(mDoc);
  if (ShouldPromptToBlockDialogs()) {
    bool disallowDialog = false;
    nsXPIDLString label;
    nsContentUtils::GetLocalizedString(nsContentUtils::eCOMMON_DIALOG_PROPERTIES,
                                       "ScriptDialogLabel", label);

    aError = aAlert ?
               prompt->AlertCheck(title.get(), final.get(), label.get(),
                                  &disallowDialog) :
               prompt->ConfirmCheck(title.get(), final.get(), label.get(),
                                    &disallowDialog, &result);

    if (disallowDialog)
      DisableDialogs();
  } else {
    aError = aAlert ?
               prompt->Alert(title.get(), final.get()) :
               prompt->Confirm(title.get(), final.get(), &result);
  }

  return result;
}

void
nsGlobalWindow::Alert(nsIPrincipal& aSubjectPrincipal,
                      ErrorResult& aError)
{
  MOZ_ASSERT(IsInnerWindow());
  Alert(EmptyString(), aSubjectPrincipal, aError);
}

void
nsGlobalWindow::AlertOuter(const nsAString& aMessage,
                           nsIPrincipal& aSubjectPrincipal,
                           ErrorResult& aError)
{
  MOZ_RELEASE_ASSERT(IsOuterWindow());
  AlertOrConfirm(/* aAlert = */ true, aMessage, aSubjectPrincipal, aError);
}

void
nsGlobalWindow::Alert(const nsAString& aMessage,
                      nsIPrincipal& aSubjectPrincipal,
                      ErrorResult& aError)
{
  FORWARD_TO_OUTER_OR_THROW(AlertOuter, (aMessage, aSubjectPrincipal, aError),
                            aError, );
}

bool
nsGlobalWindow::ConfirmOuter(const nsAString& aMessage,
                             nsIPrincipal& aSubjectPrincipal,
                             ErrorResult& aError)
{
  MOZ_RELEASE_ASSERT(IsOuterWindow());

  return AlertOrConfirm(/* aAlert = */ false, aMessage, aSubjectPrincipal,
                        aError);
}

bool
nsGlobalWindow::Confirm(const nsAString& aMessage,
                        nsIPrincipal& aSubjectPrincipal,
                        ErrorResult& aError)
{
  FORWARD_TO_OUTER_OR_THROW(ConfirmOuter, (aMessage, aSubjectPrincipal, aError),
                            aError, false);
}

already_AddRefed<Promise>
nsGlobalWindow::Fetch(const RequestOrUSVString& aInput,
                      const RequestInit& aInit, ErrorResult& aRv)
{
  return FetchRequest(this, aInput, aInit, aRv);
}

void
nsGlobalWindow::PromptOuter(const nsAString& aMessage,
                            const nsAString& aInitial,
                            nsAString& aReturn,
                            nsIPrincipal& aSubjectPrincipal,
                            ErrorResult& aError)
{
  // XXX This method is very similar to nsGlobalWindow::AlertOrConfirm, make
  // sure any modifications here don't need to happen over there!
  MOZ_RELEASE_ASSERT(IsOuterWindow());

  SetDOMStringToNull(aReturn);

  if (!AreDialogsEnabled()) {
    // Return null, as if the user just canceled the prompt.
    return;
  }

  // Reset popup state while opening a modal dialog, and firing events
  // about the dialog, to prevent the current state from being active
  // the whole time a modal dialog is open.
  nsAutoPopupStatePusher popupStatePusher(openAbused, true);

  // Before bringing up the window, unsuppress painting and flush
  // pending reflows.
  EnsureReflowFlushAndPaint();

  nsAutoString title;
  MakeScriptDialogTitle(title, &aSubjectPrincipal);

  // Remove non-terminating null characters from the
  // string. See bug #310037.
  nsAutoString fixedMessage, fixedInitial;
  nsContentUtils::StripNullChars(aMessage, fixedMessage);
  nsContentUtils::StripNullChars(aInitial, fixedInitial);

  nsresult rv;
  nsCOMPtr<nsIPromptFactory> promptFac =
    do_GetService("@mozilla.org/prompter;1", &rv);
  if (NS_FAILED(rv)) {
    aError.Throw(rv);
    return;
  }

  nsCOMPtr<nsIPrompt> prompt;
  aError = promptFac->GetPrompt(AsOuter(), NS_GET_IID(nsIPrompt),
                                getter_AddRefs(prompt));
  if (aError.Failed()) {
    return;
  }

  // Always allow tab modal prompts for prompt.
  if (nsCOMPtr<nsIWritablePropertyBag2> promptBag = do_QueryInterface(prompt)) {
    promptBag->SetPropertyAsBool(NS_LITERAL_STRING("allowTabModal"), true);
  }

  // Pass in the default value, if any.
  char16_t *inoutValue = ToNewUnicode(fixedInitial);
  bool disallowDialog = false;

  nsXPIDLString label;
  if (ShouldPromptToBlockDialogs()) {
    nsContentUtils::GetLocalizedString(nsContentUtils::eCOMMON_DIALOG_PROPERTIES,
                                       "ScriptDialogLabel", label);
  }

  nsAutoSyncOperation sync(mDoc);
  bool ok;
  aError = prompt->Prompt(title.get(), fixedMessage.get(),
                          &inoutValue, label.get(), &disallowDialog, &ok);

  if (disallowDialog) {
    DisableDialogs();
  }

  if (aError.Failed()) {
    return;
  }

  nsAdoptingString outValue(inoutValue);

  if (ok && outValue) {
    aReturn.Assign(outValue);
  }
}

void
nsGlobalWindow::Prompt(const nsAString& aMessage, const nsAString& aInitial,
                       nsAString& aReturn,
                       nsIPrincipal& aSubjectPrincipal,
                       ErrorResult& aError)
{
  FORWARD_TO_OUTER_OR_THROW(PromptOuter,
                            (aMessage, aInitial, aReturn, aSubjectPrincipal,
                             aError),
                            aError, );
}

void
nsGlobalWindow::FocusOuter(ErrorResult& aError)
{
  MOZ_RELEASE_ASSERT(IsOuterWindow());

  nsIFocusManager* fm = nsFocusManager::GetFocusManager();
  if (!fm) {
    return;
  }

  nsCOMPtr<nsIBaseWindow> baseWin = do_QueryInterface(mDocShell);

  bool isVisible = false;
  if (baseWin) {
    baseWin->GetVisibility(&isVisible);
  }

  if (!isVisible) {
    // A hidden tab is being focused, ignore this call.
    return;
  }

  nsCOMPtr<nsPIDOMWindowInner> caller = do_QueryInterface(GetEntryGlobal());
  nsPIDOMWindowOuter* callerOuter = caller ? caller->GetOuterWindow() : nullptr;
  nsCOMPtr<nsPIDOMWindowOuter> opener = GetOpener();

  // Enforce dom.disable_window_flip (for non-chrome), but still allow the
  // window which opened us to raise us at times when popups are allowed
  // (bugs 355482 and 369306).
  bool canFocus = CanSetProperty("dom.disable_window_flip") ||
                    (opener == callerOuter &&
                     RevisePopupAbuseLevel(gPopupControlState) < openAbused);

  nsCOMPtr<mozIDOMWindowProxy> activeDOMWindow;
  fm->GetActiveWindow(getter_AddRefs(activeDOMWindow));

  nsCOMPtr<nsIDocShellTreeItem> rootItem;
  mDocShell->GetRootTreeItem(getter_AddRefs(rootItem));
  nsCOMPtr<nsPIDOMWindowOuter> rootWin = rootItem ? rootItem->GetWindow() : nullptr;
  auto* activeWindow = nsPIDOMWindowOuter::From(activeDOMWindow);
  bool isActive = (rootWin == activeWindow);

  nsCOMPtr<nsIBaseWindow> treeOwnerAsWin = GetTreeOwnerWindow();
  if (treeOwnerAsWin && (canFocus || isActive)) {
    bool isEnabled = true;
    if (NS_SUCCEEDED(treeOwnerAsWin->GetEnabled(&isEnabled)) && !isEnabled) {
      NS_WARNING( "Should not try to set the focus on a disabled window" );
      return;
    }

    // XXXndeakin not sure what this is for or if it should go somewhere else
    nsCOMPtr<nsIEmbeddingSiteWindow> embeddingWin(do_GetInterface(treeOwnerAsWin));
    if (embeddingWin)
      embeddingWin->SetFocus();
  }

  if (!mDocShell) {
    return;
  }

  nsCOMPtr<nsIPresShell> presShell;
  // Don't look for a presshell if we're a root chrome window that's got
  // about:blank loaded.  We don't want to focus our widget in that case.
  // XXXbz should we really be checking for IsInitialDocument() instead?
  bool lookForPresShell = true;
  if (mDocShell->ItemType() == nsIDocShellTreeItem::typeChrome &&
      GetPrivateRoot() == AsOuter() && mDoc) {
    nsIURI* ourURI = mDoc->GetDocumentURI();
    if (ourURI) {
      lookForPresShell = !NS_IsAboutBlank(ourURI);
    }
  }

  if (lookForPresShell) {
    mDocShell->GetEldestPresShell(getter_AddRefs(presShell));
  }

  nsCOMPtr<nsIDocShellTreeItem> parentDsti;
  mDocShell->GetParent(getter_AddRefs(parentDsti));

  // set the parent's current focus to the frame containing this window.
  nsCOMPtr<nsPIDOMWindowOuter> parent =
    parentDsti ? parentDsti->GetWindow() : nullptr;
  if (parent) {
    nsCOMPtr<nsIDocument> parentdoc = parent->GetDoc();
    if (!parentdoc) {
      return;
    }

    nsIContent* frame = parentdoc->FindContentForSubDocument(mDoc);
    nsCOMPtr<nsIDOMElement> frameElement = do_QueryInterface(frame);
    if (frameElement) {
      uint32_t flags = nsIFocusManager::FLAG_NOSCROLL;
      if (canFocus)
        flags |= nsIFocusManager::FLAG_RAISE;
      aError = fm->SetFocus(frameElement, flags);
    }
    return;
  }

  if (canFocus) {
    // if there is no parent, this must be a toplevel window, so raise the
    // window if canFocus is true. If this is a child process, the raise
    // window request will get forwarded to the parent by the puppet widget.
    aError = fm->SetActiveWindow(AsOuter());
  }
}

void
nsGlobalWindow::Focus(ErrorResult& aError)
{
  FORWARD_TO_OUTER_OR_THROW(FocusOuter, (aError), aError, );
}

nsresult
nsGlobalWindow::Focus()
{
  FORWARD_TO_INNER(Focus, (), NS_ERROR_UNEXPECTED);

  ErrorResult rv;
  Focus(rv);

  return rv.StealNSResult();
}

void
nsGlobalWindow::BlurOuter()
{
  MOZ_RELEASE_ASSERT(IsOuterWindow());

  // If dom.disable_window_flip == true, then content should not be allowed
  // to call this function (this would allow popunders, bug 369306)
  if (!CanSetProperty("dom.disable_window_flip")) {
    return;
  }

  // If embedding apps don't implement nsIEmbeddingSiteWindow, we
  // shouldn't throw exceptions to web content.

  nsCOMPtr<nsIDocShellTreeOwner> treeOwner = GetTreeOwner();
  nsCOMPtr<nsIEmbeddingSiteWindow> siteWindow(do_GetInterface(treeOwner));
  if (siteWindow) {
    // This method call may cause mDocShell to become nullptr.
    siteWindow->Blur();

    // if the root is focused, clear the focus
    nsIFocusManager* fm = nsFocusManager::GetFocusManager();
    if (fm && mDoc) {
      nsCOMPtr<nsIDOMElement> element;
      fm->GetFocusedElementForWindow(AsOuter(), false, nullptr, getter_AddRefs(element));
      nsCOMPtr<nsIContent> content = do_QueryInterface(element);
      if (content == mDoc->GetRootElement()) {
        fm->ClearFocus(AsOuter());
      }
    }
  }
}

void
nsGlobalWindow::Blur(ErrorResult& aError)
{
  FORWARD_TO_OUTER_OR_THROW(BlurOuter, (), aError, );
}

void
nsGlobalWindow::BackOuter(ErrorResult& aError)
{
  MOZ_RELEASE_ASSERT(IsOuterWindow());

  nsCOMPtr<nsIWebNavigation> webNav(do_QueryInterface(mDocShell));
  if (!webNav) {
    aError.Throw(NS_ERROR_FAILURE);
    return;
  }

  aError = webNav->GoBack();
}

void
nsGlobalWindow::Back(ErrorResult& aError)
{
  FORWARD_TO_OUTER_OR_THROW(BackOuter, (aError), aError, );
}

void
nsGlobalWindow::ForwardOuter(ErrorResult& aError)
{
  MOZ_RELEASE_ASSERT(IsOuterWindow());

  nsCOMPtr<nsIWebNavigation> webNav(do_QueryInterface(mDocShell));
  if (!webNav) {
    aError.Throw(NS_ERROR_FAILURE);
    return;
  }

  aError = webNav->GoForward();
}

void
nsGlobalWindow::Forward(ErrorResult& aError)
{
  FORWARD_TO_OUTER_OR_THROW(ForwardOuter, (aError), aError, );
}

void
nsGlobalWindow::HomeOuter(ErrorResult& aError)
{
  MOZ_RELEASE_ASSERT(IsOuterWindow());

  if (!mDocShell) {
    return;
  }

  nsAdoptingString homeURL =
    Preferences::GetLocalizedString(PREF_BROWSER_STARTUP_HOMEPAGE);

  if (homeURL.IsEmpty()) {
    // if all else fails, use this
#ifdef DEBUG_seth
    printf("all else failed.  using %s as the home page\n", DEFAULT_HOME_PAGE);
#endif
    CopyASCIItoUTF16(DEFAULT_HOME_PAGE, homeURL);
  }

#ifdef MOZ_PHOENIX
  {
    // Firefox lets the user specify multiple home pages to open in
    // individual tabs by separating them with '|'. Since we don't
    // have the machinery in place to easily open new tabs from here,
    // simply truncate the homeURL at the first '|' character to
    // prevent any possibilities of leaking the users list of home
    // pages to the first home page.
    //
    // Once bug https://bugzilla.mozilla.org/show_bug.cgi?id=221445 is
    // fixed we can revisit this.
    int32_t firstPipe = homeURL.FindChar('|');

    if (firstPipe > 0) {
      homeURL.Truncate(firstPipe);
    }
  }
#endif

  nsCOMPtr<nsIWebNavigation> webNav(do_QueryInterface(mDocShell));
  if (!webNav) {
    aError.Throw(NS_ERROR_FAILURE);
    return;
  }

  aError = webNav->LoadURI(homeURL.get(),
                           nsIWebNavigation::LOAD_FLAGS_NONE,
                           nullptr,
                           nullptr,
                           nullptr);
}

void
nsGlobalWindow::Home(ErrorResult& aError)
{
  FORWARD_TO_OUTER_OR_THROW(HomeOuter, (aError), aError, );
}

void
nsGlobalWindow::StopOuter(ErrorResult& aError)
{
  MOZ_RELEASE_ASSERT(IsOuterWindow());

  nsCOMPtr<nsIWebNavigation> webNav(do_QueryInterface(mDocShell));
  if (webNav) {
    aError = webNav->Stop(nsIWebNavigation::STOP_ALL);
  }
}

void
nsGlobalWindow::Stop(ErrorResult& aError)
{
  FORWARD_TO_OUTER_OR_THROW(StopOuter, (aError), aError, );
}

void
nsGlobalWindow::PrintOuter(ErrorResult& aError)
{
  MOZ_RELEASE_ASSERT(IsOuterWindow());

#ifdef NS_PRINTING
  if (Preferences::GetBool("dom.disable_window_print", false)) {
    aError.Throw(NS_ERROR_NOT_AVAILABLE);
    return;
  }

  if (!AreDialogsEnabled()) {
    // We probably want to keep throwing here; silently doing nothing is a bit
    // weird given the typical use cases of print().
    aError.Throw(NS_ERROR_NOT_AVAILABLE);
    return;
  }

  if (ShouldPromptToBlockDialogs() && !ConfirmDialogIfNeeded()) {
    aError.Throw(NS_ERROR_NOT_AVAILABLE);
    return;
  }

  nsCOMPtr<nsIWebBrowserPrint> webBrowserPrint;
  if (NS_SUCCEEDED(GetInterface(NS_GET_IID(nsIWebBrowserPrint),
                                getter_AddRefs(webBrowserPrint)))) {
    nsAutoSyncOperation sync(GetCurrentInnerWindowInternal() ?
                               GetCurrentInnerWindowInternal()->mDoc.get() :
                               nullptr);

    nsCOMPtr<nsIPrintSettingsService> printSettingsService =
      do_GetService("@mozilla.org/gfx/printsettings-service;1");

    nsCOMPtr<nsIPrintSettings> printSettings;
    if (printSettingsService) {
      bool printSettingsAreGlobal =
        Preferences::GetBool("print.use_global_printsettings", false);

      if (printSettingsAreGlobal) {
        printSettingsService->GetGlobalPrintSettings(getter_AddRefs(printSettings));

        nsXPIDLString printerName;
        printSettings->GetPrinterName(getter_Copies(printerName));
        if (printerName.IsEmpty()) {
          printSettingsService->GetDefaultPrinterName(getter_Copies(printerName));
          printSettings->SetPrinterName(printerName);
        }
        printSettingsService->InitPrintSettingsFromPrinter(printerName, printSettings);
        printSettingsService->InitPrintSettingsFromPrefs(printSettings,
                                                         true,
                                                         nsIPrintSettings::kInitSaveAll);
      } else {
        printSettingsService->GetNewPrintSettings(getter_AddRefs(printSettings));
      }

      EnterModalState();
      webBrowserPrint->Print(printSettings, nullptr);
      LeaveModalState();

      bool savePrintSettings =
        Preferences::GetBool("print.save_print_settings", false);
      if (printSettingsAreGlobal && savePrintSettings) {
        printSettingsService->
          SavePrintSettingsToPrefs(printSettings,
                                   true,
                                   nsIPrintSettings::kInitSaveAll);
        printSettingsService->
          SavePrintSettingsToPrefs(printSettings,
                                   false,
                                   nsIPrintSettings::kInitSavePrinterName);
      }
    } else {
      webBrowserPrint->GetGlobalPrintSettings(getter_AddRefs(printSettings));
      webBrowserPrint->Print(printSettings, nullptr);
    }
  }
#endif //NS_PRINTING
}

void
nsGlobalWindow::Print(ErrorResult& aError)
{
  FORWARD_TO_OUTER_OR_THROW(PrintOuter, (aError), aError, );
}

void
nsGlobalWindow::MoveToOuter(int32_t aXPos, int32_t aYPos, ErrorResult& aError, bool aCallerIsChrome)
{
  MOZ_RELEASE_ASSERT(IsOuterWindow());
  /*
   * If caller is not chrome and the user has not explicitly exempted the site,
   * prevent window.moveTo() by exiting early
   */

  if (!CanMoveResizeWindows(aCallerIsChrome) || IsFrame()) {
    return;
  }

  nsCOMPtr<nsIBaseWindow> treeOwnerAsWin = GetTreeOwnerWindow();
  if (!treeOwnerAsWin) {
    aError.Throw(NS_ERROR_FAILURE);
    return;
  }

  nsCOMPtr<nsIScreenManager> screenMgr =
    do_GetService("@mozilla.org/gfx/screenmanager;1");
  nsCOMPtr<nsIScreen> screen;
  if (screenMgr) {
    CSSIntSize size;
    GetInnerSize(size);
    screenMgr->ScreenForRect(aXPos, aYPos, size.width, size.height,
                             getter_AddRefs(screen));
  }

  if (screen) {
    // On secondary displays, the "CSS px" coordinates are offset so that they
    // share their origin with global desktop pixels, to avoid ambiguities in
    // the coordinate space when there are displays with different DPIs.
    // (See the corresponding code in GetScreenXY() above.)
    int32_t screenLeftDeskPx, screenTopDeskPx, w, h;
    screen->GetRectDisplayPix(&screenLeftDeskPx, &screenTopDeskPx, &w, &h);
    CSSIntPoint cssPos(aXPos - screenLeftDeskPx, aYPos - screenTopDeskPx);
    CheckSecurityLeftAndTop(&cssPos.x, &cssPos.y, aCallerIsChrome);

    double scale;
    screen->GetDefaultCSSScaleFactor(&scale);
    LayoutDevicePoint devPos = cssPos * CSSToLayoutDeviceScale(scale);

    screen->GetContentsScaleFactor(&scale);
    DesktopPoint deskPos = devPos / DesktopToLayoutDeviceScale(scale);
    aError = treeOwnerAsWin->SetPositionDesktopPix(screenLeftDeskPx + deskPos.x,
                                                   screenTopDeskPx + deskPos.y);
  } else {
    // We couldn't find a screen? Just assume a 1:1 mapping.
    CSSIntPoint cssPos(aXPos, aXPos);
    CheckSecurityLeftAndTop(&cssPos.x, &cssPos.y, aCallerIsChrome);
    LayoutDevicePoint devPos = cssPos * CSSToLayoutDeviceScale(1.0);
    aError = treeOwnerAsWin->SetPosition(devPos.x, devPos.y);
  }

  CheckForDPIChange();
}

void
nsGlobalWindow::MoveTo(int32_t aXPos, int32_t aYPos, ErrorResult& aError)
{
  FORWARD_TO_OUTER_OR_THROW(MoveToOuter, (aXPos, aYPos, aError, nsContentUtils::IsCallerChrome()), aError, );
}

void
nsGlobalWindow::MoveByOuter(int32_t aXDif, int32_t aYDif, ErrorResult& aError, bool aCallerIsChrome)
{
  MOZ_RELEASE_ASSERT(IsOuterWindow());

  /*
   * If caller is not chrome and the user has not explicitly exempted the site,
   * prevent window.moveBy() by exiting early
   */

  if (!CanMoveResizeWindows(aCallerIsChrome) || IsFrame()) {
    return;
  }

  nsCOMPtr<nsIBaseWindow> treeOwnerAsWin = GetTreeOwnerWindow();
  if (!treeOwnerAsWin) {
    aError.Throw(NS_ERROR_FAILURE);
    return;
  }

  // To do this correctly we have to convert what we get from GetPosition
  // into CSS pixels, add the arguments, do the security check, and
  // then convert back to device pixels for the call to SetPosition.

  int32_t x, y;
  aError = treeOwnerAsWin->GetPosition(&x, &y);
  if (aError.Failed()) {
    return;
  }

  // mild abuse of a "size" object so we don't need more helper functions
  nsIntSize cssPos(DevToCSSIntPixels(nsIntSize(x, y)));

  cssPos.width += aXDif;
  cssPos.height += aYDif;

  CheckSecurityLeftAndTop(&cssPos.width, &cssPos.height, aCallerIsChrome);

  nsIntSize newDevPos(CSSToDevIntPixels(cssPos));

  aError = treeOwnerAsWin->SetPosition(newDevPos.width, newDevPos.height);

  CheckForDPIChange();
}

void
nsGlobalWindow::MoveBy(int32_t aXDif, int32_t aYDif, ErrorResult& aError)
{
  FORWARD_TO_OUTER_OR_THROW(MoveByOuter, (aXDif, aYDif, aError, nsContentUtils::IsCallerChrome()), aError, );
}

nsresult
nsGlobalWindow::MoveBy(int32_t aXDif, int32_t aYDif)
{
  FORWARD_TO_OUTER(MoveBy, (aXDif, aYDif), NS_ERROR_UNEXPECTED);

  ErrorResult rv;
  MoveByOuter(aXDif, aYDif, rv, /* aCallerIsChrome = */ true);

  return rv.StealNSResult();
}

void
nsGlobalWindow::ResizeToOuter(int32_t aWidth, int32_t aHeight, ErrorResult& aError, bool aCallerIsChrome)
{
  MOZ_RELEASE_ASSERT(IsOuterWindow());

  /*
   * If caller is a browser-element then dispatch a resize event to
   * the embedder.
   */
  if (mDocShell && mDocShell->GetIsMozBrowserOrApp()) {
    CSSIntSize size(aWidth, aHeight);
    if (!DispatchResizeEvent(size)) {
      // The embedder chose to prevent the default action for this
      // event, so let's not resize this window after all...
      return;
    }
  }

  /*
   * If caller is not chrome and the user has not explicitly exempted the site,
   * prevent window.resizeTo() by exiting early
   */

  if (!CanMoveResizeWindows(aCallerIsChrome) || IsFrame()) {
    return;
  }

  nsCOMPtr<nsIBaseWindow> treeOwnerAsWin = GetTreeOwnerWindow();
  if (!treeOwnerAsWin) {
    aError.Throw(NS_ERROR_FAILURE);
    return;
  }

  nsIntSize cssSize(aWidth, aHeight);
  CheckSecurityWidthAndHeight(&cssSize.width, &cssSize.height, aCallerIsChrome);

  nsIntSize devSz(CSSToDevIntPixels(cssSize));

  aError = treeOwnerAsWin->SetSize(devSz.width, devSz.height, true);

  CheckForDPIChange();
}

void
nsGlobalWindow::ResizeTo(int32_t aWidth, int32_t aHeight, ErrorResult& aError)
{
  FORWARD_TO_OUTER_OR_THROW(ResizeToOuter, (aWidth, aHeight, aError, nsContentUtils::IsCallerChrome()), aError, );
}

void
nsGlobalWindow::ResizeByOuter(int32_t aWidthDif, int32_t aHeightDif,
                              ErrorResult& aError, bool aCallerIsChrome)
{
  MOZ_RELEASE_ASSERT(IsOuterWindow());

  /*
   * If caller is a browser-element then dispatch a resize event to
   * parent.
   */
  if (mDocShell && mDocShell->GetIsMozBrowserOrApp()) {
    CSSIntSize size;
    if (NS_FAILED(GetInnerSize(size))) {
      return;
    }

    size.width += aWidthDif;
    size.height += aHeightDif;

    if (!DispatchResizeEvent(size)) {
      // The embedder chose to prevent the default action for this
      // event, so let's not resize this window after all...
      return;
    }
  }

  /*
   * If caller is not chrome and the user has not explicitly exempted the site,
   * prevent window.resizeBy() by exiting early
   */

  if (!CanMoveResizeWindows(aCallerIsChrome) || IsFrame()) {
    return;
  }

  nsCOMPtr<nsIBaseWindow> treeOwnerAsWin = GetTreeOwnerWindow();
  if (!treeOwnerAsWin) {
    aError.Throw(NS_ERROR_FAILURE);
    return;
  }

  int32_t width, height;
  aError = treeOwnerAsWin->GetSize(&width, &height);
  if (aError.Failed()) {
    return;
  }

  // To do this correctly we have to convert what we got from GetSize
  // into CSS pixels, add the arguments, do the security check, and
  // then convert back to device pixels for the call to SetSize.

  nsIntSize cssSize(DevToCSSIntPixels(nsIntSize(width, height)));

  cssSize.width += aWidthDif;
  cssSize.height += aHeightDif;

  CheckSecurityWidthAndHeight(&cssSize.width, &cssSize.height, aCallerIsChrome);

  nsIntSize newDevSize(CSSToDevIntPixels(cssSize));

  aError = treeOwnerAsWin->SetSize(newDevSize.width, newDevSize.height, true);

  CheckForDPIChange();
}

void
nsGlobalWindow::ResizeBy(int32_t aWidthDif, int32_t aHeightDif,
                         ErrorResult& aError)
{
  FORWARD_TO_OUTER_OR_THROW(ResizeByOuter, (aWidthDif, aHeightDif, aError, nsContentUtils::IsCallerChrome()), aError, );
}

void
nsGlobalWindow::SizeToContentOuter(ErrorResult& aError, bool aCallerIsChrome)
{
  MOZ_RELEASE_ASSERT(IsOuterWindow());

  if (!mDocShell) {
    return;
  }

  /*
   * If caller is not chrome and the user has not explicitly exempted the site,
   * prevent window.sizeToContent() by exiting early
   */

  if (!CanMoveResizeWindows(aCallerIsChrome) || IsFrame()) {
    return;
  }

  // The content viewer does a check to make sure that it's a content
  // viewer for a toplevel docshell.
  nsCOMPtr<nsIContentViewer> cv;
  mDocShell->GetContentViewer(getter_AddRefs(cv));
  if (!cv) {
    aError.Throw(NS_ERROR_FAILURE);
    return;
  }

  int32_t width, height;
  aError = cv->GetContentSize(&width, &height);
  if (aError.Failed()) {
    return;
  }

  // Make sure the new size is following the CheckSecurityWidthAndHeight
  // rules.
  nsCOMPtr<nsIDocShellTreeOwner> treeOwner = GetTreeOwner();
  if (!treeOwner) {
    aError.Throw(NS_ERROR_FAILURE);
    return;
  }

  nsIntSize cssSize(DevToCSSIntPixels(nsIntSize(width, height)));
  CheckSecurityWidthAndHeight(&cssSize.width, &cssSize.height, aCallerIsChrome);

  nsIntSize newDevSize(CSSToDevIntPixels(cssSize));

  aError = treeOwner->SizeShellTo(mDocShell, newDevSize.width,
                                  newDevSize.height);
}

void
nsGlobalWindow::SizeToContent(ErrorResult& aError)
{
  FORWARD_TO_OUTER_OR_THROW(SizeToContentOuter, (aError, nsContentUtils::IsCallerChrome()), aError, );
}

already_AddRefed<nsPIWindowRoot>
nsGlobalWindow::GetTopWindowRoot()
{
  nsPIDOMWindowOuter* piWin = GetPrivateRoot();
  if (!piWin) {
    return nullptr;
  }

  nsCOMPtr<nsPIWindowRoot> window = do_QueryInterface(piWin->GetChromeEventHandler());
  return window.forget();
}

void
nsGlobalWindow::Scroll(double aXScroll, double aYScroll)
{
  // Convert -Inf, Inf, and NaN to 0; otherwise, convert by C-style cast.
  auto scrollPos = CSSIntPoint::Truncate(mozilla::ToZeroIfNonfinite(aXScroll),
                                         mozilla::ToZeroIfNonfinite(aYScroll));
  ScrollTo(scrollPos, ScrollOptions());
}

void
nsGlobalWindow::ScrollTo(double aXScroll, double aYScroll)
{
  // Convert -Inf, Inf, and NaN to 0; otherwise, convert by C-style cast.
  auto scrollPos = CSSIntPoint::Truncate(mozilla::ToZeroIfNonfinite(aXScroll),
                                         mozilla::ToZeroIfNonfinite(aYScroll));
  ScrollTo(scrollPos, ScrollOptions());
}

void
nsGlobalWindow::ScrollTo(const ScrollToOptions& aOptions)
{
  FlushPendingNotifications(Flush_Layout);
  nsIScrollableFrame *sf = GetScrollFrame();

  if (sf) {
    CSSIntPoint scrollPos = sf->GetScrollPositionCSSPixels();
    if (aOptions.mLeft.WasPassed()) {
      scrollPos.x = mozilla::ToZeroIfNonfinite(aOptions.mLeft.Value());
    }
    if (aOptions.mTop.WasPassed()) {
      scrollPos.y = mozilla::ToZeroIfNonfinite(aOptions.mTop.Value());
    }

    ScrollTo(scrollPos, aOptions);
  }
}

void
nsGlobalWindow::Scroll(const ScrollToOptions& aOptions)
{
  ScrollTo(aOptions);
}

void
nsGlobalWindow::ScrollTo(const CSSIntPoint& aScroll,
                         const ScrollOptions& aOptions)
{
  FlushPendingNotifications(Flush_Layout);
  nsIScrollableFrame *sf = GetScrollFrame();

  if (sf) {
    // Here we calculate what the max pixel value is that we can
    // scroll to, we do this by dividing maxint with the pixel to
    // twips conversion factor, and subtracting 4, the 4 comes from
    // experimenting with this value, anything less makes the view
    // code not scroll correctly, I have no idea why. -- jst
    const int32_t maxpx = nsPresContext::AppUnitsToIntCSSPixels(0x7fffffff) - 4;

    CSSIntPoint scroll(aScroll);
    if (scroll.x > maxpx) {
      scroll.x = maxpx;
    }

    if (scroll.y > maxpx) {
      scroll.y = maxpx;
    }

    bool smoothScroll = sf->GetScrollStyles().IsSmoothScroll(aOptions.mBehavior);

    sf->ScrollToCSSPixels(scroll, smoothScroll
                            ? nsIScrollableFrame::SMOOTH_MSD
                            : nsIScrollableFrame::INSTANT);
  }
}

void
nsGlobalWindow::ScrollBy(double aXScrollDif, double aYScrollDif)
{
  FlushPendingNotifications(Flush_Layout);
  nsIScrollableFrame *sf = GetScrollFrame();

  if (sf) {
    // Convert -Inf, Inf, and NaN to 0; otherwise, convert by C-style cast.
    auto scrollDif = CSSIntPoint::Truncate(mozilla::ToZeroIfNonfinite(aXScrollDif),
                                           mozilla::ToZeroIfNonfinite(aYScrollDif));
    // It seems like it would make more sense for ScrollBy to use
    // SMOOTH mode, but tests seem to depend on the synchronous behaviour.
    // Perhaps Web content does too.
    ScrollTo(sf->GetScrollPositionCSSPixels() + scrollDif, ScrollOptions());
  }
}

void
nsGlobalWindow::ScrollBy(const ScrollToOptions& aOptions)
{
  FlushPendingNotifications(Flush_Layout);
  nsIScrollableFrame *sf = GetScrollFrame();

  if (sf) {
    CSSIntPoint scrollPos = sf->GetScrollPositionCSSPixels();
    if (aOptions.mLeft.WasPassed()) {
      scrollPos.x += mozilla::ToZeroIfNonfinite(aOptions.mLeft.Value());
    }
    if (aOptions.mTop.WasPassed()) {
      scrollPos.y += mozilla::ToZeroIfNonfinite(aOptions.mTop.Value());
    }

    ScrollTo(scrollPos, aOptions);
  }
}

void
nsGlobalWindow::ScrollByLines(int32_t numLines,
                              const ScrollOptions& aOptions)
{
  MOZ_ASSERT(IsInnerWindow());

  FlushPendingNotifications(Flush_Layout);
  nsIScrollableFrame *sf = GetScrollFrame();
  if (sf) {
    // It seems like it would make more sense for ScrollByLines to use
    // SMOOTH mode, but tests seem to depend on the synchronous behaviour.
    // Perhaps Web content does too.
    bool smoothScroll = sf->GetScrollStyles().IsSmoothScroll(aOptions.mBehavior);

    sf->ScrollBy(nsIntPoint(0, numLines), nsIScrollableFrame::LINES,
                 smoothScroll
                   ? nsIScrollableFrame::SMOOTH_MSD
                   : nsIScrollableFrame::INSTANT);
  }
}

void
nsGlobalWindow::ScrollByPages(int32_t numPages,
                              const ScrollOptions& aOptions)
{
  MOZ_ASSERT(IsInnerWindow());

  FlushPendingNotifications(Flush_Layout);
  nsIScrollableFrame *sf = GetScrollFrame();
  if (sf) {
    // It seems like it would make more sense for ScrollByPages to use
    // SMOOTH mode, but tests seem to depend on the synchronous behaviour.
    // Perhaps Web content does too.
    bool smoothScroll = sf->GetScrollStyles().IsSmoothScroll(aOptions.mBehavior);

    sf->ScrollBy(nsIntPoint(0, numPages), nsIScrollableFrame::PAGES,
                 smoothScroll
                   ? nsIScrollableFrame::SMOOTH_MSD
                   : nsIScrollableFrame::INSTANT);
  }
}

void
nsGlobalWindow::MozScrollSnap()
{
  MOZ_ASSERT(IsInnerWindow());

  FlushPendingNotifications(Flush_Layout);
  nsIScrollableFrame *sf = GetScrollFrame();
  if (sf) {
    sf->ScrollSnap();
  }
}

void
nsGlobalWindow::MozRequestOverfill(OverfillCallback& aCallback,
                                   mozilla::ErrorResult& aError)
{
  MOZ_ASSERT(IsInnerWindow());

  nsIWidget* widget = nsContentUtils::WidgetForDocument(mDoc);
  if (widget) {
    mozilla::layers::LayerManager* manager = widget->GetLayerManager();
    if (manager) {
      manager->RequestOverfill(&aCallback);
      return;
    }
  }

  aError.Throw(NS_ERROR_NOT_AVAILABLE);
}

void
nsGlobalWindow::ClearTimeout(int32_t aHandle)
{
  MOZ_RELEASE_ASSERT(IsInnerWindow());

  if (aHandle > 0) {
    ClearTimeoutOrInterval(aHandle, Timeout::Reason::eTimeoutOrInterval);
  }
}

void
nsGlobalWindow::ClearInterval(int32_t aHandle)
{
  if (aHandle > 0) {
    ClearTimeoutOrInterval(aHandle, Timeout::Reason::eTimeoutOrInterval);
  }
}

void
nsGlobalWindow::SetResizable(bool aResizable) const
{
  // nop
}

void
nsGlobalWindow::CaptureEvents()
{
  if (mDoc) {
    mDoc->WarnOnceAbout(nsIDocument::eUseOfCaptureEvents);
  }
}

void
nsGlobalWindow::ReleaseEvents()
{
  if (mDoc) {
    mDoc->WarnOnceAbout(nsIDocument::eUseOfReleaseEvents);
  }
}

static
bool IsPopupBlocked(nsIDocument* aDoc)
{
  nsCOMPtr<nsIPopupWindowManager> pm =
    do_GetService(NS_POPUPWINDOWMANAGER_CONTRACTID);

  if (!pm) {
    return false;
  }

  if (!aDoc) {
    return true;
  }

  uint32_t permission = nsIPopupWindowManager::ALLOW_POPUP;
  pm->TestPermission(aDoc->NodePrincipal(), &permission);
  return permission == nsIPopupWindowManager::DENY_POPUP;
}

void
nsGlobalWindow::FirePopupBlockedEvent(nsIDocument* aDoc,
                                      nsIURI* aPopupURI,
                                      const nsAString& aPopupWindowName,
                                      const nsAString& aPopupWindowFeatures)
{
  MOZ_ASSERT(aDoc);

  // Fire a "DOMPopupBlocked" event so that the UI can hear about
  // blocked popups.
  PopupBlockedEventInit init;
  init.mBubbles = true;
  init.mCancelable = true;
  init.mRequestingWindow = this;
  init.mPopupWindowURI = aPopupURI;
  init.mPopupWindowName = aPopupWindowName;
  init.mPopupWindowFeatures = aPopupWindowFeatures;

  RefPtr<PopupBlockedEvent> event =
    PopupBlockedEvent::Constructor(aDoc,
                                   NS_LITERAL_STRING("DOMPopupBlocked"),
                                   init);

  event->SetTrusted(true);

  bool defaultActionEnabled;
  aDoc->DispatchEvent(event, &defaultActionEnabled);
}

// static
bool
nsGlobalWindow::CanSetProperty(const char *aPrefName)
{
  // Chrome can set any property.
  if (nsContentUtils::LegacyIsCallerChromeOrNativeCode()) {
    return true;
  }

  // If the pref is set to true, we can not set the property
  // and vice versa.
  return !Preferences::GetBool(aPrefName, true);
}

bool
nsGlobalWindow::PopupWhitelisted()
{
  if (!IsPopupBlocked(mDoc))
    return true;

  nsCOMPtr<nsPIDOMWindowOuter> parent = GetParent();
  if (parent == AsOuter())
  {
    return false;
  }

  return nsGlobalWindow::Cast(parent)->PopupWhitelisted();
}

/*
 * Examine the current document state to see if we're in a way that is
 * typically abused by web designers. The window.open code uses this
 * routine to determine whether to allow the new window.
 * Returns a value from the PopupControlState enum.
 */
PopupControlState
nsGlobalWindow::RevisePopupAbuseLevel(PopupControlState aControl)
{
  MOZ_ASSERT(IsOuterWindow());

  NS_ASSERTION(mDocShell, "Must have docshell");

  if (mDocShell->ItemType() != nsIDocShellTreeItem::typeContent) {
    return openAllowed;
  }

  PopupControlState abuse = aControl;
  switch (abuse) {
  case openControlled:
  case openAbused:
  case openOverridden:
    if (PopupWhitelisted())
      abuse = PopupControlState(abuse - 1);
    break;
  case openAllowed: break;
  default:
    NS_WARNING("Strange PopupControlState!");
  }

  // limit the number of simultaneously open popups
  if (abuse == openAbused || abuse == openControlled) {
    int32_t popupMax = Preferences::GetInt("dom.popup_maximum", -1);
    if (popupMax >= 0 && gOpenPopupSpamCount >= popupMax)
      abuse = openOverridden;
  }

  return abuse;
}

/* If a window open is blocked, fire the appropriate DOM events. */
void
nsGlobalWindow::FireAbuseEvents(const nsAString &aPopupURL,
                                const nsAString &aPopupWindowName,
                                const nsAString &aPopupWindowFeatures)
{
  // fetch the URI of the window requesting the opened window

  nsCOMPtr<nsPIDOMWindowOuter> window = GetTop();
  if (!window) {
    return;
  }

  nsCOMPtr<nsIDocument> topDoc = window->GetDoc();
  nsCOMPtr<nsIURI> popupURI;

  // build the URI of the would-have-been popup window
  // (see nsWindowWatcher::URIfromURL)

  // first, fetch the opener's base URI

  nsIURI *baseURL = nullptr;

  nsCOMPtr<nsIDocument> doc = GetEntryDocument();
  if (doc)
    baseURL = doc->GetDocBaseURI();

  // use the base URI to build what would have been the popup's URI
  nsCOMPtr<nsIIOService> ios(do_GetService(NS_IOSERVICE_CONTRACTID));
  if (ios)
    ios->NewURI(NS_ConvertUTF16toUTF8(aPopupURL), 0, baseURL,
                getter_AddRefs(popupURI));

  // fire an event chock full of informative URIs
  FirePopupBlockedEvent(topDoc, popupURI, aPopupWindowName,
                        aPopupWindowFeatures);
}

already_AddRefed<nsPIDOMWindowOuter>
nsGlobalWindow::OpenOuter(const nsAString& aUrl, const nsAString& aName,
                          const nsAString& aOptions, ErrorResult& aError)
{
  MOZ_RELEASE_ASSERT(IsOuterWindow());
  nsCOMPtr<nsPIDOMWindowOuter> window;
  aError = OpenJS(aUrl, aName, aOptions, getter_AddRefs(window));
  return window.forget();
}


already_AddRefed<nsPIDOMWindowOuter>
nsGlobalWindow::Open(const nsAString& aUrl, const nsAString& aName,
                     const nsAString& aOptions, ErrorResult& aError)
{
  FORWARD_TO_OUTER_OR_THROW(OpenOuter, (aUrl, aName, aOptions, aError), aError,
                            nullptr);
}

nsresult
nsGlobalWindow::Open(const nsAString& aUrl, const nsAString& aName,
                     const nsAString& aOptions, nsIDocShellLoadInfo* aLoadInfo,
                     bool aForceNoOpener, nsPIDOMWindowOuter **_retval)
{
  FORWARD_TO_OUTER(Open, (aUrl, aName, aOptions, aLoadInfo, aForceNoOpener,
                          _retval),
                   NS_ERROR_NOT_INITIALIZED);
  return OpenInternal(aUrl, aName, aOptions,
                      false,          // aDialog
                      false,          // aContentModal
                      true,           // aCalledNoScript
                      false,          // aDoJSFixups
                      true,           // aNavigate
                      nullptr, nullptr,  // No args
                      aLoadInfo,
                      aForceNoOpener,
                      _retval);
}

nsresult
nsGlobalWindow::OpenJS(const nsAString& aUrl, const nsAString& aName,
                       const nsAString& aOptions, nsPIDOMWindowOuter **_retval)
{
  MOZ_ASSERT(IsOuterWindow());
  return OpenInternal(aUrl, aName, aOptions,
                      false,          // aDialog
                      false,          // aContentModal
                      false,          // aCalledNoScript
                      true,           // aDoJSFixups
                      true,           // aNavigate
                      nullptr, nullptr,  // No args
                      nullptr,        // aLoadInfo
                      false,          // aForceNoOpener
                      _retval);
}

// like Open, but attaches to the new window any extra parameters past
// [features] as a JS property named "arguments"
nsresult
nsGlobalWindow::OpenDialog(const nsAString& aUrl, const nsAString& aName,
                           const nsAString& aOptions,
                           nsISupports* aExtraArgument,
                           nsPIDOMWindowOuter** _retval)
{
  MOZ_ASSERT(IsOuterWindow());
  return OpenInternal(aUrl, aName, aOptions,
                      true,                    // aDialog
                      false,                   // aContentModal
                      true,                    // aCalledNoScript
                      false,                   // aDoJSFixups
                      true,                    // aNavigate
                      nullptr, aExtraArgument, // Arguments
                      nullptr,                 // aLoadInfo
                      false,                   // aForceNoOpener
                      _retval);
}

// Like Open, but passes aNavigate=false.
/* virtual */ nsresult
nsGlobalWindow::OpenNoNavigate(const nsAString& aUrl,
                               const nsAString& aName,
                               const nsAString& aOptions,
                               nsPIDOMWindowOuter **_retval)
{
  MOZ_ASSERT(IsOuterWindow());
  return OpenInternal(aUrl, aName, aOptions,
                      false,          // aDialog
                      false,          // aContentModal
                      true,           // aCalledNoScript
                      false,          // aDoJSFixups
                      false,          // aNavigate
                      nullptr, nullptr,  // No args
                      nullptr,        // aLoadInfo
                      false,          // aForceNoOpener
                      _retval);

}

already_AddRefed<nsPIDOMWindowOuter>
nsGlobalWindow::OpenDialogOuter(JSContext* aCx, const nsAString& aUrl,
                                const nsAString& aName, const nsAString& aOptions,
                                const Sequence<JS::Value>& aExtraArgument,
                                ErrorResult& aError)
{
  MOZ_RELEASE_ASSERT(IsOuterWindow());

  nsCOMPtr<nsIJSArgArray> argvArray;
  aError = NS_CreateJSArgv(aCx, aExtraArgument.Length(),
                           aExtraArgument.Elements(),
                           getter_AddRefs(argvArray));
  if (aError.Failed()) {
    return nullptr;
  }

  nsCOMPtr<nsPIDOMWindowOuter> dialog;
  aError = OpenInternal(aUrl, aName, aOptions,
                        true,             // aDialog
                        false,            // aContentModal
                        false,            // aCalledNoScript
                        false,            // aDoJSFixups
                        true,                // aNavigate
                        argvArray, nullptr,  // Arguments
                        nullptr,          // aLoadInfo
                        false,            // aForceNoOpener
                        getter_AddRefs(dialog));
  return dialog.forget();
}

already_AddRefed<nsPIDOMWindowOuter>
nsGlobalWindow::OpenDialog(JSContext* aCx, const nsAString& aUrl,
                           const nsAString& aName, const nsAString& aOptions,
                           const Sequence<JS::Value>& aExtraArgument,
                           ErrorResult& aError)
{
  FORWARD_TO_OUTER_OR_THROW(OpenDialogOuter,
                            (aCx, aUrl, aName, aOptions, aExtraArgument, aError),
                            aError, nullptr);
}

already_AddRefed<nsPIDOMWindowOuter>
nsGlobalWindow::GetFramesOuter()
{
  RefPtr<nsPIDOMWindowOuter> frames(AsOuter());
  FlushPendingNotifications(Flush_ContentAndNotify);
  return frames.forget();
}

already_AddRefed<nsPIDOMWindowOuter>
nsGlobalWindow::GetFrames(ErrorResult& aError)
{
  FORWARD_TO_OUTER_OR_THROW(GetFramesOuter, (), aError, nullptr);
}

nsGlobalWindow*
nsGlobalWindow::CallerInnerWindow()
{
  JSContext *cx = nsContentUtils::GetCurrentJSContext();
  NS_ENSURE_TRUE(cx, nullptr);
  nsIGlobalObject* global = GetIncumbentGlobal();
  NS_ENSURE_TRUE(global, nullptr);
  JS::Rooted<JSObject*> scope(cx, global->GetGlobalJSObject());
  NS_ENSURE_TRUE(scope, nullptr);

  // When Jetpack runs content scripts inside a sandbox, it uses
  // sandboxPrototype to make them appear as though they're running in the
  // scope of the page. So when a content script invokes postMessage, it expects
  // the |source| of the received message to be the window set as the
  // sandboxPrototype. This used to work incidentally for unrelated reasons, but
  // now we need to do some special handling to support it.
  if (xpc::IsSandbox(scope)) {
    JSAutoCompartment ac(cx, scope);
    JS::Rooted<JSObject*> scopeProto(cx);
    bool ok = JS_GetPrototype(cx, scope, &scopeProto);
    NS_ENSURE_TRUE(ok, nullptr);
    if (scopeProto && xpc::IsSandboxPrototypeProxy(scopeProto) &&
        (scopeProto = js::CheckedUnwrap(scopeProto, /* stopAtWindowProxy = */ false)))
    {
      global = xpc::NativeGlobal(scopeProto);
      NS_ENSURE_TRUE(global, nullptr);
    }
  }

  // The calling window must be holding a reference, so we can return a weak
  // pointer.
  nsCOMPtr<nsPIDOMWindowInner> win = do_QueryInterface(global);
  return nsGlobalWindow::Cast(win);
}

void
nsGlobalWindow::PostMessageMozOuter(JSContext* aCx, JS::Handle<JS::Value> aMessage,
                                    const nsAString& aTargetOrigin,
                                    JS::Handle<JS::Value> aTransfer,
                                    nsIPrincipal& aSubjectPrincipal,
                                    ErrorResult& aError)
{
  MOZ_RELEASE_ASSERT(IsOuterWindow());

  //
  // Window.postMessage is an intentional subversion of the same-origin policy.
  // As such, this code must be particularly careful in the information it
  // exposes to calling code.
  //
  // http://www.whatwg.org/specs/web-apps/current-work/multipage/section-crossDocumentMessages.html
  //

  // First, get the caller's window
  RefPtr<nsGlobalWindow> callerInnerWin = CallerInnerWindow();
  nsIPrincipal* callerPrin;
  if (callerInnerWin) {
    MOZ_ASSERT(callerInnerWin->IsInnerWindow(),
               "should have gotten an inner window here");

    // Compute the caller's origin either from its principal or, in the case the
    // principal doesn't carry a URI (e.g. the system principal), the caller's
    // document.  We must get this now instead of when the event is created and
    // dispatched, because ultimately it is the identity of the calling window
    // *now* that determines who sent the message (and not an identity which might
    // have changed due to intervening navigations).
    callerPrin = callerInnerWin->GetPrincipal();
  }
  else {
    // In case the global is not a window, it can be a sandbox, and the sandbox's
    // principal can be used for the security check.
    nsIGlobalObject* global = GetIncumbentGlobal();
    NS_ASSERTION(global, "Why is there no global object?");
    callerPrin = global->PrincipalOrNull();
  }
  if (!callerPrin) {
    return;
  }

  nsCOMPtr<nsIURI> callerOuterURI;
  if (NS_FAILED(callerPrin->GetURI(getter_AddRefs(callerOuterURI)))) {
    return;
  }

  nsAutoString origin;
  if (callerOuterURI) {
    // if the principal has a URI, use that to generate the origin
    nsContentUtils::GetUTFOrigin(callerPrin, origin);
  }
  else if (callerInnerWin) {
    // otherwise use the URI of the document to generate origin
    nsCOMPtr<nsIDocument> doc = callerInnerWin->GetExtantDoc();
    if (!doc) {
      return;
    }
    callerOuterURI = doc->GetDocumentURI();
    // if the principal has a URI, use that to generate the origin
    nsContentUtils::GetUTFOrigin(callerOuterURI, origin);
  }
  else {
    // in case of a sandbox with a system principal origin can be empty
    if (!nsContentUtils::IsSystemPrincipal(callerPrin)) {
      return;
    }
  }

  // Convert the provided origin string into a URI for comparison purposes.
  nsCOMPtr<nsIPrincipal> providedPrincipal;

  if (aTargetOrigin.EqualsASCII("/")) {
    providedPrincipal = callerPrin;
  }
  // "*" indicates no specific origin is required.
  else if (!aTargetOrigin.EqualsASCII("*")) {
    nsCOMPtr<nsIURI> originURI;
    if (NS_FAILED(NS_NewURI(getter_AddRefs(originURI), aTargetOrigin))) {
      aError.Throw(NS_ERROR_DOM_SYNTAX_ERR);
      return;
    }

    if (NS_FAILED(originURI->SetUserPass(EmptyCString())) ||
        NS_FAILED(originURI->SetPath(EmptyCString()))) {
      return;
    }

    PrincipalOriginAttributes attrs =
      BasePrincipal::Cast(&aSubjectPrincipal)->OriginAttributesRef();
    if (aSubjectPrincipal.GetIsSystemPrincipal()) {
      auto principal = BasePrincipal::Cast(GetPrincipal());

      if (attrs != principal->OriginAttributesRef()) {
        nsCOMPtr<nsIURI> targetURI;
        nsAutoCString targetURL;
        nsAutoCString sourceOrigin;
        nsAutoCString targetOrigin;

        if (NS_FAILED(principal->GetURI(getter_AddRefs(targetURI))) ||
            NS_FAILED(targetURI->GetAsciiSpec(targetURL)) ||
            NS_FAILED(principal->GetOrigin(targetOrigin)) ||
            NS_FAILED(aSubjectPrincipal.GetOrigin(sourceOrigin))) {
          NS_WARNING("Failed to get source and target origins");
          return;
        }

        nsContentUtils::LogSimpleConsoleError(
          NS_ConvertUTF8toUTF16(nsPrintfCString(
            "Attempting to post a message to window with url \"%s\" and "
            "origin \"%s\" from a system principal scope with mismatched "
            "origin \"%s\".",
            targetURL.get(), targetOrigin.get(), sourceOrigin.get())),
          "DOM");

        attrs = principal->OriginAttributesRef();
      }
    }

    // Create a nsIPrincipal inheriting the app/browser attributes from the
    // caller.
    providedPrincipal = BasePrincipal::CreateCodebasePrincipal(originURI, attrs);
    if (NS_WARN_IF(!providedPrincipal)) {
      return;
    }
  }

  // Create and asynchronously dispatch a runnable which will handle actual DOM
  // event creation and dispatch.
  RefPtr<PostMessageEvent> event =
    new PostMessageEvent(nsContentUtils::IsCallerChrome() || !callerInnerWin
                         ? nullptr
                         : callerInnerWin->GetOuterWindowInternal(),
                         origin,
                         this,
                         providedPrincipal,
                         callerInnerWin
                         ? callerInnerWin->GetDoc()
                         : nullptr,
                         nsContentUtils::IsCallerChrome());

  JS::Rooted<JS::Value> message(aCx, aMessage);
  JS::Rooted<JS::Value> transfer(aCx, aTransfer);

  event->Write(aCx, message, transfer, JS::CloneDataPolicy(), aError);
  if (NS_WARN_IF(aError.Failed())) {
    return;
  }

  aError = NS_DispatchToCurrentThread(event);
}

void
nsGlobalWindow::PostMessageMoz(JSContext* aCx, JS::Handle<JS::Value> aMessage,
                               const nsAString& aTargetOrigin,
                               JS::Handle<JS::Value> aTransfer,
                               nsIPrincipal& aSubjectPrincipal,
                               ErrorResult& aError)
{
  FORWARD_TO_OUTER_OR_THROW(PostMessageMozOuter,
                            (aCx, aMessage, aTargetOrigin, aTransfer,
                             aSubjectPrincipal, aError),
                            aError, );
}

void
nsGlobalWindow::PostMessageMoz(JSContext* aCx,
                               JS::Handle<JS::Value> aMessage,
                               const nsAString& aTargetOrigin,
                               const Sequence<JSObject*>& aTransfer,
                               nsIPrincipal& aSubjectPrincipal,
                               ErrorResult& aRv)
{
  JS::Rooted<JS::Value> transferArray(aCx, JS::UndefinedValue());
  aRv = nsContentUtils::CreateJSValueFromSequenceOfObject(aCx, aTransfer,
                                                          &transferArray);
  if (NS_WARN_IF(aRv.Failed())) {
    return;
  }

  PostMessageMoz(aCx, aMessage, aTargetOrigin, transferArray,
                 aSubjectPrincipal, aRv);
}

void
nsGlobalWindow::PostMessageMoz(JSContext* aCx,
                               JS::Handle<JS::Value> aMessage,
                               const WindowPostMessageOptions& aOptions,
                               nsIPrincipal& aSubjectPrincipal,
                               ErrorResult& aRv)
{
  PostMessageMoz(aCx, aMessage, aOptions.mTargetOrigin, aOptions.mTransfer,
                 aSubjectPrincipal, aRv);
}

class nsCloseEvent : public Runnable {

  RefPtr<nsGlobalWindow> mWindow;
  bool mIndirect;

  nsCloseEvent(nsGlobalWindow *aWindow, bool aIndirect)
    : mWindow(aWindow)
    , mIndirect(aIndirect)
  {}

public:

  static nsresult
  PostCloseEvent(nsGlobalWindow* aWindow, bool aIndirect) {
    nsCOMPtr<nsIRunnable> ev = new nsCloseEvent(aWindow, aIndirect);
    nsresult rv = NS_DispatchToCurrentThread(ev);
    if (NS_SUCCEEDED(rv))
      aWindow->MaybeForgiveSpamCount();
    return rv;
  }

  NS_IMETHOD Run() override {
    if (mWindow) {
      if (mIndirect) {
        return PostCloseEvent(mWindow, false);
      }
      mWindow->ReallyCloseWindow();
    }
    return NS_OK;
  }

};

bool
nsGlobalWindow::CanClose()
{
  MOZ_ASSERT(IsOuterWindow());

  if (mIsChrome) {
    nsCOMPtr<nsIBrowserDOMWindow> bwin;
    nsIDOMChromeWindow* chromeWin = static_cast<nsGlobalChromeWindow*>(this);
    chromeWin->GetBrowserDOMWindow(getter_AddRefs(bwin));

    bool canClose = true;
    if (bwin && NS_SUCCEEDED(bwin->CanClose(&canClose))) {
      return canClose;
    }
  }

  if (!mDocShell) {
    return true;
  }

  // Ask the content viewer whether the toplevel window can close.
  // If the content viewer returns false, it is responsible for calling
  // Close() as soon as it is possible for the window to close.
  // This allows us to not close the window while printing is happening.

  nsCOMPtr<nsIContentViewer> cv;
  mDocShell->GetContentViewer(getter_AddRefs(cv));
  if (cv) {
    bool canClose;
    nsresult rv = cv->PermitUnload(&canClose);
    if (NS_SUCCEEDED(rv) && !canClose)
      return false;

    rv = cv->RequestWindowClose(&canClose);
    if (NS_SUCCEEDED(rv) && !canClose)
      return false;
  }

  return true;
}

void
nsGlobalWindow::CloseOuter(bool aTrustedCaller)
{
  MOZ_RELEASE_ASSERT(IsOuterWindow());

  if (!mDocShell || IsInModalState() ||
      (IsFrame() && !mDocShell->GetIsMozBrowserOrApp())) {
    // window.close() is called on a frame in a frameset, on a window
    // that's already closed, or on a window for which there's
    // currently a modal dialog open. Ignore such calls.
    return;
  }

  if (mHavePendingClose) {
    // We're going to be closed anyway; do nothing since we don't want
    // to double-close
    return;
  }

  if (mBlockScriptedClosingFlag)
  {
    // A script's popup has been blocked and we don't want
    // the window to be closed directly after this event,
    // so the user can see that there was a blocked popup.
    return;
  }

  // Don't allow scripts from content to close non-app or non-neterror
  // windows that were not opened by script.
  nsAutoString url;
  nsresult rv = mDoc->GetURL(url);
  NS_ENSURE_SUCCESS_VOID(rv);

  if (!mDocShell->GetIsApp() &&
      !StringBeginsWith(url, NS_LITERAL_STRING("about:neterror")) &&
      !mHadOriginalOpener && !aTrustedCaller) {
    bool allowClose = mAllowScriptsToClose ||
      Preferences::GetBool("dom.allow_scripts_to_close_windows", true);
    if (!allowClose) {
      // We're blocking the close operation
      // report localized error msg in JS console
      nsContentUtils::ReportToConsole(
          nsIScriptError::warningFlag,
          NS_LITERAL_CSTRING("DOM Window"), mDoc,  // Better name for the category?
          nsContentUtils::eDOM_PROPERTIES,
          "WindowCloseBlockedWarning");

      return;
    }
  }

  if (!mInClose && !mIsClosed && !CanClose()) {
    return;
  }

  // Fire a DOM event notifying listeners that this window is about to
  // be closed. The tab UI code may choose to cancel the default
  // action for this event, if so, we won't actually close the window
  // (since the tab UI code will close the tab in stead). Sure, this
  // could be abused by content code, but do we care? I don't think
  // so...

  bool wasInClose = mInClose;
  mInClose = true;

  if (!DispatchCustomEvent(NS_LITERAL_STRING("DOMWindowClose"))) {
    // Someone chose to prevent the default action for this event, if
    // so, let's not close this window after all...

    mInClose = wasInClose;
    return;
  }

  FinalClose();
}

void
nsGlobalWindow::Close(ErrorResult& aError)
{
  FORWARD_TO_OUTER_OR_THROW(CloseOuter, (nsContentUtils::IsCallerChrome()), aError, );
}

nsresult
nsGlobalWindow::Close()
{
  FORWARD_TO_OUTER(Close, (), NS_ERROR_UNEXPECTED);
  CloseOuter(/* aTrustedCaller = */ true);
  return NS_OK;
}

void
nsGlobalWindow::ForceClose()
{
  MOZ_ASSERT(IsOuterWindow());
  MOZ_ASSERT(XRE_GetProcessType() == GeckoProcessType_Default);

  if (IsFrame() || !mDocShell) {
    // This may be a frame in a frameset, or a window that's already closed.
    // Ignore such calls.
    return;
  }

  if (mHavePendingClose) {
    // We're going to be closed anyway; do nothing since we don't want
    // to double-close
    return;
  }

  mInClose = true;

  DispatchCustomEvent(NS_LITERAL_STRING("DOMWindowClose"));

  FinalClose();
}

void
nsGlobalWindow::FinalClose()
{
  MOZ_ASSERT(IsOuterWindow());

  // Flag that we were closed.
  mIsClosed = true;

  // If we get here from CloseOuter then it means that the parent process is
  // going to close our window for us. It's just important to set mIsClosed.
  if (XRE_GetProcessType() == GeckoProcessType_Content) {
    return;
  }

  // This stuff is non-sensical but incredibly fragile. The reasons for the
  // behavior here don't make sense today and may not have ever made sense,
  // but various bits of frontend code break when you change them. If you need
  // to fix up this behavior, feel free to. It's a righteous task, but involves
  // wrestling with various download manager tests, frontend code, and possible
  // broken addons. The chrome tests in toolkit/mozapps/downloads are a good
  // testing ground.
  //
  // In particular, if some inner of |win| is the entry global, we must
  // complete _two_ round-trips to the event loop before the call to
  // ReallyCloseWindow. This allows setTimeout handlers that are set after
  // FinalClose() is called to run before the window is torn down.
  nsCOMPtr<nsPIDOMWindowInner> entryWindow =
    do_QueryInterface(GetEntryGlobal());
  bool indirect =
    entryWindow && entryWindow->GetOuterWindow() == this->AsOuter();
  if (NS_FAILED(nsCloseEvent::PostCloseEvent(this, indirect))) {
    ReallyCloseWindow();
  } else {
    mHavePendingClose = true;
  }
}


void
nsGlobalWindow::ReallyCloseWindow()
{
  FORWARD_TO_OUTER_VOID(ReallyCloseWindow, ());

  // Make sure we never reenter this method.
  mHavePendingClose = true;

  nsCOMPtr<nsIBaseWindow> treeOwnerAsWin = GetTreeOwnerWindow();

  // If there's no treeOwnerAsWin, this window must already be closed.

  if (treeOwnerAsWin) {

    // but if we're a browser window we could be in some nasty
    // self-destroying cascade that we should mostly ignore

    if (mDocShell) {
      nsCOMPtr<nsIBrowserDOMWindow> bwin;
      nsCOMPtr<nsIDocShellTreeItem> rootItem;
      mDocShell->GetRootTreeItem(getter_AddRefs(rootItem));
      nsCOMPtr<nsPIDOMWindowOuter> rootWin =
       rootItem ? rootItem->GetWindow() : nullptr;
      nsCOMPtr<nsIDOMChromeWindow> chromeWin(do_QueryInterface(rootWin));
      if (chromeWin)
        chromeWin->GetBrowserDOMWindow(getter_AddRefs(bwin));

      if (rootWin) {
        /* Normally we destroy the entire window, but not if
           this DOM window belongs to a tabbed browser and doesn't
           correspond to a tab. This allows a well-behaved tab
           to destroy the container as it should but is a final measure
           to prevent an errant tab from doing so when it shouldn't.
           This works because we reach this code when we shouldn't only
           in the particular circumstance that we belong to a tab
           that has just been closed (and is therefore already missing
           from the list of browsers) (and has an unload handler
           that closes the window). */
        // XXXbz now that we have mHavePendingClose, is this needed?
        bool isTab = false;
        if (rootWin == AsOuter() ||
            !bwin || (bwin->IsTabContentWindow(GetOuterWindowInternal(),
                                               &isTab), isTab))
          treeOwnerAsWin->Destroy();
      }
    }

    CleanUp();
  }
}

void
nsGlobalWindow::EnterModalState()
{
  MOZ_ASSERT(IsOuterWindow(), "Modal state is maintained on outer windows");

  // GetScriptableTop, not GetTop, so that EnterModalState works properly with
  // <iframe mozbrowser>.
  nsGlobalWindow* topWin = GetScriptableTopInternal();

  if (!topWin) {
    NS_ERROR("Uh, EnterModalState() called w/o a reachable top window?");
    return;
  }

  // If there is an active ESM in this window, clear it. Otherwise, this can
  // cause a problem if a modal state is entered during a mouseup event.
  EventStateManager* activeESM =
    static_cast<EventStateManager*>(
      EventStateManager::GetActiveEventStateManager());
  if (activeESM && activeESM->GetPresContext()) {
    nsIPresShell* activeShell = activeESM->GetPresContext()->GetPresShell();
    if (activeShell && (
        nsContentUtils::ContentIsCrossDocDescendantOf(activeShell->GetDocument(), mDoc) ||
        nsContentUtils::ContentIsCrossDocDescendantOf(mDoc, activeShell->GetDocument()))) {
      EventStateManager::ClearGlobalActiveContent(activeESM);

      activeShell->SetCapturingContent(nullptr, 0);

      if (activeShell) {
        RefPtr<nsFrameSelection> frameSelection = activeShell->FrameSelection();
        frameSelection->SetDragState(false);
      }
    }
  }

  // If there are any drag and drop operations in flight, try to end them.
  nsCOMPtr<nsIDragService> ds =
    do_GetService("@mozilla.org/widget/dragservice;1");
  if (ds) {
    ds->EndDragSession(true);
  }

  // Clear the capturing content if it is under topDoc.
  // Usually the activeESM check above does that, but there are cases when
  // we don't have activeESM, or it is for different document.
  nsIDocument* topDoc = topWin->GetExtantDoc();
  nsIContent* capturingContent = nsIPresShell::GetCapturingContent();
  if (capturingContent && topDoc &&
      nsContentUtils::ContentIsCrossDocDescendantOf(capturingContent, topDoc)) {
    nsIPresShell::SetCapturingContent(nullptr, 0);
  }

  if (topWin->mModalStateDepth == 0) {
    NS_ASSERTION(!topWin->mSuspendedDoc, "Shouldn't have mSuspendedDoc here!");

    topWin->mSuspendedDoc = topDoc;
    if (topDoc) {
      topDoc->SuppressEventHandling(nsIDocument::eAnimationsOnly);
    }

    nsGlobalWindow* inner = topWin->GetCurrentInnerWindowInternal();
    if (inner) {
      topWin->GetCurrentInnerWindowInternal()->Suspend();
    }
  }
  topWin->mModalStateDepth++;
}

void
nsGlobalWindow::LeaveModalState()
{
  MOZ_ASSERT(IsOuterWindow(), "Modal state is maintained on outer windows");

  nsGlobalWindow* topWin = GetScriptableTopInternal();

  if (!topWin) {
    NS_ERROR("Uh, LeaveModalState() called w/o a reachable top window?");
    return;
  }

  MOZ_ASSERT(topWin->mModalStateDepth != 0);
  MOZ_ASSERT(IsSuspended());
  MOZ_ASSERT(topWin->IsSuspended());
  topWin->mModalStateDepth--;

  nsGlobalWindow* inner = topWin->GetCurrentInnerWindowInternal();

  if (topWin->mModalStateDepth == 0) {
    if (inner) {
      inner->Resume();
    }

    if (topWin->mSuspendedDoc) {
      nsCOMPtr<nsIDocument> currentDoc = topWin->GetExtantDoc();
      topWin->mSuspendedDoc->UnsuppressEventHandlingAndFireEvents(nsIDocument::eAnimationsOnly,
                                                                  currentDoc == topWin->mSuspendedDoc);
      topWin->mSuspendedDoc = nullptr;
    }
  }

  // Remember the time of the last dialog quit.
  if (inner) {
    inner->mLastDialogQuitTime = TimeStamp::Now();
  }

  if (topWin->mModalStateDepth == 0) {
    RefPtr<Event> event = NS_NewDOMEvent(inner, nullptr, nullptr);
    event->InitEvent(NS_LITERAL_STRING("endmodalstate"), true, false);
    event->SetTrusted(true);
    event->WidgetEventPtr()->mFlags.mOnlyChromeDispatch = true;
    bool dummy;
    topWin->DispatchEvent(event, &dummy);
  }
}

bool
nsGlobalWindow::IsInModalState()
{
  nsGlobalWindow *topWin = GetScriptableTopInternal();

  if (!topWin) {
    // IsInModalState() getting called w/o a reachable top window is a bit
    // iffy, but valid enough not to make noise about it.  See bug 404828
    return false;
  }

  return topWin->mModalStateDepth != 0;
}

// static
void
nsGlobalWindow::NotifyDOMWindowDestroyed(nsGlobalWindow* aWindow) {
  nsCOMPtr<nsIObserverService> observerService =
    services::GetObserverService();
  if (observerService) {
    observerService->
      NotifyObservers(ToSupports(aWindow),
                      DOM_WINDOW_DESTROYED_TOPIC, nullptr);
  }
}

// Try to match compartments that are not web content by matching compartments
// with principals that are either the system principal or an expanded principal.
// This may not return true for all non-web-content compartments.
struct BrowserCompartmentMatcher : public js::CompartmentFilter {
  virtual bool match(JSCompartment* c) const override
  {
    nsCOMPtr<nsIPrincipal> pc = nsJSPrincipals::get(JS_GetCompartmentPrincipals(c));
    return nsContentUtils::IsSystemOrExpandedPrincipal(pc);
  }
};


class WindowDestroyedEvent : public Runnable
{
public:
  WindowDestroyedEvent(nsIDOMWindow* aWindow, uint64_t aID,
                       const char* aTopic) :
    mID(aID), mTopic(aTopic)
  {
    mWindow = do_GetWeakReference(aWindow);
  }

  NS_IMETHOD Run() override
  {
    nsCOMPtr<nsIObserverService> observerService =
      services::GetObserverService();
    if (observerService) {
      nsCOMPtr<nsISupportsPRUint64> wrapper =
        do_CreateInstance(NS_SUPPORTS_PRUINT64_CONTRACTID);
      if (wrapper) {
        wrapper->SetData(mID);
        observerService->NotifyObservers(wrapper, mTopic.get(), nullptr);
      }
    }

    bool skipNukeCrossCompartment = false;
#ifndef DEBUG
    nsCOMPtr<nsIAppStartup> appStartup =
      do_GetService(NS_APPSTARTUP_CONTRACTID);

    if (appStartup) {
      appStartup->GetShuttingDown(&skipNukeCrossCompartment);
    }
#endif

    nsCOMPtr<nsISupports> window = do_QueryReferent(mWindow);
    if (!skipNukeCrossCompartment && window) {
      nsGlobalWindow* win = nsGlobalWindow::FromSupports(window);
      nsGlobalWindow* currentInner = win->IsInnerWindow() ? win : win->GetCurrentInnerWindowInternal();
      NS_ENSURE_TRUE(currentInner, NS_OK);

      AutoSafeJSContext cx;
      JS::Rooted<JSObject*> obj(cx, currentInner->FastGetGlobalJSObject());
      // We only want to nuke wrappers for the chrome->content case
      if (obj && !js::IsSystemCompartment(js::GetObjectCompartment(obj))) {
        js::NukeCrossCompartmentWrappers(cx,
                                         BrowserCompartmentMatcher(),
                                         js::SingleCompartment(js::GetObjectCompartment(obj)),
                                         win->IsInnerWindow() ? js::DontNukeWindowReferences
                                                              : js::NukeWindowReferences);
      }
    }

    return NS_OK;
  }

private:
  uint64_t mID;
  nsCString mTopic;
  nsWeakPtr mWindow;
};

void
nsGlobalWindow::NotifyWindowIDDestroyed(const char* aTopic)
{
  nsCOMPtr<nsIRunnable> runnable = new WindowDestroyedEvent(this, mWindowID, aTopic);
  nsresult rv = NS_DispatchToCurrentThread(runnable);
  if (NS_SUCCEEDED(rv)) {
    mNotifiedIDDestroyed = true;
  }
}

// static
void
nsGlobalWindow::NotifyDOMWindowFrozen(nsGlobalWindow* aWindow) {
  if (aWindow && aWindow->IsInnerWindow()) {
    nsCOMPtr<nsIObserverService> observerService =
      services::GetObserverService();
    if (observerService) {
      observerService->
        NotifyObservers(ToSupports(aWindow),
                        DOM_WINDOW_FROZEN_TOPIC, nullptr);
    }
  }
}

// static
void
nsGlobalWindow::NotifyDOMWindowThawed(nsGlobalWindow* aWindow) {
  if (aWindow && aWindow->IsInnerWindow()) {
    nsCOMPtr<nsIObserverService> observerService =
      services::GetObserverService();
    if (observerService) {
      observerService->
        NotifyObservers(ToSupports(aWindow),
                        DOM_WINDOW_THAWED_TOPIC, nullptr);
    }
  }
}

JSObject*
nsGlobalWindow::GetCachedXBLPrototypeHandler(nsXBLPrototypeHandler* aKey)
{
  JS::Rooted<JSObject*> handler(RootingCx());
  if (mCachedXBLPrototypeHandlers) {
    mCachedXBLPrototypeHandlers->Get(aKey, handler.address());
  }
  return handler;
}

void
nsGlobalWindow::CacheXBLPrototypeHandler(nsXBLPrototypeHandler* aKey,
                                         JS::Handle<JSObject*> aHandler)
{
  if (!mCachedXBLPrototypeHandlers) {
    mCachedXBLPrototypeHandlers = new XBLPrototypeHandlerTable();
    PreserveWrapper(ToSupports(this));
  }

  mCachedXBLPrototypeHandlers->Put(aKey, aHandler);
}

Element*
nsGlobalWindow::GetFrameElementOuter(nsIPrincipal& aSubjectPrincipal)
{
  MOZ_RELEASE_ASSERT(IsOuterWindow());

  if (!mDocShell || mDocShell->GetIsMozBrowserOrApp()) {
    return nullptr;
  }

  // Per HTML5, the frameElement getter returns null in cross-origin situations.
  Element* element = GetRealFrameElementOuter();
  if (!element) {
    return nullptr;
  }

  if (!aSubjectPrincipal.SubsumesConsideringDomain(element->NodePrincipal())) {
    return nullptr;
  }

  return element;
}

Element*
nsGlobalWindow::GetFrameElement(nsIPrincipal& aSubjectPrincipal,
                                ErrorResult& aError)
{
  FORWARD_TO_OUTER_OR_THROW(GetFrameElementOuter, (aSubjectPrincipal), aError,
                            nullptr);
}

Element*
nsGlobalWindow::GetRealFrameElementOuter()
{
  MOZ_RELEASE_ASSERT(IsOuterWindow());

  if (!mDocShell) {
    return nullptr;
  }

  nsCOMPtr<nsIDocShell> parent;
  mDocShell->GetSameTypeParentIgnoreBrowserAndAppBoundaries(getter_AddRefs(parent));

  if (!parent || parent == mDocShell) {
    // We're at a chrome boundary, don't expose the chrome iframe
    // element to content code.
    return nullptr;
  }

  return mFrameElement;
}

Element*
nsGlobalWindow::GetRealFrameElement(ErrorResult& aError)
{
  FORWARD_TO_OUTER_OR_THROW(GetRealFrameElementOuter, (), aError, nullptr);
}

/**
 * nsIGlobalWindow::GetFrameElement (when called from C++) is just a wrapper
 * around GetRealFrameElement.
 */
already_AddRefed<nsIDOMElement>
nsGlobalWindow::GetFrameElement()
{
  FORWARD_TO_INNER(GetFrameElement, (), nullptr);

  ErrorResult dummy;
  nsCOMPtr<nsIDOMElement> frameElement =
    do_QueryInterface(GetRealFrameElement(dummy));
  dummy.SuppressException();
  return frameElement.forget();
}

/* static */ bool
nsGlobalWindow::TokenizeDialogOptions(nsAString& aToken,
                                      nsAString::const_iterator& aIter,
                                      nsAString::const_iterator aEnd)
{
  while (aIter != aEnd && nsCRT::IsAsciiSpace(*aIter)) {
    ++aIter;
  }

  if (aIter == aEnd) {
    return false;
  }

  if (*aIter == ';' || *aIter == ':' || *aIter == '=') {
    aToken.Assign(*aIter);
    ++aIter;
    return true;
  }

  nsAString::const_iterator start = aIter;

  // Skip characters until we find whitespace, ';', ':', or '='
  while (aIter != aEnd && !nsCRT::IsAsciiSpace(*aIter) &&
         *aIter != ';' &&
         *aIter != ':' &&
         *aIter != '=') {
    ++aIter;
  }

  aToken.Assign(Substring(start, aIter));
  return true;
}

// Helper for converting window.showModalDialog() options (list of ';'
// separated name (:|=) value pairs) to a format that's parsable by
// our normal window opening code.

/* static */
void
nsGlobalWindow::ConvertDialogOptions(const nsAString& aOptions,
                                     nsAString& aResult)
{
  nsAString::const_iterator end;
  aOptions.EndReading(end);

  nsAString::const_iterator iter;
  aOptions.BeginReading(iter);

  nsAutoString token;
  nsAutoString name;
  nsAutoString value;

  while (true) {
    if (!TokenizeDialogOptions(name, iter, end)) {
      break;
    }

    // Invalid name.
    if (name.EqualsLiteral("=") ||
        name.EqualsLiteral(":") ||
        name.EqualsLiteral(";")) {
      break;
    }

    if (!TokenizeDialogOptions(token, iter, end)) {
      break;
    }

    if (!token.EqualsLiteral(":") && !token.EqualsLiteral("=")) {
      continue;
    }

    // We found name followed by ':' or '='. Look for a value.
    if (!TokenizeDialogOptions(value, iter, end)) {
      break;
    }

    if (name.LowerCaseEqualsLiteral("center")) {
      if (value.LowerCaseEqualsLiteral("on")  ||
          value.LowerCaseEqualsLiteral("yes") ||
          value.LowerCaseEqualsLiteral("1")) {
        aResult.AppendLiteral(",centerscreen=1");
      }
    } else if (name.LowerCaseEqualsLiteral("dialogwidth")) {
      if (!value.IsEmpty()) {
        aResult.AppendLiteral(",width=");
        aResult.Append(value);
      }
    } else if (name.LowerCaseEqualsLiteral("dialogheight")) {
      if (!value.IsEmpty()) {
        aResult.AppendLiteral(",height=");
        aResult.Append(value);
      }
    } else if (name.LowerCaseEqualsLiteral("dialogtop")) {
      if (!value.IsEmpty()) {
        aResult.AppendLiteral(",top=");
        aResult.Append(value);
      }
    } else if (name.LowerCaseEqualsLiteral("dialogleft")) {
      if (!value.IsEmpty()) {
        aResult.AppendLiteral(",left=");
        aResult.Append(value);
      }
    } else if (name.LowerCaseEqualsLiteral("resizable")) {
      if (value.LowerCaseEqualsLiteral("on")  ||
          value.LowerCaseEqualsLiteral("yes") ||
          value.LowerCaseEqualsLiteral("1")) {
        aResult.AppendLiteral(",resizable=1");
      }
    } else if (name.LowerCaseEqualsLiteral("scroll")) {
      if (value.LowerCaseEqualsLiteral("off")  ||
          value.LowerCaseEqualsLiteral("no") ||
          value.LowerCaseEqualsLiteral("0")) {
        aResult.AppendLiteral(",scrollbars=0");
      }
    }

    if (iter == end ||
        !TokenizeDialogOptions(token, iter, end) ||
        !token.EqualsLiteral(";")) {
      break;
    }
  }
}

class ChildCommandDispatcher : public Runnable
{
public:
  ChildCommandDispatcher(nsGlobalWindow* aWindow,
                         nsITabChild* aTabChild,
                         const nsAString& aAction)
  : mWindow(aWindow), mTabChild(aTabChild), mAction(aAction) {}

  NS_IMETHOD Run() override
  {
    nsCOMPtr<nsPIWindowRoot> root = mWindow->GetTopWindowRoot();
    if (!root) {
      return NS_OK;
    }

    nsTArray<nsCString> enabledCommands, disabledCommands;
    root->GetEnabledDisabledCommands(enabledCommands, disabledCommands);
    if (enabledCommands.Length() || disabledCommands.Length()) {
      mTabChild->EnableDisableCommands(mAction, enabledCommands, disabledCommands);
    }

    return NS_OK;
  }

private:
  RefPtr<nsGlobalWindow>             mWindow;
  nsCOMPtr<nsITabChild>                mTabChild;
  nsString                             mAction;
};

class CommandDispatcher : public Runnable
{
public:
  CommandDispatcher(nsIDOMXULCommandDispatcher* aDispatcher,
                    const nsAString& aAction)
  : mDispatcher(aDispatcher), mAction(aAction) {}

  NS_IMETHOD Run() override
  {
    return mDispatcher->UpdateCommands(mAction);
  }

  nsCOMPtr<nsIDOMXULCommandDispatcher> mDispatcher;
  nsString                             mAction;
};

nsresult
nsGlobalWindow::UpdateCommands(const nsAString& anAction, nsISelection* aSel, int16_t aReason)
{
  // If this is a child process, redirect to the parent process.
  if (nsIDocShell* docShell = GetDocShell()) {
    if (nsCOMPtr<nsITabChild> child = docShell->GetTabChild()) {
      nsContentUtils::AddScriptRunner(new ChildCommandDispatcher(this, child,
                                                                 anAction));
      return NS_OK;
    }
  }

  nsPIDOMWindowOuter *rootWindow = nsGlobalWindow::GetPrivateRoot();
  if (!rootWindow)
    return NS_OK;

  nsCOMPtr<nsIDOMXULDocument> xulDoc =
    do_QueryInterface(rootWindow->GetExtantDoc());
  // See if we contain a XUL document.
  // selectionchange action is only used for mozbrowser, not for XUL. So we bypass
  // XUL command dispatch if anAction is "selectionchange".
  if (xulDoc && !anAction.EqualsLiteral("selectionchange")) {
    // Retrieve the command dispatcher and call updateCommands on it.
    nsCOMPtr<nsIDOMXULCommandDispatcher> xulCommandDispatcher;
    xulDoc->GetCommandDispatcher(getter_AddRefs(xulCommandDispatcher));
    if (xulCommandDispatcher) {
      nsContentUtils::AddScriptRunner(new CommandDispatcher(xulCommandDispatcher,
                                                            anAction));
    }
  }

  return NS_OK;
}

ThrottledEventQueue*
nsGlobalWindow::GetThrottledEventQueue()
{
  // We must have an outer to access the TabGroup.
  nsGlobalWindow* outer = GetOuterWindowInternal();
  if (!outer) {
    return nullptr;
  }

  return TabGroup()->GetThrottledEventQueue();
}

Selection*
nsGlobalWindow::GetSelectionOuter()
{
  MOZ_RELEASE_ASSERT(IsOuterWindow());

  if (!mDocShell) {
    return nullptr;
  }

  nsCOMPtr<nsIPresShell> presShell = mDocShell->GetPresShell();
  if (!presShell) {
    return nullptr;
  }
  nsISelection* domSelection =
    presShell->GetCurrentSelection(SelectionType::eNormal);
  return domSelection ? domSelection->AsSelection() : nullptr;
}

Selection*
nsGlobalWindow::GetSelection(ErrorResult& aError)
{
  FORWARD_TO_OUTER_OR_THROW(GetSelectionOuter, (), aError, nullptr);
}

already_AddRefed<nsISelection>
nsGlobalWindow::GetSelection()
{
  nsCOMPtr<nsISelection> selection = GetSelectionOuter();
  return selection.forget();
}

bool
nsGlobalWindow::FindOuter(const nsAString& aString, bool aCaseSensitive,
                          bool aBackwards, bool aWrapAround, bool aWholeWord,
                          bool aSearchInFrames, bool aShowDialog,
                          ErrorResult& aError)
{
  MOZ_RELEASE_ASSERT(IsOuterWindow());

  if (Preferences::GetBool("dom.disable_window_find", false)) {
    aError.Throw(NS_ERROR_NOT_AVAILABLE);
    return false;
  }

  nsCOMPtr<nsIWebBrowserFind> finder(do_GetInterface(mDocShell));
  if (!finder) {
    aError.Throw(NS_ERROR_NOT_AVAILABLE);
    return false;
  }

  // Set the options of the search
  aError = finder->SetSearchString(PromiseFlatString(aString).get());
  if (aError.Failed()) {
    return false;
  }
  finder->SetMatchCase(aCaseSensitive);
  finder->SetFindBackwards(aBackwards);
  finder->SetWrapFind(aWrapAround);
  finder->SetEntireWord(aWholeWord);
  finder->SetSearchFrames(aSearchInFrames);

  // the nsIWebBrowserFind is initialized to use this window
  // as the search root, but uses focus to set the current search
  // frame. If we're being called from JS (as here), this window
  // should be the current search frame.
  nsCOMPtr<nsIWebBrowserFindInFrames> framesFinder(do_QueryInterface(finder));
  if (framesFinder) {
    framesFinder->SetRootSearchFrame(AsOuter());   // paranoia
    framesFinder->SetCurrentSearchFrame(AsOuter());
  }

  // The Find API does not accept empty strings. Launch the Find Dialog.
  if (aString.IsEmpty() || aShowDialog) {
    // See if the find dialog is already up using nsIWindowMediator
    nsCOMPtr<nsIWindowMediator> windowMediator =
      do_GetService(NS_WINDOWMEDIATOR_CONTRACTID);

    nsCOMPtr<mozIDOMWindowProxy> findDialog;

    if (windowMediator) {
      windowMediator->GetMostRecentWindow(u"findInPage",
                                          getter_AddRefs(findDialog));
    }

    if (findDialog) {
      // The Find dialog is already open, bring it to the top.
      auto* piFindDialog = nsPIDOMWindowOuter::From(findDialog);
      aError = piFindDialog->Focus();
    } else if (finder) {
      // Open a Find dialog
      nsCOMPtr<nsPIDOMWindowOuter> dialog;
      aError = OpenDialog(NS_LITERAL_STRING("chrome://global/content/finddialog.xul"),
                          NS_LITERAL_STRING("_blank"),
                          NS_LITERAL_STRING("chrome, resizable=no, dependent=yes"),
                          finder, getter_AddRefs(dialog));
    }

    return false;
  }

  // Launch the search with the passed in search string
  bool didFind = false;
  aError = finder->FindNext(&didFind);
  return didFind;
}

bool
nsGlobalWindow::Find(const nsAString& aString, bool aCaseSensitive,
                     bool aBackwards, bool aWrapAround, bool aWholeWord,
                     bool aSearchInFrames, bool aShowDialog,
                     ErrorResult& aError)
{
  FORWARD_TO_OUTER_OR_THROW(FindOuter,
                            (aString, aCaseSensitive, aBackwards, aWrapAround,
                             aWholeWord, aSearchInFrames, aShowDialog, aError),
                            aError, false);
}

void
nsGlobalWindow::Atob(const nsAString& aAsciiBase64String,
                     nsAString& aBinaryData, ErrorResult& aError)
{
  MOZ_ASSERT(IsInnerWindow());
  aError = nsContentUtils::Atob(aAsciiBase64String, aBinaryData);
}

void
nsGlobalWindow::Btoa(const nsAString& aBinaryData,
                     nsAString& aAsciiBase64String, ErrorResult& aError)
{
  MOZ_ASSERT(IsInnerWindow());
  aError = nsContentUtils::Btoa(aBinaryData, aAsciiBase64String);
}

void
nsGlobalWindow::GetOrigin(nsAString& aOrigin)
{
  MOZ_ASSERT(IsInnerWindow());
  nsContentUtils::GetUTFOrigin(GetPrincipal(), aOrigin);
}

//*****************************************************************************
// nsGlobalWindow::nsIDOMEventTarget
//*****************************************************************************

nsPIDOMWindowOuter*
nsGlobalWindow::GetOwnerGlobalForBindings()
{
  if (IsOuterWindow()) {
    return AsOuter();
  }

  return nsPIDOMWindowOuter::GetFromCurrentInner(AsInner());
}

NS_IMETHODIMP
nsGlobalWindow::RemoveEventListener(const nsAString& aType,
                                    nsIDOMEventListener* aListener,
                                    bool aUseCapture)
{
  if (RefPtr<EventListenerManager> elm = GetExistingListenerManager()) {
    elm->RemoveEventListener(aType, aListener, aUseCapture);
  }
  return NS_OK;
}

NS_IMPL_REMOVE_SYSTEM_EVENT_LISTENER(nsGlobalWindow)

NS_IMETHODIMP
nsGlobalWindow::DispatchEvent(nsIDOMEvent* aEvent, bool* aRetVal)
{
  FORWARD_TO_INNER(DispatchEvent, (aEvent, aRetVal), NS_OK);

  if (!AsInner()->IsCurrentInnerWindow()) {
    NS_WARNING("DispatchEvent called on non-current inner window, dropping. "
               "Please check the window in the caller instead.");
    return NS_ERROR_FAILURE;
  }

  if (!mDoc) {
    return NS_ERROR_FAILURE;
  }

  // Obtain a presentation shell
  nsIPresShell *shell = mDoc->GetShell();
  RefPtr<nsPresContext> presContext;
  if (shell) {
    // Retrieve the context
    presContext = shell->GetPresContext();
  }

  nsEventStatus status = nsEventStatus_eIgnore;
  nsresult rv = EventDispatcher::DispatchDOMEvent(AsInner(), nullptr, aEvent,
                                                  presContext, &status);

  *aRetVal = (status != nsEventStatus_eConsumeNoDefault);
  return rv;
}

NS_IMETHODIMP
nsGlobalWindow::AddEventListener(const nsAString& aType,
                                 nsIDOMEventListener *aListener,
                                 bool aUseCapture, bool aWantsUntrusted,
                                 uint8_t aOptionalArgc)
{
  NS_ASSERTION(!aWantsUntrusted || aOptionalArgc > 1,
               "Won't check if this is chrome, you want to set "
               "aWantsUntrusted to false or make the aWantsUntrusted "
               "explicit by making optional_argc non-zero.");

  if (!aWantsUntrusted &&
      (aOptionalArgc < 2 && !nsContentUtils::IsChromeDoc(mDoc))) {
    aWantsUntrusted = true;
  }

  EventListenerManager* manager = GetOrCreateListenerManager();
  NS_ENSURE_STATE(manager);
  manager->AddEventListener(aType, aListener, aUseCapture, aWantsUntrusted);
  return NS_OK;
}

void
nsGlobalWindow::AddEventListener(const nsAString& aType,
                                 EventListener* aListener,
                                 const AddEventListenerOptionsOrBoolean& aOptions,
                                 const Nullable<bool>& aWantsUntrusted,
                                 ErrorResult& aRv)
{
  if (IsOuterWindow() && mInnerWindow &&
      !nsContentUtils::CanCallerAccess(mInnerWindow)) {
    aRv.Throw(NS_ERROR_DOM_SECURITY_ERR);
    return;
  }

  bool wantsUntrusted;
  if (aWantsUntrusted.IsNull()) {
    wantsUntrusted = !nsContentUtils::IsChromeDoc(mDoc);
  } else {
    wantsUntrusted = aWantsUntrusted.Value();
  }

  EventListenerManager* manager = GetOrCreateListenerManager();
  if (!manager) {
    aRv.Throw(NS_ERROR_UNEXPECTED);
    return;
  }

  manager->AddEventListener(aType, aListener, aOptions, wantsUntrusted);
}

NS_IMETHODIMP
nsGlobalWindow::AddSystemEventListener(const nsAString& aType,
                                       nsIDOMEventListener *aListener,
                                       bool aUseCapture,
                                       bool aWantsUntrusted,
                                       uint8_t aOptionalArgc)
{
  NS_ASSERTION(!aWantsUntrusted || aOptionalArgc > 1,
               "Won't check if this is chrome, you want to set "
               "aWantsUntrusted to false or make the aWantsUntrusted "
               "explicit by making optional_argc non-zero.");

  if (IsOuterWindow() && mInnerWindow &&
      !nsContentUtils::LegacyIsCallerNativeCode() &&
      !nsContentUtils::CanCallerAccess(mInnerWindow)) {
    return NS_ERROR_DOM_SECURITY_ERR;
  }

  if (!aWantsUntrusted &&
      (aOptionalArgc < 2 && !nsContentUtils::IsChromeDoc(mDoc))) {
    aWantsUntrusted = true;
  }

  return NS_AddSystemEventListener(this, aType, aListener, aUseCapture,
                                   aWantsUntrusted);
}

EventListenerManager*
nsGlobalWindow::GetOrCreateListenerManager()
{
  FORWARD_TO_INNER_CREATE(GetOrCreateListenerManager, (), nullptr);

  if (!mListenerManager) {
    mListenerManager =
      new EventListenerManager(static_cast<EventTarget*>(this));
  }

  return mListenerManager;
}

EventListenerManager*
nsGlobalWindow::GetExistingListenerManager() const
{
  FORWARD_TO_INNER(GetExistingListenerManager, (), nullptr);

  return mListenerManager;
}

nsIScriptContext*
nsGlobalWindow::GetContextForEventHandlers(nsresult* aRv)
{
  *aRv = NS_ERROR_UNEXPECTED;
  NS_ENSURE_TRUE(!IsInnerWindow() || AsInner()->IsCurrentInnerWindow(), nullptr);

  nsIScriptContext* scx;
  if ((scx = GetContext())) {
    *aRv = NS_OK;
    return scx;
  }
  return nullptr;
}

//*****************************************************************************
// nsGlobalWindow::nsPIDOMWindow
//*****************************************************************************

nsPIDOMWindowOuter*
nsGlobalWindow::GetPrivateParent()
{
  MOZ_ASSERT(IsOuterWindow());

  nsCOMPtr<nsPIDOMWindowOuter> parent = GetParent();

  if (AsOuter() == parent) {
    nsCOMPtr<nsIContent> chromeElement(do_QueryInterface(mChromeEventHandler));
    if (!chromeElement)
      return nullptr;             // This is ok, just means a null parent.

    nsIDocument* doc = chromeElement->GetComposedDoc();
    if (!doc)
      return nullptr;             // This is ok, just means a null parent.

    return doc->GetWindow();
  }

  return parent;
}

nsPIDOMWindowOuter*
nsGlobalWindow::GetPrivateRoot()
{
  if (IsInnerWindow()) {
    nsGlobalWindow* outer = GetOuterWindowInternal();
    if (!outer) {
      NS_WARNING("No outer window available!");
      return nullptr;
    }
    return outer->GetPrivateRoot();
  }

  nsCOMPtr<nsPIDOMWindowOuter> top = GetTop();

  nsCOMPtr<nsIContent> chromeElement(do_QueryInterface(mChromeEventHandler));
  if (chromeElement) {
    nsIDocument* doc = chromeElement->GetComposedDoc();
    if (doc) {
      nsCOMPtr<nsPIDOMWindowOuter> parent = doc->GetWindow();
      if (parent) {
        top = parent->GetTop();
      }
    }
  }

  return top;
}

Location*
nsGlobalWindow::GetLocation(ErrorResult& aError)
{
  MOZ_RELEASE_ASSERT(IsInnerWindow());

  nsIDocShell *docShell = GetDocShell();
  if (!mLocation && docShell) {
    mLocation = new Location(AsInner(), docShell);
  }
  return mLocation;
}

nsIDOMLocation*
nsGlobalWindow::GetLocation()
{
  FORWARD_TO_INNER(GetLocation, (), nullptr);

  ErrorResult dummy;
  nsIDOMLocation* location = GetLocation(dummy);
  dummy.SuppressException();
  return location;
}

void
nsGlobalWindow::ActivateOrDeactivate(bool aActivate)
{
  MOZ_ASSERT(IsOuterWindow());

  if (!mDoc) {
    return;
  }

  // Set / unset mIsActive on the top level window, which is used for the
  // :-moz-window-inactive pseudoclass, and its sheet (if any).
  nsCOMPtr<nsIWidget> mainWidget = GetMainWidget();
  nsCOMPtr<nsIWidget> topLevelWidget;
  if (mainWidget) {
    // Get the top level widget (if the main widget is a sheet, this will
    // be the sheet's top (non-sheet) parent).
    topLevelWidget = mainWidget->GetSheetWindowParent();
    if (!topLevelWidget) {
      topLevelWidget = mainWidget;
    }
  }

  SetActive(aActivate);

  if (mainWidget != topLevelWidget) {
    // This is a workaround for the following problem:
    // When a window with an open sheet gains or loses focus, only the sheet
    // window receives the NS_ACTIVATE/NS_DEACTIVATE event.  However the
    // styling of the containing top level window also needs to change.  We
    // get around this by calling nsPIDOMWindow::SetActive() on both windows.

    // Get the top level widget's nsGlobalWindow
    nsCOMPtr<nsPIDOMWindowOuter> topLevelWindow;

    // widgetListener should be a nsXULWindow
    nsIWidgetListener* listener = topLevelWidget->GetWidgetListener();
    if (listener) {
      nsCOMPtr<nsIXULWindow> window = listener->GetXULWindow();
      nsCOMPtr<nsIInterfaceRequestor> req(do_QueryInterface(window));
      topLevelWindow = do_GetInterface(req);
    }

    if (topLevelWindow) {
      topLevelWindow->SetActive(aActivate);
    }
  }
}

static bool
NotifyDocumentTree(nsIDocument* aDocument, void* aData)
{
  aDocument->EnumerateSubDocuments(NotifyDocumentTree, nullptr);
  aDocument->DocumentStatesChanged(NS_DOCUMENT_STATE_WINDOW_INACTIVE);
  return true;
}

void
nsGlobalWindow::SetActive(bool aActive)
{
  nsPIDOMWindow::SetActive(aActive);
  if (mDoc) {
    NotifyDocumentTree(mDoc, nullptr);
  }
}

bool
nsGlobalWindow::IsTopLevelWindowActive()
{
   nsCOMPtr<nsIDocShellTreeItem> treeItem(GetDocShell());
   if (!treeItem) {
     return false;
   }

   nsCOMPtr<nsIDocShellTreeItem> rootItem;
   treeItem->GetRootTreeItem(getter_AddRefs(rootItem));
   if (!rootItem) {
     return false;
   }

   nsCOMPtr<nsPIDOMWindowOuter> domWindow = rootItem->GetWindow();
   return domWindow && domWindow->IsActive();
}

void nsGlobalWindow::SetIsBackground(bool aIsBackground)
{
  MOZ_ASSERT(IsOuterWindow());

  bool resetTimers = (!aIsBackground && AsOuter()->IsBackground());
  nsPIDOMWindow::SetIsBackground(aIsBackground);
  if (resetTimers) {
    ResetTimersForThrottleReduction(gMinBackgroundTimeoutValue);
  }

#ifdef MOZ_GAMEPAD
  if (!aIsBackground) {
    nsGlobalWindow* inner = GetCurrentInnerWindowInternal();
    if (inner) {
      inner->SyncGamepadState();
    }
  }
#endif
}

void nsGlobalWindow::MaybeUpdateTouchState()
{
  FORWARD_TO_INNER_VOID(MaybeUpdateTouchState, ());

  if (mMayHaveTouchEventListener) {
    nsCOMPtr<nsIObserverService> observerService =
      services::GetObserverService();

    if (observerService) {
      observerService->NotifyObservers(static_cast<nsIDOMWindow*>(this),
                                       DOM_TOUCH_LISTENER_ADDED,
                                       nullptr);
    }
  }
}

void
nsGlobalWindow::EnableGamepadUpdates()
{
  MOZ_ASSERT(IsInnerWindow());

  if (mHasGamepad) {
#ifdef MOZ_GAMEPAD
    RefPtr<GamepadManager> gamepadManager(GamepadManager::GetService());
    if (gamepadManager) {
      gamepadManager->AddListener(this);
    }
#endif
  }
}

void
nsGlobalWindow::DisableGamepadUpdates()
{
  MOZ_ASSERT(IsInnerWindow());

  if (mHasGamepad) {
#ifdef MOZ_GAMEPAD
    RefPtr<GamepadManager> gamepadManager(GamepadManager::GetService());
    if (gamepadManager) {
      gamepadManager->RemoveListener(this);
    }
#endif
  }
}

void
nsGlobalWindow::SetChromeEventHandler(EventTarget* aChromeEventHandler)
{
  MOZ_ASSERT(IsOuterWindow());

  SetChromeEventHandlerInternal(aChromeEventHandler);
  // update the chrome event handler on all our inner windows
  for (nsGlobalWindow *inner = (nsGlobalWindow *)PR_LIST_HEAD(this);
       inner != this;
       inner = (nsGlobalWindow*)PR_NEXT_LINK(inner)) {
    NS_ASSERTION(!inner->mOuterWindow || inner->mOuterWindow == AsOuter(),
                 "bad outer window pointer");
    inner->SetChromeEventHandlerInternal(aChromeEventHandler);
  }
}

static bool IsLink(nsIContent* aContent)
{
  return aContent && (aContent->IsHTMLElement(nsGkAtoms::a) ||
                      aContent->AttrValueIs(kNameSpaceID_XLink, nsGkAtoms::type,
                                            nsGkAtoms::simple, eCaseMatters));
}

static bool ShouldShowFocusRingIfFocusedByMouse(nsIContent* aNode)
{
  if (!aNode) {
    return true;
  }
  return !IsLink(aNode) &&
         !aNode->IsAnyOfHTMLElements(nsGkAtoms::video, nsGkAtoms::audio);
}

void
nsGlobalWindow::SetFocusedNode(nsIContent* aNode,
                               uint32_t aFocusMethod,
                               bool aNeedsFocus)
{
  FORWARD_TO_INNER_VOID(SetFocusedNode, (aNode, aFocusMethod, aNeedsFocus));

  if (aNode && aNode->GetComposedDoc() != mDoc) {
    NS_WARNING("Trying to set focus to a node from a wrong document");
    return;
  }

  if (mCleanedUp) {
    NS_ASSERTION(!aNode, "Trying to focus cleaned up window!");
    aNode = nullptr;
    aNeedsFocus = false;
  }
  if (mFocusedNode != aNode) {
    UpdateCanvasFocus(false, aNode);
    mFocusedNode = aNode;
    mFocusMethod = aFocusMethod & FOCUSMETHOD_MASK;
    mShowFocusRingForContent = false;
  }

  if (mFocusedNode) {
    // if a node was focused by a keypress, turn on focus rings for the
    // window.
    if (mFocusMethod & nsIFocusManager::FLAG_BYKEY) {
      mFocusByKeyOccurred = true;
    } else if (
      // otherwise, we set mShowFocusRingForContent, as we don't want this to
      // be permanent for the window. On Windows, focus rings are only shown
      // when the FLAG_SHOWRING flag is used. On other platforms, focus rings
      // are only visible on some elements.
#ifndef XP_WIN
      !(mFocusMethod & nsIFocusManager::FLAG_BYMOUSE) ||
      ShouldShowFocusRingIfFocusedByMouse(aNode) ||
#endif
      aFocusMethod & nsIFocusManager::FLAG_SHOWRING) {
        mShowFocusRingForContent = true;
    }
  }

  if (aNeedsFocus)
    mNeedsFocus = aNeedsFocus;
}

uint32_t
nsGlobalWindow::GetFocusMethod()
{
  FORWARD_TO_INNER(GetFocusMethod, (), 0);

  return mFocusMethod;
}

bool
nsGlobalWindow::ShouldShowFocusRing()
{
  FORWARD_TO_INNER(ShouldShowFocusRing, (), false);

  if (mShowFocusRingForContent || mFocusByKeyOccurred) {
    return true;
  }

  nsCOMPtr<nsPIWindowRoot> root = GetTopWindowRoot();
  return root ? root->ShowFocusRings() : false;
}

void
nsGlobalWindow::SetKeyboardIndicators(UIStateChangeType aShowAccelerators,
                                      UIStateChangeType aShowFocusRings)
{
  MOZ_ASSERT(IsOuterWindow());

  nsPIDOMWindowOuter* piWin = GetPrivateRoot();
  if (!piWin) {
    return;
  }

  MOZ_ASSERT(piWin == AsOuter());

  bool oldShouldShowFocusRing = ShouldShowFocusRing();

  // only change the flags that have been modified
  nsCOMPtr<nsPIWindowRoot> windowRoot = do_QueryInterface(mChromeEventHandler);
  if (!windowRoot) {
    return;
  }

  if (aShowAccelerators != UIStateChangeType_NoChange) {
    windowRoot->SetShowAccelerators(aShowAccelerators == UIStateChangeType_Set);
  }
  if (aShowFocusRings != UIStateChangeType_NoChange) {
    windowRoot->SetShowFocusRings(aShowFocusRings == UIStateChangeType_Set);
  }

  nsContentUtils::SetKeyboardIndicatorsOnRemoteChildren(GetOuterWindow(),
                                                        aShowAccelerators,
                                                        aShowFocusRings);

  bool newShouldShowFocusRing = ShouldShowFocusRing();
  if (mHasFocus && mFocusedNode &&
      oldShouldShowFocusRing != newShouldShowFocusRing &&
      mFocusedNode->IsElement()) {
    // Update mFocusedNode's state.
    if (newShouldShowFocusRing) {
      mFocusedNode->AsElement()->AddStates(NS_EVENT_STATE_FOCUSRING);
    } else {
      mFocusedNode->AsElement()->RemoveStates(NS_EVENT_STATE_FOCUSRING);
    }
  }
}

bool
nsGlobalWindow::TakeFocus(bool aFocus, uint32_t aFocusMethod)
{
  FORWARD_TO_INNER(TakeFocus, (aFocus, aFocusMethod), false);

  if (mCleanedUp) {
    return false;
  }

  if (aFocus)
    mFocusMethod = aFocusMethod & FOCUSMETHOD_MASK;

  if (mHasFocus != aFocus) {
    mHasFocus = aFocus;
    UpdateCanvasFocus(true, mFocusedNode);
  }

  // if mNeedsFocus is true, then the document has not yet received a
  // document-level focus event. If there is a root content node, then return
  // true to tell the calling focus manager that a focus event is expected. If
  // there is no root content node, the document hasn't loaded enough yet, or
  // there isn't one and there is no point in firing a focus event.
  if (aFocus && mNeedsFocus && mDoc && mDoc->GetRootElement() != nullptr) {
    mNeedsFocus = false;
    return true;
  }

  mNeedsFocus = false;
  return false;
}

void
nsGlobalWindow::SetReadyForFocus()
{
  FORWARD_TO_INNER_VOID(SetReadyForFocus, ());

  bool oldNeedsFocus = mNeedsFocus;
  mNeedsFocus = false;

  nsIFocusManager* fm = nsFocusManager::GetFocusManager();
  if (fm) {
    fm->WindowShown(GetOuterWindow(), oldNeedsFocus);
  }
}

void
nsGlobalWindow::PageHidden()
{
  FORWARD_TO_INNER_VOID(PageHidden, ());

  // the window is being hidden, so tell the focus manager that the frame is
  // no longer valid. Use the persisted field to determine if the document
  // is being destroyed.

  nsIFocusManager* fm = nsFocusManager::GetFocusManager();
  if (fm) {
    fm->WindowHidden(GetOuterWindow());
  }

  mNeedsFocus = true;
}

class HashchangeCallback : public Runnable
{
public:
  HashchangeCallback(const nsAString &aOldURL,
                     const nsAString &aNewURL,
                     nsGlobalWindow* aWindow)
    : mWindow(aWindow)
  {
    MOZ_ASSERT(mWindow);
    MOZ_ASSERT(mWindow->IsInnerWindow());
    mOldURL.Assign(aOldURL);
    mNewURL.Assign(aNewURL);
  }

  NS_IMETHOD Run() override
  {
    NS_PRECONDITION(NS_IsMainThread(), "Should be called on the main thread.");
    return mWindow->FireHashchange(mOldURL, mNewURL);
  }

private:
  nsString mOldURL;
  nsString mNewURL;
  RefPtr<nsGlobalWindow> mWindow;
};

nsresult
nsGlobalWindow::DispatchAsyncHashchange(nsIURI *aOldURI, nsIURI *aNewURI)
{
  MOZ_RELEASE_ASSERT(IsInnerWindow());

  // Make sure that aOldURI and aNewURI are identical up to the '#', and that
  // their hashes are different.
  bool equal = false;
  NS_ENSURE_STATE(NS_SUCCEEDED(aOldURI->EqualsExceptRef(aNewURI, &equal)) && equal);
  nsAutoCString oldHash, newHash;
  bool oldHasHash, newHasHash;
  NS_ENSURE_STATE(NS_SUCCEEDED(aOldURI->GetRef(oldHash)) &&
                  NS_SUCCEEDED(aNewURI->GetRef(newHash)) &&
                  NS_SUCCEEDED(aOldURI->GetHasRef(&oldHasHash)) &&
                  NS_SUCCEEDED(aNewURI->GetHasRef(&newHasHash)) &&
                  (oldHasHash != newHasHash || !oldHash.Equals(newHash)));

  nsAutoCString oldSpec, newSpec;
  nsresult rv = aOldURI->GetSpec(oldSpec);
  NS_ENSURE_SUCCESS(rv, rv);
  rv = aNewURI->GetSpec(newSpec);
  NS_ENSURE_SUCCESS(rv, rv);

  NS_ConvertUTF8toUTF16 oldWideSpec(oldSpec);
  NS_ConvertUTF8toUTF16 newWideSpec(newSpec);

  nsCOMPtr<nsIRunnable> callback =
    new HashchangeCallback(oldWideSpec, newWideSpec, this);
  return NS_DispatchToMainThread(callback);
}

nsresult
nsGlobalWindow::FireHashchange(const nsAString &aOldURL,
                               const nsAString &aNewURL)
{
  MOZ_ASSERT(IsInnerWindow());

  // Don't do anything if the window is frozen.
  if (IsFrozen()) {
    return NS_OK;
  }

  // Get a presentation shell for use in creating the hashchange event.
  NS_ENSURE_STATE(AsInner()->IsCurrentInnerWindow());

  nsIPresShell *shell = mDoc->GetShell();
  RefPtr<nsPresContext> presContext;
  if (shell) {
    presContext = shell->GetPresContext();
  }

  HashChangeEventInit init;
  init.mBubbles = true;
  init.mCancelable = false;
  init.mNewURL = aNewURL;
  init.mOldURL = aOldURL;

  RefPtr<HashChangeEvent> event =
    HashChangeEvent::Constructor(this, NS_LITERAL_STRING("hashchange"),
                                 init);

  event->SetTrusted(true);

  bool dummy;
  return DispatchEvent(event, &dummy);
}

nsresult
nsGlobalWindow::DispatchSyncPopState()
{
  MOZ_RELEASE_ASSERT(IsInnerWindow());
  NS_ASSERTION(nsContentUtils::IsSafeToRunScript(),
               "Must be safe to run script here.");

  nsresult rv = NS_OK;

  // Bail if the window is frozen.
  if (IsFrozen()) {
    return NS_OK;
  }

  // Get the document's pending state object -- it contains the data we're
  // going to send along with the popstate event.  The object is serialized
  // using structured clone.
  nsCOMPtr<nsIVariant> stateObj;
  rv = mDoc->GetStateObject(getter_AddRefs(stateObj));
  NS_ENSURE_SUCCESS(rv, rv);

  // Obtain a presentation shell for use in creating a popstate event.
  nsIPresShell *shell = mDoc->GetShell();
  RefPtr<nsPresContext> presContext;
  if (shell) {
    presContext = shell->GetPresContext();
  }

  bool result = true;
  AutoJSAPI jsapi;
  result = jsapi.Init(AsInner());
  NS_ENSURE_TRUE(result, NS_ERROR_FAILURE);

  JSContext* cx = jsapi.cx();
  JS::Rooted<JS::Value> stateJSValue(cx, JS::NullValue());
  result = stateObj ? VariantToJsval(cx, stateObj, &stateJSValue) : true;
  NS_ENSURE_TRUE(result, NS_ERROR_FAILURE);

  RootedDictionary<PopStateEventInit> init(cx);
  init.mBubbles = true;
  init.mCancelable = false;
  init.mState = stateJSValue;

  RefPtr<PopStateEvent> event =
    PopStateEvent::Constructor(this, NS_LITERAL_STRING("popstate"),
                               init);
  event->SetTrusted(true);
  event->SetTarget(this);

  bool dummy; // default action
  return DispatchEvent(event, &dummy);
}

// Find an nsICanvasFrame under aFrame.  Only search the principal
// child lists.  aFrame must be non-null.
static nsCanvasFrame* FindCanvasFrame(nsIFrame* aFrame)
{
    nsCanvasFrame* canvasFrame = do_QueryFrame(aFrame);
    if (canvasFrame) {
        return canvasFrame;
    }

    for (nsIFrame* kid : aFrame->PrincipalChildList()) {
        canvasFrame = FindCanvasFrame(kid);
        if (canvasFrame) {
            return canvasFrame;
        }
    }

    return nullptr;
}

//-------------------------------------------------------
// Tells the HTMLFrame/CanvasFrame that is now has focus
void
nsGlobalWindow::UpdateCanvasFocus(bool aFocusChanged, nsIContent* aNewContent)
{
  MOZ_ASSERT(IsInnerWindow());

  // this is called from the inner window so use GetDocShell
  nsIDocShell* docShell = GetDocShell();
  if (!docShell)
    return;

  bool editable;
  docShell->GetEditable(&editable);
  if (editable)
    return;

  nsCOMPtr<nsIPresShell> presShell = docShell->GetPresShell();
  if (!presShell || !mDoc)
    return;

  Element *rootElement = mDoc->GetRootElement();
  if (rootElement) {
      if ((mHasFocus || aFocusChanged) &&
          (mFocusedNode == rootElement || aNewContent == rootElement)) {
          nsIFrame* frame = rootElement->GetPrimaryFrame();
          if (frame) {
              frame = frame->GetParent();
              nsCanvasFrame* canvasFrame = do_QueryFrame(frame);
              if (canvasFrame) {
                  canvasFrame->SetHasFocus(mHasFocus && rootElement == aNewContent);
              }
          }
      }
  } else {
      // Look for the frame the hard way
      nsIFrame* frame = presShell->GetRootFrame();
      if (frame) {
          nsCanvasFrame* canvasFrame = FindCanvasFrame(frame);
          if (canvasFrame) {
              canvasFrame->SetHasFocus(false);
          }
      }
  }
}

already_AddRefed<nsICSSDeclaration>
nsGlobalWindow::GetComputedStyle(Element& aElt, const nsAString& aPseudoElt,
                                 ErrorResult& aError)
{
  MOZ_ASSERT(IsInnerWindow());
  return GetComputedStyleHelper(aElt, aPseudoElt, false, aError);
}

already_AddRefed<nsICSSDeclaration>
nsGlobalWindow::GetDefaultComputedStyle(Element& aElt,
                                        const nsAString& aPseudoElt,
                                        ErrorResult& aError)
{
  MOZ_ASSERT(IsInnerWindow());
  return GetComputedStyleHelper(aElt, aPseudoElt, true, aError);
}

nsresult
nsGlobalWindow::GetComputedStyleHelper(nsIDOMElement* aElt,
                                       const nsAString& aPseudoElt,
                                       bool aDefaultStylesOnly,
                                       nsIDOMCSSStyleDeclaration** aReturn)
{
  MOZ_ASSERT(IsInnerWindow());

  NS_ENSURE_ARG_POINTER(aReturn);
  *aReturn = nullptr;

  nsCOMPtr<dom::Element> element = do_QueryInterface(aElt);
  if (!element) {
    return NS_ERROR_DOM_NOT_SUPPORTED_ERR;
  }

  ErrorResult rv;
  nsCOMPtr<nsIDOMCSSStyleDeclaration> declaration =
    GetComputedStyleHelper(*element, aPseudoElt, aDefaultStylesOnly, rv);
  declaration.forget(aReturn);

  return rv.StealNSResult();
}

already_AddRefed<nsICSSDeclaration>
nsGlobalWindow::GetComputedStyleHelperOuter(Element& aElt,
                                            const nsAString& aPseudoElt,
                                            bool aDefaultStylesOnly)
{
  MOZ_RELEASE_ASSERT(IsOuterWindow());

  if (!mDoc) {
    return nullptr;
  }

  RefPtr<nsComputedDOMStyle> compStyle =
    NS_NewComputedDOMStyle(&aElt, aPseudoElt, mDoc,
                           aDefaultStylesOnly ? nsComputedDOMStyle::eDefaultOnly :
                                                nsComputedDOMStyle::eAll);

  return compStyle.forget();
}

already_AddRefed<nsICSSDeclaration>
nsGlobalWindow::GetComputedStyleHelper(Element& aElt,
                                       const nsAString& aPseudoElt,
                                       bool aDefaultStylesOnly,
                                       ErrorResult& aError)
{
  FORWARD_TO_OUTER_OR_THROW(GetComputedStyleHelperOuter,
                            (aElt, aPseudoElt, aDefaultStylesOnly),
                            aError, nullptr);
}

DOMStorage*
nsGlobalWindow::GetSessionStorage(ErrorResult& aError)
{
  MOZ_RELEASE_ASSERT(IsInnerWindow());

  nsIPrincipal *principal = GetPrincipal();
  nsIDocShell* docShell = GetDocShell();

  if (!principal || !docShell || !Preferences::GetBool(kStorageEnabled)) {
    return nullptr;
  }

  if (mSessionStorage) {
    if (MOZ_LOG_TEST(gDOMLeakPRLog, LogLevel::Debug)) {
      PR_LogPrint("nsGlobalWindow %p has %p sessionStorage", this, mSessionStorage.get());
    }
    bool canAccess = mSessionStorage->CanAccess(principal);
    NS_ASSERTION(canAccess,
                 "This window owned sessionStorage "
                 "that could not be accessed!");
    if (!canAccess) {
      mSessionStorage = nullptr;
    }
  }

  if (!mSessionStorage) {
    nsString documentURI;
    if (mDoc) {
      aError = mDoc->GetDocumentURI(documentURI);
      if (NS_WARN_IF(aError.Failed())) {
        return nullptr;
      }
    }

    // If the document has the sandboxed origin flag set
    // don't allow access to sessionStorage.
    if (!mDoc) {
      aError.Throw(NS_ERROR_FAILURE);
      return nullptr;
    }

    if (mDoc->GetSandboxFlags() & SANDBOXED_ORIGIN) {
      aError.Throw(NS_ERROR_DOM_SECURITY_ERR);
      return nullptr;
    }

    nsresult rv;

    nsCOMPtr<nsIDOMStorageManager> storageManager = do_QueryInterface(docShell, &rv);
    if (NS_FAILED(rv)) {
      aError.Throw(rv);
      return nullptr;
    }

    nsCOMPtr<nsIDOMStorage> storage;
    aError = storageManager->CreateStorage(AsInner(), principal, documentURI,
                                           IsPrivateBrowsing(),
                                           getter_AddRefs(storage));
    if (aError.Failed()) {
      return nullptr;
    }

    mSessionStorage = static_cast<DOMStorage*>(storage.get());
    MOZ_ASSERT(mSessionStorage);

    if (MOZ_LOG_TEST(gDOMLeakPRLog, LogLevel::Debug)) {
      PR_LogPrint("nsGlobalWindow %p tried to get a new sessionStorage %p", this, mSessionStorage.get());
    }

    if (!mSessionStorage) {
      aError.Throw(NS_ERROR_DOM_NOT_SUPPORTED_ERR);
      return nullptr;
    }
  }

  if (MOZ_LOG_TEST(gDOMLeakPRLog, LogLevel::Debug)) {
    PR_LogPrint("nsGlobalWindow %p returns %p sessionStorage", this, mSessionStorage.get());
  }

  return mSessionStorage;
}

DOMStorage*
nsGlobalWindow::GetLocalStorage(ErrorResult& aError)
{
  MOZ_RELEASE_ASSERT(IsInnerWindow());

  if (!Preferences::GetBool(kStorageEnabled)) {
    return nullptr;
  }

  if (!mLocalStorage) {
    if (nsContentUtils::StorageAllowedForWindow(AsInner()) ==
          nsContentUtils::StorageAccess::eDeny) {
      aError.Throw(NS_ERROR_DOM_SECURITY_ERR);
      return nullptr;
    }

    nsIPrincipal *principal = GetPrincipal();
    if (!principal) {
      return nullptr;
    }

    nsresult rv;
    nsCOMPtr<nsIDOMStorageManager> storageManager =
      do_GetService("@mozilla.org/dom/localStorage-manager;1", &rv);
    if (NS_FAILED(rv)) {
      aError.Throw(rv);
      return nullptr;
    }

    nsString documentURI;
    if (mDoc) {
      aError = mDoc->GetDocumentURI(documentURI);
      if (NS_WARN_IF(aError.Failed())) {
        return nullptr;
      }
    }

    nsCOMPtr<nsIDOMStorage> storage;
    aError = storageManager->CreateStorage(AsInner(), principal, documentURI,
                                           IsPrivateBrowsing(),
                                           getter_AddRefs(storage));
    if (aError.Failed()) {
      return nullptr;
    }

    mLocalStorage = static_cast<DOMStorage*>(storage.get());
    MOZ_ASSERT(mLocalStorage);
  }

  return mLocalStorage;
}

IDBFactory*
nsGlobalWindow::GetIndexedDB(ErrorResult& aError)
{
  MOZ_RELEASE_ASSERT(IsInnerWindow());
  if (!mIndexedDB) {
    // This may keep mIndexedDB null without setting an error.
    aError = IDBFactory::CreateForWindow(AsInner(),
                                         getter_AddRefs(mIndexedDB));
  }

  return mIndexedDB;
}

//*****************************************************************************
// nsGlobalWindow::nsIInterfaceRequestor
//*****************************************************************************

NS_IMETHODIMP
nsGlobalWindow::GetInterface(const nsIID & aIID, void **aSink)
{
  NS_ENSURE_ARG_POINTER(aSink);
  *aSink = nullptr;

  if (aIID.Equals(NS_GET_IID(nsIDocCharset))) {
    nsGlobalWindow* outer = GetOuterWindowInternal();
    NS_ENSURE_TRUE(outer, NS_ERROR_NOT_INITIALIZED);

    NS_WARNING("Using deprecated nsIDocCharset: use nsIDocShell.GetCharset() instead ");
    nsCOMPtr<nsIDocCharset> docCharset(do_QueryInterface(outer->mDocShell));
    docCharset.forget(aSink);
  }
  else if (aIID.Equals(NS_GET_IID(nsIWebNavigation))) {
    nsGlobalWindow* outer = GetOuterWindowInternal();
    NS_ENSURE_TRUE(outer, NS_ERROR_NOT_INITIALIZED);

    nsCOMPtr<nsIWebNavigation> webNav(do_QueryInterface(outer->mDocShell));
    webNav.forget(aSink);
  }
  else if (aIID.Equals(NS_GET_IID(nsIDocShell))) {
    nsGlobalWindow* outer = GetOuterWindowInternal();
    NS_ENSURE_TRUE(outer, NS_ERROR_NOT_INITIALIZED);

    nsCOMPtr<nsIDocShell> docShell = outer->mDocShell;
    docShell.forget(aSink);
  }
#ifdef NS_PRINTING
  else if (aIID.Equals(NS_GET_IID(nsIWebBrowserPrint))) {
    nsGlobalWindow* outer = GetOuterWindowInternal();
    NS_ENSURE_TRUE(outer, NS_ERROR_NOT_INITIALIZED);

    if (outer->mDocShell) {
      nsCOMPtr<nsIContentViewer> viewer;
      outer->mDocShell->GetContentViewer(getter_AddRefs(viewer));
      if (viewer) {
        nsCOMPtr<nsIWebBrowserPrint> webBrowserPrint(do_QueryInterface(viewer));
        webBrowserPrint.forget(aSink);
      }
    }
  }
#endif
  else if (aIID.Equals(NS_GET_IID(nsIDOMWindowUtils))) {
    nsGlobalWindow* outer = GetOuterWindowInternal();
    NS_ENSURE_TRUE(outer, NS_ERROR_NOT_INITIALIZED);

    if (!mWindowUtils) {
      mWindowUtils = new nsDOMWindowUtils(outer);
    }

    *aSink = mWindowUtils;
    NS_ADDREF(((nsISupports *) *aSink));
  }
  else if (aIID.Equals(NS_GET_IID(nsILoadContext))) {
    nsGlobalWindow* outer = GetOuterWindowInternal();
    NS_ENSURE_TRUE(outer, NS_ERROR_NOT_INITIALIZED);

    nsCOMPtr<nsILoadContext> loadContext(do_QueryInterface(outer->mDocShell));
    loadContext.forget(aSink);
  }
  else {
    return QueryInterface(aIID, aSink);
  }

  return *aSink ? NS_OK : NS_ERROR_NO_INTERFACE;
}

void
nsGlobalWindow::GetInterface(JSContext* aCx, nsIJSID* aIID,
                             JS::MutableHandle<JS::Value> aRetval,
                             ErrorResult& aError)
{
  MOZ_ASSERT(IsInnerWindow());
  dom::GetInterface(aCx, this, aIID, aRetval, aError);
}

already_AddRefed<CacheStorage>
nsGlobalWindow::GetCaches(ErrorResult& aRv)
{
  MOZ_ASSERT(IsInnerWindow());

  if (!mCacheStorage) {
    bool forceTrustedOrigin =
      GetOuterWindow()->GetServiceWorkersTestingEnabled();

    nsContentUtils::StorageAccess access =
      nsContentUtils::StorageAllowedForWindow(AsInner());

    // We don't block the cache API when being told to only allow storage for the
    // current session.
    bool storageBlocked = access <= nsContentUtils::StorageAccess::ePrivateBrowsing;

    mCacheStorage = CacheStorage::CreateOnMainThread(cache::DEFAULT_NAMESPACE,
                                                     this, GetPrincipal(),
                                                     storageBlocked,
                                                     forceTrustedOrigin, aRv);
  }

  RefPtr<CacheStorage> ref = mCacheStorage;
  return ref.forget();
}

already_AddRefed<ServiceWorkerRegistration>
nsPIDOMWindowInner::GetServiceWorkerRegistration(const nsAString& aScope)
{
  RefPtr<ServiceWorkerRegistration> registration;
  if (!mServiceWorkerRegistrationTable.Get(aScope,
                                           getter_AddRefs(registration))) {
    registration =
      ServiceWorkerRegistration::CreateForMainThread(this, aScope);
    mServiceWorkerRegistrationTable.Put(aScope, registration);
  }
  return registration.forget();
}

void
nsPIDOMWindowInner::InvalidateServiceWorkerRegistration(const nsAString& aScope)
{
  mServiceWorkerRegistrationTable.Remove(aScope);
}

void
nsGlobalWindow::FireOfflineStatusEventIfChanged()
{
  if (!AsInner()->IsCurrentInnerWindow())
    return;

  // Don't fire an event if the status hasn't changed
  if (mWasOffline == NS_IsOffline()) {
    return;
  }

  mWasOffline = !mWasOffline;

  nsAutoString name;
  if (mWasOffline) {
    name.AssignLiteral("offline");
  } else {
    name.AssignLiteral("online");
  }
  // The event is fired at the body element, or if there is no body element,
  // at the document.
  nsCOMPtr<EventTarget> eventTarget = mDoc.get();
  nsHTMLDocument* htmlDoc = mDoc->AsHTMLDocument();
  if (htmlDoc) {
    Element* body = htmlDoc->GetBody();
    if (body) {
      eventTarget = body;
    }
  } else {
    Element* documentElement = mDoc->GetDocumentElement();
    if (documentElement) {
      eventTarget = documentElement;
    }
  }
  nsContentUtils::DispatchTrustedEvent(mDoc, eventTarget, name, true, false);
}

class NotifyIdleObserverRunnable : public Runnable
{
public:
  NotifyIdleObserverRunnable(nsIIdleObserver* aIdleObserver,
                             uint32_t aTimeInS,
                             bool aCallOnidle,
                             nsGlobalWindow* aIdleWindow)
    : mIdleObserver(aIdleObserver), mTimeInS(aTimeInS), mIdleWindow(aIdleWindow),
      mCallOnidle(aCallOnidle)
  { }

  NS_IMETHOD Run() override
  {
    if (mIdleWindow->ContainsIdleObserver(mIdleObserver, mTimeInS)) {
      return mCallOnidle ? mIdleObserver->Onidle() : mIdleObserver->Onactive();
    }
    return NS_OK;
  }

private:
  nsCOMPtr<nsIIdleObserver> mIdleObserver;
  uint32_t mTimeInS;
  RefPtr<nsGlobalWindow> mIdleWindow;

  // If false then call on active
  bool mCallOnidle;
};

void
nsGlobalWindow::NotifyIdleObserver(IdleObserverHolder* aIdleObserverHolder,
                                   bool aCallOnidle)
{
  MOZ_ASSERT(aIdleObserverHolder);
  aIdleObserverHolder->mPrevNotificationIdle = aCallOnidle;

  nsCOMPtr<nsIRunnable> caller =
    new NotifyIdleObserverRunnable(aIdleObserverHolder->mIdleObserver,
                                   aIdleObserverHolder->mTimeInS,
                                   aCallOnidle, this);
  if (NS_FAILED(NS_DispatchToCurrentThread(caller))) {
    NS_WARNING("Failed to dispatch thread for idle observer notification.");
  }
}

bool
nsGlobalWindow::ContainsIdleObserver(nsIIdleObserver* aIdleObserver, uint32_t aTimeInS)
{
  MOZ_ASSERT(aIdleObserver, "Idle observer not instantiated.");
  bool found = false;
  nsTObserverArray<IdleObserverHolder>::ForwardIterator iter(mIdleObservers);
  while (iter.HasMore()) {
    IdleObserverHolder& idleObserver = iter.GetNext();
    if (idleObserver.mIdleObserver == aIdleObserver &&
        idleObserver.mTimeInS == aTimeInS) {
      found = true;
      break;
    }
  }
  return found;
}

void
IdleActiveTimerCallback(nsITimer* aTimer, void* aClosure)
{
  RefPtr<nsGlobalWindow> idleWindow = static_cast<nsGlobalWindow*>(aClosure);
  MOZ_ASSERT(idleWindow, "Idle window has not been instantiated.");
  idleWindow->HandleIdleActiveEvent();
}

void
IdleObserverTimerCallback(nsITimer* aTimer, void* aClosure)
{
  RefPtr<nsGlobalWindow> idleWindow = static_cast<nsGlobalWindow*>(aClosure);
  MOZ_ASSERT(idleWindow, "Idle window has not been instantiated.");
  idleWindow->HandleIdleObserverCallback();
}

void
nsGlobalWindow::HandleIdleObserverCallback()
{
  MOZ_ASSERT(IsInnerWindow(), "Must be an inner window!");
  MOZ_ASSERT(static_cast<uint32_t>(mIdleCallbackIndex) < mIdleObservers.Length(),
                                  "Idle callback index exceeds array bounds!");
  IdleObserverHolder& idleObserver = mIdleObservers.ElementAt(mIdleCallbackIndex);
  NotifyIdleObserver(&idleObserver, true);
  mIdleCallbackIndex++;
  if (NS_FAILED(ScheduleNextIdleObserverCallback())) {
    NS_WARNING("Failed to set next idle observer callback.");
  }
}

nsresult
nsGlobalWindow::ScheduleNextIdleObserverCallback()
{
  MOZ_ASSERT(IsInnerWindow(), "Must be an inner window!");
  MOZ_ASSERT(mIdleService, "No idle service!");

  if (mIdleCallbackIndex < 0 ||
      static_cast<uint32_t>(mIdleCallbackIndex) >= mIdleObservers.Length()) {
    return NS_OK;
  }

  IdleObserverHolder& idleObserver =
    mIdleObservers.ElementAt(mIdleCallbackIndex);

  uint32_t userIdleTimeMS = 0;
  nsresult rv = mIdleService->GetIdleTime(&userIdleTimeMS);
  NS_ENSURE_SUCCESS(rv, rv);

  uint32_t callbackTimeMS = 0;
  if (idleObserver.mTimeInS * 1000 + mIdleFuzzFactor > userIdleTimeMS) {
    callbackTimeMS = idleObserver.mTimeInS * 1000 - userIdleTimeMS + mIdleFuzzFactor;
  }

  mIdleTimer->Cancel();
  rv = mIdleTimer->InitWithFuncCallback(IdleObserverTimerCallback,
                                        this,
                                        callbackTimeMS,
                                        nsITimer::TYPE_ONE_SHOT);
  NS_ENSURE_SUCCESS(rv, rv);

  return NS_OK;
}

uint32_t
nsGlobalWindow::GetFuzzTimeMS()
{
  MOZ_ASSERT(IsInnerWindow(), "Must be an inner window!");

  if (sIdleObserversAPIFuzzTimeDisabled) {
    return 0;
  }

  uint32_t randNum = MAX_IDLE_FUZZ_TIME_MS;
  size_t nbytes = PR_GetRandomNoise(&randNum, sizeof(randNum));
  if (nbytes != sizeof(randNum)) {
    NS_WARNING("PR_GetRandomNoise(...) Not implemented or no available noise!");
    return MAX_IDLE_FUZZ_TIME_MS;
  }

  if (randNum > MAX_IDLE_FUZZ_TIME_MS) {
    randNum %= MAX_IDLE_FUZZ_TIME_MS;
  }

  return randNum;
}

nsresult
nsGlobalWindow::ScheduleActiveTimerCallback()
{
  MOZ_ASSERT(IsInnerWindow(), "Must be an inner window!");

  if (!mAddActiveEventFuzzTime) {
    return HandleIdleActiveEvent();
  }

  MOZ_ASSERT(mIdleTimer);
  mIdleTimer->Cancel();

  uint32_t fuzzFactorInMS = GetFuzzTimeMS();
  nsresult rv = mIdleTimer->InitWithFuncCallback(IdleActiveTimerCallback,
                                                 this,
                                                 fuzzFactorInMS,
                                                 nsITimer::TYPE_ONE_SHOT);
  NS_ENSURE_SUCCESS(rv, rv);
  return NS_OK;
}

nsresult
nsGlobalWindow::HandleIdleActiveEvent()
{
  MOZ_ASSERT(IsInnerWindow(), "Must be an inner window!");

  if (mCurrentlyIdle) {
    mIdleCallbackIndex = 0;
    mIdleFuzzFactor = GetFuzzTimeMS();
    nsresult rv = ScheduleNextIdleObserverCallback();
    NS_ENSURE_SUCCESS(rv, rv);
    return NS_OK;
  }

  mIdleCallbackIndex = -1;
  MOZ_ASSERT(mIdleTimer);
  mIdleTimer->Cancel();
  nsTObserverArray<IdleObserverHolder>::ForwardIterator iter(mIdleObservers);
  while (iter.HasMore()) {
    IdleObserverHolder& idleObserver = iter.GetNext();
    if (idleObserver.mPrevNotificationIdle) {
      NotifyIdleObserver(&idleObserver, false);
    }
  }

  return NS_OK;
}

nsGlobalWindow::SlowScriptResponse
nsGlobalWindow::ShowSlowScriptDialog()
{
  MOZ_ASSERT(IsInnerWindow());

  nsresult rv;
  AutoJSContext cx;

  if (Preferences::GetBool("dom.always_stop_slow_scripts")) {
    return KillSlowScript;
  }

  // If it isn't safe to run script, then it isn't safe to bring up the prompt
  // (since that spins the event loop). In that (rare) case, we just kill the
  // script and report a warning.
  if (!nsContentUtils::IsSafeToRunScript()) {
    JS_ReportWarningASCII(cx, "A long running script was terminated");
    return KillSlowScript;
  }

  // If our document is not active, just kill the script: we've been unloaded
  if (!AsInner()->HasActiveDocument()) {
    return KillSlowScript;
  }

  // Check if we should offer the option to debug
  JS::AutoFilename filename;
  unsigned lineno;
  bool hasFrame = JS::DescribeScriptedCaller(cx, &filename, &lineno);

  if (XRE_IsContentProcess() &&
      ProcessHangMonitor::Get()) {
    ProcessHangMonitor::SlowScriptAction action;
    RefPtr<ProcessHangMonitor> monitor = ProcessHangMonitor::Get();
    nsIDocShell* docShell = GetDocShell();
    nsCOMPtr<nsITabChild> child = docShell ? docShell->GetTabChild() : nullptr;
    action = monitor->NotifySlowScript(child,
                                       filename.get(),
                                       lineno);
    if (action == ProcessHangMonitor::Terminate) {
      return KillSlowScript;
    }

    if (action == ProcessHangMonitor::StartDebugger) {
      // Spin a nested event loop so that the debugger in the parent can fetch
      // any information it needs. Once the debugger has started, return to the
      // script.
      RefPtr<nsGlobalWindow> outer = GetOuterWindowInternal();
      outer->EnterModalState();
      while (!monitor->IsDebuggerStartupComplete()) {
        NS_ProcessNextEvent(nullptr, true);
      }
      outer->LeaveModalState();
      return ContinueSlowScript;
    }

    return ContinueSlowScriptAndKeepNotifying;
  }

  // Get the nsIPrompt interface from the docshell
  nsCOMPtr<nsIDocShell> ds = GetDocShell();
  NS_ENSURE_TRUE(ds, KillSlowScript);
  nsCOMPtr<nsIPrompt> prompt = do_GetInterface(ds);
  NS_ENSURE_TRUE(prompt, KillSlowScript);

  // Prioritize the SlowScriptDebug interface over JSD1.
  nsCOMPtr<nsISlowScriptDebugCallback> debugCallback;

  if (hasFrame) {
    const char *debugCID = "@mozilla.org/dom/slow-script-debug;1";
    nsCOMPtr<nsISlowScriptDebug> debugService = do_GetService(debugCID, &rv);
    if (NS_SUCCEEDED(rv)) {
      debugService->GetActivationHandler(getter_AddRefs(debugCallback));
    }
  }

  bool showDebugButton = !!debugCallback;

  // Get localizable strings
  nsXPIDLString title, msg, stopButton, waitButton, debugButton, neverShowDlg;

  rv = nsContentUtils::GetLocalizedString(nsContentUtils::eDOM_PROPERTIES,
                                          "KillScriptTitle",
                                          title);

  nsresult tmp = nsContentUtils::GetLocalizedString(nsContentUtils::eDOM_PROPERTIES,
                                           "StopScriptButton",
                                           stopButton);
  if (NS_FAILED(tmp)) {
    rv = tmp;
  }

  tmp = nsContentUtils::GetLocalizedString(nsContentUtils::eDOM_PROPERTIES,
                                           "WaitForScriptButton",
                                           waitButton);
  if (NS_FAILED(tmp)) {
    rv = tmp;
  }

  tmp = nsContentUtils::GetLocalizedString(nsContentUtils::eDOM_PROPERTIES,
                                           "DontAskAgain",
                                           neverShowDlg);
  if (NS_FAILED(tmp)) {
    rv = tmp;
  }


  if (showDebugButton) {
    tmp = nsContentUtils::GetLocalizedString(nsContentUtils::eDOM_PROPERTIES,
                                             "DebugScriptButton",
                                             debugButton);
    if (NS_FAILED(tmp)) {
      rv = tmp;
    }

    tmp = nsContentUtils::GetLocalizedString(nsContentUtils::eDOM_PROPERTIES,
                                             "KillScriptWithDebugMessage",
                                             msg);
    if (NS_FAILED(tmp)) {
      rv = tmp;
    }
  }
  else {
    tmp = nsContentUtils::GetLocalizedString(nsContentUtils::eDOM_PROPERTIES,
                                             "KillScriptMessage",
                                             msg);
    if (NS_FAILED(tmp)) {
      rv = tmp;
    }
  }

  // GetStringFromName can return NS_OK and still give nullptr string
  if (NS_FAILED(rv) || !title || !msg || !stopButton || !waitButton ||
      (!debugButton && showDebugButton) || !neverShowDlg) {
    NS_ERROR("Failed to get localized strings.");
    return ContinueSlowScript;
  }

  // Append file and line number information, if available
  if (filename.get()) {
    nsXPIDLString scriptLocation;
    // We want to drop the middle part of too-long locations.  We'll
    // define "too-long" as longer than 60 UTF-16 code units.  Just
    // have to be a bit careful about unpaired surrogates.
    NS_ConvertUTF8toUTF16 filenameUTF16(filename.get());
    if (filenameUTF16.Length() > 60) {
      // XXXbz Do we need to insert any bidi overrides here?
      size_t cutStart = 30;
      size_t cutLength = filenameUTF16.Length() - 60;
      MOZ_ASSERT(cutLength > 0);
      if (NS_IS_LOW_SURROGATE(filenameUTF16[cutStart])) {
        // Don't truncate before the low surrogate, in case it's preceded by a
        // high surrogate and forms a single Unicode character.  Instead, just
        // include the low surrogate.
        ++cutStart;
        --cutLength;
      }
      if (NS_IS_LOW_SURROGATE(filenameUTF16[cutStart + cutLength])) {
        // Likewise, don't drop a trailing low surrogate here.  We want to
        // increase cutLength, since it might be 0 already so we can't very well
        // decrease it.
        ++cutLength;
      }

      // Insert U+2026 HORIZONTAL ELLIPSIS
      filenameUTF16.Replace(cutStart, cutLength, NS_LITERAL_STRING(u"\x2026"));
    }
    const char16_t *formatParams[] = { filenameUTF16.get() };
    rv = nsContentUtils::FormatLocalizedString(nsContentUtils::eDOM_PROPERTIES,
                                               "KillScriptLocation",
                                               formatParams,
                                               scriptLocation);

    if (NS_SUCCEEDED(rv) && scriptLocation) {
      msg.AppendLiteral("\n\n");
      msg.Append(scriptLocation);
      msg.Append(':');
      msg.AppendInt(lineno);
    }
  }

  int32_t buttonPressed = 0; // In case the user exits dialog by clicking X.
  bool neverShowDlgChk = false;
  uint32_t buttonFlags = nsIPrompt::BUTTON_POS_1_DEFAULT +
                         (nsIPrompt::BUTTON_TITLE_IS_STRING *
                          (nsIPrompt::BUTTON_POS_0 + nsIPrompt::BUTTON_POS_1));

  // Add a third button if necessary.
  if (showDebugButton)
    buttonFlags += nsIPrompt::BUTTON_TITLE_IS_STRING * nsIPrompt::BUTTON_POS_2;

  // Null out the operation callback while we're re-entering JS here.
  bool old = JS_DisableInterruptCallback(cx);

  // Open the dialog.
  rv = prompt->ConfirmEx(title, msg, buttonFlags, waitButton, stopButton,
                         debugButton, neverShowDlg, &neverShowDlgChk,
                         &buttonPressed);

  JS_ResetInterruptCallback(cx, old);

  if (NS_SUCCEEDED(rv) && (buttonPressed == 0)) {
    return neverShowDlgChk ? AlwaysContinueSlowScript : ContinueSlowScript;
  }
  if (buttonPressed == 2) {
    if (debugCallback) {
      rv = debugCallback->HandleSlowScriptDebug(this);
      return NS_SUCCEEDED(rv) ? ContinueSlowScript : KillSlowScript;
    }
  }
  JS_ClearPendingException(cx);
  return KillSlowScript;
}

uint32_t
nsGlobalWindow::FindInsertionIndex(IdleObserverHolder* aIdleObserver)
{
  MOZ_ASSERT(IsInnerWindow());
  MOZ_ASSERT(aIdleObserver, "Idle observer not instantiated.");

  uint32_t i = 0;
  nsTObserverArray<IdleObserverHolder>::ForwardIterator iter(mIdleObservers);
  while (iter.HasMore()) {
    IdleObserverHolder& idleObserver = iter.GetNext();
    if (idleObserver.mTimeInS > aIdleObserver->mTimeInS) {
      break;
    }
    i++;
    MOZ_ASSERT(i <= mIdleObservers.Length(), "Array index out of bounds error.");
  }

  return i;
}

nsresult
nsGlobalWindow::RegisterIdleObserver(nsIIdleObserver* aIdleObserver)
{
  MOZ_ASSERT(IsInnerWindow(), "Must be an inner window!");

  nsresult rv;
  if (mIdleObservers.IsEmpty()) {
    mIdleService = do_GetService("@mozilla.org/widget/idleservice;1", &rv);
    NS_ENSURE_SUCCESS(rv, rv);

    rv = mIdleService->AddIdleObserver(mObserver, MIN_IDLE_NOTIFICATION_TIME_S);
    NS_ENSURE_SUCCESS(rv, rv);

    if (!mIdleTimer) {
      mIdleTimer = do_CreateInstance(NS_TIMER_CONTRACTID, &rv);
      NS_ENSURE_SUCCESS(rv, rv);
    } else {
      mIdleTimer->Cancel();
    }
  }

  MOZ_ASSERT(mIdleService);
  MOZ_ASSERT(mIdleTimer);

  IdleObserverHolder tmpIdleObserver;
  tmpIdleObserver.mIdleObserver = aIdleObserver;
  rv = aIdleObserver->GetTime(&tmpIdleObserver.mTimeInS);
  NS_ENSURE_SUCCESS(rv, rv);
  NS_ENSURE_ARG_MAX(tmpIdleObserver.mTimeInS, UINT32_MAX / 1000);
  NS_ENSURE_ARG_MIN(tmpIdleObserver.mTimeInS, MIN_IDLE_NOTIFICATION_TIME_S);

  uint32_t insertAtIndex = FindInsertionIndex(&tmpIdleObserver);
  if (insertAtIndex == mIdleObservers.Length()) {
    mIdleObservers.AppendElement(tmpIdleObserver);
  }
  else {
    mIdleObservers.InsertElementAt(insertAtIndex, tmpIdleObserver);
  }

  bool userIsIdle = false;
  rv = nsContentUtils::IsUserIdle(MIN_IDLE_NOTIFICATION_TIME_S, &userIsIdle);
  NS_ENSURE_SUCCESS(rv, rv);

  // Special case. First idle observer added to empty list while the user is idle.
  // Haven't received 'idle' topic notification from slow idle service yet.
  // Need to wait for the idle notification and then notify idle observers in the list.
  if (userIsIdle && mIdleCallbackIndex == -1) {
    return NS_OK;
  }

  if (!mCurrentlyIdle) {
    return NS_OK;
  }

  MOZ_ASSERT(mIdleCallbackIndex >= 0);

  if (static_cast<int32_t>(insertAtIndex) < mIdleCallbackIndex) {
    IdleObserverHolder& idleObserver = mIdleObservers.ElementAt(insertAtIndex);
    NotifyIdleObserver(&idleObserver, true);
    mIdleCallbackIndex++;
    return NS_OK;
  }

  if (static_cast<int32_t>(insertAtIndex) == mIdleCallbackIndex) {
    mIdleTimer->Cancel();
    rv = ScheduleNextIdleObserverCallback();
    NS_ENSURE_SUCCESS(rv, rv);
  }
  return NS_OK;
}

nsresult
nsGlobalWindow::FindIndexOfElementToRemove(nsIIdleObserver* aIdleObserver,
                                           int32_t* aRemoveElementIndex)
{
  MOZ_ASSERT(IsInnerWindow(), "Must be an inner window!");
  MOZ_ASSERT(aIdleObserver, "Idle observer not instantiated.");

  *aRemoveElementIndex = 0;
  if (mIdleObservers.IsEmpty()) {
    return NS_ERROR_FAILURE;
  }

  uint32_t aIdleObserverTimeInS;
  nsresult rv = aIdleObserver->GetTime(&aIdleObserverTimeInS);
  NS_ENSURE_SUCCESS(rv, rv);
  NS_ENSURE_ARG_MIN(aIdleObserverTimeInS, MIN_IDLE_NOTIFICATION_TIME_S);

  nsTObserverArray<IdleObserverHolder>::ForwardIterator iter(mIdleObservers);
  while (iter.HasMore()) {
    IdleObserverHolder& idleObserver = iter.GetNext();
    if (idleObserver.mTimeInS == aIdleObserverTimeInS &&
        idleObserver.mIdleObserver == aIdleObserver ) {
      break;
    }
    (*aRemoveElementIndex)++;
  }
  return static_cast<uint32_t>(*aRemoveElementIndex) >= mIdleObservers.Length() ?
    NS_ERROR_FAILURE : NS_OK;
}

nsresult
nsGlobalWindow::UnregisterIdleObserver(nsIIdleObserver* aIdleObserver)
{
  MOZ_ASSERT(IsInnerWindow(), "Must be an inner window!");

  int32_t removeElementIndex;
  nsresult rv = FindIndexOfElementToRemove(aIdleObserver, &removeElementIndex);
  if (NS_FAILED(rv)) {
    NS_WARNING("Idle observer not found in list of idle observers. No idle observer removed.");
    return NS_OK;
  }
  mIdleObservers.RemoveElementAt(removeElementIndex);

  MOZ_ASSERT(mIdleTimer);
  if (mIdleObservers.IsEmpty() && mIdleService) {
    rv = mIdleService->RemoveIdleObserver(mObserver, MIN_IDLE_NOTIFICATION_TIME_S);
    NS_ENSURE_SUCCESS(rv, rv);
    mIdleService = nullptr;

    mIdleTimer->Cancel();
    mIdleCallbackIndex = -1;
    return NS_OK;
  }

  if (!mCurrentlyIdle) {
    return NS_OK;
  }

  if (removeElementIndex < mIdleCallbackIndex) {
    mIdleCallbackIndex--;
    return NS_OK;
  }

  if (removeElementIndex != mIdleCallbackIndex) {
    return NS_OK;
  }

  mIdleTimer->Cancel();

  // If the last element in the array had been notified then decrement
  // mIdleCallbackIndex because an idle was removed from the list of
  // idle observers.
  // Example: add idle observer with time 1, 2, 3,
  // Idle notifications for idle observers with time 1, 2, 3 are complete
  // Remove idle observer with time 3 while the user is still idle.
  // The user never transitioned to active state.
  // Add an idle observer with idle time 4
  if (static_cast<uint32_t>(mIdleCallbackIndex) == mIdleObservers.Length()) {
    mIdleCallbackIndex--;
  }
  rv = ScheduleNextIdleObserverCallback();
  NS_ENSURE_SUCCESS(rv, rv);

  return NS_OK;
}

nsresult
nsGlobalWindow::Observe(nsISupports* aSubject, const char* aTopic,
                        const char16_t* aData)
{
  if (!nsCRT::strcmp(aTopic, NS_IOSERVICE_OFFLINE_STATUS_TOPIC)) {
    if (!IsFrozen()) {
        // Fires an offline status event if the offline status has changed
        FireOfflineStatusEventIfChanged();
    }
    return NS_OK;
  }

  if (!nsCRT::strcmp(aTopic, MEMORY_PRESSURE_OBSERVER_TOPIC)) {
    if (mPerformance) {
      mPerformance->MemoryPressure();
    }
    return NS_OK;
  }

  if (!nsCRT::strcmp(aTopic, OBSERVER_TOPIC_IDLE)) {
    mCurrentlyIdle = true;
    if (IsFrozen()) {
      // need to fire only one idle event while the window is frozen.
      mNotifyIdleObserversIdleOnThaw = true;
      mNotifyIdleObserversActiveOnThaw = false;
    } else if (AsInner()->IsCurrentInnerWindow()) {
      HandleIdleActiveEvent();
    }
    return NS_OK;
  }

  if (!nsCRT::strcmp(aTopic, OBSERVER_TOPIC_ACTIVE)) {
    mCurrentlyIdle = false;
    if (IsFrozen()) {
      mNotifyIdleObserversActiveOnThaw = true;
      mNotifyIdleObserversIdleOnThaw = false;
    } else if (AsInner()->IsCurrentInnerWindow()) {
      MOZ_ASSERT(IsInnerWindow());
      ScheduleActiveTimerCallback();
    }
    return NS_OK;
  }

  if (!nsCRT::strcmp(aTopic, "dom-storage2-changed")) {
    if (!IsInnerWindow() || !AsInner()->IsCurrentInnerWindow()) {
      return NS_OK;
    }

    nsIPrincipal *principal;
    nsresult rv;

    RefPtr<StorageEvent> event = static_cast<StorageEvent*>(aSubject);
    if (!event) {
      return NS_ERROR_FAILURE;
    }

    RefPtr<DOMStorage> changingStorage = event->GetStorageArea();
    if (!changingStorage) {
      return NS_ERROR_FAILURE;
    }

    nsCOMPtr<nsIDOMStorage> istorage = changingStorage.get();

    bool fireMozStorageChanged = false;
    nsAutoString eventType;
    eventType.AssignLiteral("storage");
    principal = GetPrincipal();
    if (!principal) {
      return NS_OK;
    }

    if (changingStorage->IsPrivate() != IsPrivateBrowsing()) {
      return NS_OK;
    }

    switch (changingStorage->GetType())
    {
    case DOMStorage::SessionStorage:
    {
      bool check = false;

      nsCOMPtr<nsIDOMStorageManager> storageManager = do_QueryInterface(GetDocShell());
      if (storageManager) {
        rv = storageManager->CheckStorage(principal, istorage, &check);
        if (NS_FAILED(rv)) {
          return rv;
        }
      }

      if (!check) {
        // This storage event is not coming from our storage or is coming
        // from a different docshell, i.e. it is a clone, ignore this event.
        return NS_OK;
      }

      if (MOZ_LOG_TEST(gDOMLeakPRLog, LogLevel::Debug)) {
        PR_LogPrint("nsGlobalWindow %p with sessionStorage %p passing event from %p",
                    this, mSessionStorage.get(), changingStorage.get());
      }

      fireMozStorageChanged = mSessionStorage == changingStorage;
      if (fireMozStorageChanged) {
        eventType.AssignLiteral("MozSessionStorageChanged");
      }
      break;
    }

    case DOMStorage::LocalStorage:
    {
      // Allow event fire only for the same principal storages
      // XXX We have to use EqualsIgnoreDomain after bug 495337 lands
      nsIPrincipal* storagePrincipal = changingStorage->GetPrincipal();

      bool equals = false;
      rv = storagePrincipal->Equals(principal, &equals);
      NS_ENSURE_SUCCESS(rv, rv);

      if (!equals)
        return NS_OK;

      fireMozStorageChanged = mLocalStorage == changingStorage;
      if (fireMozStorageChanged) {
        eventType.AssignLiteral("MozLocalStorageChanged");
      }
      break;
    }
    default:
      return NS_OK;
    }

    // Clone the storage event included in the observer notification. We want
    // to dispatch clones rather than the original event.
    ErrorResult error;
    RefPtr<StorageEvent> newEvent = CloneStorageEvent(eventType, event, error);
    if (error.Failed()) {
      return error.StealNSResult();
    }

    newEvent->SetTrusted(true);

    if (fireMozStorageChanged) {
      WidgetEvent* internalEvent = newEvent->WidgetEventPtr();
      internalEvent->mFlags.mOnlyChromeDispatch = true;
    }

    if (IsFrozen()) {
      // This window is frozen, rather than firing the events here,
      // store the domain in which the change happened and fire the
      // events if we're ever thawed.

      mPendingStorageEvents.AppendElement(newEvent);
      return NS_OK;
    }

    bool defaultActionEnabled;
    DispatchEvent(newEvent, &defaultActionEnabled);

    return NS_OK;
  }

  if (!nsCRT::strcmp(aTopic, "offline-cache-update-added")) {
    if (mApplicationCache)
      return NS_OK;

    // Instantiate the application object now. It observes update belonging to
    // this window's document and correctly updates the applicationCache object
    // state.
    nsCOMPtr<nsIDOMOfflineResourceList> applicationCache = GetApplicationCache();
    nsCOMPtr<nsIObserver> observer = do_QueryInterface(applicationCache);
    if (observer)
      observer->Observe(aSubject, aTopic, aData);

    return NS_OK;
  }

  if (!nsCRT::strcmp(aTopic, NS_PREFBRANCH_PREFCHANGE_TOPIC_ID)) {
    MOZ_ASSERT(!NS_strcmp(aData, u"intl.accept_languages"));
    MOZ_ASSERT(IsInnerWindow());

    // The user preferred languages have changed, we need to fire an event on
    // Window object and invalidate the cache for navigator.languages. It is
    // done for every change which can be a waste of cycles but those should be
    // fairly rare.
    // We MUST invalidate navigator.languages before sending the event in the
    // very likely situation where an event handler will try to read its value.

    if (mNavigator) {
      NavigatorBinding::ClearCachedLanguageValue(mNavigator);
      NavigatorBinding::ClearCachedLanguagesValue(mNavigator);
    }

    // The event has to be dispatched only to the current inner window.
    if (!AsInner()->IsCurrentInnerWindow()) {
      return NS_OK;
    }

    RefPtr<Event> event = NS_NewDOMEvent(this, nullptr, nullptr);
    event->InitEvent(NS_LITERAL_STRING("languagechange"), false, false);
    event->SetTrusted(true);

    bool dummy;
    return DispatchEvent(event, &dummy);
  }

  NS_WARNING("unrecognized topic in nsGlobalWindow::Observe");
  return NS_ERROR_FAILURE;
}

already_AddRefed<StorageEvent>
nsGlobalWindow::CloneStorageEvent(const nsAString& aType,
                                  const RefPtr<StorageEvent>& aEvent,
                                  ErrorResult& aRv)
{
  MOZ_ASSERT(IsInnerWindow());

  StorageEventInit dict;

  dict.mBubbles = aEvent->Bubbles();
  dict.mCancelable = aEvent->Cancelable();
  aEvent->GetKey(dict.mKey);
  aEvent->GetOldValue(dict.mOldValue);
  aEvent->GetNewValue(dict.mNewValue);
  aEvent->GetUrl(dict.mUrl);

  RefPtr<DOMStorage> storageArea = aEvent->GetStorageArea();
  MOZ_ASSERT(storageArea);

  RefPtr<DOMStorage> storage;
  if (storageArea->GetType() == DOMStorage::LocalStorage) {
    storage = GetLocalStorage(aRv);
  } else {
    MOZ_ASSERT(storageArea->GetType() == DOMStorage::SessionStorage);
    storage = GetSessionStorage(aRv);
  }

  if (aRv.Failed() || !storage) {
    return nullptr;
  }

  MOZ_ASSERT(storage);
  MOZ_ASSERT(storage->IsForkOf(storageArea));

  dict.mStorageArea = storage;

  RefPtr<StorageEvent> event = StorageEvent::Constructor(this, aType, dict);
  return event.forget();
}

void
nsGlobalWindow::Suspend()
{
  MOZ_ASSERT(NS_IsMainThread());
  MOZ_DIAGNOSTIC_ASSERT(IsInnerWindow());

  // We can only safely suspend windows that are the current inner window.  If
  // its not the current inner, then we are in one of two different cases.
  // Either we are in the bfcache or we are doomed window that is going away.
  // When a window becomes inactive we purposely avoid placing already suspended
  // windows into the bfcache.  It only expects windows suspended due to the
  // Freeze() method which occurs while the window is still the current inner.
  // So we must not call Suspend() on bfcache windows at this point or this
  // invariant will be broken.  If the window is doomed there is no point in
  // suspending it since it will soon be gone.
  if (!AsInner()->IsCurrentInnerWindow()) {
    return;
  }

  // All children are also suspended.  This ensure mSuspendDepth is
  // set properly and the timers are properly canceled for each child.
  CallOnChildren(&nsGlobalWindow::Suspend);

  mSuspendDepth += 1;
  if (mSuspendDepth != 1) {
    return;
  }

  nsCOMPtr<nsIDeviceSensors> ac = do_GetService(NS_DEVICE_SENSORS_CONTRACTID);
  if (ac) {
    for (uint32_t i = 0; i < mEnabledSensors.Length(); i++)
      ac->RemoveWindowListener(mEnabledSensors[i], this);
  }
  DisableGamepadUpdates();

  mozilla::dom::workers::SuspendWorkersForWindow(AsInner());

  SuspendIdleRequests();

  for (Timeout* t = mTimeouts.getFirst(); t; t = t->getNext()) {
    // Leave the timers with the current time remaining.  This will
    // cause the timers to potentially fire when the window is
    // Resume()'d.  Time effectively passes while suspended.

    // Drop the XPCOM timer; we'll reschedule when restoring the state.
    if (t->mTimer) {
      t->mTimer->Cancel();
      t->mTimer = nullptr;

      // Drop the reference that the timer's closure had on this timeout, we'll
      // add it back in Resume().
      t->Release();
    }
  }

  // Suspend all of the AudioContexts for this window
  for (uint32_t i = 0; i < mAudioContexts.Length(); ++i) {
    ErrorResult dummy;
    RefPtr<Promise> d = mAudioContexts[i]->Suspend(dummy);
  }
}

void
nsGlobalWindow::Resume()
{
  MOZ_ASSERT(NS_IsMainThread());
  MOZ_DIAGNOSTIC_ASSERT(IsInnerWindow());

  // We can only safely resume a window if its the current inner window.  If
  // its not the current inner, then we are in one of two different cases.
  // Either we are in the bfcache or we are doomed window that is going away.
  // If a window is suspended when it becomes inactive we purposely do not
  // put it in the bfcache, so Resume should never be needed in that case.
  // If the window is doomed then there is no point in resuming it.
  if (!AsInner()->IsCurrentInnerWindow()) {
    return;
  }

  // Resume all children.  This restores timers recursively canceled
  // in Suspend() and ensures all children have the correct mSuspendDepth.
  CallOnChildren(&nsGlobalWindow::Resume);

  MOZ_ASSERT(mSuspendDepth != 0);
  mSuspendDepth -= 1;
  if (mSuspendDepth != 0) {
    return;
  }

  // We should not be able to resume a frozen window.  It must be Thaw()'d first.
  MOZ_ASSERT(mFreezeDepth == 0);

  nsCOMPtr<nsIDeviceSensors> ac = do_GetService(NS_DEVICE_SENSORS_CONTRACTID);
  if (ac) {
    for (uint32_t i = 0; i < mEnabledSensors.Length(); i++)
      ac->AddWindowListener(mEnabledSensors[i], this);
  }
  EnableGamepadUpdates();

  // Resume all of the AudioContexts for this window
  for (uint32_t i = 0; i < mAudioContexts.Length(); ++i) {
    ErrorResult dummy;
    RefPtr<Promise> d = mAudioContexts[i]->Resume(dummy);
  }

  TimeStamp now = TimeStamp::Now();
  DebugOnly<bool> _seenDummyTimeout = false;

  for (Timeout* t = mTimeouts.getFirst(); t; t = t->getNext()) {
    // There's a chance we're being called with RunTimeout on the stack in which
    // case we have a dummy timeout in the list that *must not* be resumed. It
    // can be identified by a null mWindow.
    if (!t->mWindow) {
      NS_ASSERTION(!_seenDummyTimeout, "More than one dummy timeout?!");
      _seenDummyTimeout = true;
      continue;
    }

    MOZ_ASSERT(!t->mTimer);

    // The timeout mWhen is set to the absolute time when the timer should
    // fire.  Recalculate the delay from now until that deadline.  If the
    // the deadline has already passed or falls within our minimum delay
    // deadline, then clamp the resulting value to the minimum delay.  The
    // mWhen will remain at its absolute time, but we won't fire the OS
    // timer until our calculated delay has passed.
    int32_t remaining = 0;
    if (t->mWhen > now) {
      remaining = static_cast<int32_t>((t->mWhen - now).ToMilliseconds());
    }
    uint32_t delay = std::max(remaining, DOMMinTimeoutValue());

    t->mTimer = do_CreateInstance("@mozilla.org/timer;1");
    if (!t->mTimer) {
      t->remove();
      continue;
    }

    nsresult rv = t->InitTimer(GetThrottledEventQueue(), delay);
    if (NS_FAILED(rv)) {
      t->mTimer = nullptr;
      t->remove();
      continue;
    }

    // Add a reference for the new timer's closure.
    t->AddRef();
  }

  ResumeIdleRequests();

  // Resume all of the workers for this window.  We must do this
  // after timeouts since workers may have queued events that can trigger
  // a setTimeout().
  mozilla::dom::workers::ResumeWorkersForWindow(AsInner());
}

bool
nsGlobalWindow::IsSuspended() const
{
  MOZ_ASSERT(NS_IsMainThread());
  // No inner means we are effectively suspended
  if (IsOuterWindow()) {
    if (!mInnerWindow) {
      return true;
    }
    return mInnerWindow->IsSuspended();
  }
  return mSuspendDepth != 0;
}

void
nsGlobalWindow::Freeze()
{
  MOZ_ASSERT(NS_IsMainThread());
  Suspend();
  FreezeInternal();
}

void
nsGlobalWindow::FreezeInternal()
{
  MOZ_ASSERT(NS_IsMainThread());
  MOZ_DIAGNOSTIC_ASSERT(IsInnerWindow());
  MOZ_DIAGNOSTIC_ASSERT(AsInner()->IsCurrentInnerWindow());
  MOZ_DIAGNOSTIC_ASSERT(IsSuspended());

  CallOnChildren(&nsGlobalWindow::FreezeInternal);

  mFreezeDepth += 1;
  MOZ_ASSERT(mSuspendDepth >= mFreezeDepth);
  if (mFreezeDepth != 1) {
    return;
  }

  mozilla::dom::workers::FreezeWorkersForWindow(AsInner());

  TimeStamp now = TimeStamp::Now();
  for (Timeout *t = mTimeouts.getFirst(); t; t = t->getNext()) {
    // Save the current remaining time for this timeout.  We will
    // re-apply it when the window is Thaw()'d.  This effectively
    // shifts timers to the right as if time does not pass while
    // the window is frozen.
    if (t->mWhen > now) {
      t->mTimeRemaining = t->mWhen - now;
    } else {
      t->mTimeRemaining = TimeDuration(0);
    }

    // Since we are suspended there should be no OS timer set for
    // this timeout entry.
    MOZ_ASSERT(!t->mTimer);
  }

  NotifyDOMWindowFrozen(this);
}

void
nsGlobalWindow::Thaw()
{
  MOZ_ASSERT(NS_IsMainThread());
  ThawInternal();
  Resume();
}

void
nsGlobalWindow::ThawInternal()
{
  MOZ_ASSERT(NS_IsMainThread());
  MOZ_DIAGNOSTIC_ASSERT(IsInnerWindow());
  MOZ_DIAGNOSTIC_ASSERT(AsInner()->IsCurrentInnerWindow());
  MOZ_DIAGNOSTIC_ASSERT(IsSuspended());

  CallOnChildren(&nsGlobalWindow::ThawInternal);

  MOZ_ASSERT(mFreezeDepth != 0);
  mFreezeDepth -= 1;
  MOZ_ASSERT(mSuspendDepth >= mFreezeDepth);
  if (mFreezeDepth != 0) {
    return;
  }

  TimeStamp now = TimeStamp::Now();
  DebugOnly<bool> _seenDummyTimeout = false;

  for (Timeout *t = mTimeouts.getFirst(); t; t = t->getNext()) {
    // There's a chance we're being called with RunTimeout on the stack in which
    // case we have a dummy timeout in the list that *must not* be resumed. It
    // can be identified by a null mWindow.
    if (!t->mWindow) {
      NS_ASSERTION(!_seenDummyTimeout, "More than one dummy timeout?!");
      _seenDummyTimeout = true;
      continue;
    }

    // Set mWhen back to the time when the timer is supposed to fire.
    t->mWhen = now + t->mTimeRemaining;

    MOZ_ASSERT(!t->mTimer);
  }

  mozilla::dom::workers::ThawWorkersForWindow(AsInner());

  NotifyDOMWindowThawed(this);
}

bool
nsGlobalWindow::IsFrozen() const
{
  MOZ_ASSERT(NS_IsMainThread());
  // No inner means we are effectively frozen
  if (IsOuterWindow()) {
    if (!mInnerWindow) {
      return true;
    }
    return mInnerWindow->IsFrozen();
  }
  bool frozen = mFreezeDepth != 0;
  MOZ_ASSERT_IF(frozen, IsSuspended());
  return frozen;
}

void
nsGlobalWindow::SyncStateFromParentWindow()
{
  // This method should only be called on an inner window that has been
  // assigned to an outer window already.
  MOZ_ASSERT(IsInnerWindow());
  MOZ_ASSERT(AsInner()->IsCurrentInnerWindow());
  nsPIDOMWindowOuter* outer = GetOuterWindow();
  MOZ_ASSERT(outer);

  // Attempt to find our parent windows.
  nsCOMPtr<Element> frame = outer->GetFrameElementInternal();
  nsPIDOMWindowOuter* parentOuter = frame ? frame->OwnerDoc()->GetWindow()
                                          : nullptr;
  nsGlobalWindow* parentInner =
    parentOuter ? nsGlobalWindow::Cast(parentOuter->GetCurrentInnerWindow())
                : nullptr;

  // If our outer is in a modal state, but our parent is not in a modal
  // state, then we must apply the suspend directly.  If our parent is
  // in a modal state then we should get the suspend automatically
  // via the parentSuspendDepth application below.
  if ((!parentInner || !parentInner->IsInModalState()) && IsInModalState()) {
    Suspend();
  }

  uint32_t parentFreezeDepth = parentInner ? parentInner->mFreezeDepth : 0;
  uint32_t parentSuspendDepth = parentInner ? parentInner->mSuspendDepth : 0;

  // Since every Freeze() calls Suspend(), the suspend count must
  // be equal or greater to the freeze count.
  MOZ_ASSERT(parentFreezeDepth <= parentSuspendDepth);

  // First apply the Freeze() calls.
  for (uint32_t i = 0; i < parentFreezeDepth; ++i) {
    Freeze();
  }

  // Now apply only the number of Suspend() calls to reach the target
  // suspend count after applying the Freeze() calls.
  for (uint32_t i = 0; i < (parentSuspendDepth - parentFreezeDepth); ++i) {
    Suspend();
  }
}

template<typename Method>
void
nsGlobalWindow::CallOnChildren(Method aMethod)
{
  MOZ_ASSERT(NS_IsMainThread());
  MOZ_ASSERT(IsInnerWindow());
  MOZ_ASSERT(AsInner()->IsCurrentInnerWindow());

  nsCOMPtr<nsIDocShell> docShell = GetDocShell();
  if (!docShell) {
    return;
  }

  int32_t childCount = 0;
  docShell->GetChildCount(&childCount);

  for (int32_t i = 0; i < childCount; ++i) {
    nsCOMPtr<nsIDocShellTreeItem> childShell;
    docShell->GetChildAt(i, getter_AddRefs(childShell));
    NS_ASSERTION(childShell, "null child shell");

    nsCOMPtr<nsPIDOMWindowOuter> pWin = childShell->GetWindow();
    if (!pWin) {
      continue;
    }

    auto* win = nsGlobalWindow::Cast(pWin);
    nsGlobalWindow* inner = win->GetCurrentInnerWindowInternal();

    // This is a bit hackish. Only freeze/suspend windows which are truly our
    // subwindows.
    nsCOMPtr<Element> frame = pWin->GetFrameElementInternal();
    if (!mDoc || !frame || mDoc != frame->OwnerDoc() || !inner) {
      continue;
    }

    (inner->*aMethod)();
  }
}

nsresult
nsGlobalWindow::FireDelayedDOMEvents()
{
  FORWARD_TO_INNER(FireDelayedDOMEvents, (), NS_ERROR_UNEXPECTED);

  for (uint32_t i = 0, len = mPendingStorageEvents.Length(); i < len; ++i) {
    Observe(mPendingStorageEvents[i], "dom-storage2-changed", nullptr);
  }

  if (mApplicationCache) {
    static_cast<nsDOMOfflineResourceList*>(mApplicationCache.get())->FirePendingEvents();
  }

  // Fires an offline status event if the offline status has changed
  FireOfflineStatusEventIfChanged();

  if (mNotifyIdleObserversIdleOnThaw) {
    mNotifyIdleObserversIdleOnThaw = false;
    HandleIdleActiveEvent();
  }

  if (mNotifyIdleObserversActiveOnThaw) {
    mNotifyIdleObserversActiveOnThaw = false;
    ScheduleActiveTimerCallback();
  }

  nsCOMPtr<nsIDocShell> docShell = GetDocShell();
  if (docShell) {
    int32_t childCount = 0;
    docShell->GetChildCount(&childCount);

    for (int32_t i = 0; i < childCount; ++i) {
      nsCOMPtr<nsIDocShellTreeItem> childShell;
      docShell->GetChildAt(i, getter_AddRefs(childShell));
      NS_ASSERTION(childShell, "null child shell");

      if (nsCOMPtr<nsPIDOMWindowOuter> pWin = childShell->GetWindow()) {
        auto* win = nsGlobalWindow::Cast(pWin);
        win->FireDelayedDOMEvents();
      }
    }
  }

  return NS_OK;
}

//*****************************************************************************
// nsGlobalWindow: Window Control Functions
//*****************************************************************************

nsPIDOMWindowOuter*
nsGlobalWindow::GetParentInternal()
{
  if (IsInnerWindow()) {
    nsGlobalWindow* outer = GetOuterWindowInternal();
    if (!outer) {
      NS_WARNING("No outer window available!");
      return nullptr;
    }
    return outer->GetParentInternal();
  }

  nsCOMPtr<nsPIDOMWindowOuter> parent = GetParent();

  if (parent && parent != AsOuter()) {
    return parent;
  }

  return nullptr;
}

void
nsGlobalWindow::UnblockScriptedClosing()
{
  MOZ_ASSERT(IsOuterWindow());
  mBlockScriptedClosingFlag = false;
}

class AutoUnblockScriptClosing
{
private:
  RefPtr<nsGlobalWindow> mWin;
public:
  explicit AutoUnblockScriptClosing(nsGlobalWindow* aWin)
    : mWin(aWin)
  {
    MOZ_ASSERT(mWin);
    MOZ_ASSERT(mWin->IsOuterWindow());
  }
  ~AutoUnblockScriptClosing()
  {
    void (nsGlobalWindow::*run)() = &nsGlobalWindow::UnblockScriptedClosing;
    NS_DispatchToCurrentThread(NewRunnableMethod(mWin, run));
  }
};

nsresult
nsGlobalWindow::OpenInternal(const nsAString& aUrl, const nsAString& aName,
                             const nsAString& aOptions, bool aDialog,
                             bool aContentModal, bool aCalledNoScript,
                             bool aDoJSFixups, bool aNavigate,
                             nsIArray *argv,
                             nsISupports *aExtraArgument,
                             nsIDocShellLoadInfo* aLoadInfo,
                             bool aForceNoOpener,
                             nsPIDOMWindowOuter **aReturn)
{
  MOZ_ASSERT(IsOuterWindow());

#ifdef DEBUG
  uint32_t argc = 0;
  if (argv)
      argv->GetLength(&argc);
#endif
  NS_PRECONDITION(!aExtraArgument || (!argv && argc == 0),
                  "Can't pass in arguments both ways");
  NS_PRECONDITION(!aCalledNoScript || (!argv && argc == 0),
                  "Can't pass JS args when called via the noscript methods");

  mozilla::Maybe<AutoUnblockScriptClosing> closeUnblocker;

  // Calls to window.open from script should navigate.
  MOZ_ASSERT(aCalledNoScript || aNavigate);

  *aReturn = nullptr;

  nsCOMPtr<nsIWebBrowserChrome> chrome = GetWebBrowserChrome();
  if (!chrome) {
    // No chrome means we don't want to go through with this open call
    // -- see nsIWindowWatcher.idl
    return NS_ERROR_NOT_AVAILABLE;
  }

  NS_ASSERTION(mDocShell, "Must have docshell here");

  // Popups from apps are never blocked.
  bool isApp = false;
  if (mDoc) {
    isApp = mDoc->NodePrincipal()->GetAppStatus() >=
              nsIPrincipal::APP_STATUS_INSTALLED;
  }

  bool forceNoOpener = aForceNoOpener;
  if (!forceNoOpener) {
    // Unlike other window flags, "noopener" comes from splitting on commas with
    // HTML whitespace trimming...
    nsCharSeparatedTokenizerTemplate<nsContentUtils::IsHTMLWhitespace> tok(
      aOptions, ',');
    while (tok.hasMoreTokens()) {
      if (tok.nextToken().EqualsLiteral("noopener")) {
        forceNoOpener = true;
        break;
      }
    }
  }

  // XXXbz When this gets fixed to not use LegacyIsCallerNativeCode()
  // (indirectly) maybe we can nix the AutoJSAPI usage OnLinkClickEvent::Run.
  // But note that if you change this to GetEntryGlobal(), say, then
  // OnLinkClickEvent::Run will need a full-blown AutoEntryScript.
  const bool checkForPopup = !nsContentUtils::LegacyIsCallerChromeOrNativeCode() &&
    !isApp && !aDialog && !WindowExists(aName, forceNoOpener, !aCalledNoScript);

  // Note: it's very important that this be an nsXPIDLCString, since we want
  // .get() on it to return nullptr until we write stuff to it.  The window
  // watcher expects a null URL string if there is no URL to load.
  nsXPIDLCString url;
  nsresult rv = NS_OK;

  // It's important to do this security check before determining whether this
  // window opening should be blocked, to ensure that we don't FireAbuseEvents
  // for a window opening that wouldn't have succeeded in the first place.
  if (!aUrl.IsEmpty()) {
    AppendUTF16toUTF8(aUrl, url);

    // It's safe to skip the security check below if we're not a dialog
    // because window.openDialog is not callable from content script.  See bug
    // 56851.
    //
    // If we're not navigating, we assume that whoever *does* navigate the
    // window will do a security check of their own.
    if (url.get() && !aDialog && aNavigate)
      rv = SecurityCheckURL(url.get());
  }

  if (NS_FAILED(rv))
    return rv;

  PopupControlState abuseLevel = gPopupControlState;
  if (checkForPopup) {
    abuseLevel = RevisePopupAbuseLevel(abuseLevel);
    if (abuseLevel >= openAbused) {
      if (!aCalledNoScript) {
        // If script in some other window is doing a window.open on us and
        // it's being blocked, then it's OK to close us afterwards, probably.
        // But if we're doing a window.open on ourselves and block the popup,
        // prevent this window from closing until after this script terminates
        // so that whatever popup blocker UI the app has will be visible.
        nsCOMPtr<nsPIDOMWindowInner> entryWindow =
          do_QueryInterface(GetEntryGlobal());
        // Note that entryWindow can be null here if some JS component was the
        // place where script was entered for this JS execution.
        if (entryWindow &&
            entryWindow->GetOuterWindow() == this->AsOuter()) {
          mBlockScriptedClosingFlag = true;
          closeUnblocker.emplace(this);
        }
      }

      FireAbuseEvents(aUrl, aName, aOptions);
      return aDoJSFixups ? NS_OK : NS_ERROR_FAILURE;
    }
  }

  nsCOMPtr<mozIDOMWindowProxy> domReturn;

  nsCOMPtr<nsIWindowWatcher> wwatch =
    do_GetService(NS_WINDOWWATCHER_CONTRACTID, &rv);
  NS_ENSURE_TRUE(wwatch, rv);

  NS_ConvertUTF16toUTF8 options(aOptions);
  NS_ConvertUTF16toUTF8 name(aName);

  const char *options_ptr = aOptions.IsEmpty() ? nullptr : options.get();
  const char *name_ptr = aName.IsEmpty() ? nullptr : name.get();

  nsCOMPtr<nsPIWindowWatcher> pwwatch(do_QueryInterface(wwatch));
  NS_ENSURE_STATE(pwwatch);

  MOZ_ASSERT_IF(checkForPopup, abuseLevel < openAbused);
  // At this point we should know for a fact that if checkForPopup then
  // abuseLevel < openAbused, so we could just check for abuseLevel ==
  // openControlled.  But let's be defensive just in case and treat anything
  // that fails the above assert as a spam popup too, if it ever happens.
  bool isPopupSpamWindow = checkForPopup && (abuseLevel >= openControlled);

  {
    // Reset popup state while opening a window to prevent the
    // current state from being active the whole time a modal
    // dialog is open.
    nsAutoPopupStatePusher popupStatePusher(openAbused, true);

    if (!aCalledNoScript) {
      // We asserted at the top of this function that aNavigate is true for
      // !aCalledNoScript.
      rv = pwwatch->OpenWindow2(AsOuter(), url.get(), name_ptr,
                                options_ptr, /* aCalledFromScript = */ true,
                                aDialog, aNavigate, argv,
                                isPopupSpamWindow,
                                forceNoOpener,
                                aLoadInfo,
                                getter_AddRefs(domReturn));
    } else {
      // Force a system caller here so that the window watcher won't screw us
      // up.  We do NOT want this case looking at the JS context on the stack
      // when searching.  Compare comments on
      // nsIDOMWindow::OpenWindow and nsIWindowWatcher::OpenWindow.

      // Note: Because nsWindowWatcher is so broken, it's actually important
      // that we don't force a system caller here, because that screws it up
      // when it tries to compute the caller principal to associate with dialog
      // arguments. That whole setup just really needs to be rewritten. :-(
      Maybe<AutoNoJSAPI> nojsapi;
      if (!aContentModal) {
        nojsapi.emplace();
      }

      rv = pwwatch->OpenWindow2(AsOuter(), url.get(), name_ptr,
                                options_ptr, /* aCalledFromScript = */ false,
                                aDialog, aNavigate, aExtraArgument,
                                isPopupSpamWindow,
                                forceNoOpener,
                                aLoadInfo,
                                getter_AddRefs(domReturn));

    }
  }

  NS_ENSURE_SUCCESS(rv, rv);

  // success!

  NS_ENSURE_TRUE(domReturn, NS_OK);
  nsCOMPtr<nsPIDOMWindowOuter> outerReturn =
    nsPIDOMWindowOuter::From(domReturn);
  outerReturn.swap(*aReturn);

  if (aDoJSFixups) {
    nsCOMPtr<nsIDOMChromeWindow> chrome_win(do_QueryInterface(*aReturn));
    if (!chrome_win) {
      // A new non-chrome window was created from a call to
      // window.open() from JavaScript, make sure there's a document in
      // the new window. We do this by simply asking the new window for
      // its document, this will synchronously create an empty document
      // if there is no document in the window.
      // XXXbz should this just use EnsureInnerWindow()?

      // Force document creation.
      nsCOMPtr<nsIDocument> doc = (*aReturn)->GetDoc();
      Unused << doc;
    }
  }

  return rv;
}

//*****************************************************************************
// nsGlobalWindow: Timeout Functions
//*****************************************************************************

uint32_t sNestingLevel;

uint32_t
nsGlobalWindow::GetTimeoutId(Timeout::Reason aReason)
{
  switch (aReason) {
    case Timeout::Reason::eIdleCallbackTimeout:
      return ++mIdleCallbackTimeoutCounter;
    case Timeout::Reason::eTimeoutOrInterval:
    default:
      return ++mTimeoutIdCounter;
  }
}

nsGlobalWindow*
nsGlobalWindow::InnerForSetTimeoutOrInterval(ErrorResult& aError)
{
  nsGlobalWindow* currentInner;
  nsGlobalWindow* forwardTo;
  if (IsInnerWindow()) {
    nsGlobalWindow* outer = GetOuterWindowInternal();
    currentInner = outer ? outer->GetCurrentInnerWindowInternal() : this;

    forwardTo = this;
  } else {
    currentInner = GetCurrentInnerWindowInternal();

    // This needs to forward to the inner window, but since the current
    // inner may not be the inner in the calling scope, we need to treat
    // this specially here as we don't want timeouts registered in a
    // dying inner window to get registered and run on the current inner
    // window. To get this right, we need to forward this call to the
    // inner window that's calling window.setTimeout().

    forwardTo = CallerInnerWindow();
    if (!forwardTo && nsContentUtils::IsCallerChrome()) {
      forwardTo = currentInner;
    }
    if (!forwardTo) {
      aError.Throw(NS_ERROR_NOT_AVAILABLE);
      return nullptr;
    }

    // If the caller and the callee share the same outer window, forward to the
    // caller inner. Else, we forward to the current inner (e.g. someone is
    // calling setTimeout() on a reference to some other window).
    if (forwardTo->GetOuterWindow() != AsOuter() ||
        !forwardTo->IsInnerWindow()) {
      if (!currentInner) {
        NS_WARNING("No inner window available!");
        aError.Throw(NS_ERROR_NOT_INITIALIZED);
        return nullptr;
      }

      return currentInner;
    }
  }

  // If forwardTo is not the window with an active document then we want the
  // call to setTimeout/Interval to be a noop, so return null but don't set an
  // error.
  return forwardTo->AsInner()->HasActiveDocument() ? currentInner : nullptr;
}

int32_t
nsGlobalWindow::SetTimeout(JSContext* aCx, Function& aFunction,
                           int32_t aTimeout,
                           const Sequence<JS::Value>& aArguments,
                           ErrorResult& aError)
{
  return SetTimeoutOrInterval(aCx, aFunction, aTimeout, aArguments, false,
                              aError);
}

int32_t
nsGlobalWindow::SetTimeout(JSContext* aCx, const nsAString& aHandler,
                           int32_t aTimeout,
                           const Sequence<JS::Value>& /* unused */,
                           ErrorResult& aError)
{
  return SetTimeoutOrInterval(aCx, aHandler, aTimeout, false, aError);
}

int32_t
nsGlobalWindow::SetInterval(JSContext* aCx, Function& aFunction,
                            const int32_t aTimeout,
                            const Sequence<JS::Value>& aArguments,
                            ErrorResult& aError)
{
  return SetTimeoutOrInterval(aCx, aFunction, aTimeout, aArguments, true, aError);
}

int32_t
nsGlobalWindow::SetInterval(JSContext* aCx, const nsAString& aHandler,
                            const int32_t aTimeout,
                            const Sequence<JS::Value>& /* unused */,
                            ErrorResult& aError)
{
  return SetTimeoutOrInterval(aCx, aHandler, aTimeout, true, aError);
}

nsresult
nsGlobalWindow::SetTimeoutOrInterval(nsITimeoutHandler* aHandler,
                                     int32_t interval, bool aIsInterval,
                                     Timeout::Reason aReason, int32_t* aReturn)
{
  MOZ_ASSERT(IsInnerWindow());

  // If we don't have a document (we could have been unloaded since
  // the call to setTimeout was made), do nothing.
  if (!mDoc) {
    return NS_OK;
  }

  // Disallow negative intervals.  If aIsInterval also disallow 0,
  // because we use that as a "don't repeat" flag.
  interval = std::max(aIsInterval ? 1 : 0, interval);

  // Make sure we don't proceed with an interval larger than our timer
  // code can handle. (Note: we already forced |interval| to be non-negative,
  // so the uint32_t cast (to avoid compiler warnings) is ok.)
  uint32_t maxTimeoutMs = PR_IntervalToMilliseconds(DOM_MAX_TIMEOUT_VALUE);
  if (static_cast<uint32_t>(interval) > maxTimeoutMs) {
    interval = maxTimeoutMs;
  }

  RefPtr<Timeout> timeout = new Timeout();
  timeout->mIsInterval = aIsInterval;
  timeout->mInterval = interval;
  timeout->mScriptHandler = aHandler;
  timeout->mReason = aReason;

  // Now clamp the actual interval we will use for the timer based on
  uint32_t nestingLevel = sNestingLevel + 1;
  uint32_t realInterval = interval;
  if (aIsInterval || nestingLevel >= DOM_CLAMP_TIMEOUT_NESTING_LEVEL ||
      mBackPressureDelayMS > 0) {
    // Don't allow timeouts less than DOMMinTimeoutValue() from
    // now...
    realInterval = std::max(realInterval, uint32_t(DOMMinTimeoutValue()));
  }

  TimeDuration delta = TimeDuration::FromMilliseconds(realInterval);

  if (IsFrozen()) {
    // If we are frozen simply set timeout->mTimeRemaining to be the
    // "time remaining" in the timeout (i.e., the interval itself).  This
    // will be used to create a new mWhen time when the window is thawed.
    // The end effect is that time does not appear to pass for frozen windows.
    timeout->mTimeRemaining = delta;
  } else {
    // Since we are not frozen we must set a precise mWhen target wakeup
    // time.  Even if we are suspended we want to use this target time so
    // that it appears time passes while suspended.
    timeout->mWhen = TimeStamp::Now() + delta;
  }

  // If we're not suspended, then set the timer.
  if (!IsSuspended()) {
    MOZ_ASSERT(!timeout->mWhen.IsNull());

    nsresult rv;
    timeout->mTimer = do_CreateInstance("@mozilla.org/timer;1", &rv);
    if (NS_FAILED(rv)) {
      return rv;
    }

    RefPtr<Timeout> copy = timeout;

    rv = timeout->InitTimer(GetThrottledEventQueue(), realInterval);
    if (NS_FAILED(rv)) {
      return rv;
    }

    // The timeout is now also held in the timer's closure.
    Unused << copy.forget();
  }

  timeout->mWindow = this;

  if (!aIsInterval) {
    timeout->mNestingLevel = nestingLevel;
  }

  // No popups from timeouts by default
  timeout->mPopupState = openAbused;

  if (gRunningTimeoutDepth == 0 && gPopupControlState < openAbused) {
    // This timeout is *not* set from another timeout and it's set
    // while popups are enabled. Propagate the state to the timeout if
    // its delay (interval) is equal to or less than what
    // "dom.disable_open_click_delay" is set to (in ms).

    int32_t delay =
      Preferences::GetInt("dom.disable_open_click_delay");

    // This is checking |interval|, not realInterval, on purpose,
    // because our lower bound for |realInterval| could be pretty high
    // in some cases.
    if (interval <= delay) {
      timeout->mPopupState = gPopupControlState;
    }
  }

  InsertTimeoutIntoList(timeout);

  timeout->mTimeoutId = GetTimeoutId(aReason);
  *aReturn = timeout->mTimeoutId;

  return NS_OK;
}

int32_t
nsGlobalWindow::SetTimeoutOrInterval(JSContext *aCx, Function& aFunction,
                                     int32_t aTimeout,
                                     const Sequence<JS::Value>& aArguments,
                                     bool aIsInterval, ErrorResult& aError)
{
  nsGlobalWindow* inner = InnerForSetTimeoutOrInterval(aError);
  if (!inner) {
    return -1;
  }

  if (inner != this) {
    return inner->SetTimeoutOrInterval(aCx, aFunction, aTimeout, aArguments,
                                       aIsInterval, aError);
  }

  nsCOMPtr<nsIScriptTimeoutHandler> handler =
    NS_CreateJSTimeoutHandler(aCx, this, aFunction, aArguments, aError);
  if (!handler) {
    return 0;
  }

  int32_t result;
  aError = SetTimeoutOrInterval(handler, aTimeout, aIsInterval,
                                Timeout::Reason::eTimeoutOrInterval, &result);
  return result;
}

int32_t
nsGlobalWindow::SetTimeoutOrInterval(JSContext* aCx, const nsAString& aHandler,
                                     int32_t aTimeout, bool aIsInterval,
                                     ErrorResult& aError)
{
  nsGlobalWindow* inner = InnerForSetTimeoutOrInterval(aError);
  if (!inner) {
    return -1;
  }

  if (inner != this) {
    return inner->SetTimeoutOrInterval(aCx, aHandler, aTimeout, aIsInterval,
                                       aError);
  }

  nsCOMPtr<nsIScriptTimeoutHandler> handler =
    NS_CreateJSTimeoutHandler(aCx, this, aHandler, aError);
  if (!handler) {
    return 0;
  }

  int32_t result;
  aError = SetTimeoutOrInterval(handler, aTimeout, aIsInterval,
                                Timeout::Reason::eTimeoutOrInterval, &result);
  return result;
}

bool
nsGlobalWindow::RunTimeoutHandler(Timeout* aTimeout,
                                  nsIScriptContext* aScx)
{
  // Hold on to the timeout in case mExpr or mFunObj releases its
  // doc.
  RefPtr<Timeout> timeout = aTimeout;
  Timeout* last_running_timeout = mRunningTimeout;
  mRunningTimeout = timeout;
  timeout->mRunning = true;

  // Push this timeout's popup control state, which should only be
  // eabled the first time a timeout fires that was created while
  // popups were enabled and with a delay less than
  // "dom.disable_open_click_delay".
  nsAutoPopupStatePusher popupStatePusher(timeout->mPopupState);

  // Clear the timeout's popup state, if any, to prevent interval
  // timeouts from repeatedly opening poups.
  timeout->mPopupState = openAbused;

  ++gRunningTimeoutDepth;
  ++mTimeoutFiringDepth;

  bool trackNestingLevel = !timeout->mIsInterval;
  uint32_t nestingLevel;
  if (trackNestingLevel) {
    nestingLevel = sNestingLevel;
    sNestingLevel = timeout->mNestingLevel;
  }

  const char *reason;
  if (timeout->mIsInterval) {
    reason = "setInterval handler";
  } else {
    reason = "setTimeout handler";
  }

  bool abortIntervalHandler = false;
  nsCOMPtr<nsIScriptTimeoutHandler> handler(do_QueryInterface(timeout->mScriptHandler));
  if (handler) {
    RefPtr<Function> callback = handler->GetCallback();

    if (!callback) {
      const char* filename = nullptr;
      uint32_t lineNo = 0, dummyColumn = 0;
      handler->GetLocation(&filename, &lineNo, &dummyColumn);

      // New script entry point required, due to the "Create a script" sub-step of
      // http://www.whatwg.org/specs/web-apps/current-work/#timer-initialisation-steps
      nsAutoMicroTask mt;
      AutoEntryScript aes(this, reason, true);
      JS::CompileOptions options(aes.cx());
      options.setFileAndLine(filename, lineNo).setVersion(JSVERSION_DEFAULT);
      options.setNoScriptRval(true);
      JS::Rooted<JSObject*> global(aes.cx(), FastGetGlobalJSObject());
      nsresult rv;
      {
         nsJSUtils::ExecutionContext exec(aes.cx(), global);
         rv = exec.Compile(options, handler->GetHandlerText());

         if (rv == NS_OK) {
           LoadedScript* initiatingScript = handler->GetInitiatingScript();
           if (initiatingScript) {
             initiatingScript->AssociateWithScript(exec.GetScript());
           }

           rv = exec.ExecScript();
         }
      }
      if (rv == NS_SUCCESS_DOM_SCRIPT_EVALUATION_THREW_UNCATCHABLE) {
        abortIntervalHandler = true;
      }
    } else {
      // Hold strong ref to ourselves while we call the callback.
      nsCOMPtr<nsISupports> me(static_cast<nsIDOMWindow*>(this));
      ErrorResult rv;
      JS::Rooted<JS::Value> ignoredVal(RootingCx());
      callback->Call(me, handler->GetArgs(), &ignoredVal, rv, reason);
      if (rv.IsUncatchableException()) {
        abortIntervalHandler = true;
      }

      rv.SuppressException();
    }
  } else {
    nsCOMPtr<nsITimeoutHandler> basicHandler(timeout->mScriptHandler);
    nsCOMPtr<nsISupports> kungFuDeathGrip(static_cast<nsIDOMWindow*>(this));
    mozilla::Unused << kungFuDeathGrip;
    basicHandler->Call();
  }

  // If we received an uncatchable exception, do not schedule the timeout again.
  // This allows the slow script dialog to break easy DoS attacks like
  // setInterval(function() { while(1); }, 100);
  if (abortIntervalHandler) {
    // If it wasn't an interval timer to begin with, this does nothing.  If it
    // was, we'll treat it as a timeout that we just ran and discard it when
    // we return.
    timeout->mIsInterval = false;
   }

  // We ignore any failures from calling EvaluateString() on the context or
  // Call() on a Function here since we're in a loop
  // where we're likely to be running timeouts whose OS timers
  // didn't fire in time and we don't want to not fire those timers
  // now just because execution of one timer failed. We can't
  // propagate the error to anyone who cares about it from this
  // point anyway, and the script context should have already reported
  // the script error in the usual way - so we just drop it.

  if (trackNestingLevel) {
    sNestingLevel = nestingLevel;
  }

  --mTimeoutFiringDepth;
  --gRunningTimeoutDepth;

  mRunningTimeout = last_running_timeout;
  timeout->mRunning = false;

  return timeout->mCleared;
}

bool
nsGlobalWindow::RescheduleTimeout(Timeout* aTimeout, const TimeStamp& now,
                                  bool aRunningPendingTimeouts)
{
  if (!aTimeout->mIsInterval) {
    if (aTimeout->mTimer) {
      // The timeout still has an OS timer, and it's not an interval,
      // that means that the OS timer could still fire; cancel the OS
      // timer and release its reference to the timeout.
      aTimeout->mTimer->Cancel();
      aTimeout->mTimer = nullptr;
      aTimeout->Release();
    }
    return false;
  }

  // Compute time to next timeout for interval timer.
  // Make sure nextInterval is at least DOMMinTimeoutValue().
  TimeDuration nextInterval =
    TimeDuration::FromMilliseconds(std::max(aTimeout->mInterval,
                                          uint32_t(DOMMinTimeoutValue())));

  // If we're running pending timeouts, set the next interval to be
  // relative to "now", and not to when the timeout that was pending
  // should have fired.
  TimeStamp firingTime;
  if (aRunningPendingTimeouts) {
    firingTime = now + nextInterval;
  } else {
    firingTime = aTimeout->mWhen + nextInterval;
  }

  TimeStamp currentNow = TimeStamp::Now();
  TimeDuration delay = firingTime - currentNow;

  // And make sure delay is nonnegative; that might happen if the timer
  // thread is firing our timers somewhat early or if they're taking a long
  // time to run the callback.
  if (delay < TimeDuration(0)) {
    delay = TimeDuration(0);
  }

  if (!aTimeout->mTimer) {
    if (IsFrozen()) {
      aTimeout->mTimeRemaining = delay;
    } else if (IsSuspended()) {
      aTimeout->mWhen = currentNow + delay;
    } else {
      MOZ_ASSERT_UNREACHABLE("Window should be frozen or suspended.");
    }
    return true;
  }

  aTimeout->mWhen = currentNow + delay;

  // Reschedule the OS timer. Don't bother returning any error codes if
  // this fails since the callers of this method don't care about them.
  nsresult rv = aTimeout->InitTimer(GetThrottledEventQueue(),
                                    delay.ToMilliseconds());

  if (NS_FAILED(rv)) {
    NS_ERROR("Error initializing timer for DOM timeout!");

    // We failed to initialize the new OS timer, this timer does
    // us no good here so we just cancel it (just in case) and
    // null out the pointer to the OS timer, this will release the
    // OS timer. As we continue executing the code below we'll end
    // up deleting the timeout since it's not an interval timeout
    // any more (since timeout->mTimer == nullptr).
    aTimeout->mTimer->Cancel();
    aTimeout->mTimer = nullptr;

    // Now that the OS timer no longer has a reference to the
    // timeout we need to drop that reference.
    aTimeout->Release();

    return false;
  }

  return true;
}

void
nsGlobalWindow::RunTimeout(Timeout* aTimeout)
{
  if (IsSuspended()) {
    return;
  }

  NS_ASSERTION(IsInnerWindow(), "Timeout running on outer window!");
  NS_ASSERTION(!IsFrozen(), "Timeout running on a window in the bfcache!");

  Timeout* nextTimeout;
  Timeout* last_expired_timeout;
  Timeout* last_insertion_point;
  uint32_t firingDepth = mTimeoutFiringDepth + 1;

  // Make sure that the window and the script context don't go away as
  // a result of running timeouts
  nsCOMPtr<nsIScriptGlobalObject> windowKungFuDeathGrip(this);

  // A native timer has gone off. See which of our timeouts need
  // servicing
  TimeStamp now = TimeStamp::Now();
  TimeStamp deadline;

  if (aTimeout && aTimeout->mWhen > now) {
    // The OS timer fired early (which can happen due to the timers
    // having lower precision than TimeStamp does).  Set |deadline| to
    // be the time when the OS timer *should* have fired so that any
    // timers that *should* have fired before aTimeout *will* be fired
    // now.

    deadline = aTimeout->mWhen;
  } else {
    deadline = now;
  }

  uint32_t numTimersToRun = 0;
  bool targetTimerSeen = false;


  // The timeout list is kept in deadline order. Discover the latest timeout
  // whose deadline has expired. On some platforms, native timeout events fire
  // "early", but we handled that above by setting deadline to aTimeout->mWhen
  // if the timer fired early.  So we can stop walking if we get to timeouts
  // whose mWhen is greater than deadline, since once that happens we know
  // nothing past that point is expired.
  last_expired_timeout = nullptr;
  for (Timeout* timeout = mTimeouts.getFirst();
       timeout && timeout->mWhen <= deadline;
       timeout = timeout->getNext()) {
    if (timeout->mFiringDepth == 0) {
      // Mark any timeouts that are on the list to be fired with the
      // firing depth so that we can reentrantly run timeouts
      timeout->mFiringDepth = firingDepth;
      last_expired_timeout = timeout;

      // Note that we have seen our target timer.  This means we can now
      // stop processing timers once we hit our threshold below.
      if (timeout == aTimeout) {
        targetTimerSeen = true;
      }

      // Run only a limited number of timers based on the configured
      // maximum.  Note, we must always run our target timer however.
      // Further timers that are ready will get picked up by their own
      // nsITimer runnables when they execute.
      //
      // For chrome windows, however, we do coalesce all timers and
      // do not yield the main thread.  This is partly because we
      // trust chrome windows not to misbehave and partly because a
      // number of browser chrome tests have races that depend on this
      // coalescing.
      if (targetTimerSeen &&
          numTimersToRun >= gTargetMaxConsecutiveCallbacks &&
          !IsChromeWindow()) {
        break;
      }

      numTimersToRun += 1;
    }
  }

  // Maybe the timeout that the event was fired for has been deleted
  // and there are no others timeouts with deadlines that make them
  // eligible for execution yet. Go away.
  if (!last_expired_timeout) {
    return;
  }

  // Insert a dummy timeout into the list of timeouts between the
  // portion of the list that we are about to process now and those
  // timeouts that will be processed in a future call to
  // win_run_timeout(). This dummy timeout serves as the head of the
  // list for any timeouts inserted as a result of running a timeout.
  RefPtr<Timeout> dummy_timeout = new Timeout();
  dummy_timeout->mFiringDepth = firingDepth;
  dummy_timeout->mWhen = now;
  last_expired_timeout->setNext(dummy_timeout);
  RefPtr<Timeout> timeoutExtraRef(dummy_timeout);

  last_insertion_point = mTimeoutInsertionPoint;
  // If we ever start setting mTimeoutInsertionPoint to a non-dummy timeout,
  // the logic in ResetTimersForThrottleReduction will need to change.
  mTimeoutInsertionPoint = dummy_timeout;

  for (Timeout* timeout = mTimeouts.getFirst();
       timeout != dummy_timeout && !IsFrozen();
       timeout = nextTimeout) {
    nextTimeout = timeout->getNext();

    if (timeout->mFiringDepth != firingDepth) {
      // We skip the timeout since it's on the list to run at another
      // depth.

      continue;
    }

    if (IsSuspended()) {
      // Some timer did suspend us. Make sure the
      // rest of the timers get executed later.
      timeout->mFiringDepth = 0;
      continue;
    }

    // The timeout is on the list to run at this depth, go ahead and
    // process it.

    // Get the script context (a strong ref to prevent it going away)
    // for this timeout and ensure the script language is enabled.
    nsCOMPtr<nsIScriptContext> scx = GetContextInternal();

    if (!scx) {
      // No context means this window was closed or never properly
      // initialized for this language.
      continue;
    }

    // This timeout is good to run
    bool timeout_was_cleared = RunTimeoutHandler(timeout, scx);

    if (timeout_was_cleared) {
      // The running timeout's window was cleared, this means that
      // ClearAllTimeouts() was called from a *nested* call, possibly
      // through a timeout that fired while a modal (to this window)
      // dialog was open or through other non-obvious paths.
      MOZ_ASSERT(dummy_timeout->HasRefCntOne(), "dummy_timeout may leak");
      Unused << timeoutExtraRef.forget().take();

      mTimeoutInsertionPoint = last_insertion_point;

      return;
    }

    // If we have a regular interval timer, we re-schedule the
    // timeout, accounting for clock drift.
    bool needsReinsertion = RescheduleTimeout(timeout, now, !aTimeout);

    // Running a timeout can cause another timeout to be deleted, so
    // we need to reset the pointer to the following timeout.
    nextTimeout = timeout->getNext();

    timeout->remove();

    if (needsReinsertion) {
      // Insert interval timeout onto list sorted in deadline order.
      // AddRefs timeout.
      InsertTimeoutIntoList(timeout);
    }

    // Release the timeout struct since it's possibly out of the list
    timeout->Release();
  }

  // Take the dummy timeout off the head of the list
  dummy_timeout->remove();
  timeoutExtraRef = nullptr;
  MOZ_ASSERT(dummy_timeout->HasRefCntOne(), "dummy_timeout may leak");

  mTimeoutInsertionPoint = last_insertion_point;

  MaybeApplyBackPressure();
}

void
nsGlobalWindow::ClearTimeoutOrInterval(int32_t aTimerId, Timeout::Reason aReason)
{
  MOZ_RELEASE_ASSERT(IsInnerWindow());

  uint32_t timerId = (uint32_t)aTimerId;
  Timeout* timeout;

  for (timeout = mTimeouts.getFirst(); timeout; timeout = timeout->getNext()) {
    if (timeout->mTimeoutId == timerId && timeout->mReason == aReason) {
      if (timeout->mRunning) {
        /* We're running from inside the timeout. Mark this
           timeout for deferred deletion by the code in
           RunTimeout() */
        timeout->mIsInterval = false;
      }
      else {
        /* Delete the timeout from the pending timeout list */
        timeout->remove();

        if (timeout->mTimer) {
          timeout->mTimer->Cancel();
          timeout->mTimer = nullptr;
          timeout->Release();
        }
        timeout->Release();
      }
      break;
    }
  }
}

nsresult nsGlobalWindow::ResetTimersForThrottleReduction(int32_t aPreviousThrottleDelayMS)
{
  FORWARD_TO_INNER(ResetTimersForThrottleReduction, (aPreviousThrottleDelayMS),
                   NS_ERROR_NOT_INITIALIZED);
  MOZ_ASSERT(aPreviousThrottleDelayMS > 0);

  if (IsFrozen() || IsSuspended()) {
    return NS_OK;
  }

  TimeStamp now = TimeStamp::Now();

  // If mTimeoutInsertionPoint is non-null, we're in the middle of firing
  // timers and the timers we're planning to fire all come before
  // mTimeoutInsertionPoint; mTimeoutInsertionPoint itself is a dummy timeout
  // with an mWhen that may be semi-bogus.  In that case, we don't need to do
  // anything with mTimeoutInsertionPoint or anything before it, so should
  // start at the timer after mTimeoutInsertionPoint, if there is one.
  // Otherwise, start at the beginning of the list.
  for (Timeout* timeout = mTimeoutInsertionPoint ?
         mTimeoutInsertionPoint->getNext() : mTimeouts.getFirst();
       timeout; ) {
    // It's important that this check be <= so that we guarantee that
    // taking std::max with |now| won't make a quantity equal to
    // timeout->mWhen below.
    if (timeout->mWhen <= now) {
      timeout = timeout->getNext();
      continue;
    }

    if (timeout->mWhen - now >
        TimeDuration::FromMilliseconds(aPreviousThrottleDelayMS)) {
      // No need to loop further.  Timeouts are sorted in mWhen order
      // and the ones after this point were all set up for at least
      // gMinBackgroundTimeoutValue ms and hence were not clamped.
      break;
    }

    // We reduced our throttled delay. Re-init the timer appropriately.
    // Compute the interval the timer should have had if it had not been set in a
    // background window
    TimeDuration interval =
      TimeDuration::FromMilliseconds(std::max(timeout->mInterval,
                                            uint32_t(DOMMinTimeoutValue())));
    uint32_t oldIntervalMillisecs = 0;
    timeout->mTimer->GetDelay(&oldIntervalMillisecs);
    TimeDuration oldInterval = TimeDuration::FromMilliseconds(oldIntervalMillisecs);
    if (oldInterval > interval) {
      // unclamp
      TimeStamp firingTime =
        std::max(timeout->mWhen - oldInterval + interval, now);

      NS_ASSERTION(firingTime < timeout->mWhen,
                   "Our firing time should strictly decrease!");

      TimeDuration delay = firingTime - now;
      timeout->mWhen = firingTime;

      // Since we reset mWhen we need to move |timeout| to the right
      // place in the list so that it remains sorted by mWhen.

      // Get the pointer to the next timeout now, before we move the
      // current timeout in the list.
      Timeout* nextTimeout = timeout->getNext();

      // Since we are only reducing intervals in this method we can
      // make an optimization here.  If the reduction does not cause us
      // to fall before our previous timeout then we do not have to
      // remove and re-insert the current timeout.  This is important
      // because re-insertion makes this algorithm O(n^2).  Since we
      // will typically be shifting a lot of timers at once this
      // optimization saves us a lot of work.
      Timeout* prevTimeout = timeout->getPrevious();
      if (prevTimeout && prevTimeout->mWhen > timeout->mWhen) {
        // It is safe to remove and re-insert because mWhen is now
        // strictly smaller than it used to be, so we know we'll insert
        // |timeout| before nextTimeout.
        NS_ASSERTION(!nextTimeout ||
                     timeout->mWhen < nextTimeout->mWhen, "How did that happen?");
        timeout->remove();
        // InsertTimeoutIntoList will addref |timeout| and reset
        // mFiringDepth.  Make sure to undo that after calling it.
        uint32_t firingDepth = timeout->mFiringDepth;
        InsertTimeoutIntoList(timeout);
        timeout->mFiringDepth = firingDepth;
        timeout->Release();
      }

      nsresult rv = timeout->InitTimer(GetThrottledEventQueue(),
                                       delay.ToMilliseconds());

      if (NS_FAILED(rv)) {
        NS_WARNING("Error resetting non background timer for DOM timeout!");
        return rv;
      }

      timeout = nextTimeout;
    } else {
      timeout = timeout->getNext();
    }
  }

  return NS_OK;
}

void
nsGlobalWindow::ClearAllTimeouts()
{
  Timeout* timeout;
  Timeout* nextTimeout;

  for (timeout = mTimeouts.getFirst(); timeout; timeout = nextTimeout) {
    /* If RunTimeout() is higher up on the stack for this
       window, e.g. as a result of document.write from a timeout,
       then we need to reset the list insertion point for
       newly-created timeouts in case the user adds a timeout,
       before we pop the stack back to RunTimeout. */
    if (mRunningTimeout == timeout)
      mTimeoutInsertionPoint = nullptr;

    nextTimeout = timeout->getNext();

    if (timeout->mTimer) {
      timeout->mTimer->Cancel();
      timeout->mTimer = nullptr;

      // Drop the count since the timer isn't going to hold on
      // anymore.
      timeout->Release();
    }

    // Set timeout->mCleared to true to indicate that the timeout was
    // cleared and taken out of the list of timeouts
    timeout->mCleared = true;

    // Drop the count since we're removing it from the list.
    timeout->Release();
  }

  // Clear out our list
  mTimeouts.clear();
}

void
nsGlobalWindow::InsertTimeoutIntoList(Timeout* aTimeout)
{
  NS_ASSERTION(IsInnerWindow(),
               "InsertTimeoutIntoList() called on outer window!");

  // Start at mLastTimeout and go backwards.  Don't go further than
  // mTimeoutInsertionPoint, though.  This optimizes for the common case of
  // insertion at the end.
  Timeout* prevSibling;
  for (prevSibling = mTimeouts.getLast();
       prevSibling && prevSibling != mTimeoutInsertionPoint &&
         // This condition needs to match the one in SetTimeoutOrInterval that
         // determines whether to set mWhen or mTimeRemaining.
         (IsFrozen() ?
          prevSibling->mTimeRemaining > aTimeout->mTimeRemaining :
          prevSibling->mWhen > aTimeout->mWhen);
       prevSibling = prevSibling->getPrevious()) {
    /* Do nothing; just searching */
  }

  // Now link in aTimeout after prevSibling.
  if (prevSibling) {
    prevSibling->setNext(aTimeout);
  } else {
    mTimeouts.insertFront(aTimeout);
  }

  aTimeout->mFiringDepth = 0;

  // Increment the timeout's reference count since it's now held on to
  // by the list
  aTimeout->AddRef();
}

//*****************************************************************************
// nsGlobalWindow: Helper Functions
//*****************************************************************************

already_AddRefed<nsIDocShellTreeOwner>
nsGlobalWindow::GetTreeOwner()
{
  FORWARD_TO_OUTER(GetTreeOwner, (), nullptr);

  // If there's no docShellAsItem, this window must have been closed,
  // in that case there is no tree owner.

  if (!mDocShell) {
    return nullptr;
  }

  nsCOMPtr<nsIDocShellTreeOwner> treeOwner;
  mDocShell->GetTreeOwner(getter_AddRefs(treeOwner));
  return treeOwner.forget();
}

already_AddRefed<nsIBaseWindow>
nsGlobalWindow::GetTreeOwnerWindow()
{
  MOZ_ASSERT(IsOuterWindow());

  nsCOMPtr<nsIDocShellTreeOwner> treeOwner;

  // If there's no mDocShell, this window must have been closed,
  // in that case there is no tree owner.

  if (mDocShell) {
    mDocShell->GetTreeOwner(getter_AddRefs(treeOwner));
  }

  nsCOMPtr<nsIBaseWindow> baseWindow = do_QueryInterface(treeOwner);
  return baseWindow.forget();
}

already_AddRefed<nsIWebBrowserChrome>
nsGlobalWindow::GetWebBrowserChrome()
{
  nsCOMPtr<nsIDocShellTreeOwner> treeOwner = GetTreeOwner();

  nsCOMPtr<nsIWebBrowserChrome> browserChrome = do_GetInterface(treeOwner);
  return browserChrome.forget();
}

nsIScrollableFrame *
nsGlobalWindow::GetScrollFrame()
{
  FORWARD_TO_OUTER(GetScrollFrame, (), nullptr);

  if (!mDocShell) {
    return nullptr;
  }

  nsCOMPtr<nsIPresShell> presShell = mDocShell->GetPresShell();
  if (presShell) {
    return presShell->GetRootScrollFrameAsScrollable();
  }
  return nullptr;
}

nsresult
nsGlobalWindow::SecurityCheckURL(const char *aURL)
{
  nsCOMPtr<nsPIDOMWindowInner> sourceWindow = do_QueryInterface(GetEntryGlobal());
  if (!sourceWindow) {
    sourceWindow = AsOuter()->GetCurrentInnerWindow();
  }
  AutoJSContext cx;
  nsGlobalWindow* sourceWin = nsGlobalWindow::Cast(sourceWindow);
  JSAutoCompartment ac(cx, sourceWin->GetGlobalJSObject());

  // Resolve the baseURI, which could be relative to the calling window.
  //
  // Note the algorithm to get the base URI should match the one
  // used to actually kick off the load in nsWindowWatcher.cpp.
  nsCOMPtr<nsIDocument> doc = sourceWindow->GetDoc();
  nsIURI* baseURI = nullptr;
  nsAutoCString charset(NS_LITERAL_CSTRING("UTF-8")); // default to utf-8
  if (doc) {
    baseURI = doc->GetDocBaseURI();
    charset = doc->GetDocumentCharacterSet();
  }
  nsCOMPtr<nsIURI> uri;
  nsresult rv = NS_NewURI(getter_AddRefs(uri), nsDependentCString(aURL),
                          charset.get(), baseURI);
  if (NS_WARN_IF(NS_FAILED(rv))) {
    return rv;
  }

  if (NS_FAILED(nsContentUtils::GetSecurityManager()->
        CheckLoadURIFromScript(cx, uri))) {
    return NS_ERROR_FAILURE;
  }

  return NS_OK;
}

bool
nsGlobalWindow::IsPrivateBrowsing()
{
  nsCOMPtr<nsILoadContext> loadContext = do_QueryInterface(GetDocShell());
  return loadContext && loadContext->UsePrivateBrowsing();
}

void
nsGlobalWindow::FlushPendingNotifications(mozFlushType aType)
{
  if (mDoc) {
    mDoc->FlushPendingNotifications(aType);
  }
}

void
nsGlobalWindow::EnsureSizeUpToDate()
{
  MOZ_ASSERT(IsOuterWindow());

  // If we're a subframe, make sure our size is up to date.  It's OK that this
  // crosses the content/chrome boundary, since chrome can have pending reflows
  // too.
  nsGlobalWindow *parent = nsGlobalWindow::Cast(GetPrivateParent());
  if (parent) {
    parent->FlushPendingNotifications(Flush_Layout);
  }
}

already_AddRefed<nsISupports>
nsGlobalWindow::SaveWindowState()
{
  NS_PRECONDITION(IsOuterWindow(), "Can't save the inner window's state");

  if (!mContext || !GetWrapperPreserveColor()) {
    // The window may be getting torn down; don't bother saving state.
    return nullptr;
  }

  nsGlobalWindow *inner = GetCurrentInnerWindowInternal();
  NS_ASSERTION(inner, "No inner window to save");

  // Don't do anything else to this inner window! After this point, all
  // calls to SetTimeoutOrInterval will create entries in the timeout
  // list that will only run after this window has come out of the bfcache.
  // Also, while we're frozen, we won't dispatch online/offline events
  // to the page.
  inner->Freeze();

  nsCOMPtr<nsISupports> state = new WindowStateHolder(inner);

#ifdef DEBUG_PAGE_CACHE
  printf("saving window state, state = %p\n", (void*)state);
#endif

  return state.forget();
}

nsresult
nsGlobalWindow::RestoreWindowState(nsISupports *aState)
{
  NS_ASSERTION(IsOuterWindow(), "Cannot restore an inner window");

  if (!mContext || !GetWrapperPreserveColor()) {
    // The window may be getting torn down; don't bother restoring state.
    return NS_OK;
  }

  nsCOMPtr<WindowStateHolder> holder = do_QueryInterface(aState);
  NS_ENSURE_TRUE(holder, NS_ERROR_FAILURE);

#ifdef DEBUG_PAGE_CACHE
  printf("restoring window state, state = %p\n", (void*)holder);
#endif

  // And we're ready to go!
  nsGlobalWindow *inner = GetCurrentInnerWindowInternal();

  // if a link is focused, refocus with the FLAG_SHOWRING flag set. This makes
  // it easy to tell which link was last clicked when going back a page.
  nsIContent* focusedNode = inner->GetFocusedNode();
  if (IsLink(focusedNode)) {
    nsIFocusManager* fm = nsFocusManager::GetFocusManager();
    if (fm) {
      nsCOMPtr<nsIDOMElement> focusedElement(do_QueryInterface(focusedNode));
      fm->SetFocus(focusedElement, nsIFocusManager::FLAG_NOSCROLL |
                                   nsIFocusManager::FLAG_SHOWRING);
    }
  }

  inner->Thaw();

  holder->DidRestoreWindow();

  return NS_OK;
}

void
nsGlobalWindow::EnableDeviceSensor(uint32_t aType)
{
  MOZ_ASSERT(IsInnerWindow());

  bool alreadyEnabled = false;
  for (uint32_t i = 0; i < mEnabledSensors.Length(); i++) {
    if (mEnabledSensors[i] == aType) {
      alreadyEnabled = true;
      break;
    }
  }

  mEnabledSensors.AppendElement(aType);

  if (alreadyEnabled) {
    return;
  }

  nsCOMPtr<nsIDeviceSensors> ac = do_GetService(NS_DEVICE_SENSORS_CONTRACTID);
  if (ac) {
    ac->AddWindowListener(aType, this);
  }
}

void
nsGlobalWindow::DisableDeviceSensor(uint32_t aType)
{
  MOZ_ASSERT(IsInnerWindow());

  int32_t doomedElement = -1;
  int32_t listenerCount = 0;
  for (uint32_t i = 0; i < mEnabledSensors.Length(); i++) {
    if (mEnabledSensors[i] == aType) {
      doomedElement = i;
      listenerCount++;
    }
  }

  if (doomedElement == -1) {
    return;
  }

  mEnabledSensors.RemoveElementAt(doomedElement);

  if (listenerCount > 1) {
    return;
  }

  nsCOMPtr<nsIDeviceSensors> ac = do_GetService(NS_DEVICE_SENSORS_CONTRACTID);
  if (ac) {
    ac->RemoveWindowListener(aType, this);
  }
}

void
nsGlobalWindow::SetHasGamepadEventListener(bool aHasGamepad/* = true*/)
{
  MOZ_ASSERT(IsInnerWindow());
  mHasGamepad = aHasGamepad;
  if (aHasGamepad) {
    EnableGamepadUpdates();
  }
}


void
nsGlobalWindow::EventListenerAdded(nsIAtom* aType)
{
}

void
nsGlobalWindow::EnableTimeChangeNotifications()
{
  mozilla::time::AddWindowListener(AsInner());
}

void
nsGlobalWindow::DisableTimeChangeNotifications()
{
  mozilla::time::RemoveWindowListener(AsInner());
}

void
nsGlobalWindow::AddSizeOfIncludingThis(nsWindowSizes* aWindowSizes) const
{
  aWindowSizes->mDOMOtherSize += aWindowSizes->mMallocSizeOf(this);

  if (IsInnerWindow()) {
    EventListenerManager* elm = GetExistingListenerManager();
    if (elm) {
      aWindowSizes->mDOMOtherSize +=
        elm->SizeOfIncludingThis(aWindowSizes->mMallocSizeOf);
      aWindowSizes->mDOMEventListenersCount +=
        elm->ListenerCount();
    }
    if (mDoc) {
      // Multiple global windows can share a document. So only measure the
      // document if it (a) doesn't have a global window, or (b) it's the
      // primary document for the window.
      if (!mDoc->GetInnerWindow() ||
          mDoc->GetInnerWindow() == AsInner()) {
        mDoc->DocAddSizeOfIncludingThis(aWindowSizes);
      }
    }
  }

  if (mNavigator) {
    aWindowSizes->mDOMOtherSize +=
      mNavigator->SizeOfIncludingThis(aWindowSizes->mMallocSizeOf);
  }

  aWindowSizes->mDOMEventTargetsSize +=
    mEventTargetObjects.ShallowSizeOfExcludingThis(aWindowSizes->mMallocSizeOf);

  for (auto iter = mEventTargetObjects.ConstIter(); !iter.Done(); iter.Next()) {
    DOMEventTargetHelper* et = iter.Get()->GetKey();
    if (nsCOMPtr<nsISizeOfEventTarget> iSizeOf = do_QueryObject(et)) {
      aWindowSizes->mDOMEventTargetsSize +=
        iSizeOf->SizeOfEventTargetIncludingThis(aWindowSizes->mMallocSizeOf);
    }
    if (EventListenerManager* elm = et->GetExistingListenerManager()) {
      aWindowSizes->mDOMEventListenersCount += elm->ListenerCount();
    }
    ++aWindowSizes->mDOMEventTargetsCount;
  }
}


#ifdef MOZ_GAMEPAD
void
nsGlobalWindow::AddGamepad(uint32_t aIndex, Gamepad* aGamepad)
{
  MOZ_ASSERT(IsInnerWindow());
  // Create the index we will present to content based on which indices are
  // already taken, as required by the spec.
  // https://w3c.github.io/gamepad/gamepad.html#widl-Gamepad-index
  int index = 0;
  while(mGamepadIndexSet.Contains(index)) {
    ++index;
  }
  mGamepadIndexSet.Put(index);
  aGamepad->SetIndex(index);
  mGamepads.Put(aIndex, aGamepad);
}

void
nsGlobalWindow::RemoveGamepad(uint32_t aIndex)
{
  MOZ_ASSERT(IsInnerWindow());
  RefPtr<Gamepad> gamepad;
  if (!mGamepads.Get(aIndex, getter_AddRefs(gamepad))) {
    return;
  }
  // Free up the index we were using so it can be reused
  mGamepadIndexSet.Remove(gamepad->Index());
  mGamepads.Remove(aIndex);
}

void
nsGlobalWindow::GetGamepads(nsTArray<RefPtr<Gamepad> >& aGamepads)
{
  MOZ_ASSERT(IsInnerWindow());
  aGamepads.Clear();
  // mGamepads.Count() may not be sufficient, but it's not harmful.
  aGamepads.SetCapacity(mGamepads.Count());
  for (auto iter = mGamepads.Iter(); !iter.Done(); iter.Next()) {
    Gamepad* gamepad = iter.UserData();
    aGamepads.EnsureLengthAtLeast(gamepad->Index() + 1);
    aGamepads[gamepad->Index()] = gamepad;
  }
}

already_AddRefed<Gamepad>
nsGlobalWindow::GetGamepad(uint32_t aIndex)
{
  MOZ_ASSERT(IsInnerWindow());
  RefPtr<Gamepad> gamepad;

  if (mGamepads.Get(aIndex, getter_AddRefs(gamepad))) {
    return gamepad.forget();
  }

  return nullptr;
}

void
nsGlobalWindow::SetHasSeenGamepadInput(bool aHasSeen)
{
  MOZ_ASSERT(IsInnerWindow());
  mHasSeenGamepadInput = aHasSeen;
}

bool
nsGlobalWindow::HasSeenGamepadInput()
{
  MOZ_ASSERT(IsInnerWindow());
  return mHasSeenGamepadInput;
}

void
nsGlobalWindow::SyncGamepadState()
{
  MOZ_ASSERT(IsInnerWindow());
  if (mHasSeenGamepadInput) {
    RefPtr<GamepadManager> gamepadManager(GamepadManager::GetService());
    for (auto iter = mGamepads.Iter(); !iter.Done(); iter.Next()) {
      gamepadManager->SyncGamepadState(iter.Key(), iter.UserData());
    }
  }
}
#endif // MOZ_GAMEPAD

// nsGlobalChromeWindow implementation

NS_IMPL_CYCLE_COLLECTION_CLASS(nsGlobalChromeWindow)

NS_IMPL_CYCLE_COLLECTION_TRAVERSE_BEGIN_INHERITED(nsGlobalChromeWindow,
                                                  nsGlobalWindow)
  NS_IMPL_CYCLE_COLLECTION_TRAVERSE(mBrowserDOMWindow)
  NS_IMPL_CYCLE_COLLECTION_TRAVERSE(mMessageManager)
  NS_IMPL_CYCLE_COLLECTION_TRAVERSE(mGroupMessageManagers)
  NS_IMPL_CYCLE_COLLECTION_TRAVERSE(mOpenerForInitialContentBrowser)
NS_IMPL_CYCLE_COLLECTION_TRAVERSE_END


NS_IMPL_CYCLE_COLLECTION_UNLINK_BEGIN_INHERITED(nsGlobalChromeWindow,
                                                nsGlobalWindow)
  NS_IMPL_CYCLE_COLLECTION_UNLINK(mBrowserDOMWindow)
  if (tmp->mMessageManager) {
    static_cast<nsFrameMessageManager*>(
      tmp->mMessageManager.get())->Disconnect();
    NS_IMPL_CYCLE_COLLECTION_UNLINK(mMessageManager)
  }
  tmp->DisconnectAndClearGroupMessageManagers();
  NS_IMPL_CYCLE_COLLECTION_UNLINK(mGroupMessageManagers)
  NS_IMPL_CYCLE_COLLECTION_UNLINK(mOpenerForInitialContentBrowser)
NS_IMPL_CYCLE_COLLECTION_UNLINK_END

// QueryInterface implementation for nsGlobalChromeWindow
NS_INTERFACE_MAP_BEGIN_CYCLE_COLLECTION_INHERITED(nsGlobalChromeWindow)
  NS_INTERFACE_MAP_ENTRY(nsIDOMChromeWindow)
NS_INTERFACE_MAP_END_INHERITING(nsGlobalWindow)

NS_IMPL_ADDREF_INHERITED(nsGlobalChromeWindow, nsGlobalWindow)
NS_IMPL_RELEASE_INHERITED(nsGlobalChromeWindow, nsGlobalWindow)

/* static */ already_AddRefed<nsGlobalChromeWindow>
nsGlobalChromeWindow::Create(nsGlobalWindow *aOuterWindow)
{
  RefPtr<nsGlobalChromeWindow> window = new nsGlobalChromeWindow(aOuterWindow);
  window->InitWasOffline();
  return window.forget();
}

NS_IMETHODIMP
nsGlobalChromeWindow::GetWindowState(uint16_t* aWindowState)
{
  FORWARD_TO_INNER_CHROME(GetWindowState, (aWindowState), NS_ERROR_UNEXPECTED);

  *aWindowState = WindowState();
  return NS_OK;
}

uint16_t
nsGlobalWindow::WindowState()
{
  MOZ_ASSERT(IsInnerWindow());
  nsCOMPtr<nsIWidget> widget = GetMainWidget();

  int32_t mode = widget ? widget->SizeMode() : 0;

  switch (mode) {
    case nsSizeMode_Minimized:
      return nsIDOMChromeWindow::STATE_MINIMIZED;
    case nsSizeMode_Maximized:
      return nsIDOMChromeWindow::STATE_MAXIMIZED;
    case nsSizeMode_Fullscreen:
      return nsIDOMChromeWindow::STATE_FULLSCREEN;
    case nsSizeMode_Normal:
      return nsIDOMChromeWindow::STATE_NORMAL;
    default:
      NS_WARNING("Illegal window state for this chrome window");
      break;
  }

  return nsIDOMChromeWindow::STATE_NORMAL;
}

NS_IMETHODIMP
nsGlobalChromeWindow::Maximize()
{
  FORWARD_TO_INNER_CHROME(Maximize, (), NS_ERROR_UNEXPECTED);

  nsGlobalWindow::Maximize();
  return NS_OK;
}

void
nsGlobalWindow::Maximize()
{
  MOZ_ASSERT(IsInnerWindow());

  nsCOMPtr<nsIWidget> widget = GetMainWidget();

  if (widget) {
    widget->SetSizeMode(nsSizeMode_Maximized);
  }
}

NS_IMETHODIMP
nsGlobalChromeWindow::Minimize()
{
  FORWARD_TO_INNER_CHROME(Minimize, (), NS_ERROR_UNEXPECTED);

  nsGlobalWindow::Minimize();
  return NS_OK;
}

void
nsGlobalWindow::Minimize()
{
  MOZ_ASSERT(IsInnerWindow());

  nsCOMPtr<nsIWidget> widget = GetMainWidget();

  if (widget) {
    widget->SetSizeMode(nsSizeMode_Minimized);
  }
}

NS_IMETHODIMP
nsGlobalChromeWindow::Restore()
{
  FORWARD_TO_INNER_CHROME(Restore, (), NS_ERROR_UNEXPECTED);

  nsGlobalWindow::Restore();
  return NS_OK;
}

void
nsGlobalWindow::Restore()
{
  MOZ_ASSERT(IsInnerWindow());

  nsCOMPtr<nsIWidget> widget = GetMainWidget();

  if (widget) {
    widget->SetSizeMode(nsSizeMode_Normal);
  }
}

NS_IMETHODIMP
nsGlobalChromeWindow::GetAttention()
{
  FORWARD_TO_INNER_CHROME(GetAttention, (), NS_ERROR_UNEXPECTED);

  ErrorResult rv;
  GetAttention(rv);
  return rv.StealNSResult();
}

void
nsGlobalWindow::GetAttention(ErrorResult& aResult)
{
  MOZ_ASSERT(IsInnerWindow());
  return GetAttentionWithCycleCount(-1, aResult);
}

NS_IMETHODIMP
nsGlobalChromeWindow::GetAttentionWithCycleCount(int32_t aCycleCount)
{
  FORWARD_TO_INNER_CHROME(GetAttentionWithCycleCount, (aCycleCount), NS_ERROR_UNEXPECTED);

  ErrorResult rv;
  GetAttentionWithCycleCount(aCycleCount, rv);
  return rv.StealNSResult();
}

void
nsGlobalWindow::GetAttentionWithCycleCount(int32_t aCycleCount,
                                           ErrorResult& aError)
{
  MOZ_ASSERT(IsInnerWindow());

  nsCOMPtr<nsIWidget> widget = GetMainWidget();

  if (widget) {
    aError = widget->GetAttention(aCycleCount);
  }
}

NS_IMETHODIMP
nsGlobalChromeWindow::BeginWindowMove(nsIDOMEvent *aMouseDownEvent, nsIDOMElement* aPanel)
{
  FORWARD_TO_INNER_CHROME(BeginWindowMove, (aMouseDownEvent, aPanel), NS_ERROR_UNEXPECTED);

  NS_ENSURE_TRUE(aMouseDownEvent, NS_ERROR_FAILURE);
  Event* mouseDownEvent = aMouseDownEvent->InternalDOMEvent();
  NS_ENSURE_TRUE(mouseDownEvent, NS_ERROR_FAILURE);

  nsCOMPtr<Element> panel = do_QueryInterface(aPanel);
  NS_ENSURE_TRUE(panel || !aPanel, NS_ERROR_FAILURE);

  ErrorResult rv;
  BeginWindowMove(*mouseDownEvent, panel, rv);
  return rv.StealNSResult();
}

void
nsGlobalWindow::BeginWindowMove(Event& aMouseDownEvent, Element* aPanel,
                                ErrorResult& aError)
{
  MOZ_ASSERT(IsInnerWindow());

  nsCOMPtr<nsIWidget> widget;

  // if a panel was supplied, use its widget instead.
#ifdef MOZ_XUL
  if (aPanel) {
    nsIFrame* frame = aPanel->GetPrimaryFrame();
    if (!frame || frame->GetType() != nsGkAtoms::menuPopupFrame) {
      return;
    }

    widget = (static_cast<nsMenuPopupFrame*>(frame))->GetWidget();
  }
  else {
#endif
    widget = GetMainWidget();
#ifdef MOZ_XUL
  }
#endif

  if (!widget) {
    return;
  }

  WidgetMouseEvent* mouseEvent =
    aMouseDownEvent.WidgetEventPtr()->AsMouseEvent();
  if (!mouseEvent || mouseEvent->mClass != eMouseEventClass) {
    aError.Throw(NS_ERROR_FAILURE);
    return;
  }

  aError = widget->BeginMoveDrag(mouseEvent);
}

already_AddRefed<nsWindowRoot>
nsGlobalWindow::GetWindowRootOuter()
{
  MOZ_RELEASE_ASSERT(IsOuterWindow());
  nsCOMPtr<nsPIWindowRoot> root = GetTopWindowRoot();
  return root.forget().downcast<nsWindowRoot>();
}

already_AddRefed<nsWindowRoot>
nsGlobalWindow::GetWindowRoot(mozilla::ErrorResult& aError)
{
  FORWARD_TO_OUTER_OR_THROW(GetWindowRootOuter, (), aError, nullptr);
}

//Note: This call will lock the cursor, it will not change as it moves.
//To unlock, the cursor must be set back to CURSOR_AUTO.
NS_IMETHODIMP
nsGlobalChromeWindow::SetCursor(const nsAString& aCursor)
{
  FORWARD_TO_INNER_CHROME(SetCursor, (aCursor), NS_ERROR_UNEXPECTED);

  ErrorResult rv;
  SetCursor(aCursor, rv);
  return rv.StealNSResult();
}

void
nsGlobalWindow::SetCursorOuter(const nsAString& aCursor, ErrorResult& aError)
{
  MOZ_RELEASE_ASSERT(IsOuterWindow());

  int32_t cursor;

  if (aCursor.EqualsLiteral("auto"))
    cursor = NS_STYLE_CURSOR_AUTO;
  else {
    nsCSSKeyword keyword = nsCSSKeywords::LookupKeyword(aCursor);
    if (eCSSKeyword_UNKNOWN == keyword ||
        !nsCSSProps::FindKeyword(keyword, nsCSSProps::kCursorKTable, cursor)) {
      return;
    }
  }

  RefPtr<nsPresContext> presContext;
  if (mDocShell) {
    mDocShell->GetPresContext(getter_AddRefs(presContext));
  }

  if (presContext) {
    // Need root widget.
    nsCOMPtr<nsIPresShell> presShell = mDocShell->GetPresShell();
    if (!presShell) {
      aError.Throw(NS_ERROR_FAILURE);
      return;
    }

    nsViewManager* vm = presShell->GetViewManager();
    if (!vm) {
      aError.Throw(NS_ERROR_FAILURE);
      return;
    }

    nsView* rootView = vm->GetRootView();
    if (!rootView) {
      aError.Throw(NS_ERROR_FAILURE);
      return;
    }

    nsIWidget* widget = rootView->GetNearestWidget(nullptr);
    if (!widget) {
      aError.Throw(NS_ERROR_FAILURE);
      return;
    }

    // Call esm and set cursor.
    aError = presContext->EventStateManager()->SetCursor(cursor, nullptr,
                                                         false, 0.0f, 0.0f,
                                                         widget, true);
  }
}

void
nsGlobalWindow::SetCursor(const nsAString& aCursor, ErrorResult& aError)
{
  FORWARD_TO_OUTER_OR_THROW(SetCursorOuter, (aCursor, aError), aError, );
}

NS_IMETHODIMP
nsGlobalChromeWindow::GetBrowserDOMWindow(nsIBrowserDOMWindow **aBrowserWindow)
{
  FORWARD_TO_INNER_CHROME(GetBrowserDOMWindow, (aBrowserWindow), NS_ERROR_UNEXPECTED);

  ErrorResult rv;
  NS_IF_ADDREF(*aBrowserWindow = GetBrowserDOMWindow(rv));
  return rv.StealNSResult();
}

nsIBrowserDOMWindow*
nsGlobalWindow::GetBrowserDOMWindowOuter()
{
  MOZ_RELEASE_ASSERT(IsOuterWindow());
  MOZ_ASSERT(IsChromeWindow());
  return static_cast<nsGlobalChromeWindow*>(this)->mBrowserDOMWindow;
}

nsIBrowserDOMWindow*
nsGlobalWindow::GetBrowserDOMWindow(ErrorResult& aError)
{
  FORWARD_TO_OUTER_OR_THROW(GetBrowserDOMWindowOuter, (), aError, nullptr);
}

NS_IMETHODIMP
nsGlobalChromeWindow::SetBrowserDOMWindow(nsIBrowserDOMWindow *aBrowserWindow)
{
  FORWARD_TO_INNER_CHROME(SetBrowserDOMWindow, (aBrowserWindow), NS_ERROR_UNEXPECTED);

  ErrorResult rv;
  SetBrowserDOMWindow(aBrowserWindow, rv);
  return rv.StealNSResult();
}

void
nsGlobalWindow::SetBrowserDOMWindowOuter(nsIBrowserDOMWindow* aBrowserWindow)
{
  MOZ_RELEASE_ASSERT(IsOuterWindow());
  MOZ_ASSERT(IsChromeWindow());
  static_cast<nsGlobalChromeWindow*>(this)->mBrowserDOMWindow = aBrowserWindow;
}

void
nsGlobalWindow::SetBrowserDOMWindow(nsIBrowserDOMWindow* aBrowserWindow,
                                    ErrorResult& aError)
{
  FORWARD_TO_OUTER_OR_THROW(SetBrowserDOMWindowOuter, (aBrowserWindow), aError, );
}

NS_IMETHODIMP
nsGlobalChromeWindow::NotifyDefaultButtonLoaded(nsIDOMElement* aDefaultButton)
{
  FORWARD_TO_INNER_CHROME(NotifyDefaultButtonLoaded,
                          (aDefaultButton), NS_ERROR_UNEXPECTED);

  nsCOMPtr<Element> defaultButton = do_QueryInterface(aDefaultButton);
  NS_ENSURE_ARG(defaultButton);

  ErrorResult rv;
  NotifyDefaultButtonLoaded(*defaultButton, rv);
  return rv.StealNSResult();
}

void
nsGlobalWindow::NotifyDefaultButtonLoaded(Element& aDefaultButton,
                                          ErrorResult& aError)
{
  MOZ_ASSERT(IsInnerWindow());
#ifdef MOZ_XUL
  // Don't snap to a disabled button.
  nsCOMPtr<nsIDOMXULControlElement> xulControl =
                                      do_QueryInterface(&aDefaultButton);
  if (!xulControl) {
    aError.Throw(NS_ERROR_FAILURE);
    return;
  }
  bool disabled;
  aError = xulControl->GetDisabled(&disabled);
  if (aError.Failed() || disabled) {
    return;
  }

  // Get the button rect in screen coordinates.
  nsIFrame *frame = aDefaultButton.GetPrimaryFrame();
  if (!frame) {
    aError.Throw(NS_ERROR_FAILURE);
    return;
  }
  LayoutDeviceIntRect buttonRect =
    LayoutDeviceIntRect::FromAppUnitsToNearest(
      frame->GetScreenRectInAppUnits(),
      frame->PresContext()->AppUnitsPerDevPixel());

  // Get the widget rect in screen coordinates.
  nsIWidget *widget = GetNearestWidget();
  if (!widget) {
    aError.Throw(NS_ERROR_FAILURE);
    return;
  }
  LayoutDeviceIntRect widgetRect = widget->GetScreenBounds();

  // Convert the buttonRect coordinates from screen to the widget.
  buttonRect -= widgetRect.TopLeft();
  nsresult rv = widget->OnDefaultButtonLoaded(buttonRect);
  if (NS_FAILED(rv) && rv != NS_ERROR_NOT_IMPLEMENTED) {
    aError.Throw(rv);
  }
#else
  aError.Throw(NS_ERROR_NOT_IMPLEMENTED);
#endif
}

NS_IMETHODIMP
nsGlobalChromeWindow::GetMessageManager(nsIMessageBroadcaster** aManager)
{
  FORWARD_TO_INNER_CHROME(GetMessageManager, (aManager), NS_ERROR_UNEXPECTED);

  ErrorResult rv;
  NS_IF_ADDREF(*aManager = GetMessageManager(rv));
  return rv.StealNSResult();
}

nsIMessageBroadcaster*
nsGlobalWindow::GetMessageManager(ErrorResult& aError)
{
  MOZ_ASSERT(IsChromeWindow());
  MOZ_RELEASE_ASSERT(IsInnerWindow());
  nsGlobalChromeWindow* myself = static_cast<nsGlobalChromeWindow*>(this);
  if (!myself->mMessageManager) {
    nsCOMPtr<nsIMessageBroadcaster> globalMM =
      do_GetService("@mozilla.org/globalmessagemanager;1");
    myself->mMessageManager =
      new nsFrameMessageManager(nullptr,
                                static_cast<nsFrameMessageManager*>(globalMM.get()),
                                MM_CHROME | MM_BROADCASTER);
  }
  return myself->mMessageManager;
}

NS_IMETHODIMP
nsGlobalChromeWindow::GetGroupMessageManager(const nsAString& aGroup,
                                             nsIMessageBroadcaster** aManager)
{
  FORWARD_TO_INNER_CHROME(GetGroupMessageManager, (aGroup, aManager), NS_ERROR_UNEXPECTED);

  ErrorResult rv;
  NS_IF_ADDREF(*aManager = GetGroupMessageManager(aGroup, rv));
  return rv.StealNSResult();
}

nsIMessageBroadcaster*
nsGlobalWindow::GetGroupMessageManager(const nsAString& aGroup,
                                       ErrorResult& aError)
{
  MOZ_ASSERT(IsChromeWindow());
  MOZ_RELEASE_ASSERT(IsInnerWindow());

  nsGlobalChromeWindow* myself = static_cast<nsGlobalChromeWindow*>(this);
  nsCOMPtr<nsIMessageBroadcaster> messageManager =
    myself->mGroupMessageManagers.Get(aGroup);

  if (!messageManager) {
    nsFrameMessageManager* parent =
      static_cast<nsFrameMessageManager*>(GetMessageManager(aError));

    messageManager = new nsFrameMessageManager(nullptr,
                                               parent,
                                               MM_CHROME | MM_BROADCASTER);
    myself->mGroupMessageManagers.Put(aGroup, messageManager);
  }

  return messageManager;
}

nsresult
nsGlobalChromeWindow::SetOpenerForInitialContentBrowser(mozIDOMWindowProxy* aOpenerWindow)
{
  MOZ_RELEASE_ASSERT(IsOuterWindow());
  MOZ_ASSERT(!mOpenerForInitialContentBrowser);
  mOpenerForInitialContentBrowser = aOpenerWindow;
  return NS_OK;
}

nsresult
nsGlobalChromeWindow::TakeOpenerForInitialContentBrowser(mozIDOMWindowProxy** aOpenerWindow)
{
  MOZ_RELEASE_ASSERT(IsOuterWindow());
  // Intentionally forget our own member
  mOpenerForInitialContentBrowser.forget(aOpenerWindow);
  return NS_OK;
}

/* static */ already_AddRefed<nsGlobalWindow>
nsGlobalWindow::Create(nsGlobalWindow *aOuterWindow)
{
  RefPtr<nsGlobalWindow> window = new nsGlobalWindow(aOuterWindow);
  window->InitWasOffline();
  return window.forget();
}

void
nsGlobalWindow::InitWasOffline()
{
  mWasOffline = NS_IsOffline();
}

Console*
nsGlobalWindow::GetConsole(ErrorResult& aRv)
{
  MOZ_RELEASE_ASSERT(IsInnerWindow());

  if (!mConsole) {
    mConsole = Console::Create(AsInner(), aRv);
    if (NS_WARN_IF(aRv.Failed())) {
      return nullptr;
    }
  }

  return mConsole;
}

bool
nsGlobalWindow::IsSecureContext() const
{
  MOZ_RELEASE_ASSERT(IsInnerWindow());

  return JS_GetIsSecureContext(js::GetObjectCompartment(GetWrapperPreserveColor()));
}

bool
nsGlobalWindow::IsSecureContextIfOpenerIgnored() const
{
  MOZ_RELEASE_ASSERT(IsInnerWindow());

  return mIsSecureContextIfOpenerIgnored;
}

already_AddRefed<External>
nsGlobalWindow::GetExternal(ErrorResult& aRv)
{
  MOZ_RELEASE_ASSERT(IsInnerWindow());

#ifdef HAVE_SIDEBAR
  if (!mExternal) {
    AutoJSContext cx;
    JS::Rooted<JSObject*> jsImplObj(cx);
    ConstructJSImplementation("@mozilla.org/sidebar;1", this, &jsImplObj, aRv);
    if (aRv.Failed()) {
      return nullptr;
    }
    mExternal = new External(jsImplObj, this);
  }

  RefPtr<External> external = static_cast<External*>(mExternal.get());
  return external.forget();
#else
  aRv.Throw(NS_ERROR_NOT_IMPLEMENTED);
  return nullptr;
#endif
}

void
nsGlobalWindow::GetSidebar(OwningExternalOrWindowProxy& aResult,
                           ErrorResult& aRv)
{
  MOZ_RELEASE_ASSERT(IsInnerWindow());

#ifdef HAVE_SIDEBAR
  // First check for a named frame named "sidebar"
  nsCOMPtr<nsPIDOMWindowOuter> domWindow = GetChildWindow(NS_LITERAL_STRING("sidebar"));
  if (domWindow) {
    aResult.SetAsWindowProxy() = domWindow.forget();
    return;
  }

  RefPtr<External> external = GetExternal(aRv);
  if (external) {
    aResult.SetAsExternal() = external;
  }
#else
  aRv.Throw(NS_ERROR_NOT_IMPLEMENTED);
#endif
}

void
nsGlobalWindow::ClearDocumentDependentSlots(JSContext* aCx)
{
  MOZ_ASSERT(IsInnerWindow());

  // If JSAPI OOMs here, there is basically nothing we can do to recover safely.
  if (!WindowBinding::ClearCachedDocumentValue(aCx, this) ||
      !WindowBinding::ClearCachedPerformanceValue(aCx, this)) {
    MOZ_CRASH("Unhandlable OOM while clearing document dependent slots.");
  }
}

/* static */
JSObject*
nsGlobalWindow::CreateNamedPropertiesObject(JSContext *aCx,
                                            JS::Handle<JSObject*> aProto)
{
  return WindowNamedPropertiesHandler::Create(aCx, aProto);
}

bool
nsGlobalWindow::GetIsPrerendered()
{
  nsIDocShell* docShell = GetDocShell();
  return docShell && docShell->GetIsPrerendered();
}

void
nsGlobalWindow::RedefineProperty(JSContext* aCx, const char* aPropName,
                                 JS::Handle<JS::Value> aValue,
                                 ErrorResult& aError)
{
  JS::Rooted<JSObject*> thisObj(aCx, GetWrapperPreserveColor());
  if (!thisObj) {
    aError.Throw(NS_ERROR_UNEXPECTED);
    return;
  }

  if (!JS_WrapObject(aCx, &thisObj) ||
      !JS_DefineProperty(aCx, thisObj, aPropName, aValue, JSPROP_ENUMERATE,
                         JS_STUBGETTER, JS_STUBSETTER)) {
    aError.Throw(NS_ERROR_FAILURE);
  }
}

void
nsGlobalWindow::GetReplaceableWindowCoord(JSContext* aCx,
                                          nsGlobalWindow::WindowCoordGetter aGetter,
                                          JS::MutableHandle<JS::Value> aRetval,
                                          CallerType aCallerType,
                                          ErrorResult& aError)
{
  MOZ_ASSERT(IsInnerWindow());

  int32_t coord = (this->*aGetter)(aCallerType, aError);
  if (!aError.Failed() &&
      !ToJSValue(aCx, coord, aRetval)) {
    aError.Throw(NS_ERROR_FAILURE);
  }
}

void
nsGlobalWindow::SetReplaceableWindowCoord(JSContext* aCx,
                                          nsGlobalWindow::WindowCoordSetter aSetter,
                                          JS::Handle<JS::Value> aValue,
                                          const char* aPropName,
                                          ErrorResult& aError)
{
  MOZ_ASSERT(IsInnerWindow());

  /*
   * If caller is not chrome and the user has not explicitly exempted the site,
   * just treat this the way we would an IDL replaceable property.
   */
  nsGlobalWindow* outer = GetOuterWindowInternal();
  if (!outer || !outer->CanMoveResizeWindows(nsContentUtils::IsCallerChrome()) || outer->IsFrame()) {
    RedefineProperty(aCx, aPropName, aValue, aError);
    return;
  }

  int32_t value;
  if (!ValueToPrimitive<int32_t, eDefault>(aCx, aValue, &value)) {
    aError.Throw(NS_ERROR_UNEXPECTED);
    return;
  }

  (this->*aSetter)(value, aError);
}

void
nsGlobalWindow::FireOnNewGlobalObject()
{
  MOZ_ASSERT(IsInnerWindow());

  // AutoEntryScript required to invoke debugger hook, which is a
  // Gecko-specific concept at present.
  AutoEntryScript aes(this, "nsGlobalWindow report new global");
  JS::Rooted<JSObject*> global(aes.cx(), GetWrapper());
  JS_FireOnNewGlobalObject(aes.cx(), global);
}

#ifdef _WINDOWS_
#error "Never include windows.h in this file!"
#endif

already_AddRefed<Promise>
nsGlobalWindow::CreateImageBitmap(const ImageBitmapSource& aImage,
                                  ErrorResult& aRv)
{
  if (aImage.IsArrayBuffer() || aImage.IsArrayBufferView()) {
    aRv.Throw(NS_ERROR_NOT_IMPLEMENTED);
    return nullptr;
  }

  return ImageBitmap::Create(this, aImage, Nothing(), aRv);
}

already_AddRefed<Promise>
nsGlobalWindow::CreateImageBitmap(const ImageBitmapSource& aImage,
                                  int32_t aSx, int32_t aSy, int32_t aSw, int32_t aSh,
                                  ErrorResult& aRv)
{
  if (aImage.IsArrayBuffer() || aImage.IsArrayBufferView()) {
    aRv.Throw(NS_ERROR_NOT_IMPLEMENTED);
    return nullptr;
  }

  return ImageBitmap::Create(this, aImage, Some(gfx::IntRect(aSx, aSy, aSw, aSh)), aRv);
}

already_AddRefed<mozilla::dom::Promise>
nsGlobalWindow::CreateImageBitmap(const ImageBitmapSource& aImage,
                                  int32_t aOffset, int32_t aLength,
                                  ImageBitmapFormat aFormat,
                                  const Sequence<ChannelPixelLayout>& aLayout,
                                  ErrorResult& aRv)
{
  if (!ImageBitmap::ExtensionsEnabled(nullptr, nullptr)) {
    aRv.Throw(NS_ERROR_TYPE_ERR);
    return nullptr;
  }
  if (aImage.IsArrayBuffer() || aImage.IsArrayBufferView()) {
    return ImageBitmap::Create(this, aImage, aOffset, aLength, aFormat, aLayout,
                               aRv);
  } else {
    aRv.Throw(NS_ERROR_TYPE_ERR);
    return nullptr;
  }
}

// https://html.spec.whatwg.org/#structured-cloning
void
nsGlobalWindow::StructuredClone(JSContext* aCx,
                                JS::Handle<JS::Value> aValue,
                                const StructuredSerializeOptions& aOptions,
                                JS::MutableHandle<JS::Value> aRv,
                                ErrorResult& aError)
{
  nsContentUtils::StructuredClone(aCx, this, aValue, aOptions, aRv, aError);
}

// Helper called by methods that move/resize the window,
// to ensure the presContext (if any) is aware of resolution
// change that may happen in multi-monitor configuration.
void
nsGlobalWindow::CheckForDPIChange()
{
  if (mDocShell) {
    RefPtr<nsPresContext> presContext;
    mDocShell->GetPresContext(getter_AddRefs(presContext));
    if (presContext) {
      if (presContext->DeviceContext()->CheckDPIChange()) {
        presContext->UIResolutionChanged();
      }
    }
  }
}

mozilla::dom::TabGroup*
nsGlobalWindow::TabGroupOuter()
{
  MOZ_RELEASE_ASSERT(IsOuterWindow());

  // This method is valid both on inner and outer windows, which is a
  // Outer windows lazily join TabGroups when requested. This is usually done
  // because a document is getting its NodePrincipal, and asking for the
  // TabGroup to determine its DocGroup.
  if (!mTabGroup) {
    // Get mOpener ourselves, instead of relying on GetOpenerWindowOuter,
    // because that way we dodge the LegacyIsCallerChromeOrNativeCode() call
    // which we want to return false.
    nsCOMPtr<nsPIDOMWindowOuter> piOpener = do_QueryReferent(mOpener);
    nsPIDOMWindowOuter* opener = GetSanitizedOpener(piOpener);
    nsPIDOMWindowOuter* parent = GetScriptableParentOrNull();
    MOZ_ASSERT(!parent || !opener, "Only one of parent and opener may be provided");

    mozilla::dom::TabGroup* toJoin = nullptr;
    if (GetDocShell()->ItemType() == nsIDocShellTreeItem::typeChrome) {
      toJoin = TabGroup::GetChromeTabGroup();
    } else if (opener) {
      toJoin = opener->TabGroup();
    } else if (parent) {
      toJoin = parent->TabGroup();
    }
    mTabGroup = mozilla::dom::TabGroup::Join(AsOuter(), toJoin);
  }
  MOZ_ASSERT(mTabGroup);

#ifdef DEBUG
  // Ensure that we don't recurse forever
  if (!mIsValidatingTabGroup) {
    mIsValidatingTabGroup = true;
    // We only need to do this check if we aren't in the chrome tab group
    if (mIsChrome) {
      MOZ_ASSERT(mTabGroup == TabGroup::GetChromeTabGroup());
    } else {
      // Sanity check that our tabgroup matches our opener or parent.
      RefPtr<nsPIDOMWindowOuter> parent = GetScriptableParentOrNull();
      MOZ_ASSERT_IF(parent, parent->TabGroup() == mTabGroup);
      nsCOMPtr<nsPIDOMWindowOuter> piOpener = do_QueryReferent(mOpener);
      nsPIDOMWindowOuter* opener = GetSanitizedOpener(piOpener);
      MOZ_ASSERT_IF(opener && Cast(opener) != this, opener->TabGroup() == mTabGroup);
    }
    mIsValidatingTabGroup = false;
  }
#endif

  return mTabGroup;
}

mozilla::dom::TabGroup*
nsGlobalWindow::TabGroupInner()
{
  MOZ_RELEASE_ASSERT(IsInnerWindow());

  // If we don't have a TabGroup yet, try to get it from the outer window and
  // cache it.
  if (!mTabGroup) {
    nsGlobalWindow* outer = GetOuterWindowInternal();
    // This will never be called without either an outer window, or a cached tab group.
    // This is because of the following:
    // * This method is only called on inner windows
    // * This method is called as a document is attached to it's script global
    //   by the document
    // * Inner windows are created in nsGlobalWindow::SetNewDocument, which
    //   immediately sets a document, which will call this method, causing
    //   the TabGroup to be cached.
    MOZ_RELEASE_ASSERT(outer, "Inner window without outer window has no cached tab group!");
    mTabGroup = outer->TabGroup();
  }
  MOZ_ASSERT(mTabGroup);

#ifdef DEBUG
  nsGlobalWindow* outer = GetOuterWindowInternal();
  MOZ_ASSERT_IF(outer, outer->TabGroup() == mTabGroup);
#endif

  return mTabGroup;
}

template<typename T>
mozilla::dom::TabGroup*
nsPIDOMWindow<T>::TabGroup()
{
  nsGlobalWindow* globalWindow =
    static_cast<nsGlobalWindow*>(
        reinterpret_cast<nsPIDOMWindow<nsISupports>*>(this));

  if (IsInnerWindow()) {
    return globalWindow->TabGroupInner();
  }
  return globalWindow->TabGroupOuter();
}

template<typename T>
mozilla::dom::DocGroup*
nsPIDOMWindow<T>::GetDocGroup()
{
  nsIDocument* doc = GetExtantDoc();
  if (doc) {
    return doc->GetDocGroup();
  }
  return nullptr;
}

nsGlobalWindow::TemporarilyDisableDialogs::TemporarilyDisableDialogs(
  nsGlobalWindow* aWindow MOZ_GUARD_OBJECT_NOTIFIER_PARAM_IN_IMPL)
{
  MOZ_GUARD_OBJECT_NOTIFIER_INIT;

  MOZ_ASSERT(aWindow);
  nsGlobalWindow* topWindow = aWindow->GetScriptableTopInternal();
  if (!topWindow) {
    NS_ERROR("nsGlobalWindow::TemporarilyDisableDialogs used without a top "
             "window?");
    return;
  }

  // TODO: Warn if no top window?
  topWindow = topWindow->GetCurrentInnerWindowInternal();
  if (topWindow) {
    mTopWindow = topWindow;
    mSavedDialogsEnabled = mTopWindow->mAreDialogsEnabled;
    mTopWindow->mAreDialogsEnabled = false;
  }
}

nsGlobalWindow::TemporarilyDisableDialogs::~TemporarilyDisableDialogs()
{
  if (mTopWindow) {
    mTopWindow->mAreDialogsEnabled = mSavedDialogsEnabled;
  }
}

already_AddRefed<Worklet>
nsGlobalWindow::CreateWorklet(ErrorResult& aRv)
{
  MOZ_RELEASE_ASSERT(IsInnerWindow());

  if (!mDoc) {
    aRv.Throw(NS_ERROR_FAILURE);
    return nullptr;
  }

  RefPtr<Worklet> worklet = new Worklet(AsInner(), mDoc->NodePrincipal());
  return worklet.forget();
}

template class nsPIDOMWindow<mozIDOMWindowProxy>;
template class nsPIDOMWindow<mozIDOMWindow>;
template class nsPIDOMWindow<nsISupports>;<|MERGE_RESOLUTION|>--- conflicted
+++ resolved
@@ -3550,11 +3550,8 @@
 
   aVisitor.mCanHandle = true;
   // Middle/right click shouldn't dispatch click event, use auxclick to instead.
-<<<<<<< HEAD
-=======
   // Note: mDoc should always exist here, but check just in case someone yanked
   // it out from under us.
->>>>>>> 407a79e7
   if (mDoc && mDoc->IsXULDocument()) {
     aVisitor.mForceContentDispatch = true; //FIXME! Bug 329119
   }
