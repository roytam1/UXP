--- conflicted
+++ resolved
@@ -663,13 +663,8 @@
             }
           } else if (attr.LowerCaseEqualsLiteral("referrerpolicy")) {
             // https://html.spec.whatwg.org/multipage/urls-and-fetching.html#referrer-policy-attribute
-<<<<<<< HEAD
-            // Specs says referrer policy attribute is an enumerated attribute,
-            // case insensitive and includes the empty string
-=======
             // The spec says that the referrer policy attribute is an enumerated attribute,
             // case insensitive and includes the empty string.
->>>>>>> e665b306
             // We will parse the value with AttributeReferrerPolicyFromString
             // later, which will handle parsing it as an enumerated attribute.
             if (referrerPolicy.IsEmpty()) {
