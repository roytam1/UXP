/* -*- Mode: C++; tab-width: 20; indent-tabs-mode: nil; c-basic-offset: 2 -*-
 * This Source Code Form is subject to the terms of the Mozilla Public
 * License, v. 2.0. If a copy of the MPL was not distributed with this
 * file, You can obtain one at http://mozilla.org/MPL/2.0/. */

#ifndef FRAMEPROPERTIES_H_
#define FRAMEPROPERTIES_H_

#include "mozilla/DebugOnly.h"
#include "mozilla/MemoryReporting.h"
#include "mozilla/TypeTraits.h"
#include "mozilla/Unused.h"
#include "nsTArray.h"
#include "nsThreadUtils.h"

class nsIFrame;

namespace mozilla {

struct FramePropertyDescriptorUntyped
{
  /**
   * mDestructor will be called if it's non-null.
   */
  typedef void UntypedDestructor(void* aPropertyValue);
  UntypedDestructor* mDestructor;
  /**
   * mDestructorWithFrame will be called if it's non-null and mDestructor
   * is null. WARNING: The frame passed to mDestructorWithFrame may
   * be a dangling frame pointer, if this is being called during
   * presshell teardown. Do not use it except to compare against
   * other frame pointers. No frame will have been allocated with
   * the same address yet.
   */
  typedef void UntypedDestructorWithFrame(const nsIFrame* aFrame,
                                          void* aPropertyValue);
  UntypedDestructorWithFrame* mDestructorWithFrame;
  /**
   * mDestructor and mDestructorWithFrame may both be null, in which case
   * no value destruction is a no-op.
   */

protected:
  /**
   * At most one destructor should be passed in. In general, you should
   * just use the static function FramePropertyDescriptor::New* below
   * instead of using this constructor directly.
   */
  constexpr FramePropertyDescriptorUntyped(
    UntypedDestructor* aDtor, UntypedDestructorWithFrame* aDtorWithFrame)
    : mDestructor(aDtor)
    , mDestructorWithFrame(aDtorWithFrame)
  {}
};

/**
 * A pointer to a FramePropertyDescriptor serves as a unique property ID.
 * The FramePropertyDescriptor stores metadata about the property.
 * Currently the only metadata is a destructor function. The destructor
 * function is called on property values when they are overwritten or
 * deleted.
 *
 * To use this class, declare a global (i.e., file, class or function-scope
 * static member) FramePropertyDescriptor and pass its address as
 * aProperty in the FramePropertyTable methods.
 */
template<typename T>
struct FramePropertyDescriptor : public FramePropertyDescriptorUntyped
{
  typedef void Destructor(T* aPropertyValue);
  typedef void DestructorWithFrame(const nsIFrame* aaFrame,
                                   T* aPropertyValue);

  template<Destructor Dtor>
  static constexpr const FramePropertyDescriptor<T> NewWithDestructor()
  {
    return { Destruct<Dtor>, nullptr };
  }

  template<DestructorWithFrame Dtor>
  static constexpr
  const FramePropertyDescriptor<T> NewWithDestructorWithFrame()
  {
    return { nullptr, DestructWithFrame<Dtor> };
  }

  static constexpr const FramePropertyDescriptor<T> NewWithoutDestructor()
  {
    return { nullptr, nullptr };
  }

private:
  constexpr FramePropertyDescriptor(
    UntypedDestructor* aDtor, UntypedDestructorWithFrame* aDtorWithFrame)
    : FramePropertyDescriptorUntyped(aDtor, aDtorWithFrame)
  {}

  template<Destructor Dtor>
  static void Destruct(void* aPropertyValue)
  {
    Dtor(static_cast<T*>(aPropertyValue));
  }

  template<DestructorWithFrame Dtor>
  static void DestructWithFrame(const nsIFrame* aFrame, void* aPropertyValue)
  {
    Dtor(aFrame, static_cast<T*>(aPropertyValue));
  }
};

// SmallValueHolder<T> is a placeholder intended to be used as template
// argument of FramePropertyDescriptor for types which can fit into the
// size of a pointer directly. This class should never be defined, so
// that we won't use it for unexpected purpose by mistake.
template<typename T>
class SmallValueHolder;

namespace detail {

template<typename T>
struct FramePropertyTypeHelper
{
  typedef T* Type;
};
template<typename T>
struct FramePropertyTypeHelper<SmallValueHolder<T>>
{
  typedef T Type;
};

}

/**
 * The FrameProperties class is optimized for storing 0 or 1 properties on
 * a given frame. Storing very large numbers of properties on a single
 * frame will not be efficient.
 * 
 * Property values are passed as void* but do not actually have to be
 * valid pointers. You can use NS_INT32_TO_PTR/NS_PTR_TO_INT32 to
 * store int32_t values. Null/zero values can be stored and retrieved.
 * Of course, the destructor function (if any) must handle such values
 * correctly.
 */
class FrameProperties
{
public:
  template<typename T>
  using Descriptor = const FramePropertyDescriptor<T>*;
  using UntypedDescriptor = const FramePropertyDescriptorUntyped*;

  template<typename T>
  using PropertyType = typename detail::FramePropertyTypeHelper<T>::Type;

  explicit FrameProperties()
  {
  }

  ~FrameProperties()
  {
    MOZ_ASSERT(mProperties.Length() == 0, "forgot to delete properties");
  }

  /**
<<<<<<< HEAD
  * Return true if we have no properties, otherwise return false.
  */
 bool IsEmpty() const { return mProperties.IsEmpty(); }
=======
   * Return true if we have no properties, otherwise return false.
   */
  bool IsEmpty() const { return mProperties.IsEmpty(); }
>>>>>>> 68c810a1

  /**
   * Set a property value. This requires a linear search through
   * the properties of the frame. Any existing value for the property
   * is destroyed.
   */
  template<typename T>
  void Set(Descriptor<T> aProperty, PropertyType<T> aValue,
           const nsIFrame* aFrame)
  {
    void* ptr = ReinterpretHelper<T>::ToPointer(aValue);
    SetInternal(aProperty, ptr, aFrame);
  }

  /**
   * @return true if @aProperty is set. This requires a linear search through the
   * properties of the frame.
   *
   * In most cases, this shouldn't be used outside of assertions, because if
   * you're doing a lookup anyway it would be far more efficient to call Get()
   * or Remove() and check the aFoundResult outparam to find out whether the
   * property is set. Legitimate non-assertion uses include:
   *
   *   - Checking if a frame property is set in cases where that's all we want
   *     to know (i.e., we don't intend to read the actual value or remove the
   *     property).
   *
   *   - Calling Has() before Set() in cases where we don't want to overwrite
   *     an existing value for the frame property.
   */
  template<typename T>
  bool Has(Descriptor<T> aProperty) const
  {
  return mProperties.IndexOf(aProperty, 0, PropertyComparator()) != nsTArray<PropertyValue>::NoIndex;
  }

  /**
   * Get a property value. This requires a linear search through
   * lookup (using the frame as the key) and a linear search through
   * the properties of the frame. If the frame has no such property,
   * returns zero-filled result, which means null for pointers and
   * zero for integers and floating point types.
   * @param aFoundResult if non-null, receives a value 'true' iff
   * the frame has a value for the property. This lets callers
   * disambiguate a null result, which can mean 'no such property' or
   * 'property value is null'.
   */
  template<typename T>
  PropertyType<T> Get(Descriptor<T> aProperty,
                      bool* aFoundResult = nullptr) const
  {
    void* ptr = GetInternal(aProperty, aFoundResult);
    return ReinterpretHelper<T>::FromPointer(ptr);
  }
  /**
   * Remove a property value. This requires a linear search through
   * the properties of the frame. The old property value is returned
   * (and not destroyed). If the frame has no such property,
   * returns zero-filled result, which means null for pointers and
   * zero for integers and floating point types.
   * @param aFoundResult if non-null, receives a value 'true' iff
   * the frame had a value for the property. This lets callers
   * disambiguate a null result, which can mean 'no such property' or
   * 'property value is null'.
   */
  template<typename T>
  PropertyType<T> Remove(Descriptor<T> aProperty,
                         bool* aFoundResult = nullptr)
  {
    void* ptr = RemoveInternal(aProperty, aFoundResult);
    return ReinterpretHelper<T>::FromPointer(ptr);
  }
  /**
   * Remove and destroy a property value. This requires a linear search
   * through the properties of the frame. If the frame has no such
   * property, nothing happens.
   */
  template<typename T>
  void Delete(Descriptor<T> aProperty, const nsIFrame* aFrame)
  {
    DeleteInternal(aProperty, aFrame);
  }
<<<<<<< HEAD
  
   /**
=======

  /**
>>>>>>> 68c810a1
   * Call @aFunction for each property or until @aFunction returns false.
   */
  template<class F>
  void ForEach(F aFunction) const
  {
#ifdef DEBUG
<<<<<<< HEAD
   size_t len = mProperties.Length();
#endif
    for (const auto& prop : mProperties) {
      bool shouldContinue = aFunction(prop.mProperty, prop.mValue);
      MOZ_ASSERT(len == mProperties.Length(),
                 "frame property list was modified by ForEach callback!");
=======
    size_t len = mProperties.Length();
#endif
    for (const auto& prop : mProperties) {
      bool shouldContinue = aFunction(prop.mProperty, prop.mValue);
#ifdef DEBUG
    MOZ_ASSERT(len == mProperties.Length(),
               "frame property list was modified by ForEach callback!");
#endif
>>>>>>> 68c810a1
      if (!shouldContinue) {
        return;
      }
    }
  }

  /**
   * Remove and destroy all property values for the frame.
   */
  void DeleteAll(const nsIFrame* aFrame) {
    mozilla::DebugOnly<size_t> len = mProperties.Length();
    for (auto& prop : mProperties) {
      prop.DestroyValueFor(aFrame);
      MOZ_ASSERT(mProperties.Length() == len);
    }
    mProperties.Clear();
  }

  size_t SizeOfExcludingThis(mozilla::MallocSizeOf aMallocSizeOf) const {
  // We currently report only the shallow size of the mProperties array.
  // As for the PropertyValue entries: we don't need to measure the mProperty
  // field of because it always points to static memory, and we can't measure
  // mValue because the type is opaque.
  // XXX Can we do better, e.g. with a method on the descriptor?
  return mProperties.ShallowSizeOfExcludingThis(aMallocSizeOf);
  }

private:
  friend class ::nsIFrame;

  // Prevent copying of FrameProperties; we should always return/pass around
  // references to it, not copies!
  FrameProperties(const FrameProperties&) = delete;
  FrameProperties& operator=(const FrameProperties&) = delete;

  inline void
  SetInternal(UntypedDescriptor aProperty, void* aValue,
              const nsIFrame* aFrame);

  inline void*
  GetInternal(UntypedDescriptor aProperty, bool* aFoundResult) const;

  inline void*
  RemoveInternal(UntypedDescriptor aProperty, bool* aFoundResult);

  inline void
  DeleteInternal(UntypedDescriptor aProperty, const nsIFrame* aFrame);

  template<typename T>
  struct ReinterpretHelper
  {
    static_assert(sizeof(PropertyType<T>) <= sizeof(void*),
                  "size of the value must never be larger than a pointer");

    static void* ToPointer(PropertyType<T> aValue)
    {
      void* ptr = nullptr;
      memcpy(&ptr, &aValue, sizeof(aValue));
      return ptr;
    }

    static PropertyType<T> FromPointer(void* aPtr)
    {
      PropertyType<T> value;
      memcpy(&value, &aPtr, sizeof(value));
      return value;
    }
  };

  template<typename T>
  struct ReinterpretHelper<T*>
  {
    static void* ToPointer(T* aValue)
    {
      return static_cast<void*>(aValue);
    }

    static T* FromPointer(void* aPtr)
    {
      return static_cast<T*>(aPtr);
    }
  };

  /**
   * Stores a property descriptor/value pair.
   */
  struct PropertyValue {
    PropertyValue() : mProperty(nullptr), mValue(nullptr) {}
    PropertyValue(UntypedDescriptor aProperty, void* aValue)
      : mProperty(aProperty), mValue(aValue) {}

    void DestroyValueFor(const nsIFrame* aFrame) {
      if (mProperty->mDestructor) {
        mProperty->mDestructor(mValue);
      } else if (mProperty->mDestructorWithFrame) {
        mProperty->mDestructorWithFrame(aFrame, mValue);
      }
    }

    UntypedDescriptor mProperty;
    void* mValue;
  };

  /**
   * Used with an array of PropertyValues to allow lookups that compare
   * only on the FramePropertyDescriptor.
   */
  class PropertyComparator {
  public:
    bool Equals(const PropertyValue& a, const PropertyValue& b) const {
      return a.mProperty == b.mProperty;
    }
    bool Equals(UntypedDescriptor a, const PropertyValue& b) const {
      return a == b.mProperty;
    }
    bool Equals(const PropertyValue& a, UntypedDescriptor b) const {
      return a.mProperty == b;
    }
  };

  nsTArray<PropertyValue> mProperties;
};

/**
 * This class encapsulates the properties of a frame.
 */
inline void*
FrameProperties::GetInternal(UntypedDescriptor aProperty,
                             bool* aFoundResult) const
{
  MOZ_ASSERT(aProperty, "Null property?");

  auto index = mProperties.IndexOf(aProperty, 0, PropertyComparator());
  if (index == nsTArray<PropertyValue>::NoIndex) {
    if (aFoundResult) {
      *aFoundResult = false;
    }
    return nullptr;
  }

  if (aFoundResult) {
    *aFoundResult = true;
  }

return mProperties.ElementAt(index).mValue;
}

inline void
FrameProperties::SetInternal(UntypedDescriptor aProperty, void* aValue,
                             const nsIFrame* aFrame)
{
  MOZ_ASSERT(aProperty, "Null property?");

  auto index = mProperties.IndexOf(aProperty, 0, PropertyComparator());
  if (index != nsTArray<PropertyValue>::NoIndex) {
    PropertyValue* pv = &mProperties.ElementAt(index);
    pv->DestroyValueFor(aFrame);
    pv->mValue = aValue;
    return;
  }

  mProperties.AppendElement(PropertyValue(aProperty, aValue));
}

inline void*
FrameProperties::RemoveInternal(UntypedDescriptor aProperty, bool* aFoundResult)
{
  MOZ_ASSERT(aProperty, "Null property?");

  auto index = mProperties.IndexOf(aProperty, 0, PropertyComparator());
  if (index == nsTArray<PropertyValue>::NoIndex) {
    if (aFoundResult) {
      *aFoundResult = false;
    }
     return nullptr;
  }

if (aFoundResult) {
  *aFoundResult = true;
}

void* result = mProperties.ElementAt(index).mValue;
mProperties.RemoveElementAt(index);

return result;
}

inline void
FrameProperties::DeleteInternal(UntypedDescriptor aProperty,
                                const nsIFrame* aFrame)
{
  MOZ_ASSERT(aProperty, "Null property?");

  auto index = mProperties.IndexOf(aProperty, 0, PropertyComparator());
  if (index != nsTArray<PropertyValue>::NoIndex) {
    mProperties.ElementAt(index).DestroyValueFor(aFrame);
    mProperties.RemoveElementAt(index);
  }
}

} // namespace mozilla

#endif /* FRAMEPROPERTIES_H_ */<|MERGE_RESOLUTION|>--- conflicted
+++ resolved
@@ -161,15 +161,9 @@
   }
 
   /**
-<<<<<<< HEAD
-  * Return true if we have no properties, otherwise return false.
-  */
- bool IsEmpty() const { return mProperties.IsEmpty(); }
-=======
    * Return true if we have no properties, otherwise return false.
    */
   bool IsEmpty() const { return mProperties.IsEmpty(); }
->>>>>>> 68c810a1
 
   /**
    * Set a property value. This requires a linear search through
@@ -252,27 +246,14 @@
   {
     DeleteInternal(aProperty, aFrame);
   }
-<<<<<<< HEAD
-  
-   /**
-=======
-
-  /**
->>>>>>> 68c810a1
+
+  /**
    * Call @aFunction for each property or until @aFunction returns false.
    */
   template<class F>
   void ForEach(F aFunction) const
   {
 #ifdef DEBUG
-<<<<<<< HEAD
-   size_t len = mProperties.Length();
-#endif
-    for (const auto& prop : mProperties) {
-      bool shouldContinue = aFunction(prop.mProperty, prop.mValue);
-      MOZ_ASSERT(len == mProperties.Length(),
-                 "frame property list was modified by ForEach callback!");
-=======
     size_t len = mProperties.Length();
 #endif
     for (const auto& prop : mProperties) {
@@ -281,7 +262,6 @@
     MOZ_ASSERT(len == mProperties.Length(),
                "frame property list was modified by ForEach callback!");
 #endif
->>>>>>> 68c810a1
       if (!shouldContinue) {
         return;
       }
